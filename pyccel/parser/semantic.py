# -*- coding: utf-8 -*-
#------------------------------------------------------------------------------------------#
# This file is part of Pyccel which is released under MIT License. See the LICENSE file or #
# go to https://github.com/pyccel/pyccel/blob/master/LICENSE for full license details.     #
#------------------------------------------------------------------------------------------#
""" File containing SemanticParser. This class handles the semantic stage of the translation.
See the developer docs for more details
"""

from itertools import chain
import warnings

from sympy.utilities.iterables import iterable as sympy_iterable

from sympy import Sum as Summation
from sympy import Symbol as sp_Symbol
from sympy import Integer as sp_Integer
from sympy import ceiling
from sympy.core import cache

#==============================================================================

from pyccel.ast.basic import Basic, PyccelAstNode, ScopedNode

from pyccel.ast.builtins import PythonPrint
from pyccel.ast.builtins import PythonInt, PythonBool, PythonFloat, PythonComplex
from pyccel.ast.builtins import python_builtin_datatype, PythonImag, PythonReal
from pyccel.ast.builtins import PythonList, PythonConjugate
from pyccel.ast.builtins import (PythonRange, PythonZip, PythonEnumerate,
                                 PythonTuple, Lambda, PythonMap)

from pyccel.ast.core import Comment, CommentBlock, Pass
from pyccel.ast.core import If, IfSection
from pyccel.ast.core import Allocate, Deallocate
from pyccel.ast.core import Assign, AliasAssign, SymbolicAssign
from pyccel.ast.core import AugAssign, CodeBlock
from pyccel.ast.core import Return, FunctionDefArgument, FunctionDefResult
from pyccel.ast.core import ConstructorCall, InlineFunctionDef
from pyccel.ast.core import FunctionDef, Interface, FunctionAddress, FunctionCall, FunctionCallArgument
from pyccel.ast.core import DottedFunctionCall
from pyccel.ast.core import ClassDef
from pyccel.ast.core import For
from pyccel.ast.core import Module
from pyccel.ast.core import While
from pyccel.ast.core import SymbolicPrint
from pyccel.ast.core import Del
from pyccel.ast.core import Program
from pyccel.ast.core import EmptyNode
from pyccel.ast.core import Concatenate
from pyccel.ast.core import Import
from pyccel.ast.core import AsName
from pyccel.ast.core import With
from pyccel.ast.core import Duplicate
from pyccel.ast.core import StarredArguments
from pyccel.ast.core import Iterable
from pyccel.ast.core import InProgram
from pyccel.ast.core import Decorator
from pyccel.ast.core import PyccelFunctionDef
from pyccel.ast.core import Assert

from pyccel.ast.class_defs import NumpyArrayClass, TupleClass, get_cls_base

from pyccel.ast.datatypes import NativeRange, str_dtype
from pyccel.ast.datatypes import NativeSymbol, DataTypeFactory
from pyccel.ast.datatypes import default_precision
from pyccel.ast.datatypes import (NativeInteger, NativeBool,
                                  NativeFloat, NativeString,
                                  NativeGeneric, NativeComplex,
                                  NativeVoid)

from pyccel.ast.functionalexpr import FunctionalSum, FunctionalMax, FunctionalMin, GeneratorComprehension, FunctionalFor

from pyccel.ast.headers import FunctionHeader, MethodHeader, Header
from pyccel.ast.headers import MacroFunction, MacroVariable

from pyccel.ast.internals import PyccelInternalFunction, Slice, PyccelSymbol, get_final_precision
from pyccel.ast.itertoolsext import Product

from pyccel.ast.literals import LiteralTrue, LiteralFalse
from pyccel.ast.literals import LiteralInteger, LiteralFloat
from pyccel.ast.literals import Nil, LiteralString, LiteralImaginaryUnit
from pyccel.ast.literals import Literal, convert_to_literal

from pyccel.ast.mathext  import math_constants, MathSqrt, MathAtan2, MathSin, MathCos

from pyccel.ast.numpyext import NumpyMatmul
from pyccel.ast.numpyext import NumpyBool
from pyccel.ast.numpyext import NumpyWhere, NumpyArray
from pyccel.ast.numpyext import NumpyInt, NumpyInt8, NumpyInt16, NumpyInt32, NumpyInt64
from pyccel.ast.numpyext import NumpyFloat, NumpyFloat32, NumpyFloat64
from pyccel.ast.numpyext import NumpyComplex, NumpyComplex64, NumpyComplex128
from pyccel.ast.numpyext import NumpyTranspose, NumpyConjugate
from pyccel.ast.numpyext import NumpyNewArray, NumpyNonZero, NumpyResultType
from pyccel.ast.numpyext import DtypePrecisionToCastFunction

from pyccel.ast.omp import (OMP_For_Loop, OMP_Simd_Construct, OMP_Distribute_Construct,
                            OMP_TaskLoop_Construct, OMP_Sections_Construct, Omp_End_Clause,
                            OMP_Single_Construct)

from pyccel.ast.operators import PyccelArithmeticOperator, PyccelIs, PyccelIsNot, IfTernaryOperator, PyccelUnarySub
from pyccel.ast.operators import PyccelNot, PyccelEq, PyccelAdd, PyccelMul, PyccelPow
from pyccel.ast.operators import PyccelAssociativeParenthesis, PyccelDiv

from pyccel.ast.sympy_helper import sympy_to_pyccel, pyccel_to_sympy

from pyccel.ast.utilities import builtin_function as pyccel_builtin_function
from pyccel.ast.utilities import builtin_import as pyccel_builtin_import
from pyccel.ast.utilities import builtin_import_registry as pyccel_builtin_import_registry
from pyccel.ast.utilities import split_positional_keyword_arguments
from pyccel.ast.utilities import recognised_source

from pyccel.ast.variable import Constant
from pyccel.ast.variable import Variable
from pyccel.ast.variable import TupleVariable, HomogeneousTupleVariable, InhomogeneousTupleVariable
from pyccel.ast.variable import IndexedElement
from pyccel.ast.variable import DottedName, DottedVariable

from pyccel.errors.errors import Errors
from pyccel.errors.errors import PyccelSemanticError

from pyccel.errors.messages import (PYCCEL_RESTRICTION_TODO, UNDERSCORE_NOT_A_THROWAWAY,
        UNDEFINED_VARIABLE, IMPORTING_EXISTING_IDENTIFIED, INDEXED_TUPLE, LIST_OF_TUPLES,
        INVALID_INDICES, INCOMPATIBLE_ARGUMENT, INCOMPATIBLE_ORDERING,
        UNRECOGNISED_FUNCTION_CALL, STACK_ARRAY_SHAPE_UNPURE_FUNC, STACK_ARRAY_UNKNOWN_SHAPE,
        ARRAY_DEFINITION_IN_LOOP, STACK_ARRAY_DEFINITION_IN_LOOP,
        INCOMPATIBLE_TYPES_IN_ASSIGNMENT, ARRAY_ALREADY_IN_USE, ASSIGN_ARRAYS_ONE_ANOTHER,
        INVALID_POINTER_REASSIGN, INCOMPATIBLE_REDEFINITION, ARRAY_IS_ARG,
        INCOMPATIBLE_REDEFINITION_STACK_ARRAY, ARRAY_REALLOCATION, RECURSIVE_RESULTS_REQUIRED,
        PYCCEL_RESTRICTION_INHOMOG_LIST, UNDEFINED_IMPORT_OBJECT, UNDEFINED_LAMBDA_VARIABLE,
        UNDEFINED_LAMBDA_FUNCTION, UNDEFINED_INIT_METHOD, UNDEFINED_FUNCTION,
        INVALID_MACRO_COMPOSITION, WRONG_NUMBER_OUTPUT_ARGS, INVALID_FOR_ITERABLE,
        PYCCEL_RESTRICTION_LIST_COMPREHENSION_LIMITS, PYCCEL_RESTRICTION_LIST_COMPREHENSION_SIZE,
        UNUSED_DECORATORS, DUPLICATED_SIGNATURE, FUNCTION_TYPE_EXPECTED,
        UNSUPPORTED_POINTER_RETURN_VALUE, PYCCEL_RESTRICTION_OPTIONAL_NONE,
        PYCCEL_RESTRICTION_PRIMITIVE_IMMUTABLE, PYCCEL_RESTRICTION_IS_ISNOT,
        FOUND_DUPLICATED_IMPORT, UNDEFINED_WITH_ACCESS, MACRO_MISSING_HEADER_OR_FUNC,)

from pyccel.parser.base      import BasicParser
from pyccel.parser.syntactic import SyntaxParser

from pyccel.utilities.stage import PyccelStage

import pyccel.decorators as def_decorators
#==============================================================================

errors = Errors()
pyccel_stage = PyccelStage()

#==============================================================================

def _get_name(var):
    """."""

    if isinstance(var, str):
        return var
    if isinstance(var, (PyccelSymbol, DottedName)):
        return str(var)
    if isinstance(var, (IndexedElement)):
        return str(var.base)
    if isinstance(var, FunctionCall):
        return var.funcdef
    if isinstance(var, AsName):
        return var.target
    name = type(var).__name__
    msg = f'Name of Object : {name} cannot be determined'
    return errors.report(PYCCEL_RESTRICTION_TODO+'\n'+msg, symbol=var,
                severity='fatal')

#==============================================================================

class SemanticParser(BasicParser):
    """
    Class which handles the semantic stage as described in the developer docs.

    This class is described in detail in developer_docs/semantic_stage.md.
    It determines all semantic information which must be deduced in order to
    print a representation of the AST resulting from the syntactic stage in one
    of the target languages.

    Parameters
    ----------
    inputs : SyntaxParser
        A syntactic parser which has been used to generate a representation of
        the input code using Pyccel nodes.

    parents : list
        A list of parsers describing the files which import this file.

    d_parsers : list
        A list of parsers describing files imported by this file.

    **kwargs : dict
        Additional keyword arguments for BasicParser.
    """

    def __init__(self, inputs, *, parents = (), d_parsers = (), **kwargs):

        # a Parser can have parents, who are importing it.
        # imports are then its sons.
        self._parents = list(parents)
        self._d_parsers = dict(d_parsers)

        # ...
        if not isinstance(inputs, SyntaxParser):
            raise TypeError('> Expecting a syntactic parser as input')

        parser = inputs
        # ...

        # ...
        BasicParser.__init__(self, **kwargs)
        # ...

        # ...
        self._fst = parser._fst
        self._ast = parser._ast

        self._filename  = parser._filename
        self._mod_name  = ''
        self._metavars  = parser._metavars
        self.scope = parser.scope
        self.scope.imports['imports'] = {}
        self._module_namespace  = self.scope
        self._program_namespace = self.scope.new_child_scope('__main__')

        # used to store the local variables of a code block needed for garbage collecting
        self._allocs = []

        # used to store code split into multiple lines to be reinserted in the CodeBlock
        self._additional_exprs = []

        #
        self._code = parser._code
        # ...

        self.annotate()
        # ...

    #================================================================
    #                  Property accessors
    #================================================================

    @property
    def parents(self):
        """Returns the parents parser."""
        return self._parents

    @property
    def d_parsers(self):
        """Returns the d_parsers parser."""

        return self._d_parsers

    @property
    def program_namespace(self):
        """
        Get the namespace relevant to the program.

        Get the namespace which describes the section of
        code which is executed as a program. In other words
        the code inside an `if __name__ == '__main__':`
        block.

        Returns
        -------
        Scope : The program namespace.
        """
        return self._program_namespace

    #================================================================
    #                     Public functions
    #================================================================

    def annotate(self):
        """
        Add type information to the AST.

        This function is the entry point for this class. It annotates the
        AST object created by the syntactic stage which was collected
        in the constructor. The annotation adds all necessary information
        about the type etc to describe the object sufficiently well for
        printing. See the developer docs for more details.

        Returns
        -------
        pyccel.ast.basic.Basic
            An annotated object which can be printed.
        """

        if self.semantic_done:
            print ('> semantic analysis already done')
            return self.ast

        # TODO - add settings to Errors
        #      - filename

        errors = Errors()
        if self.filename:
            errors.set_target(self.filename, 'file')
        errors.set_parser_stage('semantic')

        # then we treat the current file

        ast = self.ast

        self._allocs.append([])
        # we add the try/except to allow the parser to find all possible errors
        pyccel_stage.set_stage('semantic')
        ast = self._visit(ast)

        self._ast = ast

        self._semantic_done = True

        return ast

    #================================================================
    #              Utility functions for scope handling
    #================================================================

    def change_to_program_scope(self):
        """
        Switch the focus to the program scope.

        Update the namespace variable so that it points at the
        program namespace (which describes the scope inside
        a `if __name__ == '__main__':` block). It is assumed that
        the current namespace is the module namespace.
        """
        self._allocs.append([])
        self._module_namespace = self.scope
        self.scope = self._program_namespace

    def change_to_module_scope(self):
        """
        Switch the focus to the module scope.

        Update the namespace variable so that it points
        at the module namespace. It is assumed that the
        current namespace is the program namespace.
        """
        self._program_namespace = self.scope
        self.scope = self._module_namespace

    def check_for_variable(self, name):
        """
        Search for a Variable object with the given name in the current scope.

        Search for a Variable object with the given name in the current scope,
        defined by the local and global Python scopes. Return None if not found.

        Parameters
        ----------
        name : str
            The object describing the variable.

        Returns
        -------
        Variable
            Returns the variable if found or None.
        """

        if isinstance(name, DottedName):
            prefix_parts = name.name[:-1]
            syntactic_prefix = prefix_parts[0] if len(prefix_parts) == 1 else DottedName(*prefix_parts)
            prefix = self._visit(syntactic_prefix)
            class_def = self.scope.find(prefix.dtype.name, 'classes')
            attr_name = name.name[-1]
            attribute = class_def.scope.find(attr_name, 'variables') if class_def else None
            if attribute:
                return attribute.clone(attribute.name, new_class = DottedVariable, lhs = prefix)
            else:
                return None
        return self.scope.find(name, 'variables')

    def get_variable(self, name):
        """ Like 'check_for_variable', but raise Pyccel error if Variable is not found.
        """
        var = self.check_for_variable(name)
        if var is None:
            if name == '_':
                errors.report(UNDERSCORE_NOT_A_THROWAWAY,
                    bounding_box=(self._current_ast_node.lineno, self._current_ast_node.col_offset),
                    severity='fatal')
            else:
                errors.report(UNDEFINED_VARIABLE, symbol=name,
                    bounding_box=(self._current_ast_node.lineno, self._current_ast_node.col_offset),
                    severity='fatal')

        return var

    def get_variables(self, container):
        """
        Get all variables in the scope of interest.

        Get a list of all variables which are

        Parameters
        ----------
        container : Scope
            The object describing the relevant scope.

        Returns
        -------
        list
            A list of variables.
        """
        # this only works if called on a function scope
        # TODO needs more tests when we have nested functions
        variables = []
        variables.extend(container.variables.values())
        for sub_container in container.loops:
            variables.extend(self.get_variables(sub_container))
        return variables

    def get_class_construct(self, name):
        """Returns the class datatype for name if it exists.
        Raises an error otherwise
        """
        result = self.scope.find(name, 'cls_constructs')

        if result is None:
            msg = f'class construct {name} not found'
            return errors.report(msg,
                bounding_box=(self._current_ast_node.lineno, self._current_ast_node.col_offset),
                severity='fatal')
        else:
            return result

    def insert_import(self, name, target, storage_name = None):
        """
        Create and insert a new import in scope if it's not defined
        otherwise append target to existing import.

        Parameters
        ----------
        name : str-like
               The source from which the object is imported
        target : AsName
               The imported object
        storage_name : str-like
                The name which will be used to identify the Import in the
                container
        """
        source = _get_name(name)
        if storage_name is None:
            storage_name = source
        imp = self.scope.find(source, 'imports')
        if imp is None:
            imp = self.scope.find(storage_name, 'imports')

        if imp is not None:
            imp_source = imp.source
            if imp_source == source:
                imp.define_target(target)
            else:
                errors.report(IMPORTING_EXISTING_IDENTIFIED,
                              symbol=name,
                              bounding_box=(self._current_ast_node.lineno, self._current_ast_node.col_offset),
                              severity='fatal')
        else:
            container = self.scope.imports
            container['imports'][storage_name] = Import(source, target, True)


    def get_headers(self, name):
        """ Get all headers in the scope which reference the
        requested name
        """
        container = self.scope
        headers = []
        while container:
            if name in container.headers:
                if isinstance(container.headers[name], list):
                    headers += container.headers[name]
                else:
                    headers.append(container.headers[name])
            container = container.parent_scope
        return headers


    #=======================================================
    #              Utility functions
    #=======================================================

    def _garbage_collector(self, expr):
        """
        Search in a CodeBlock if no trailing Return Node is present add the needed frees.
        """
        if len(expr.body)>0 and not isinstance(expr.body[-1], Return):
            deallocs = [Deallocate(i) for i in self._allocs[-1]]
        else:
            deallocs = []
        self._allocs.pop()
        return deallocs

    def _infer_type(self, expr):
        """
        Infer all relevant type information for the expression.

        Create a dictionary describing all the type information that can be
        inferred about the expression `expr`. This includes information about:
        - `datatype`
        - `precision`
        - `rank`
        - `shape`
        - `order`
        - `memory_handling`
        - `cls_base`
        - `is_target`

        Parameters
        ----------
        expr : pyccel.ast.basic.Basic
                An AST object representing an object in the code whose type
                must be determined.

        Returns
        -------
        dict
            Dictionary containing all the type information which was inferred.
        """
        # TODO - add settings to Errors
        #      - line and column
        #      - blocking errors

        errors = Errors()

        d_var = {}
        # TODO improve => put settings as attribut of Parser

        if expr in (PythonInt, PythonFloat, PythonComplex, PythonBool, NumpyBool, NumpyInt, NumpyInt8, NumpyInt16,
                      NumpyInt32, NumpyInt64, NumpyComplex, NumpyComplex64,
                      NumpyComplex128, NumpyFloat, NumpyFloat64, NumpyFloat32):

            d_var['datatype'   ] = '*'
            d_var['rank'       ] = 0
            d_var['precision'  ] = 0
            return d_var

        elif isinstance(expr, Variable):
            d_var['datatype'       ] = expr.dtype
            d_var['memory_handling'] = expr.memory_handling
            d_var['shape'          ] = expr.shape
            d_var['rank'           ] = expr.rank
            d_var['cls_base'       ] = expr.cls_base or self.scope.find(expr.dtype.name, 'classes')
            d_var['is_target'      ] = expr.is_target
            d_var['order'          ] = expr.order
            d_var['precision'      ] = expr.precision
            return d_var

        elif isinstance(expr, PythonTuple):
            d_var['datatype'       ] = expr.dtype
            d_var['precision'      ] = expr.precision
            d_var['memory_handling'] = 'heap'
            d_var['shape'          ] = expr.shape
            d_var['rank'           ] = expr.rank
            d_var['order'          ] = expr.order
            d_var['cls_base'       ] = TupleClass
            return d_var

        elif isinstance(expr, Concatenate):
            d_var['datatype'      ] = expr.dtype
            d_var['precision'     ] = expr.precision
            d_var['shape'         ] = expr.shape
            d_var['rank'          ] = expr.rank
            d_var['order'         ] = expr.order
            d_var['cls_base'      ] = TupleClass
            if any(getattr(a, 'on_heap', False) for a in expr.args):
                d_var['memory_handling'] = 'heap'
            else:
                d_var['memory_handling'] = 'stack'
            return d_var

        elif isinstance(expr, Duplicate):
            d = self._infer_type(expr.val)

            # TODO must check that it is consistent with pyccel's rules
            # TODO improve
            d_var['datatype'      ] = d['datatype']
            d_var['rank'          ] = expr.rank
            d_var['shape'         ] = expr.shape
            d_var['order'         ] = expr.order
            d_var['cls_base'      ] = TupleClass
            if d.get('on_stack', False) and isinstance(expr.length, LiteralInteger):
                d_var['memory_handling'] = 'stack'
            else:
                d_var['memory_handling'] = 'heap'
            return d_var

        elif isinstance(expr, NumpyNewArray):
            d_var['datatype'   ] = expr.dtype
            d_var['memory_handling'] = 'heap' if expr.rank > 0 else 'stack'
            d_var['shape'      ] = expr.shape
            d_var['rank'       ] = expr.rank
            d_var['order'      ] = expr.order
            d_var['precision'  ] = expr.precision
            d_var['cls_base'   ] = NumpyArrayClass
            return d_var

        elif isinstance(expr, NumpyTranspose):

            var = expr.internal_var

            d_var['memory_handling'] = 'alias' if isinstance(var, Variable) else 'heap'
            d_var['datatype'      ] = var.dtype
            d_var['shape'         ] = tuple(reversed(var.shape))
            d_var['rank'          ] = var.rank
            d_var['cls_base'      ] = var.cls_base
            d_var['is_target'     ] = var.is_target
            d_var['order'         ] = 'C' if var.order=='F' else 'F'
            d_var['precision'     ] = var.precision
            return d_var

        elif isinstance(expr, PyccelAstNode):

            d_var['datatype'   ] = expr.dtype
            d_var['memory_handling'] = 'heap' if expr.rank > 0 else 'stack'
            d_var['shape'      ] = expr.shape
            d_var['rank'       ] = expr.rank
            d_var['order'      ] = expr.order
            d_var['precision'  ] = expr.precision
            d_var['cls_base'   ] = get_cls_base(expr.dtype, expr.precision, expr.rank)
            return d_var

        elif isinstance(expr, PythonRange):

            d_var['datatype'   ] = NativeRange()
            d_var['memory_handling'] = 'stack' # because rank is 0 and no shape defined
            d_var['shape'      ] = None
            d_var['rank'       ] = 0
            d_var['cls_base'   ] = expr  # TODO: shall we keep it?
            return d_var

        elif isinstance(expr, Lambda):

            d_var['datatype'   ] = NativeSymbol()
            d_var['memory_handling'] = 'stack' # because rank is 0 and no shape defined
            d_var['rank'       ] = 0
            return d_var

        else:
            type_name = type(expr).__name__
            msg = f'Type of Object : {type_name} cannot be infered'
            return errors.report(PYCCEL_RESTRICTION_TODO+'\n'+msg, symbol=expr,
                bounding_box=(self._current_ast_node.lineno, self._current_ast_node.col_offset),
                severity='fatal')

    def _extract_indexed_from_var(self, var, indices, expr):
        """ Use indices to extract appropriate element from
        object 'var'
        This contains most of the contents of _visit_IndexedElement
        but is a separate function in order to be recursive
        """

        # case of Pyccel ast Variable
        # if not possible we use symbolic objects

        if isinstance(var, PythonTuple):
            def is_literal_index(a):
                def is_int(a):
                    return isinstance(a, (int, LiteralInteger)) or \
                        (isinstance(a, PyccelUnarySub) and \
                         isinstance(a.args[0], (int, LiteralInteger)))
                if isinstance(a, Slice):
                    return all(is_int(s) or s is None for s in (a.start, a.step, a.stop))
                else:
                    return is_int(a)
            if all(is_literal_index(a) for a in indices):
                if len(indices)==1:
                    return var[indices[0]]
                else:
                    return self._visit(var[indices[0]][indices[1:]])
            else:
                tmp_var = PyccelSymbol(self.scope.get_new_name())
                assign = Assign(tmp_var, var)
                assign.ast = expr.ast
                self._additional_exprs[-1].append(self._visit(assign))
                var = self._visit(tmp_var)


        elif not isinstance(var, Variable):
            if hasattr(var,'__getitem__'):
                if len(indices)==1:
                    return var[indices[0]]
                else:
                    return self._visit(var[indices[0]][indices[1:]])
            else:
                var_type = type(var)
                errors.report(f"Can't index {var_type}", symbol=expr,
                    bounding_box=(self._current_ast_node.lineno, self._current_ast_node.col_offset),
                    severity='fatal')

        indices = tuple(indices)

        if isinstance(var, InhomogeneousTupleVariable):

            arg = indices[0]

            if isinstance(arg, Slice):
                if ((arg.start is not None and not isinstance(arg.start, LiteralInteger)) or
                        (arg.stop is not None and not isinstance(arg.stop, LiteralInteger))):
                    errors.report(INDEXED_TUPLE, symbol=var,
                        bounding_box=(self._current_ast_node.lineno, self._current_ast_node.col_offset),
                        severity='fatal')

                idx = slice(arg.start, arg.stop)
                selected_vars = var.get_var(idx)
                if len(selected_vars)==1:
                    if len(indices) == 1:
                        return selected_vars[0]
                    else:
                        var = selected_vars[0]
                        return self._extract_indexed_from_var(var, indices[1:], expr)
                elif len(selected_vars)<1:
                    return None
                elif len(indices)==1:
                    return PythonTuple(*selected_vars)
                else:
                    return PythonTuple(*[self._extract_indexed_from_var(var, indices[1:], expr) for var in selected_vars])

            elif isinstance(arg, LiteralInteger):

                if len(indices)==1:
                    return var[arg]

                var = var[arg]
                return self._extract_indexed_from_var(var, indices[1:], expr)

            else:
                errors.report(INDEXED_TUPLE, symbol=var,
                    bounding_box=(self._current_ast_node.lineno, self._current_ast_node.col_offset),
                    severity='fatal')

        if isinstance(var, PythonTuple) and not var.is_homogeneous:
            errors.report(LIST_OF_TUPLES, symbol=var,
                bounding_box=(self._current_ast_node.lineno, self._current_ast_node.col_offset),
                severity='error')

        for arg in var[indices].indices:
            if not isinstance(arg, Slice) and not \
                (hasattr(arg, 'dtype') and isinstance(arg.dtype, NativeInteger)):
                errors.report(INVALID_INDICES, symbol=var[indices],
                bounding_box=(self._current_ast_node.lineno, self._current_ast_node.col_offset),
                severity='error')
        return var[indices]

    def _create_PyccelOperator(self, expr, visited_args):
        """ Called by _visit_PyccelOperator and other classes
        inheriting from PyccelOperator
        """
        try:
            expr_new = type(expr)(*visited_args)
        except PyccelSemanticError as err:
            msg = str(err)
            errors.report(msg, symbol=expr,
                bounding_box=(self._current_ast_node.lineno, self._current_ast_node.col_offset),
                severity='fatal')
        return expr_new

    def _create_Duplicate(self, val, length):
        """ Called by _visit_PyccelMul when a Duplicate is
        identified
        """
        # Arguments have been visited in PyccelMul

        if not isinstance(val, (TupleVariable, PythonTuple)):
            errors.report("Unexpected Duplicate", symbol=Duplicate(val, length),
                bounding_box=(self._current_ast_node.lineno, self._current_ast_node.col_offset),
                severity='fatal')

        if val.is_homogeneous:
            return Duplicate(val, length)
        else:
            if isinstance(length, LiteralInteger):
                length = length.python_value
            else:
                errors.report("Cannot create inhomogeneous tuple of unknown size",
                    symbol=Duplicate(val, length),
                    bounding_box=(self._current_ast_node.lineno, self._current_ast_node.col_offset),
                    severity='fatal')
            if isinstance(val, TupleVariable):
                return PythonTuple(*(val.get_vars()*length))
            else:
                return PythonTuple(*(val.args*length))

    def _handle_function_args(self, arguments):
        """
        Get a list of all function arguments.

        Get a list of all the function arguments which are passed
        to a function. This is done by visiting the syntactic
        FunctionCallArguments. If this argument contains a
        starred arguments object then the contents of this object
        are extracted into the final list.

        Parameters
        ----------
        arguments : list of FunctionCallArgument
            The arguments which were passed to the function.

        Returns
        -------
        list of FunctionCallArgument
            The arguments passed to the function.
        """
        args  = []
        for arg in arguments:
            a = self._visit(arg)
            if isinstance(a.value, StarredArguments):
                args.extend([FunctionCallArgument(av) for av in a.value.args_var])
            else:
                args.append(a)
        return args

    def get_type_description(self, var, include_rank = True):
        """
        Provides a text description of the type of a variable
        (useful for error messages)
        Parameters
        ----------
        var          : Variable
                       The variable to describe
        include_rank : bool
                       Indicates whether rank information should be included
                       Default : True
        """
        dtype = var.dtype
        prec  = get_final_precision(var)
        descr = f'{dtype}{(prec * 2 if isinstance(dtype, NativeComplex) else prec) * 8 if prec else ""}'
        if include_rank and var.rank>0:
            dims = ','.join(':'*var.rank)
            descr += f'[{dims}]'
        return descr

    def _check_argument_compatibility(self, input_args, func_args, expr, elemental):
        """
        Check that the provided arguments match the expected types

        Parameters
        ----------
        input_args : list
                     The arguments provided to the function
        func_args  : list
                     The arguments expected by the function
        expr       : PyccelAstNode
                     The expression where this call is found (used for error output)
        elemental  : bool
                     Indicates if the function is elemental
        """
        if elemental:
            def incompatible(i_arg, f_arg):
                return (i_arg.dtype is not f_arg.dtype or \
                        get_final_precision(i_arg) != get_final_precision(f_arg))
        else:
            def incompatible(i_arg, f_arg):
                return (i_arg.dtype is not f_arg.dtype or \
                        get_final_precision(i_arg) != get_final_precision(f_arg) or
                        i_arg.rank != f_arg.rank)

        # Compare each set of arguments
        for idx, (i_arg, f_arg) in enumerate(zip(input_args, func_args)):
            i_arg = i_arg.value
            f_arg = f_arg.var
            # Ignore types which cannot be compared
            if (i_arg is Nil()
                    or isinstance(f_arg, FunctionAddress)
                    or f_arg.dtype is NativeGeneric()):
                continue
            # Check for compatibility
            if incompatible(i_arg, f_arg):
                expected  = self.get_type_description(f_arg, not elemental)
                type_name = self.get_type_description(i_arg, not elemental)
                received  = f'{i_arg} ({type_name})'

                errors.report(INCOMPATIBLE_ARGUMENT.format(idx+1, received, expr.func_name, expected),
                        symbol = expr,
                        severity='error')
            if f_arg.rank > 1 and i_arg.order != f_arg.order:
                errors.report(INCOMPATIBLE_ORDERING.format(idx=idx+1, arg=i_arg, func=expr.func_name, order=f_arg.order),
                        symbol = expr,
                        severity='error')

    def _handle_function(self, expr, func, args, is_method = False):
        """
        Create the node representing the function call.

        Create a FunctionCall or an instance of a PyccelInternalFunction
        from the function information and arguments.

        Parameters
        ----------
        expr : PyccelAstNode
               The expression where this call is found (used for error output).

        func : FunctionDef instance, Interface instance or PyccelInternalFunction type
               The function being called.

        args : tuple
               The arguments passed to the function.

        is_method : bool
                Indicates if the function is a method (and should return a DottedFunctionCall).

        Returns
        -------
        FunctionCall/PyccelInternalFunction
            The semantic representation of the call.
        """
        if isinstance(func, PyccelFunctionDef):
            argument_description = func.argument_description
            func = func.cls_name
            args, kwargs = split_positional_keyword_arguments(*args)

            # Ignore values passed by position but add any unspecified keywords
            # with the correct default value
            for kw, val in list(argument_description.items())[len(args):]:
                if kw not in kwargs:
                    kwargs[kw] = val

            try:
                new_expr = func(*args, **kwargs)
            except TypeError:
                errors.report(UNRECOGNISED_FUNCTION_CALL,
                        symbol = expr,
                        severity = 'fatal')

            return new_expr
        else:
            if self._current_function == func.name:
                if len(func.results)>0 and not isinstance(func.results[0].var, PyccelAstNode):
                    errors.report(RECURSIVE_RESULTS_REQUIRED, symbol=func, severity="fatal")

            parent_assign = expr.get_direct_user_nodes(lambda x: isinstance(x, Assign) and not isinstance(x, AugAssign))

            func_args = func.arguments if isinstance(func, FunctionDef) else func.functions[0].arguments
            func_results = func.results if isinstance(func, FunctionDef) else func.functions[0].results

            if not parent_assign and len(func_results) == 1 and func_results[0].var.rank > 0:
                tmp_var = PyccelSymbol(self.scope.get_new_name())
                assign = Assign(tmp_var, expr)
                assign.ast = expr.ast
                self._additional_exprs[-1].append(self._visit(assign))
                return self._visit(tmp_var)

            if len(args) > len(func_args):
                errors.report("Too many arguments passed in function call",
                        symbol = expr,
                        severity='fatal')
            # Sort arguments to match the order in the function definition
            input_args = [a for a in args if a.keyword is None]
            nargs = len(input_args)
            for ka in func_args[nargs:]:
                key = ka.name
                relevant_args = [a for a in args[nargs:] if a.keyword == key]
                n_relevant_args = len(relevant_args)
                assert n_relevant_args <= 1
                if n_relevant_args == 0 and ka.has_default:
                    input_args.append(ka.default_call_arg)
                elif n_relevant_args == 1:
                    input_args.append(relevant_args[0])

            args = input_args

            if is_method:
                new_expr = DottedFunctionCall(func, args, current_function = self._current_function, prefix = args[0].value)
            else:
                new_expr = FunctionCall(func, args, self._current_function)

            if None in new_expr.args:
                errors.report("Too few arguments passed in function call",
                        symbol = expr,
                        severity='error')
            elif isinstance(func, FunctionDef):
                self._check_argument_compatibility(args, func_args,
                            expr, func.is_elemental)
            return new_expr

    def _create_variable(self, name, dtype, rhs, d_lhs, arr_in_multirets=False):
        """
        Create a new variable.

        Create a new variable. In most cases this is just a call to
        `Variable.__init__`
        but in the case of a tuple variable it is a recursive call to
        create all elements in the tuple.
        This is done separately to _assign_lhs_variable to ensure that
        elements of a tuple do not exist in the scope.

        Parameters
        ----------
        name : str
            The name of the new variable.

        dtype : DataType
            The data type of the new variable.

        rhs : Variable
            The value assigned to the lhs. This is required to call
            self._infer_type recursively for tuples.

        d_lhs : dict
            Dictionary of properties for the new Variable.

        arr_in_multirets : bool, default: False
            If True, the variable that will be created is an array
            in multi-values return, false otherwise.

        Returns
        -------
        Variable
            The variable that has been created.
        """
        if isinstance(name, PyccelSymbol):
            is_temp = name.is_temp
        else:
            is_temp = False

        if isinstance(rhs, (PythonTuple, InhomogeneousTupleVariable, NumpyNonZero)) or \
                ((isinstance(rhs, FunctionCall) and rhs.pyccel_staging != 'syntactic') and len(rhs.funcdef.results)>1):
            if isinstance(rhs, FunctionCall):
                iterable = [r.var for r in rhs.funcdef.results]
            else:
                iterable = rhs
            elem_vars = []
            is_homogeneous = True
            elem_d_lhs_ref = None
            for i,r in enumerate(iterable):
                elem_name = self.scope.get_new_name( name + '_' + str(i) )
                elem_d_lhs = self._infer_type( r )

                if not arr_in_multirets:
                    self._ensure_target( r, elem_d_lhs )
                if elem_d_lhs_ref is None:
                    elem_d_lhs_ref = elem_d_lhs.copy()
                    is_homogeneous = elem_d_lhs['datatype'] is not NativeGeneric()
                elif elem_d_lhs != elem_d_lhs_ref:
                    is_homogeneous = False

                elem_dtype = elem_d_lhs.pop('datatype')

                var = self._create_variable(elem_name, elem_dtype, r, elem_d_lhs)
                elem_vars.append(var)

            if any(v.is_alias for v in elem_vars):
                d_lhs['memory_handling'] = 'alias'
            else:
                d_lhs['memory_handling'] = d_lhs.get('memory_handling', False) or 'heap'

            if is_homogeneous and not (d_lhs['memory_handling'] == 'alias' and isinstance(rhs, PythonTuple)):
                lhs = HomogeneousTupleVariable(dtype, name, **d_lhs, is_temp=is_temp)
            else:
                lhs = InhomogeneousTupleVariable(elem_vars, dtype, name, **d_lhs, is_temp=is_temp)

        else:
            new_type = HomogeneousTupleVariable \
                    if isinstance(rhs, (HomogeneousTupleVariable, Concatenate, Duplicate)) \
                    else Variable
            lhs = new_type(dtype, name, **d_lhs, is_temp=is_temp)

        return lhs

    def _ensure_target(self, rhs, d_lhs):
        """ Function using data about the new lhs to determine
        whether the lhs is an alias and the rhs is a target
        """

        if isinstance(rhs, NumpyTranspose) and rhs.internal_var.on_heap:
            d_lhs['memory_handling'] = 'alias'
            rhs.internal_var.is_target = True

        if isinstance(rhs, Variable) and rhs.is_ndarray:
            d_lhs['memory_handling'] = 'alias'
            rhs.is_target = not rhs.is_alias

        if isinstance(rhs, IndexedElement) and rhs.rank > 0 and \
                (getattr(rhs.base, 'is_ndarray', False) or getattr(rhs.base, 'is_alias', False)):
            d_lhs['memory_handling'] = 'alias'
            rhs.base.is_target = not rhs.base.is_alias

    def _assign_lhs_variable(self, lhs, d_var, rhs, new_expressions, is_augassign,arr_in_multirets=False):
        """
        Create a variable from the left-hand side (lhs) of an assignment.
        
        Create a lhs based on the information in d_var, if the lhs already exists
        then check that it has the expected properties.

        Parameters
        ----------
        lhs : PyccelSymbol (or DottedName of PyccelSymbols)
            The representation of the lhs provided by the SyntacticParser.

        d_var : dict
            Dictionary of expected lhs properties.

        rhs : Variable / expression
            The representation of the rhs provided by the SemanticParser.
            This is necessary in order to set the rhs 'is_target' property
            if necessary.

        new_expressions : list
            A list which allows collection of any additional expressions
            resulting from this operation (e.g. Allocation).

        is_augassign : bool
            Indicates whether this is an assign ( = ) or an augassign ( += / -= / etc )
            This is necessary as the restrictions on the dtype are less strict in this
            case.

        arr_in_multirets : bool
            If True, rhs has an array in its results, otherwise, it should be set to False.
            It helps when we don't need lhs to be a pointer in case of a returned array in
            a tuple of results.

        Returns
        -------
        pyccel.ast.variable.Variable
            The representation of the lhs provided by the SemanticParser.
        """

        if isinstance(lhs, IndexedElement):
            lhs = self._visit(lhs)
        elif isinstance(lhs, (PyccelSymbol, DottedName)):

            name = str(lhs)
            if lhs == '_':
                name = self.scope.get_new_name()
            dtype = d_var.pop('datatype')

            d_lhs = d_var.copy()
            # ISSUES #177: lhs must be a pointer when rhs is heap array
            if not arr_in_multirets:
                self._ensure_target(rhs, d_lhs)

            var = self.check_for_variable(lhs)

            # Variable not yet declared (hence array not yet allocated)
            if var is None:

                if isinstance(lhs, DottedName):
                    prefix_parts = lhs.name[:-1]
                    syntactic_prefix = prefix_parts[0] if len(prefix_parts) == 1 else DottedName(*prefix_parts)
                    prefix = self._visit(syntactic_prefix)
                    class_def = prefix.cls_base
                    if prefix.name == 'self':
                        var = self.get_variable('self')

                        # Collect the name that should be used in the generated code
                        attribute_name = lhs.name[-1]
                        new_name = class_def.scope.get_expected_name(attribute_name)
                        # Create the attribute
                        member = self._create_variable(new_name, dtype, rhs, d_lhs)

                        # Insert the attribute to the class scope
                        # Passing the original name ensures that the attribute can be found under this name
                        class_def.scope.insert_variable(member, attribute_name)

                        # Create the local DottedVariable
                        lhs = member.clone(member.name, new_class = DottedVariable, lhs = var)

                        # update the attributes of the class and push it to the scope
                        class_def.add_new_attribute(member)

                    else:
                        errors.report(f"{lhs.name[0]} should be named : self", symbol=lhs, severity='fatal')
                # Update variable's dictionary with information from function decorators
                decorators = self.scope.decorators
                if decorators:
                    if 'stack_array' in decorators:
                        if name in decorators['stack_array']:
                            d_lhs.update(memory_handling='stack')
                    if 'allow_negative_index' in decorators:
                        if lhs in decorators['allow_negative_index']:
                            d_lhs.update(allows_negative_indexes=True)

                # We cannot allow the definition of a stack array from a shape which
                # is unknown at the declaration
                if d_lhs['rank'] > 0 and d_lhs.get('memory_handling', None) == 'stack':
                    for a in d_lhs['shape']:
                        if (isinstance(a, FunctionCall) and not a.funcdef.is_pure) or \
                                any(not f.funcdef.is_pure for f in a.get_attribute_nodes(FunctionCall)):
                            errors.report(STACK_ARRAY_SHAPE_UNPURE_FUNC, symbol=a.funcdef.name,
                            severity='error',
                            bounding_box=(self._current_ast_node.lineno,
                                self._current_ast_node.col_offset))
                        if (isinstance(a, Variable) and not a.is_argument) \
                                or not all(b.is_argument for b in a.get_attribute_nodes(Variable)):
                            errors.report(STACK_ARRAY_UNKNOWN_SHAPE, symbol=name,
                            severity='error',
                            bounding_box=(self._current_ast_node.lineno,
                                self._current_ast_node.col_offset))

                if not isinstance(lhs, DottedVariable):
                    new_name = self.scope.get_expected_name(name)
                    # Create new variable
                    lhs = self._create_variable(new_name, dtype, rhs, d_lhs, arr_in_multirets=arr_in_multirets)

                    # Add variable to scope
                    self.scope.insert_variable(lhs, name)

                # ...
                # Add memory allocation if needed
                array_declared_in_function = (isinstance(rhs, FunctionCall) and not isinstance(rhs.funcdef, PyccelFunctionDef) \
                                            and not getattr(rhs.funcdef, 'is_elemental', False) and not isinstance(lhs, HomogeneousTupleVariable)) or arr_in_multirets
                if lhs.on_heap and not array_declared_in_function:
                    if self.scope.is_loop:
                        # Array defined in a loop may need reallocation at every cycle
                        errors.report(ARRAY_DEFINITION_IN_LOOP, symbol=name,
                            severity='warning',
                            bounding_box=(self._current_ast_node.lineno,
                                self._current_ast_node.col_offset))
                        status='unknown'
                    else:
                        # Array defined outside of a loop will be allocated only once
                        status='unallocated'

                    # Create Allocate node
                    if isinstance(lhs, InhomogeneousTupleVariable):
                        args = [v for v in lhs.get_vars() if v.rank>0]
                        new_args = []
                        while len(args) > 0:
                            for a in args:
                                if isinstance(a, InhomogeneousTupleVariable):
                                    new_args.extend(v for v in a.get_vars() if v.rank>0)
                                else:
                                    new_expressions.append(Allocate(a,
                                        shape=a.alloc_shape, order=a.order, status=status))
                                    # Add memory deallocation for array variables
                                    self._allocs[-1].append(a)
                            args = new_args
                    else:
                        new_expressions.append(Allocate(lhs, shape=lhs.alloc_shape, order=lhs.order, status=status))
                # ...

                # ...
                # Add memory deallocation for array variables
                if lhs.is_ndarray and not lhs.on_stack:
                    # Create Deallocate node
                    self._allocs[-1].append(lhs)
                # ...

                # We cannot allow the definition of a stack array in a loop
                if lhs.is_stack_array and self.scope.is_loop:
                    errors.report(STACK_ARRAY_DEFINITION_IN_LOOP, symbol=name,
                        severity='error',
                        bounding_box=(self._current_ast_node.lineno,
                            self._current_ast_node.col_offset))

                # Not yet supported for arrays: x=y+z, x=b[:]
                # Because we cannot infer shape of right-hand side yet
                know_lhs_shape = (lhs.rank == 0) or all(sh is not None for sh in lhs.alloc_shape)

                if not know_lhs_shape:
                    msg = f"Cannot infer shape of right-hand side for expression {lhs} = {rhs}"
                    errors.report(PYCCEL_RESTRICTION_TODO+'\n'+msg,
                        bounding_box=(self._current_ast_node.lineno, self._current_ast_node.col_offset),
                        severity='fatal')

            # Variable already exists
            else:

                self._ensure_inferred_type_matches_existing(dtype, d_var, var, is_augassign, new_expressions, rhs)

                # in the case of elemental, lhs is not of the same dtype as
                # var.
                # TODO d_lhs must be consistent with var!
                # the following is a small fix, since lhs must be already
                # declared
                if isinstance(lhs, DottedName):
                    lhs = var.clone(var.name, new_class = DottedVariable, lhs = self._visit(lhs.name[0]))
                else:
                    lhs = var
        else:
            lhs_type = str(type(lhs))
            raise NotImplementedError(f"_assign_lhs_variable does not handle {lhs_type}")

        return lhs

    def _ensure_inferred_type_matches_existing(self, dtype, d_var, var, is_augassign, new_expressions, rhs):
        """
        Ensure that the inferred type of the new variable, matches the existing variable (which has the
        same name). If this is not the case then errors are raised preventing pyccel reaching the codegen
        stage.
        This function also handles any reallocations caused by differing shapes between the two objects.
        These allocations/deallocations are saved in the list new_expressions

        Parameters
        ----------
        dtype : DataType
                The inferred DataType
        d_var : dict
                The inferred information about the variable. Usually created by the _infer_type function
        var   : Variable
                The existing variable
        is_augassign : bool
                A boolean indicating if the assign statement is an augassign (tests are less strict)
        new_expressions : list
                A list to which any new expressions created are appended
        rhs   : PyccelAstNode
                The right hand side of the expression : lhs=rhs
                If is_augassign is False, this value is not used
        """
        precision = d_var.get('precision',None)
        internal_precision = default_precision[str(dtype)] if precision == -1 else precision

        # TODO improve check type compatibility
        if not hasattr(var, 'dtype'):
            name = var.name
            errors.report(INCOMPATIBLE_TYPES_IN_ASSIGNMENT.format('<module>', dtype),
                    symbol=f'{name}={dtype}',
                    bounding_box=(self._current_ast_node.lineno, self._current_ast_node.col_offset),
                    severity='fatal')

        elif not is_augassign and var.is_ndarray and var.is_target:
            errors.report(ARRAY_ALREADY_IN_USE,
                bounding_box=(self._current_ast_node.lineno,
                    self._current_ast_node.col_offset),
                        severity='error', symbol=var.name)

        elif not is_augassign and var.is_ndarray and isinstance(rhs, (Variable, IndexedElement)) and var.on_heap:
            errors.report(ASSIGN_ARRAYS_ONE_ANOTHER,
                bounding_box=(self._current_ast_node.lineno,
                    self._current_ast_node.col_offset),
                        severity='error', symbol=var)

        elif var.is_ndarray and var.is_alias and isinstance(rhs, NumpyNewArray):
            errors.report(INVALID_POINTER_REASSIGN,
                bounding_box=(self._current_ast_node.lineno,
                    self._current_ast_node.col_offset),
                        severity='error', symbol=var.name)

        elif var.is_ndarray and var.is_alias and not is_augassign:
            # we allow pointers to be reassigned multiple times
            # pointers reassigning need to call free_pointer func
            # to remove memory leaks
            new_expressions.append(Deallocate(var))

        elif str(dtype) != str(var.dtype) or \
                internal_precision != get_final_precision(var):
            if is_augassign:
                tmp_result = PyccelAdd(var, rhs)
                result_dtype = str(tmp_result.dtype)
                result_precision = get_final_precision(tmp_result)
                raise_error = (str(var.dtype) != result_dtype or \
                        get_final_precision(var) != result_precision)
            else:
                raise_error = True

            if raise_error:
                # Get type name from cast function (handles precision implicitly)
                try:
                    d1 = DtypePrecisionToCastFunction[var.dtype.name][var.precision].name
                except KeyError:
                    d1 = str(var.dtype)
                try:
                    d2 = DtypePrecisionToCastFunction[dtype.name][precision].name
                except KeyError:
                    d2 = str(var.dtype)

                name = var.name
                rhs_str = str(rhs)
                errors.report(INCOMPATIBLE_TYPES_IN_ASSIGNMENT.format(d1, d2),
                    symbol=f'{name}={rhs_str}',
                    bounding_box=(self._current_ast_node.lineno, self._current_ast_node.col_offset),
                    severity='error')

        elif not is_augassign:

            rank  = getattr(var, 'rank' , 'None')
            order = getattr(var, 'order', 'None')
            shape = getattr(var, 'shape', 'None')

            if (d_var['rank'] != rank) or (rank > 1 and d_var['order'] != order):

                txt = '|{name}| {dtype}{old} <-> {dtype}{new}'
                def format_shape(s):
                    return "" if s is None else s
                txt = txt.format(name=var.name, dtype=dtype, old=format_shape(var.shape),
                    new=format_shape(d_var['shape']))
                errors.report(INCOMPATIBLE_REDEFINITION, symbol=txt,
                    bounding_box=(self._current_ast_node.lineno, self._current_ast_node.col_offset),
                    severity='error')

            elif d_var['shape'] != shape:

                if var.is_argument:
                    errors.report(ARRAY_IS_ARG, symbol=var,
                        severity='error',
                        bounding_box=(self._current_ast_node.lineno,
                            self._current_ast_node.col_offset))

                elif var.is_stack_array:
                    errors.report(INCOMPATIBLE_REDEFINITION_STACK_ARRAY, symbol=var.name,
                        severity='error',
                        bounding_box=(self._current_ast_node.lineno,
                            self._current_ast_node.col_offset))

                else:
                    var.set_changeable_shape()
                    previous_allocations = var.get_direct_user_nodes(lambda p: isinstance(p, Allocate))
                    if not previous_allocations:
                        errors.report("PYCCEL INTERNAL ERROR : Variable exists already, but it has never been allocated",
                                symbol=var, severity='fatal')

                    last_allocation = previous_allocations[-1]

                    # Find outermost IfSection of last allocation
                    last_alloc_ifsection = last_allocation.get_user_nodes(IfSection)
                    alloc_ifsection = last_alloc_ifsection[-1] if last_alloc_ifsection else None
                    while len(last_alloc_ifsection)>0:
                        alloc_ifsection = last_alloc_ifsection[-1]
                        last_alloc_ifsection = alloc_ifsection.get_user_nodes(IfSection)

                    ifsection_has_if = len(alloc_ifsection.get_direct_user_nodes(
                                                        lambda x: isinstance(x,If))) == 1 \
                                    if alloc_ifsection else False

                    if alloc_ifsection and not ifsection_has_if:
                        status = last_allocation.status
                    elif last_allocation.get_user_nodes((If, For, While)):
                        status='unknown'
                    else:
                        status='allocated'
                    new_expressions.append(Allocate(var,
                        shape=d_var['shape'], order=d_var['order'],
                        status=status))

                    if status != 'unallocated':
                        errors.report(ARRAY_REALLOCATION, symbol=var.name,
                            severity='warning',
                            bounding_box=(self._current_ast_node.lineno,
                                self._current_ast_node.col_offset))
            else:
                # Same shape as before
                previous_allocations = var.get_direct_user_nodes(lambda p: isinstance(p, Allocate))

                if previous_allocations and previous_allocations[-1].get_user_nodes(IfSection) \
                        and not previous_allocations[-1].get_user_nodes((If)):
                    # If previously allocated in If still under construction
                    status = previous_allocations[-1].status

                    new_expressions.append(Allocate(var,
                        shape=d_var['shape'], order=d_var['order'],
                        status=status))

        if var.precision == -1 and precision != var.precision:
            var.use_exact_precision()

    def _assign_GeneratorComprehension(self, lhs_name, expr):
        """
        Visit the GeneratorComprehension node.

        Create all necessary expressions for the
        GeneratorComprehension node definition.

        Parameters
        ----------
        lhs_name : str
                    The name to which the expression is assigned.
        expr : GeneratorComprehension
                The GeneratorComprehension node.

        Returns
        -------
        pyccel.ast.functionalexpr.GeneratorComprehension
                CodeBlock containing the semantic version of the GeneratorComprehension node.
        """
        result   = expr.expr

        loop = expr.loops
        nlevels = 0
        # Create throw-away variable to help obtain result type
        index   = Variable('int',self.scope.get_new_name('to_delete'), is_temp=True)
        self.scope.insert_variable(index)
        new_expr = []
        while isinstance(loop, For):
            nlevels+=1
            iterable = Iterable(self._visit(loop.iterable))
            n_index = max(1, iterable.num_loop_counters_required)
            # Set dummy indices to iterable object in order to be able to
            # obtain a target with a deducible dtype
            iterable.set_loop_counter(*[index]*n_index)

            iterator = loop.target

            # Collect a target with a deducible dtype
            iterator_rhs = iterable.get_target_from_range()
            # Use _visit_Assign to create the requested iterator with the correct type
            # The result of this operation is not stored, it is just used to declare
            # iterator with the correct dtype to allow correct dtype deductions later
            self._visit(Assign(iterator, iterator_rhs, ast=expr.ast))

            loop_elem = loop.body.body[0]

            if isinstance(loop_elem, Assign):
                # If the result contains a GeneratorComprehension, treat it and replace
                # it with it's lhs variable before continuing
                gens = set(loop_elem.get_attribute_nodes(GeneratorComprehension))
                if len(gens)==1:
                    gen = gens.pop()
                    assert isinstance(gen.lhs, PyccelSymbol) and gen.lhs.is_temp
                    gen_lhs = self.scope.get_new_name() if gen.lhs.is_temp else gen.lhs
                    assign = self._visit(Assign(gen_lhs, gen, ast=gen.ast))
                    new_expr.append(assign)
                    loop.substitute(gen, assign.lhs)
                    loop_elem = loop.body.body[0]
            loop = loop_elem
        # Remove the throw-away variable from the scope
        self.scope.remove_variable(index)

        # Visit result expression (correctly defined as iterator
        # objects exist in the scope despite not being defined)
        result = self._visit(result)
        if isinstance(result, CodeBlock):
            result = result.body[-1]

        # Infer the final dtype of the expression
        d_var = self._infer_type(result)
        dtype = d_var.pop('datatype')
        d_var['is_temp'] = expr.lhs.is_temp

        lhs  = self.check_for_variable(lhs_name)
        if lhs:
            self._ensure_inferred_type_matches_existing(dtype, d_var, lhs, False, new_expr, None)
        else:
            lhs_name = self.scope.get_expected_name(lhs_name)
            lhs = Variable(dtype, lhs_name, **d_var)
            self.scope.insert_variable(lhs)

        # Iterate over the loops
        # This provides the definitions of iterators as well
        # as the central expression
        loops = [self._visit(expr.loops)]

        # If necessary add additional expressions corresponding
        # to nested GeneratorComprehensions
        if new_expr:
            loop = loops[0]
            for _ in range(nlevels-1):
                loop = loop.body.body[0]
            for e in new_expr:
                loop.body.insert2body(e, back=False)
                e.loops[-1].scope.update_parent_scope(loop.scope, is_loop = True)

        if isinstance(expr, FunctionalSum):
            val = LiteralInteger(0)
            if str_dtype(dtype) in ['float', 'complex']:
                val = LiteralFloat(0.0)
        elif isinstance(expr, FunctionalMin):
            val = math_constants['inf']
        elif isinstance(expr, FunctionalMax):
            val = PyccelUnarySub(math_constants['inf'])

        # Initialise result with correct initial value
        stmt = Assign(lhs, val)
        stmt.ast = expr.ast
        loops.insert(0, stmt)

        indices = [self._visit(i) for i in expr.indices]

        if isinstance(expr, FunctionalSum):
            expr_new = FunctionalSum(loops, lhs=lhs, indices = indices)
        elif isinstance(expr, FunctionalMin):
            expr_new = FunctionalMin(loops, lhs=lhs, indices = indices)
        elif isinstance(expr, FunctionalMax):
            expr_new = FunctionalMax(loops, lhs=lhs, indices = indices)
        expr_new.ast = expr.ast
        return expr_new

    def _find_superclasses(self, expr):
        """
        Find all the superclasses in the scope.

        From a syntactic ClassDef, extract the names of the superclasses and
        search through the scope to find their definitions. If there is no
        definition then an error is raised.

        Parameters
        ----------
        expr : ClassDef
            The class whose superclasses we wish to find.

        Returns
        -------
        list
            An iterable containing the definitions of all the superclasses.

        Raises
        ------
        PyccelSemanticError
            A `PyccelSemanticError` is reported and will be raised after the
            semantic stage is complete.
        """
        parent = {s: self.scope.find(s, 'classes') for s in expr.superclasses}
        if any(c is None for c in parent.values()):
            for s,c in parent.items():
                if c is None:
                    errors.report(f"Couldn't find class {s} in scope", symbol=expr,
                            severity='error')
            parent = {s:c for s,c in parent.items() if c is not None}

        return list(parent.values())


    #====================================================
    #                 _visit functions
    #====================================================


    def _visit(self, expr):
        """
        Annotate the AST.

        The annotation is done by finding the appropriate function _visit_X
        for the object expr. X is the type of the object expr. If this function
        does not exist then the method resolution order is used to search for
        other compatible _visit_X functions. If none are found then an error is
        raised.
        
        Parameters
        ----------
        expr : pyccel.ast.basic.Basic
            Object to visit of type X.
        
        Returns
        -------
        pyccel.ast.basic.Basic
            AST object which is the semantic equivalent of expr.
        """

        # TODO - add settings to Errors
        #      - line and column
        #      - blocking errors
        current_ast = self._current_ast_node

        if getattr(expr,'ast', None) is not None:
            self._current_ast_node = expr.ast

        classes = type(expr).__mro__
        for cls in classes:
            annotation_method = '_visit_' + cls.__name__
            if hasattr(self, annotation_method):
                obj = getattr(self, annotation_method)(expr)
                if isinstance(obj, Basic) and self._current_ast_node:
                    obj.ast = self._current_ast_node
                self._current_ast_node = current_ast
                return obj

        # Unknown object, we raise an error.
        return errors.report(PYCCEL_RESTRICTION_TODO, symbol=type(expr),
            bounding_box=(self._current_ast_node.lineno, self._current_ast_node.col_offset),
            severity='fatal')

    def _visit_Module(self, expr):
        body = self._visit(expr.program).body
        program_body      = []
        init_func_body    = []
        mod_name = self.metavars.get('module_name', None)
        if mod_name is None:
            mod_name = expr.name
        else:
            self.scope.insert_symbol(mod_name)
        self._mod_name = mod_name
        if isinstance(expr.name, AsName):
            name_suffix = expr.name.name
        else:
            name_suffix = expr.name
        prog_name = 'prog_'+name_suffix
        prog_name = self.scope.get_new_name(prog_name)

        for b in body:
            if isinstance(b, If):
                if any(isinstance(i.condition, InProgram) for i in b.blocks):
                    for i in b.blocks:
                        if isinstance(i.condition, InProgram):
                            program_body.extend(i.body.body)
                        else:
                            init_func_body.append(i.body.body)
                else:
                    init_func_body.append(b)
            elif isinstance(b, CodeBlock):
                init_func_body.extend(b.body)
            else:
                init_func_body.append(b)

        variables = self.get_variables(self.scope)
        init_func = None
        free_func = None
        program   = None

        comment_types = (Header, MacroFunction, EmptyNode, Comment, CommentBlock)

        if not all(isinstance(l, comment_types) for l in init_func_body):
            # If there are any initialisation statements then create an initialisation function
            init_var = Variable(NativeBool(), self.scope.get_new_name('initialised'),
                                is_private=True)
            init_func_name = self.scope.get_new_name(name_suffix+'__init')
            # Ensure that the function is correctly defined within the namespaces
            init_scope = self.create_new_function_scope(init_func_name)
            for b in init_func_body:
                if isinstance(b, ScopedNode):
                    b.scope.update_parent_scope(init_scope, is_loop = True)
                if isinstance(b, FunctionalFor):
                    for l in b.loops:
                        if isinstance(l, ScopedNode):
                            l.scope.update_parent_scope(init_scope, is_loop = True)

            self.exit_function_scope()

            # Update variable scope for temporaries
            to_remove = []
            for v in self.scope.variables.values():
                if v.is_temp:
                    init_scope.insert_variable(v)
                    to_remove.append(v)

            # Remove in a second loop so the dictionary doesn't change during iteration
            for v in to_remove:
                self.scope.remove_variable(v)
                variables.remove(v)

            # Get deallocations
            deallocs = self._garbage_collector(CodeBlock(init_func_body))

            # Deallocate temporaries in init function
            dealloc_vars = [d.variable for d in deallocs]
            for i,v in enumerate(dealloc_vars):
                if v in to_remove:
                    d = deallocs.pop(i)
                    init_func_body.append(d)

            init_func_body = If(IfSection(PyccelNot(init_var),
                                init_func_body+[Assign(init_var, LiteralTrue())]))

            init_func = FunctionDef(init_func_name, [], [], [init_func_body],
                    global_vars = variables, scope=init_scope)
            self.insert_function(init_func)

        if init_func:
            free_func_name = self.scope.get_new_name(name_suffix+'__free')
            pyccelised_imports = [imp for imp_name, imp in self.scope.imports['imports'].items() \
                             if imp_name in self.d_parsers]

            import_frees = [self.d_parsers[imp.source].semantic_parser.ast.free_func for imp in pyccelised_imports \
                                if imp.source in self.d_parsers]
            import_frees = [f if f.name in imp.target else \
                             f.clone(next(i.target for i in imp.target \
                                        if isinstance(i, AsName) and i.name == f.name)) \
                            for f,imp in zip(import_frees, pyccelised_imports) if f]

            if deallocs or import_frees:
                # If there is anything that needs deallocating when the module goes out of scope
                # create a deallocation function
                import_free_calls = [FunctionCall(f,[],[]) for f in import_frees if f is not None]
                free_func_body = If(IfSection(init_var,
                    import_free_calls+deallocs+[Assign(init_var, LiteralFalse())]))
                # Ensure that the function is correctly defined within the namespaces
                scope = self.create_new_function_scope(free_func_name)
                free_func = FunctionDef(free_func_name, [], [], [free_func_body],
                                    global_vars = variables, scope = scope)
                self.exit_function_scope()
                self.insert_function(free_func)

        funcs = []
        interfaces = []
        for f in self.scope.functions.values():
            if isinstance(f, FunctionDef):
                funcs.append(f)
            elif isinstance(f, Interface):
                interfaces.append(f)

        # in the case of a header file, we need to convert all headers to
        # FunctionDef etc ...

        if self.is_header_file:
            # ARA : issue-999
            is_external = self.metavars.get('external', False)
            for name, headers in self.scope.headers.items():
                if all(isinstance(v, FunctionHeader) and \
                        not isinstance(v, MethodHeader) for v in headers):
                    F = self.scope.find(name, 'functions')
                    if F is None:
                        func_defs = [vi for v in headers for vi in v.create_definition(is_external=is_external)]
                        if len(func_defs) == 1:
                            F = func_defs[0]
                            funcs.append(F)
                        else:
                            F = Interface(name, func_defs)
                            interfaces.append(F)
                        self.insert_function(F)
                    else:
                        errors.report(IMPORTING_EXISTING_IDENTIFIED,
                                symbol=name,
                                severity='fatal')

        for v in variables:
            if v.rank > 0 and not v.is_alias:
                v.is_target = True

        mod = Module(mod_name,
                    variables,
                    funcs,
                    init_func = init_func,
                    free_func = free_func,
                    interfaces=interfaces,
                    classes=self.scope.classes.values(),
                    imports=self.scope.imports['imports'].values(),
                    scope=self.scope)
        container = self._program_namespace.imports
        container['imports'][mod_name] = Import(mod_name, mod)

        if program_body:
            if init_func:
                import_init  = FunctionCall(init_func,[],[])
                program_body = [import_init, *program_body]
            if free_func:
                import_free  = FunctionCall(free_func,[],[])
                program_body = [*program_body, import_free]
            container = self._program_namespace
            program = Program(prog_name,
                            self.get_variables(container),
                            program_body,
                            container.imports['imports'].values(),
                            scope=self._program_namespace)

            mod.program = program

        return mod

    def _visit_PythonTuple(self, expr):
        ls = [self._visit(i) for i in expr]
        return PythonTuple(*ls)

    def _visit_PythonList(self, expr):
        ls = [self._visit(i) for i in expr]
        expr = PythonList(*ls)

        if not expr.is_homogeneous:
            errors.report(PYCCEL_RESTRICTION_INHOMOG_LIST, symbol=expr,
                bounding_box=(self._current_ast_node.lineno, self._current_ast_node.col_offset),
                severity='fatal')
        return expr

    def _visit_FunctionCallArgument(self, expr):
        value = self._visit(expr.value)
        a = FunctionCallArgument(value, expr.keyword)
        if isinstance(value, (PyccelArithmeticOperator, PyccelInternalFunction)) and value.rank:
            tmp_var = self.scope.get_new_name()
            assign = self._visit(Assign(tmp_var, expr.value, ast = expr.value.ast))
            self._additional_exprs[-1].append(assign)
            a = FunctionCallArgument(self._visit(tmp_var))
        return a

    def _visit_CodeBlock(self, expr):
        ls = []
        self._additional_exprs.append([])
        for b in expr.body:

            # Save parsed code
            line = self._visit(b)
            ls.extend(self._additional_exprs[-1])
            self._additional_exprs[-1] = []
            if isinstance(line, CodeBlock):
                ls.extend(line.body)
            else:
                ls.append(line)
        self._additional_exprs.pop()

        return CodeBlock(ls)

    def _visit_Nil(self, expr):
        expr.clear_syntactic_user_nodes()
        expr.update_pyccel_staging()
        return expr

    def _visit_Break(self, expr):
        expr.clear_syntactic_user_nodes()
        expr.update_pyccel_staging()
        return expr

    def _visit_Continue(self, expr):
        expr.clear_syntactic_user_nodes()
        expr.update_pyccel_staging()
        return expr

    def _visit_Comment(self, expr):
        expr.clear_syntactic_user_nodes()
        expr.update_pyccel_staging()
        return expr

    def _visit_CommentBlock(self, expr):
        expr.clear_syntactic_user_nodes()
        expr.update_pyccel_staging()
        return expr

    def _visit_AnnotatedComment(self, expr):
        expr.clear_syntactic_user_nodes()
        expr.update_pyccel_staging()
        return expr

    def _visit_OmpAnnotatedComment(self, expr):
        code = expr._user_nodes
        code = code[-1]
        index = code.body.index(expr)
        combined_loop = expr.combined and ('for' in expr.combined or 'distribute' in expr.combined or 'taskloop' in expr.combined)

        if isinstance(expr, (OMP_Sections_Construct, OMP_Single_Construct)) \
           and expr.has_nowait:
            for node in code.body[index+1:]:
                if isinstance(node, Omp_End_Clause):
                    if node.txt.startswith(expr.name, 4):
                        node.has_nowait = True

        if isinstance(expr, (OMP_For_Loop, OMP_Simd_Construct,
                    OMP_Distribute_Construct, OMP_TaskLoop_Construct)) or combined_loop:
            index += 1
            while index < len(code.body) and isinstance(code.body[index], (Comment, CommentBlock, Pass)):
                index += 1

            if index < len(code.body) and isinstance(code.body[index], For):
                end_expr = ['!$omp', 'end', expr.name]
                if expr.combined:
                    end_expr.append(expr.combined)
                if expr.has_nowait:
                    end_expr.append('nowait')
                code.body[index].end_annotation = ' '.join(e for e in end_expr if e)+'\n'
            else:
                type_name = type(expr).__name__
                msg = f"Statement after {type_name} must be a for loop."
                errors.report(msg, symbol=expr,
                    severity='fatal')

        expr.clear_syntactic_user_nodes()
        expr.update_pyccel_staging()
        return expr

    def _visit_Omp_End_Clause(self, expr):
        end_loop = any(c in expr.txt for c in ['for', 'distribute', 'taskloop', 'simd'])
        if end_loop:
            errors.report("For loops do not require an end clause. This clause is ignored",
                    severity='warning', symbol=expr)
            return EmptyNode()
        else:
            expr.clear_syntactic_user_nodes()
            expr.update_pyccel_staging()
            return expr

    def _visit_Literal(self, expr):
        expr.clear_syntactic_user_nodes()
        expr.update_pyccel_staging()
        return expr

    def _visit_Pass(self, expr):
        expr.clear_syntactic_user_nodes()
        expr.update_pyccel_staging()
        return expr

    def _visit_Variable(self, expr):
        name = self.scope.get_python_name(expr.name)
        return self.get_variable(name)

    def _visit_str(self, expr):
        return repr(expr)

    def _visit_Slice(self, expr):
        start = self._visit(expr.start) if expr.start is not None else None
        stop = self._visit(expr.stop) if expr.stop is not None else None
        step = self._visit(expr.step) if expr.step is not None else None

        return Slice(start, stop, step)

    def _visit_IndexedElement(self, expr):
        var = self._visit(expr.base)
        # TODO check consistency of indices with shape/rank
        args = [self._visit(idx) for idx in expr.indices]

        if (len(args) == 1 and isinstance(args[0], (TupleVariable, PythonTuple))):
            args = args[0]

        elif any(isinstance(a, (TupleVariable, PythonTuple)) for a in args):
            n_exprs = None
            for a in args:
                if hasattr(a, '__len__'):
                    if n_exprs:
                        assert n_exprs == len(a)
                    else:
                        n_exprs = len(a)
            new_expr_args = [[a[i] if hasattr(a, '__getitem__') else a for a in args]
                             for i in range(n_exprs)]
            return NumpyArray(PythonTuple(*[var[a] for a in new_expr_args]))

        return self._extract_indexed_from_var(var, args, expr)

    def _visit_PyccelSymbol(self, expr):
        name = expr

        var = self.check_for_variable(name)

        if var is None:
            var = self.scope.find(name)
        if var is None:
            var = python_builtin_datatype(name)

        if var is None:
            if name == '_':
                errors.report(UNDERSCORE_NOT_A_THROWAWAY,
                    bounding_box=(self._current_ast_node.lineno, self._current_ast_node.col_offset),
                    severity='fatal')
            else:
                errors.report(UNDEFINED_VARIABLE, symbol=name,
                    bounding_box=(self._current_ast_node.lineno, self._current_ast_node.col_offset),
                    severity='fatal')
        return var


    def _visit_DottedName(self, expr):

        var = self.check_for_variable(_get_name(expr))
        if var:
            return var

        lhs = expr.name[0] if len(expr.name) == 2 \
                else DottedName(*expr.name[:-1])
        rhs = expr.name[-1]

        visited_lhs = self._visit(lhs)
        first = visited_lhs
        if isinstance(visited_lhs, FunctionCall):
            results = visited_lhs.funcdef.results
            if len(results) != 1:
                errors.report("Cannot get attribute of function call with multiple returns",
                        symbol=expr,
                        bounding_box=(self._current_ast_node.lineno, self._current_ast_node.col_offset),
                        severity='fatal')
            first = results[0].var
        rhs_name = _get_name(rhs)

        # Handle case of imported module
        if isinstance(first, Module):

            if rhs_name in first:
                imp = self.scope.find(_get_name(lhs), 'imports')

                new_name = rhs_name
                if imp is not None:
                    new_name = imp.find_module_target(rhs_name)
                    if new_name is None:
                        new_name = self.scope.get_new_name(rhs_name)

                        # Save the import target that has been used
                        imp.define_target(AsName(first[rhs_name], PyccelSymbol(new_name)))
                elif isinstance(rhs, FunctionCall):
                    self.scope.imports['functions'][new_name] = first[rhs_name]
                elif isinstance(rhs, ConstructorCall):
                    self.scope.imports['classes'][new_name] = first[rhs_name]
                elif isinstance(rhs, Variable):
                    self.scope.imports['variables'][new_name] = rhs

                if isinstance(rhs, FunctionCall):
                    # If object is a function
                    args  = self._handle_function_args(rhs.args)
                    func  = first[rhs_name]
                    if new_name != rhs_name:
                        if hasattr(func, 'clone') and not isinstance(func, PyccelFunctionDef):
                            func  = func.clone(new_name)
                    return self._handle_function(expr, func, args)
                elif isinstance(rhs, Constant):
                    var = first[rhs_name]
                    if new_name != rhs_name:
                        var.name = new_name
                    return var
                else:
                    # If object is something else (eg. dict)
                    var = first[rhs_name]
                    return var
            else:
                errors.report(UNDEFINED_IMPORT_OBJECT.format(rhs_name, str(lhs)),
                        symbol=expr,
                        bounding_box=(self._current_ast_node.lineno, self._current_ast_node.col_offset),
                        severity='fatal')
        if isinstance(first, ClassDef):
            errors.report("Static class methods are not yet supported", symbol=expr,
                    severity='fatal')

        d_var = self._infer_type(first)
        if d_var.get('cls_base', None) is None:
            errors.report(f'Attribute {rhs_name} not found',
                bounding_box=(self._current_ast_node.lineno, self._current_ast_node.col_offset),
                severity='fatal')

        cls_base = d_var['cls_base']

        # look for a class method
        if isinstance(rhs, FunctionCall):
            macro = self.scope.find(rhs_name, 'macros')
            if macro is not None:
                master = macro.master
                args = rhs.args
                args = [lhs] + list(args)
                args = [self._visit(i) for i in args]
                args = macro.apply(args)
                return FunctionCall(master, args, self._current_function)

            args = [FunctionCallArgument(visited_lhs), *self._handle_function_args(rhs.args)]
            method = cls_base.get_method(rhs_name)
            if cls_base.name == 'numpy.ndarray':
                numpy_class = method.cls_name
                self.insert_import('numpy', AsName(numpy_class, numpy_class.name))
            return self._handle_function(expr, method, args, is_method = True)

        # look for a class attribute / property
        elif isinstance(rhs, PyccelSymbol) and cls_base:
            # standard class attribute
            second = self.check_for_variable(expr)
            if second:
                return second

            # class property?
            else:
                method = cls_base.get_method(rhs_name)
                assert 'property' in method.decorators
                if cls_base.name == 'numpy.ndarray':
                    numpy_class = method.cls_name
                    self.insert_import('numpy', AsName(numpy_class, numpy_class.name))
                return self._handle_function(expr, method, [FunctionCallArgument(visited_lhs)], is_method = True)

        # look for a macro
        else:

            macro = self.scope.find(rhs_name, 'macros')

            # Macro
            if isinstance(macro, MacroVariable):
                return macro.master
            elif isinstance(macro, MacroFunction):
                args = macro.apply([visited_lhs])
                return FunctionCall(macro.master, args, self._current_function)

        # did something go wrong?
        return errors.report(f'Attribute {rhs_name} not found',
            bounding_box=(self._current_ast_node.lineno, self._current_ast_node.col_offset),
            severity='fatal')

    def _visit_PyccelOperator(self, expr):
        args     = [self._visit(a) for a in expr.args]
        return self._create_PyccelOperator(expr, args)

    def _visit_PyccelAdd(self, expr):
        args = [self._visit(a) for a in expr.args]
        if isinstance(args[0], (TupleVariable, PythonTuple, Concatenate, Duplicate)):
            is_homogeneous = all((isinstance(a, (TupleVariable, PythonTuple)) and a.is_homogeneous) \
                                or isinstance(a, (Concatenate, Duplicate)) for a in args)
            if is_homogeneous:
                return Concatenate(*args)
            else:
                def get_vars(a):
                    if isinstance(a, InhomogeneousTupleVariable):
                        return a.get_vars()
                    elif isinstance(a, PythonTuple):
                        return a.args
                    elif isinstance(a, HomogeneousTupleVariable):
                        n_vars = len(a)
                        if not isinstance(len(a), (LiteralInteger, int)):
                            errors.report("Can't create an inhomogeneous tuple using a homogeneous tuple of unknown size",
                                    symbol=expr, severity='fatal')
                        return [a[i] for i in range(n_vars)]
                    else:
                        a_type = type(a)
                        raise NotImplementedError(f"Unexpected type {a_type} in tuple addition")
                tuple_args = [ai for a in args for ai in get_vars(a)]
                expr_new = PythonTuple(*tuple_args)
        else:
            expr_new = self._create_PyccelOperator(expr, args)
        return expr_new

    def _visit_PyccelMul(self, expr):
        args = [self._visit(a) for a in expr.args]
        if isinstance(args[0], (TupleVariable, PythonTuple, PythonList)):
            expr_new = self._create_Duplicate(args[0], args[1])
        elif isinstance(args[1], (TupleVariable, PythonTuple, PythonList)):
            expr_new = self._create_Duplicate(args[1], args[0])
        else:
            expr_new = self._create_PyccelOperator(expr, args)
        return expr_new

    def _visit_PyccelPow(self, expr):
        base, exponent = [self._visit(a) for a in expr.args]

        exp_val = exponent
        if isinstance(exponent, LiteralInteger):
            exp_val = exponent.python_value
        elif isinstance(exponent, PyccelAssociativeParenthesis):
            exp = exponent.args[0]
            # Handle (1/2)
            if isinstance(exp, PyccelDiv) and all(isinstance(a, Literal) for a in exp.args):
                exp_val = exp.args[0].python_value / exp.args[1].python_value

        if isinstance(base, (Literal, Variable)) and exp_val == 2:
            return PyccelMul(base, base)
        elif exp_val == 0.5:
            pyccel_stage.set_stage('syntactic')

            sqrt_name = self.scope.get_new_name('sqrt')
            imp_name = AsName('sqrt', sqrt_name)
            new_import = Import('math',imp_name)
            self._visit(new_import)
            if isinstance(expr.args[0], PyccelAssociativeParenthesis):
                new_call = FunctionCall(sqrt_name, [expr.args[0].args[0]])
            else:
                new_call = FunctionCall(sqrt_name, [expr.args[0]])

            pyccel_stage.set_stage('semantic')

            return self._visit(new_call)
        else:
            return PyccelPow(base, exponent)

    def _visit_MathSqrt(self, expr):
        func = self.scope.find(expr.funcdef, 'functions')
        arg, = self._handle_function_args(expr.args) #pylint: disable=unbalanced-tuple-unpacking
        if isinstance(arg.value, PyccelMul):
            mul1, mul2 = arg.value.args
            mul1_syn, mul2_syn = expr.args[0].value.args
            is_abs = False
            if mul1 is mul2 and mul1.dtype in (NativeInteger(), NativeFloat()):
                pyccel_stage.set_stage('syntactic')

                fabs_name = self.scope.get_new_name('fabs')
                imp_name = AsName('fabs', fabs_name)
                new_import = Import('math',imp_name)
                self._visit(new_import)
                new_call = FunctionCall(fabs_name, [mul1_syn])

                pyccel_stage.set_stage('semantic')

                return self._visit(new_call)
            elif isinstance(mul1, (NumpyConjugate, PythonConjugate)) and mul1.internal_var is mul2:
                is_abs = True
                abs_arg = mul2_syn
            elif isinstance(mul2, (NumpyConjugate, PythonConjugate)) and mul1 is mul2.internal_var:
                is_abs = True
                abs_arg = mul1_syn

            if is_abs:
                pyccel_stage.set_stage('syntactic')

                abs_name = self.scope.get_new_name('abs')
                imp_name = AsName('abs', abs_name)
                new_import = Import('numpy',imp_name)
                self._visit(new_import)
                new_call = FunctionCall(abs_name, [abs_arg])

                pyccel_stage.set_stage('semantic')

                # Cast to preserve final dtype
                return PythonComplex(self._visit(new_call))
        elif isinstance(arg.value, PyccelPow):
            base, exponent = arg.value.args
            base_syn, _ = expr.args[0].value.args
            if exponent == 2 and base.dtype in (NativeInteger(), NativeFloat()):
                pyccel_stage.set_stage('syntactic')

                fabs_name = self.scope.get_new_name('fabs')
                imp_name = AsName('fabs', fabs_name)
                new_import = Import('math',imp_name)
                self._visit(new_import)
                new_call = FunctionCall(fabs_name, [base_syn])

                pyccel_stage.set_stage('semantic')

                return self._visit(new_call)

        return self._handle_function(expr, func, (arg,))

    def _visit_CmathPolar(self, expr):
        arg, = self._handle_function_args(expr.args) #pylint: disable=unbalanced-tuple-unpacking
        z = arg.value
        x = PythonReal(z)
        y = PythonImag(z)
        x_var = self.scope.get_temporary_variable(z, dtype=NativeFloat())
        y_var = self.scope.get_temporary_variable(z, dtype=NativeFloat())
        self._additional_exprs[-1].append(Assign(x_var, x))
        self._additional_exprs[-1].append(Assign(y_var, y))
        r = MathSqrt(PyccelAdd(PyccelMul(x_var,x_var), PyccelMul(y_var,y_var)))
        t = MathAtan2(y_var, x_var)
        self.insert_import('math', AsName(MathSqrt, 'sqrt'))
        self.insert_import('math', AsName(MathAtan2, 'atan2'))
        return PythonTuple(r,t)

    def _visit_CmathRect(self, expr):
        arg_r, arg_phi = self._handle_function_args(expr.args) #pylint: disable=unbalanced-tuple-unpacking
        r = arg_r.value
        phi = arg_phi.value
        x = PyccelMul(r, MathCos(phi))
        y = PyccelMul(r, MathSin(phi))
        self.insert_import('math', AsName(MathCos, 'cos'))
        self.insert_import('math', AsName(MathSin, 'sin'))
        return PyccelAdd(x, PyccelMul(y, LiteralImaginaryUnit()))

    def _visit_CmathPhase(self, expr):
        arg, = self._handle_function_args(expr.args) #pylint: disable=unbalanced-tuple-unpacking
        var = arg.value
        if var.dtype is not NativeComplex():
            return LiteralFloat(0.0)
        else:
            self.insert_import('math', AsName(MathAtan2, 'atan2'))
            return MathAtan2(PythonImag(var), PythonReal(var))

    def _visit_Lambda(self, expr):
        expr_names = set(str(a) for a in expr.expr.get_attribute_nodes(PyccelSymbol))
        var_names = map(str, expr.variables)
        missing_vars = expr_names.difference(var_names)
        if len(missing_vars) > 0:
            errors.report(UNDEFINED_LAMBDA_VARIABLE, symbol = missing_vars,
                bounding_box=(self._current_ast_node.lineno, self._current_ast_node.col_offset),
                severity='fatal')
        funcs = expr.expr.get_attribute_nodes(FunctionCall)
        for func in funcs:
            name = _get_name(func)
            f = self.scope.find(name, 'symbolic_functions')
            if f is None:
                errors.report(UNDEFINED_LAMBDA_FUNCTION, symbol=name,
                    bounding_box=(self._current_ast_node.lineno, self._current_ast_node.col_offset),
                    severity='fatal')
            else:

                f = f(*func.args)
                expr_new = expr.expr.subs(func, f)
                expr = Lambda(tuple(expr.variables), expr_new)
        return expr

    def _visit_FunctionCall(self, expr):
        name     = expr.funcdef
        try:
            name = self.scope.get_expected_name(name)
        except RuntimeError:
            pass

        func     = self.scope.find(name, 'functions')

        # Check for specialised method
        if isinstance(func, PyccelFunctionDef):
            annotation_method = '_visit_' + func.cls_name.__name__
            if hasattr(self, annotation_method):
                return getattr(self, annotation_method)(expr)

        args = self._handle_function_args(expr.args)
        # Correct keyword names if scope is available
        # The scope is only available if the function body has been parsed
        # (i.e. not for headers or builtin functions)
        if isinstance(func, FunctionDef) and func.scope:
            args = [a if a.keyword is None else \
                    FunctionCallArgument(a.value, func.scope.get_expected_name(a.keyword)) \
                    for a in args]


        if name == 'lambdify':
            args = self.scope.find(str(expr.args[0]), 'symbolic_functions')
        F = pyccel_builtin_function(expr, args)

        if F is not None:
            return F

        elif self.scope.find(name, 'cls_constructs'):

            # TODO improve the test
            # we must not invoke the scope like this

            cls = self.scope.find(name, 'classes')
            d_methods = cls.methods_as_dict
            method = d_methods.pop('__init__', None)

            if method is None:

                # TODO improve case of class with the no __init__

                errors.report(UNDEFINED_INIT_METHOD, symbol=name,
                bounding_box=(self._current_ast_node.lineno, self._current_ast_node.col_offset),
                severity='error')
            d_var = {'datatype': self.get_class_construct(method.cls_name)(),
                    'memory_handling':'stack',
                    'shape' : None,
                    'rank' : 0,
                    'is_target' : False,
                    'cls_base' : self.scope.find(method.cls_name, 'classes')}
            cls_variable = self._assign_lhs_variable(expr.current_user_node.lhs, d_var, expr, [], True)
            args = (FunctionCallArgument(cls_variable), *args)
            # TODO check compatibility
            # TODO treat parametrized arguments.

            expr = ConstructorCall(method, args, cls_variable)
            #if len(stmts) > 0:
            #    stmts.append(expr)
            #    return CodeBlock(stmts)
            return expr
        else:

            # first we check if it is a macro, in this case, we will create
            # an appropriate FunctionCall

            macro = self.scope.find(name, 'macros')
            if macro is not None:
                func = macro.master.funcdef
                name = _get_name(func.name)
                args = macro.apply(args)
            else:
                func = self.scope.find(name, 'functions')
            if func is None:
                return errors.report(UNDEFINED_FUNCTION, symbol=name,
                        bounding_box=(self._current_ast_node.lineno, self._current_ast_node.col_offset),
                        severity='fatal')
            else:
                return self._handle_function(expr, func, args)

    def _visit_Expr(self, expr):
        errors.report(PYCCEL_RESTRICTION_TODO, symbol=expr,
            bounding_box=(self._current_ast_node.lineno, self._current_ast_node.col_offset),
            severity='fatal')


    def _visit_Assign(self, expr):
        # TODO unset position at the end of this part
        new_expressions = []
        ast = expr.ast
        assert(ast)

        rhs = expr.rhs
        lhs = expr.lhs

        # Steps before visiting
        if isinstance(rhs, GeneratorComprehension):
            rhs.substitute(rhs.lhs, lhs)
            genexp = self._assign_GeneratorComprehension(_get_name(lhs), rhs)
            if isinstance(expr, AugAssign):
                new_expressions.append(genexp)
                rhs = genexp.lhs
            elif genexp.lhs.name == lhs:
                return genexp
            else:
                new_expressions.append(genexp)
                rhs = genexp.lhs
        elif isinstance(rhs, IfTernaryOperator):
            value_true  = self._visit(rhs.value_true)
            if value_true.rank > 0 or value_true.dtype is NativeString():
                # Temporarily deactivate type checks to construct syntactic assigns
                pyccel_stage.set_stage('syntactic')
                assign_true  = Assign(lhs, rhs.value_true, ast = ast)
                assign_false = Assign(lhs, rhs.value_false, ast = ast)
                pyccel_stage.set_stage('semantic')

                cond  = self._visit(rhs.cond)
                true_section  = IfSection(cond, [self._visit(assign_true)])
                false_section = IfSection(LiteralTrue(), [self._visit(assign_false)])
                return If(true_section, false_section)

        # Visit object
        if isinstance(rhs, FunctionCall):
            name = rhs.funcdef
            macro = self.scope.find(name, 'macros')
            if macro is None:
                rhs = self._visit(rhs)
                if isinstance(rhs, (PythonMap, PythonZip, PythonEnumerate, PythonRange)):
                    errors.report(f"{type(rhs)} cannot be saved to variables", symbol=expr, severity='fatal')
            else:

                # TODO check types from FunctionDef
                master = macro.master
                results = []
                args = [self._visit(i) for i in rhs.args]
                args_names = [arg.value.name for arg in args if isinstance(arg.value, Variable)]
                d_m_args = {arg.value.name:arg.value for arg in macro.master_arguments
                                  if isinstance(arg.value, Variable)}

                if not sympy_iterable(lhs):
                    lhs = [lhs]
                results_shapes = macro.get_results_shapes(args)
                for m_result, shape, result in zip(macro.results, results_shapes, lhs):
                    if m_result in d_m_args and not result in args_names:
                        d_result = self._infer_type(d_m_args[m_result])
                        d_result['shape'] = shape
                        tmp = self._assign_lhs_variable(result, d_result, None, new_expressions, False)
                        results.append(tmp)
                    elif result in args_names:
                        _name = _get_name(result)
                        tmp = self.get_variable(_name)
                        results.append(tmp)
                    else:
                        # TODO: check for result in master_results
                        errors.report(INVALID_MACRO_COMPOSITION, symbol=result,
                        bounding_box=(self._current_ast_node.lineno, self._current_ast_node.col_offset),
                        severity='error')

                expr = macro.make_necessary_copies(args, results)
                new_expressions += expr
                args = macro.apply(args, results=results)
                if isinstance(master.funcdef, FunctionDef):
                    func_call = FunctionCall(master.funcdef, args, self._current_function)
                    if new_expressions:
                        return CodeBlock([*new_expressions, func_call])
                    else:
                        return func_call
                else:
                    # TODO treate interface case
                    errors.report(PYCCEL_RESTRICTION_TODO,
                                  bounding_box=(self._current_ast_node.lineno, self._current_ast_node.col_offset),
                                  severity='fatal')

        else:
            rhs = self._visit(rhs)

        if isinstance(rhs, NumpyResultType):
            errors.report("Cannot assign a datatype to a variable.",
                    symbol=expr, severity='error')

        if isinstance(rhs, ConstructorCall):
            return rhs
        elif isinstance(rhs, FunctionDef):

            # case of lambdify

            rhs = rhs.rename(expr.lhs.name)
            for i in rhs.body:
                i.ast = ast
            return rhs

        elif isinstance(rhs, CodeBlock):
            if len(rhs.body)>1 and isinstance(rhs.body[1], FunctionalFor):
                return rhs

            # case of complex stmt
            # that needs to be splitted
            # into a list of stmts
            stmts = rhs.body
            stmt  = stmts[-1]
            lhs   = expr.lhs
            if isinstance(lhs, PyccelSymbol):
                name = lhs
                if self.check_for_variable(name) is None:
                    d_var = self._infer_type(stmt)
                    dtype = d_var.pop('datatype')
                    lhs = Variable(dtype, name , **d_var, is_temp = lhs.is_temp)
                    self.scope.insert_variable(lhs)

            if isinstance(expr, Assign):
                stmt = Assign(lhs, stmt)
            elif isinstance(expr, AugAssign):
                stmt = AugAssign(lhs, expr.op, stmt)
            stmt.ast = ast
            stmts[-1] = stmt
            return CodeBlock(stmts)

        elif isinstance(rhs, FunctionCall):
            func = rhs.funcdef
            results = func.results
            if results:
                if len(results)==1:
                    d_var = self._infer_type(results[0].var)
                else:
                    d_var = self._infer_type(PythonTuple(*[r.var for r in results]))
            elif expr.lhs.is_temp:
                return rhs
            else:
                raise NotImplementedError("Cannot assign result of a function without a return")

            # case of elemental function
            # if the input and args of func do not have the same shape,
            # then the lhs must be already declared
            if func.is_elemental:
                # we first compare the funcdef args with the func call
                # args
                # d_var = None
                func_args = func.arguments
                call_args = rhs.args
                f_ranks = [x.var.rank for x in func_args]
                c_ranks = [x.value.rank for x in call_args]
                same_ranks = [x==y for (x,y) in zip(f_ranks, c_ranks)]
                if not all(same_ranks):
                    assert(len(c_ranks) == 1)
                    arg = call_args[0].value
                    d_var['shape'          ] = arg.shape
                    d_var['rank'           ] = arg.rank
                    d_var['memory_handling'] = arg.memory_handling
                    d_var['order'          ] = arg.order

        elif isinstance(rhs, NumpyTranspose):
            d_var  = self._infer_type(rhs)
            if d_var['memory_handling'] == 'alias' and not isinstance(lhs, IndexedElement):
                rhs = rhs.internal_var
        elif isinstance(rhs, PyccelInternalFunction) and isinstance(rhs.dtype, NativeVoid):
            if expr.lhs.is_temp:
                return rhs
            else:
                raise NotImplementedError("Cannot assign result of a function without a return")

        else:
            d_var  = self._infer_type(rhs)
            d_list = d_var if isinstance(d_var, list) else [d_var]

            for d in d_list:
                name = d['datatype'].__class__.__name__

                if name.startswith('Pyccel'):
                    name = name[6:]
                    d['cls_base'] = self.scope.find(name, 'classes')
                    #TODO: Avoid writing the default variables here
                    if d_var.get('is_target', False) or d_var.get('memory_handling', False) == 'alias':
                        d['memory_handling'] = 'alias'
                    else:
                        d['memory_handling'] = d_var.get('memory_handling', False) or 'heap'

                    # TODO if we want to use pointers then we set target to true
                    # in the ConsturcterCall

                if isinstance(rhs, Variable) and rhs.is_target:
                    # case of rhs is a target variable the lhs must be a pointer
                    d['is_target' ] = False
                    d['memory_handling'] = 'alias'

        lhs = expr.lhs
        if isinstance(lhs, (PyccelSymbol, DottedName)):
            if isinstance(d_var, list):
                if len(d_var) == 1:
                    d_var = d_var[0]
                else:
                    errors.report(WRONG_NUMBER_OUTPUT_ARGS, symbol=expr,
                        bounding_box=(self._current_ast_node.lineno, self._current_ast_node.col_offset),
                        severity='error')
                    return None
            lhs = self._assign_lhs_variable(lhs, d_var, rhs, new_expressions, isinstance(expr, AugAssign))
        elif isinstance(lhs, PythonTuple):
            n = len(lhs)
            if isinstance(rhs, (PythonTuple, InhomogeneousTupleVariable, FunctionCall)):
                if isinstance(rhs, FunctionCall):
                    r_iter = [r.var for r in rhs.funcdef.results]
                else:
                    r_iter = rhs
                new_lhs = []
                for i,(l,r) in enumerate(zip(lhs,r_iter)):
                    d = self._infer_type(r)
                    new_lhs.append( self._assign_lhs_variable(l, d, r, new_expressions, isinstance(expr, AugAssign),arr_in_multirets=r.rank>0 ) )
                lhs = PythonTuple(*new_lhs)

            elif isinstance(rhs, HomogeneousTupleVariable):
                new_lhs = []
                d_var = self._infer_type(rhs[0])
                new_rhs = []
                for i,l in enumerate(lhs):
                    new_lhs.append( self._assign_lhs_variable(l, d_var.copy(),
                        rhs[i], new_expressions, isinstance(expr, AugAssign)) )
                    new_rhs.append(rhs[i])
                rhs = PythonTuple(*new_rhs)
                d_var = [d_var]
                lhs = PythonTuple(*new_lhs)

            elif isinstance(d_var, list) and len(d_var)== n:
                new_lhs = []
                if hasattr(rhs,'__getitem__'):
                    for i,l in enumerate(lhs):
                        new_lhs.append( self._assign_lhs_variable(l, d_var[i].copy(), rhs[i], new_expressions, isinstance(expr, AugAssign)) )
                else:
                    for i,l in enumerate(lhs):
                        new_lhs.append( self._assign_lhs_variable(l, d_var[i].copy(), rhs, new_expressions, isinstance(expr, AugAssign)) )
                lhs = PythonTuple(*new_lhs)

            elif d_var['shape'][0]==n:
                new_lhs = []
                new_rhs = []

                for l, r in zip(lhs, rhs):
                    new_lhs.append( self._assign_lhs_variable(l, self._infer_type(r), r, new_expressions, isinstance(expr, AugAssign)) )
                    new_rhs.append(r)

                lhs = PythonTuple(*new_lhs)
                rhs = new_rhs
            else:
                errors.report(WRONG_NUMBER_OUTPUT_ARGS, symbol=expr,
                    bounding_box=(self._current_ast_node.lineno, self._current_ast_node.col_offset),
                    severity='error')
                return None
        else:
            lhs = self._visit(lhs)

        if not isinstance(lhs, (list, tuple)):
            lhs = [lhs]
            if isinstance(d_var,dict):
                d_var = [d_var]

        if len(lhs) == 1:
            lhs = lhs[0]

        if isinstance(lhs, Variable):
            is_pointer = lhs.is_alias
        elif isinstance(lhs, IndexedElement):
            is_pointer = False
        elif isinstance(lhs, (PythonTuple, PythonList)):
            is_pointer = any(l.is_alias for l in lhs if isinstance(lhs, Variable))

        # TODO: does is_pointer refer to any/all or last variable in list (currently last)
        is_pointer = is_pointer and isinstance(rhs, (Variable, Duplicate))
        is_pointer = is_pointer or isinstance(lhs, Variable) and lhs.is_alias

        lhs = [lhs]
        rhs = [rhs]
        # Split into multiple Assigns to ensure AliasAssign is used where necessary
        unravelling = True
        while unravelling:
            unravelling = False
            new_lhs = []
            new_rhs = []
            for l,r in zip(lhs, rhs):
                # Split assign (e.g. for a,b = 1,c)
                if isinstance(l, (PythonTuple, InhomogeneousTupleVariable)) \
                        and isinstance(r,(PythonTuple, TupleVariable, list)):
                    new_lhs.extend(l)
                    new_rhs.extend(r)
                    # Repeat step to handle tuples of tuples of etc.
                    unravelling = True
                else:
                    new_lhs.append(l)
                    new_rhs.append(r)
            lhs = new_lhs
            rhs = new_rhs

        # Examine each assign and determine assign type (Assign, AliasAssign, etc)
        for l, r in zip(lhs,rhs):
            if isinstance(expr, AugAssign):
                new_expr = AugAssign(l, expr.op, r)
            else:
                is_pointer_i = l.is_alias if isinstance(l, Variable) else is_pointer
                new_expr = Assign(l, r)

                if is_pointer_i:
                    new_expr = AliasAssign(l, r)

                elif new_expr.is_symbolic_alias:
                    new_expr = SymbolicAssign(l, r)

                    # in a symbolic assign, the rhs can be a lambda expression
                    # it is then treated as a def node

                    F = self.scope.find(l, 'symbolic_functions')
                    if F is None:
                        self.insert_symbolic_function(new_expr)
                    else:
                        errors.report(PYCCEL_RESTRICTION_TODO,
                                      bounding_box=(self._current_ast_node.lineno, self._current_ast_node.col_offset),
                                      severity='fatal')

            new_expressions.append(new_expr)

        if (len(new_expressions)==1):
            new_expressions = new_expressions[0]

            return new_expressions
        else:
            result = CodeBlock(new_expressions)
            return result

    def _visit_For(self, expr):

        scope = self.create_new_loop_scope()

        # treatment of the index/indices
        iterable = Iterable(self._visit(expr.iterable))

        new_expr = []

        start = LiteralInteger(0)
        iterator_d_var = self._infer_type(start)

        iterator = expr.target

        if iterable.num_loop_counters_required:
            indices = [Variable('int', self.scope.get_new_name(), is_temp=True)
                        for i in range(iterable.num_loop_counters_required)]
            iterable.set_loop_counter(*indices)
        else:
            if isinstance(iterable.iterable, PythonEnumerate):
                syntactic_index = iterator[0]
            else:
                iterator = self.scope.get_expected_name(iterator)
                syntactic_index = iterator
            index = self.check_for_variable(syntactic_index)
            if index is None:
                index = self._assign_lhs_variable(syntactic_index, iterator_d_var,
                                rhs=start, new_expressions=new_expr,
                                is_augassign=False)
            iterable.set_loop_counter(index)

        if isinstance(iterator, PyccelSymbol):
            iterator_rhs = iterable.get_target_from_range()
            iterator_d_var = self._infer_type(iterator_rhs)

            target = self._assign_lhs_variable(iterator, iterator_d_var,
                            rhs=iterator_rhs, new_expressions=new_expr,
                            is_augassign=False)

        elif isinstance(iterator, PythonTuple):
            iterator_rhs = iterable.get_target_from_range()
            target = [self._assign_lhs_variable(it, self._infer_type(rhs),
                                rhs=rhs, new_expressions=new_expr,
                                is_augassign=False)
                        for it, rhs in zip(iterator, iterator_rhs)]
        else:

            errors.report(INVALID_FOR_ITERABLE, symbol=expr.target,
                   bounding_box=(self._current_ast_node.lineno, self._current_ast_node.col_offset),
                   severity='error')

        body = self._visit(expr.body)

        self.exit_loop_scope()

        if isinstance(iterable.iterable, Product):
            for_expr = body
            scopes = self.scope.create_product_loop_scope(scope, len(target))

            for t, i, r, s in zip(target[::-1], iterable.loop_counters[::-1], iterable.get_target_from_range()[::-1], scopes[::-1]):
                # Create Variable iterable
                loop_iter = Iterable(r.base)
                loop_iter.set_loop_counter(i)

                # Create a For loop for each level of the Product
                for_expr = For(t, loop_iter, for_expr, scope=s)
                for_expr.end_annotation = expr.end_annotation
                for_expr = [for_expr]
            for_expr = for_expr[0]
        else:
            for_expr = For(target, iterable, body, scope=scope)
            for_expr.end_annotation = expr.end_annotation
        return for_expr


    def _visit_FunctionalFor(self, expr):
        old_index   = expr.index
        new_index   = self.scope.get_new_name()
        expr.substitute(old_index, new_index)

        target  = expr.expr
        index   = new_index
        indices = [self.scope.get_expected_name(i) for i in expr.indices]
        dims    = []
        body    = expr.loops[1]

        idx_subs = {}
        #scope = self.create_new_loop_scope()

        # The symbols created to represent unknown valued objects are temporary
        tmp_used_names = self.scope.all_used_symbols.copy()
        i = 0
        while isinstance(body, For):

            stop  = None
            start = LiteralInteger(0)
            step  = LiteralInteger(1)
            var   = indices[i]
            i += 1
            a     = self._visit(body.iterable)
            if isinstance(a, PythonRange):
                var   = self._create_variable(var, 'int', start, {})
                dvar  = self._infer_type(var)
                stop  = a.stop
                start = a.start
                step  = a.step
            elif isinstance(a, (PythonZip, PythonEnumerate)):
                dvar  = self._infer_type(a.element)
                dtype = dvar.pop('datatype')
                if dvar['rank'] > 0:
                    dvar['rank' ] -= 1
                    dvar['shape'] = (dvar['shape'])[1:]
                if dvar['rank'] == 0:
                    dvar['memory_handling'] = 'stack'
                var  = Variable(dtype, var, **dvar)
                stop = a.element.shape[0]
            elif isinstance(a, Variable):
                dvar  = self._infer_type(a)
                dtype = dvar.pop('datatype')
                if dvar['rank'] == 1:
                    dvar['rank']  = 0
                    dvar['shape'] = None
                if dvar['rank'] > 1:
                    dvar['rank'] -= 1
                    dvar['shape'] = (dvar['shape'])[1:]
                if dvar['rank'] == 0:
                    dvar['memory_handling'] = 'stack'

                var  = Variable(dtype, var, **dvar)
                stop = a.shape[0]
            else:
                errors.report(PYCCEL_RESTRICTION_TODO,
                              bounding_box=(self._current_ast_node.lineno, self._current_ast_node.col_offset),
                              severity='fatal')
            existing_var = self.scope.find(var.name, 'variables')
            if existing_var:
                if self._infer_type(existing_var) != dvar:
                    errors.report(f"Variable {var} already exists with different type",
                            symbol = expr, severity='error')
            else:
                self.scope.insert_variable(var)
            step.invalidate_node()
            step  = pyccel_to_sympy(step , idx_subs, tmp_used_names)
            start.invalidate_node()
            start = pyccel_to_sympy(start, idx_subs, tmp_used_names)
            stop.invalidate_node()
            stop  = pyccel_to_sympy(stop , idx_subs, tmp_used_names)
            size = (stop - start) / step
            if (step != 1):
                size = ceiling(size)

            body = body.body.body[0]
            dims.append((size, step, start, stop))

        # we now calculate the size of the array which will be allocated

        for idx in indices:
            var = self.get_variable(idx)
            idx_subs[idx] = var


        sp_indices  = [sp_Symbol(i) for i in indices]

        dim = sp_Integer(1)

        for i in reversed(range(len(dims))):
            size  = dims[i][0]
            step  = dims[i][1]
            start = dims[i][2]
            stop  = dims[i][3]

            # For complicated cases we must ensure that the upper bound is never smaller than the
            # lower bound as this leads to too little memory being allocated
            min_size = size
            # Collect all uses of other indices
            start_idx = [-1] + [sp_indices.index(a) for a in start.atoms(sp_Symbol) if a in sp_indices]
            stop_idx  = [-1] + [sp_indices.index(a) for a in  stop.atoms(sp_Symbol) if a in sp_indices]
            start_idx.sort()
            stop_idx.sort()

            # Find the minimum size
            while max(len(start_idx),len(stop_idx))>1:
                # Use the maximum value of the start
                if start_idx[-1] > stop_idx[-1]:
                    s = start_idx.pop()
                    min_size = min_size.subs(sp_indices[s], dims[s][3])
                # and the minimum value of the stop
                else:
                    s = stop_idx.pop()
                    min_size = min_size.subs(sp_indices[s], dims[s][2])

            # While the min_size is not a known integer, assume that the bounds are positive
            j = 0
            while not isinstance(min_size, sp_Integer) and j<=i:
                min_size = min_size.subs(dims[j][3]-dims[j][2], 1).simplify()
                j+=1
            # If the min_size is negative then the size will be wrong and an error is raised
            if isinstance(min_size, sp_Integer) and min_size < 0:
                errors.report(PYCCEL_RESTRICTION_LIST_COMPREHENSION_LIMITS.format(indices[i]),
                          bounding_box=(self._current_ast_node.lineno, self._current_ast_node.col_offset),
                          severity='error')

            # sympy is necessary to carry out the summation
            dim   = dim.subs(sp_indices[i], start+step*sp_indices[i])
            dim   = Summation(dim, (sp_indices[i], 0, size-1))
            dim   = dim.doit()

        try:
            dim = sympy_to_pyccel(dim, idx_subs)
        except TypeError:
            errors.report(PYCCEL_RESTRICTION_LIST_COMPREHENSION_SIZE + f'\n Deduced size : {dim}',
                          bounding_box=(self._current_ast_node.lineno, self._current_ast_node.col_offset),
                          severity='fatal')

        # TODO find a faster way to calculate dim
        # when step>1 and not isinstance(dim, Sum)
        # maybe use the c++ library of sympy

        # we annotate the target to infere the type of the list created

        target = self._visit(target)
        d_var = self._infer_type(target)

        dtype = d_var['datatype']

        if dtype is NativeGeneric():
            errors.report(LIST_OF_TUPLES,
                          bounding_box=(self._current_ast_node.lineno, self._current_ast_node.col_offset),
                          severity='fatal')

        d_var['memory_handling'] = 'heap'
        d_var['rank'] += 1
        shape = [dim]
        if d_var['rank'] != 1:
            d_var['order'] = 'C'
            shape += list(d_var['shape'])
        else:
            d_var['order'] = None
        d_var['shape'] = shape

        # ...
        # TODO [YG, 30.10.2020]:
        #  - Check if we should allow the possibility that is_stack_array=True
        # ...
        lhs_symbol = expr.lhs.base
        ne = []
        lhs = self._assign_lhs_variable(lhs_symbol, d_var, rhs=expr, new_expressions=ne, is_augassign=False)
        lhs_alloc = ne[0]

        if isinstance(target, PythonTuple) and not target.is_homogeneous:
            errors.report(LIST_OF_TUPLES, symbol=expr,
                bounding_box=(self._current_ast_node.lineno, self._current_ast_node.col_offset),
                severity='error')

        target.invalidate_node()

        loops = [self._visit(i) for i in expr.loops]
        index = self._visit(index)

        l = loops[-1]
        for idx in indices:
            assert isinstance(l, For)
            # Sub in indices as defined here for coherent naming
            if idx.is_temp:
                self.scope.remove_variable(l.target)
                l.substitute(l.target, idx_subs[idx])
            l = l.body.body[-1]

        #self.exit_loop_scope()

        return CodeBlock([lhs_alloc, FunctionalFor(loops, lhs=lhs, indices=indices, index=index)])

    def _visit_GeneratorComprehension(self, expr):
        lhs = self.check_for_variable(expr.lhs)
        if lhs is None:
            if expr.lhs.is_temp:
                lhs = PyccelSymbol(self.scope.get_new_name(), is_temp=True)
            else:
                lhs = expr.lhs

            creation = self._visit(Assign(lhs, expr, ast=expr.ast))
            self._additional_exprs[-1].append(creation)
            return self.get_variable(lhs)
        else:
            return lhs

    def _visit_While(self, expr):

        scope = self.create_new_loop_scope()
        test = self._visit(expr.test)
        body = self._visit(expr.body)
        self.exit_loop_scope()

        return While(test, body, scope=scope)

    def _visit_IfSection(self, expr):
        condition = expr.condition

        name_symbol = PyccelSymbol('__name__')
        main = LiteralString('__main__')
        prog_check = isinstance(condition, PyccelEq) \
                and all(a in (name_symbol, main) for a in condition.args)

        if prog_check:
            cond = InProgram()
            self.change_to_program_scope()
        else:
            cond = self._visit(expr.condition)
        body = self._visit(expr.body)
        if prog_check:
            # Calling the Garbage collecting,
            # it will add the necessary Deallocate nodes
            # to the ast
            body.insert2body(*self._garbage_collector(body))
            self.change_to_module_scope()

        return IfSection(cond, body)

    def _visit_If(self, expr):
        args = [self._visit(i) for i in expr.blocks]

        conds = [b.condition for b in args]
        if any(isinstance(c, InProgram) for c in conds):
            if not all(isinstance(c, (InProgram,LiteralTrue)) for c in conds):
                errors.report("Determination of main module is too complicated to handle",
                        symbol=expr, severity='error')

        allocations = [arg.get_attribute_nodes(Allocate) for arg in args]

        var_shapes = [{a.variable : a.shape for a in allocs} for allocs in allocations]
        variables = [v for branch in var_shapes for v in branch]

        for v in variables:
            all_shapes_set = all(v in branch_shapes.keys() for branch_shapes in var_shapes)
            if all_shapes_set:
                shape_branch1 = var_shapes[0][v]
                same_shapes = all(shape_branch1==branch_shapes[v] \
                                for branch_shapes in var_shapes[1:])
            else:
                same_shapes = False

            if not same_shapes:
                v.set_changeable_shape()

        return If(*args)

    def _visit_IfTernaryOperator(self, expr):
        value_true  = self._visit(expr.value_true)
        if value_true.rank > 0 or value_true.dtype is NativeString():
            lhs = PyccelSymbol(self.scope.get_new_name(), is_temp=True)
            # Temporarily deactivate type checks to construct syntactic assigns
            pyccel_stage.set_stage('syntactic')
            assign_true  = Assign(lhs, expr.value_true, ast = expr.ast)
            assign_false = Assign(lhs, expr.value_false, ast = expr.ast)
            pyccel_stage.set_stage('semantic')

            cond  = self._visit(expr.cond)
            true_section  = IfSection(cond, [self._visit(assign_true)])
            false_section = IfSection(LiteralTrue(), [self._visit(assign_false)])
            self._additional_exprs[-1].append(If(true_section, false_section))

            return self._visit(lhs)
        else:
            cond        = self._visit(expr.cond)
            value_false = self._visit(expr.value_false)
            return IfTernaryOperator(cond, value_true, value_false)

    def _visit_VariableHeader(self, expr):
        warnings.warn("Support for specifying types via headers will be removed in " +
                      "a future version of Pyccel. This annotation may be unnecessary " +
                      "in your code. If you find it is necessary please open a discussion " +
                      "at https://github.com/pyccel/pyccel/discussions so we do not " +
                      "remove support until an alternative is in place.", FutureWarning)

        # TODO improve
        #      move it to the ast like create_definition for FunctionHeader?

        name  = expr.name
        d_var = expr.dtypes.copy()
        dtype = d_var.pop('datatype')
        d_var.pop('is_func')

        var = Variable(dtype, name, **d_var)
        self.scope.insert_variable(var)
        return expr

    def _visit_FunctionHeader(self, expr):
        warnings.warn("Support for specifying types via headers will be removed in a " +
                      "future version of Pyccel. Please use type hints. The @template " +
                      "decorator can be used to specify multiple types. See the " +
                      "documentation at " +
                      "https://github.com/pyccel/pyccel/blob/devel/docs/quickstart.md#type-annotations " +
                      "for examples.", FutureWarning)
        # TODO should we return it and keep it in the AST?
        expr.clear_syntactic_user_nodes()
        expr.update_pyccel_staging()
        self.scope.insert_header(expr)
        return expr

    def _visit_Template(self, expr):
        warnings.warn("Support for specifying templates via headers will be removed in " +
                      "a future version of Pyccel. Please use the @template decorator. " +
                      "See the documentatiosn at " +
                      "https://github.com/pyccel/pyccel/blob/devel/docs/templates.md " +
                      "for examples.", FutureWarning)
        expr.clear_syntactic_user_nodes()
        expr.update_pyccel_staging()
        self.scope.insert_template(expr)
        return expr

    def _visit_Return(self, expr):

        results     = expr.expr
        f_name      = self._current_function
        if isinstance(f_name, DottedName):
            f_name = f_name.name[-1]

        return_objs = self.scope.find(f_name, 'functions').results
        assigns     = []
        for o,r in zip(return_objs, results):
            v = o.var
            if not (isinstance(r, PyccelSymbol) and r == (v.name if isinstance(v, Variable) else v)):
                a = self._visit(Assign(v, r, ast=expr.ast))
                assigns.append(a)

        results = [self._visit(i.var) for i in return_objs]

        # add the Deallocate node before the Return node and eliminating the Deallocate nodes
        # the arrays that will be returned.
        code = assigns + [Deallocate(i) for i in self._allocs[-1] if i not in results]
        if code:
            expr  = Return(results, CodeBlock(code))
        else:
            expr  = Return(results)
        return expr

    def _visit_FunctionDef(self, expr):
        name            = self.scope.get_expected_name(expr.name)
        cls_name        = expr.cls_name
        decorators      = expr.decorators
        funcs           = []
        sub_funcs       = []
        func_interfaces = []
        is_pure         = expr.is_pure
        is_elemental    = expr.is_elemental
        is_private      = expr.is_private
        is_inline       = expr.is_inline
        doc_string      = self._visit(expr.doc_string) if expr.doc_string else expr.doc_string
        headers = []

        not_used = [d for d in decorators if d not in def_decorators.__all__]
        if len(not_used) >= 1:
            errors.report(UNUSED_DECORATORS, symbol=', '.join(not_used), severity='warning')

        args_number = len(expr.arguments)
        templates = self.scope.find_all('templates')
        if decorators['template']:
            # Load templates dict from decorators dict
            templates.update(decorators['template']['template_dict'])

        tmp_headers = expr.headers
        python_name = expr.scope.get_python_name(name)
        if cls_name:
            tmp_headers += self.get_headers(cls_name + '.' + python_name)
            args_number -= 1
        else:
            tmp_headers += self.get_headers(python_name)
        for header in tmp_headers:
            if all(header.dtypes != hd.dtypes for hd in headers):
                headers.append(header)
            else:
                errors.report(DUPLICATED_SIGNATURE, symbol=header,
                        severity='warning')
        for hd in headers:
            if (args_number != len(hd.dtypes)):
                n_types = len(hd.dtypes)
                msg = f"""The number of arguments in the function {name} ({args_number}) does not match the number
                        of types in decorator/header ({n_types})."""
                if (args_number < len(hd.dtypes)):
                    errors.report(msg, symbol=expr.arguments, severity='warning')
                else:
                    errors.report(msg, symbol=expr.arguments, severity='fatal')

        interfaces = []
        if len(headers) == 0:
            # check if a header is imported from a header file
            # TODO improve in the case of multiple headers ( interface )
            func       = self.scope.find(name, 'functions')
            if func and func.is_header:
                interfaces = [func]

        if expr.arguments and not headers and not interfaces:

            # TODO ERROR wrong position

            errors.report(FUNCTION_TYPE_EXPECTED, symbol=name,
                   bounding_box=(self._current_ast_node.lineno, self._current_ast_node.col_offset),
                   severity='error')

        # We construct a FunctionDef from each function header
        for hd in headers:
            interfaces += hd.create_definition(templates)

        if not interfaces:
            # this for the case of a function without arguments => no headers
            interfaces = [FunctionDef(name, [], [], [])]

#        TODO move this to codegen
#        vec_func = None
#        if 'vectorize' in decorators:
#            #TODO move to another place
#            vec_name  = 'vec_' + name
#            arg       = decorators['vectorize'][0]
#            arg       = str(arg.name)
#            args      = [str(i.name) for i in expr.arguments]
#            index_arg = args.index(arg)
#            arg       = Symbol(arg)
#            vec_arg   = arg
#            index     = self.namespace.get_new_name()
#            range_    = Function('range')(Function('len')(arg))
#            args      = symbols(args)
#            args[index_arg] = vec_arg[index]
#            body_vec        = Assign(args[index_arg], Function(name)(*args))
#            body_vec.ast = expr.ast
#            body_vec   = [For(index, range_, [body_vec])]
#            header_vec = header.vectorize(index_arg)
#            vec_func   = expr.vectorize(body_vec, header_vec)

        interface_name = name

        for i, m in enumerate(interfaces):
            args           = []
            arg_vars       = []
            results        = []
            global_vars    = []
            imports        = []
            arg            = None
            arguments      = expr.arguments
            header_results = m.results

            if len(interfaces) > 1:
                name = interface_name + '_' + str(i).zfill(2)
            scope = self.create_new_function_scope(name, decorators = decorators,
                    used_symbols = expr.scope.local_used_symbols.copy(),
                    original_symbols = expr.scope.python_names.copy())

            if cls_name and str(arguments[0].name) == 'self':
                arg       = arguments[0]
                arguments = arguments[1:]
                dt        = self.get_class_construct(cls_name)()
                cls_base  = self.scope.find(cls_name, 'classes')
                cls_base.scope.insert_symbols(expr.scope.local_used_symbols.copy())
                var       = Variable(dt, 'self', cls_base=cls_base, is_argument=True)
                self.scope.insert_variable(var)

            if arguments:
                for (a, ah) in zip(arguments, m.arguments):
                    ahv = ah.var
                    if isinstance(ahv, FunctionAddress):
                        d_var = {}
                        d_var['is_argument'] = True
                        d_var['memory_handling'] = 'alias'
                        if a.has_default:
                            # optional argument only if the value is None
                            if isinstance(a.value, Nil):
                                d_var['is_optional'] = True
                        a_new = FunctionAddress(self.scope.get_expected_name(a.name),
                                        ahv.arguments, ahv.results, [], **d_var)
                    else:
                        d_var = self._infer_type(ahv)
                        d_var['shape'] = ahv.alloc_shape
                        d_var['is_argument'] = True
                        d_var['is_const'] = ahv.is_const
                        dtype = d_var.pop('datatype')
                        if not d_var['cls_base']:
                            try:
                                d_var['cls_base'] = get_cls_base( dtype, d_var['precision'], d_var['rank'] )
                            except KeyError:
                                d_var['cls_base'] = self.scope.find( dtype, 'classes' )

                        if 'allow_negative_index' in self.scope.decorators:
                            if a.name in decorators['allow_negative_index']:
                                d_var.update(allows_negative_indexes=True)
                        if a.has_default:
                            # optional argument only if the value is None
                            if isinstance(a.value, Nil):
                                d_var['is_optional'] = True
                        a_new = Variable(dtype, self.scope.get_expected_name(a.name), **d_var)


                    value = None if a.value is None else self._visit(a.value)
                    if isinstance(value, Literal) and \
                            value.dtype is a_new.dtype and \
                            value.precision != a_new.precision:
                        value = convert_to_literal(value.python_value, a_new.dtype, a_new.precision)

                    arg_new = FunctionDefArgument(a_new,
                                value=value,
                                kwonly=a.is_kwonly,
                                annotation=ah.annotation)

                    args.append(arg_new)
                    arg_vars.append(a_new)
                    if isinstance(a_new, FunctionAddress):
                        self.insert_function(a_new)
                    else:
                        self.scope.insert_variable(a_new, a.name)
            results = expr.results
            if header_results:
                new_results = []

                for a, ah in zip(results, header_results):
                    av = a.var
                    d_var = self._infer_type(ah.var)
                    dtype = d_var.pop('datatype')
                    a_new = Variable(dtype, self.scope.get_expected_name(av),
                            **d_var, is_temp = av.is_temp)
                    self.scope.insert_variable(a_new, av)
                    new_results.append(FunctionDefResult(a_new, annotation = ah.annotation))

                results = new_results

            # insert the FunctionDef into the scope
            # to handle the case of a recursive function
            # TODO improve in the case of an interface
            recursive_func_obj = FunctionDef(name, args, results, [])
            self.insert_function(recursive_func_obj)

            # Create a new list that store local variables for each FunctionDef to handle nested functions
            self._allocs.append([])

            # we annotate the body
            body = self._visit(expr.body)

            # Calling the Garbage collecting,
            # it will add the necessary Deallocate nodes
            # to the body of the function
            body.insert2body(*self._garbage_collector(body))

            results = [self._visit(a) for a in results]

            if arg and cls_name:
                dt       = self.get_class_construct(cls_name)()
                cls_base = self.scope.find(cls_name, 'classes')
                var      = Variable(dt, 'self', cls_base=cls_base)
                args     = [FunctionDefArgument(var)] + args

            # Determine local and global variables
            global_vars = list(self.get_variables(self.scope.parent_scope))
            global_vars = [g for g in global_vars if body.is_user_of(g)]

            # get the imports
            imports   = self.scope.imports['imports'].values()
            # Prefer dict to set to preserve order
            imports   = list({imp:None for imp in imports}.keys())

            # remove the FunctionDef from the function scope
            # TODO improve func_ is None in the case of an interface
            func_     = self.scope.functions.pop(name, None)
            is_recursive = False
            # check if the function is recursive if it was called on the same scope
            if func_ and func_.is_recursive:
                is_recursive = True

            sub_funcs = [i for i in self.scope.functions.values() if not i.is_header and not isinstance(i, FunctionAddress)]

            func_args = [i for i in self.scope.functions.values() if isinstance(i, FunctionAddress)]
            if func_args:
                func_interfaces.append(Interface('', func_args, is_argument = True))

            namespace_imports = self.scope.imports
            self.exit_function_scope()

            results_names = [i.var.name for i in results]

            # Find all nodes which can modify variables
            assigns = body.get_attribute_nodes(Assign, excluded_nodes = (FunctionCall,))
            calls   = body.get_attribute_nodes(FunctionCall)

            # Collect the modified objects
            lhs_assigns   = [a.lhs for a in assigns]
            modified_args = [call_arg.value for f in calls
                                for call_arg, func_arg in zip(f.args, f.funcdef.arguments) if func_arg.inout]
            # Collect modified variables
            all_assigned = [v for a in (lhs_assigns + modified_args) for v in
                            (a.get_attribute_nodes(Variable) if not isinstance(a, Variable) else [a])]

            # ... computing inout arguments
            for a in args:
                if a.name in chain(results_names, ['self']) or a.var in all_assigned:
                    v = a.var
                    if isinstance(v, Variable) and v.is_const:
                        msg = f"Cannot modify 'const' argument ({v})"
                        errors.report(msg, bounding_box=(self._current_ast_node.lineno,
                            self._current_ast_node.col_offset),
                            severity='fatal')
                else:
                    a.make_const()
            # ...

            # Raise an error if one of the return arguments is an alias.
            for r in results:
                if r.var.is_alias:
                    errors.report(UNSUPPORTED_POINTER_RETURN_VALUE,
                    symbol=r,bounding_box=(self._current_ast_node.lineno, self._current_ast_node.col_offset),
                    severity='error')

            func_kwargs = {
                    'global_vars':global_vars,
                    'cls_name':cls_name,
                    'is_pure':is_pure,
                    'is_elemental':is_elemental,
                    'is_private':is_private,
                    'imports':imports,
                    'decorators':decorators,
                    'is_recursive':is_recursive,
                    'functions': sub_funcs,
                    'interfaces': func_interfaces,
                    'doc_string': doc_string,
                    'scope': scope
                    }
            if is_inline:
                func_kwargs['namespace_imports'] = namespace_imports
                global_funcs = [f for f in body.get_attribute_nodes(FunctionDef) if self.scope.find(f.name, 'functions')]
                func_kwargs['global_funcs'] = global_funcs
                cls = InlineFunctionDef
            else:
                cls = FunctionDef
            func = cls(name,
                    args,
                    results,
                    body,
                    **func_kwargs)
            if not is_recursive:
                recursive_func_obj.invalidate_node()

            if cls_name:
                cls = self.scope.find(cls_name, 'classes')

                # update the class methods
                if expr.name == func.name:
                    cls.add_new_method(func)

            funcs += [func]

            #clear the sympy cache
            #TODO clear all variable except the global ones
            cache.clear_cache()
        if len(funcs) == 1:
            funcs = funcs[0]
            self.insert_function(funcs)

        else:
            for f in funcs:
                self.insert_function(f)

            funcs = Interface(interface_name, funcs)
            if cls_name:
                cls = self.scope.find(cls_name, 'classes')
                cls.add_new_interface(funcs)
            self.insert_function(funcs)
#        TODO move this to codegen
#        if vec_func:
#           self._visit_FunctionDef(vec_func)
#           vec_func = self.scope.functions.pop(vec_name)
#           if isinstance(funcs, Interface):
#               funcs = list(funcs.funcs)+[vec_func]
#           else:
#               self.scope.sons_scopes['sc_'+ name] = self.scope.sons_scopes[name]
#               funcs = funcs.rename('sc_'+ name)
#               funcs = [funcs, vec_func]
#           funcs = Interface(name, funcs)
#           self.insert_function(funcs)
        return EmptyNode()

    def _visit_PythonPrint(self, expr):
        args = [self._visit(i) for i in expr.expr]
        for i, arg in enumerate(args):
            rhs = arg.value
            if getattr(rhs, 'rank', 0) and isinstance(rhs, PyccelInternalFunction):
                tmp_var = self._assign_lhs_variable(self.scope.get_new_name(), self._infer_type(rhs) , rhs, self._additional_exprs[-1] , is_augassign=False)
                self._additional_exprs[-1].append(Assign(tmp_var, rhs, ast=rhs.ast))
                args[i] = FunctionCallArgument(tmp_var)
        if len(args) == 0:
            return PythonPrint(args)

        def is_symbolic(var):
            return isinstance(var, Variable) \
                and isinstance(var.dtype, NativeSymbol)

        # TODO fix: not yet working because of mpi examples
#        if not test:
#            # TODO: Add description to parser/messages.py
#            errors.report('Either all arguments must be symbolic or none of them can be',
#                   bounding_box=(self._current_ast_node.lineno, self._current_ast_node.col_offset),
#                   severity='fatal')

        if is_symbolic(args[0]):
            _args = []
            for a in args:
                f = self.scope.find(a.name, 'symbolic_functions')
                if f is None:
                    _args.append(a)
                else:

                    # TODO improve: how can we print SymbolicAssign as  lhs = rhs

                    _args.append(f)
            return SymbolicPrint(_args)
        else:
            return PythonPrint(args)

    def _visit_ClassDef(self, expr):

        # TODO - improve the use and def of interfaces
        #      - wouldn't be better if it is done inside ClassDef?

        name = expr.name

        #  create a new Datatype for the current class
        dtype = DataTypeFactory(name, '_name')
        self.scope.cls_constructs[name] = dtype

        parent = self._find_superclasses(expr)

        scope = self.create_new_class_scope(name, used_symbols=expr.scope.local_used_symbols,
                    original_symbols = expr.scope.python_names.copy())

        cls = ClassDef(name, [], [], superclasses=parent, scope=scope)
        self.scope.parent_scope.insert_class(cls)

        methods = list(expr.methods)
        init_func = None

        for (i, method) in enumerate(methods):
            m_name = method.name
            if m_name == '__init__':
                self._visit_FunctionDef(method)
                methods.pop(i)
                init_func = self.scope.functions.pop(m_name)
                break

        if not init_func:
            errors.report(UNDEFINED_INIT_METHOD, symbol=name,
                   bounding_box=(self._current_ast_node.lineno, self._current_ast_node.col_offset),
                   severity='error')

        for i in methods:
            self._visit_FunctionDef(i)
<<<<<<< HEAD
            m_name = i.name.replace("'", '')
            m = self.scope.functions.pop(m_name)
            ms.append(m)

        methods = [const] + ms
        header = self.get_headers(name)

        if not header:
            errors.report(PYCCEL_MISSING_HEADER, symbol=name,
                   bounding_box=(self._current_ast_node.lineno, self._current_ast_node.col_offset),
                   severity='fatal')

        attributes = self.scope.find(name, 'classes').attributes

        for i in methods.copy():
            if isinstance(i, Interface):
                methods.remove(i)
                interfaces += [i]
=======
>>>>>>> b10051d8

        self.exit_class_scope()

        return EmptyNode()

    def _visit_Del(self, expr):

        ls = [self._visit(i) for i in expr.variables]
        return Del(ls)

    def _visit_PyccelIs(self, expr):
        # Handles PyccelIs and PyccelIsNot
        IsClass = type(expr)

        # TODO ERROR wrong position ??

        var1 = self._visit(expr.lhs)
        var2 = self._visit(expr.rhs)

        if (var1 is var2) or (isinstance(var2, Nil) and isinstance(var1, Nil)):
            if IsClass == PyccelIsNot:
                return LiteralFalse()
            elif IsClass == PyccelIs:
                return LiteralTrue()

        if isinstance(var1, Nil):
            var1, var2 = var2, var1

        if isinstance(var2, Nil):
            if not isinstance(var1, Variable):
                if IsClass == PyccelIsNot:
                    return LiteralTrue()
                elif IsClass == PyccelIs:
                    return LiteralFalse()
            elif not var1.is_optional:
                errors.report(PYCCEL_RESTRICTION_OPTIONAL_NONE,
                        bounding_box=(self._current_ast_node.lineno, self._current_ast_node.col_offset),
                        severity='error')
            return IsClass(var1, expr.rhs)

        if (var1.dtype != var2.dtype):
            if IsClass == PyccelIs:
                return LiteralFalse()
            elif IsClass == PyccelIsNot:
                return LiteralTrue()

        if (isinstance(var1.dtype, NativeBool) and
            isinstance(var2.dtype, NativeBool)):
            return IsClass(var1, var2)

        lst = [NativeString(), NativeComplex(), NativeFloat(), NativeInteger()]
        if (var1.dtype in lst):
            errors.report(PYCCEL_RESTRICTION_PRIMITIVE_IMMUTABLE, symbol=expr,
            bounding_box=(self._current_ast_node.lineno, self._current_ast_node.col_offset),
            severity='error')
            return IsClass(var1, var2)

        errors.report(PYCCEL_RESTRICTION_IS_ISNOT,
            bounding_box=(self._current_ast_node.lineno, self._current_ast_node.col_offset),
            severity='error')
        return IsClass(var1, var2)

    def _visit_Import(self, expr):

        # TODO - must have a dict where to store things that have been
        #        imported
        #      - should not use scope

        container = self.scope.imports

        result = EmptyNode()

        if isinstance(expr.source, AsName):
            source        = expr.source.name
            source_target = expr.source.target
        else:
            source        = str(expr.source)
            source_target = source

        if source in pyccel_builtin_import_registry:
            imports = pyccel_builtin_import(expr)

            def _insert_obj(location, target, obj):
                F = self.scope.find(target)

                if obj is F:
                    errors.report(FOUND_DUPLICATED_IMPORT,
                                symbol=target, severity='warning')
                elif F is None or isinstance(F, dict):
                    container[location][target] = obj
                else:
                    errors.report(IMPORTING_EXISTING_IDENTIFIED,
                                  bounding_box=(self._current_ast_node.lineno, self._current_ast_node.col_offset),
                                  severity='fatal')

            if expr.target:
                for t in expr.target:
                    t_name = t.name if isinstance(t, AsName) else t
                    if t_name not in pyccel_builtin_import_registry[source]:
                        errors.report(f"Function '{t}' from module '{source}' is not currently supported by pyccel",
                                symbol=expr,
                                severity='error')
                for (name, atom) in imports:
                    if not name is None:
                        if isinstance(atom, Decorator):
                            continue
                        elif isinstance(atom, Constant):
                            _insert_obj('variables', name, atom)
                        else:
                            _insert_obj('functions', name, atom)
            else:
                assert len(imports) == 1
                mod = imports[0][1]
                assert isinstance(mod, Module)
                _insert_obj('variables', source_target, mod)

            self.insert_import(source, [AsName(v,n) for n,v in imports], source_target)

        elif recognised_source(source):
            errors.report(f"Module {source} is not currently supported by pyccel",
                    symbol=expr,
                    severity='error')
        else:

            # we need to use str here since source has been defined
            # using repr.
            # TODO shall we improve it?

            p       = self.d_parsers[source_target]
            import_init = p.semantic_parser.ast.init_func if source_target not in container['imports'] else None
            import_free = p.semantic_parser.ast.free_func if source_target not in container['imports'] else None
            if expr.target:
                targets = {i.target if isinstance(i,AsName) else i:None for i in expr.target}
                names = [i.name if isinstance(i,AsName) else i for i in expr.target]
                for entry in ['variables', 'classes', 'functions']:
                    d_son = getattr(p.scope, entry)
                    for t,n in zip(targets.keys(),names):
                        if n in d_son:
                            e = d_son[n]
                            if t == n:
                                container[entry][t] = e
                            else:
                                container[entry][t] = e.clone(t)
                            targets[t] = e
                if None in targets.values():
                    errors.report("Import target {} could not be found",
                            severity="warning", symbol=expr)
                targets = [AsName(v,k) for k,v in targets.items() if v is not None]
            else:
                mod = p.semantic_parser.ast
                container['variables'][source_target] = mod
                targets = [AsName(mod, source_target)]

            self.scope.cls_constructs.update(p.scope.cls_constructs)
            self.scope.macros.update(p.scope.macros)

            # ... meta variables

            # in some cases (blas, lapack and openacc level-0)
            # the import should not appear in the final file
            # all metavars here, will have a prefix and suffix = __
            __ignore_at_import__ = p.metavars.get('ignore_at_import', False)

            # Indicates that the module must be imported with the syntax 'from mod import *'
            __import_all__ = p.metavars.get('import_all', False)

            # Indicates the name of the fortran module containing the functions
            __module_name__ = p.metavars.get('module_name', None)

            if source_target in container['imports']:
                targets = list(container['imports'][source_target].target.union(targets))

            if import_init:
                old_name = import_init.name
                new_name = self.scope.get_new_name(old_name)
                targets.append(AsName(import_init, new_name))

                if new_name != old_name:
                    import_init = import_init.clone(new_name)

                result  = FunctionCall(import_init,[],[])

            if import_free:
                old_name = import_free.name
                new_name = self.scope.get_new_name(old_name)
                targets.append(AsName(import_free, new_name))

                if new_name != old_name:
                    import_free = import_free.clone(new_name)

            mod = p.semantic_parser.ast

            if __import_all__:
                expr = Import(source_target, AsName(mod, __module_name__), mod=mod)
                container['imports'][source_target] = expr

            elif __module_name__:
                expr = Import(__module_name__, targets, mod=mod)
                container['imports'][source_target] = expr

            elif not __ignore_at_import__:
                expr = Import(source, targets, mod=mod)
                container['imports'][source_target] = expr

        return result



    def _visit_With(self, expr):
        scope = self.create_new_loop_scope()

        domaine = self._visit(expr.test)
        parent  = domaine.cls_base
        if not parent.is_with_construct:
            errors.report(UNDEFINED_WITH_ACCESS,
                   bounding_box=(self._current_ast_node.lineno, self._current_ast_node.col_offset),
                   severity='fatal')

        body = self._visit(expr.body)

        self.exit_loop_scope()
        return With(domaine, body, scope).block



    def _visit_MacroFunction(self, expr):
        # we change here the master name to its FunctionDef

        f_name = expr.master
        header = self.get_headers(f_name)
        if not header:
            func = self.scope.find(f_name, 'functions')
            if func is None:
                errors.report(MACRO_MISSING_HEADER_OR_FUNC,
                symbol=f_name,severity='error',
                bounding_box=(self._current_ast_node.lineno, self._current_ast_node.col_offset))
        else:
            interfaces = []
            for hd in header:
                interfaces += hd.create_definition()

            # TODO -> Said: must handle interface

            func = interfaces[0]

        name = expr.name
        args = [a if isinstance(a, FunctionDefArgument) else FunctionDefArgument(a) for a in expr.arguments]

        def get_arg(func_arg, master_arg):
            if isinstance(master_arg, PyccelSymbol):
                return FunctionCallArgument(func_arg.var.clone(str(master_arg)))
            else:
                return FunctionCallArgument(master_arg)

        master_args = [get_arg(a,m) for a,m in zip(func.arguments, expr.master_arguments)]

        master = FunctionCall(func, master_args)
        macro   = MacroFunction(name, args, master, master_args,
                                results=expr.results, results_shapes=expr.results_shapes)
        self.scope.insert_macro(macro)

        return macro

    def _visit_MacroShape(self, expr):
        expr.clear_syntactic_user_nodes()
        expr.update_pyccel_staging()
        return expr

    def _visit_MacroVariable(self, expr):

        master = expr.master
        if isinstance(master, DottedName):
            errors.report(PYCCEL_RESTRICTION_TODO,
                          bounding_box=(self._current_ast_node.lineno, self._current_ast_node.col_offset),
                          severity='fatal')
        header = self.get_headers(master)
        if header is None:
            var = self.get_variable(master)
        else:
            var = Variable(header.dtype, header.name)

                # TODO -> Said: must handle interface

        expr = MacroVariable(expr.name, var)
        self.scope.insert_macro(expr)
        return expr

    def _visit_StarredArguments(self, expr):
        var = self._visit(expr.args_var)
        assert(var.rank==1)
        size = var.shape[0]
        return StarredArguments([var[i] for i in range(size)])

    def _visit_NumpyMatmul(self, expr):
        if isinstance(expr, FunctionCall):
            a = self._visit(expr.args[0].value)
            b = self._visit(expr.args[1].value)
        else:
            self.insert_import('numpy', AsName(NumpyMatmul, 'matmul'))
            a = self._visit(expr.a)
            b = self._visit(expr.b)
        return NumpyMatmul(a, b)

    def _visit_Assert(self, expr):
        test = self._visit(expr.test)
        return Assert(test)

    def _visit_NumpyWhere(self, func_call):
        func_call_args = self._handle_function_args(func_call.args)
        # expr is a FunctionCall
        args = [a.value for a in func_call_args if not a.has_keyword]
        kwargs = {a.keyword: a.value for a in func_call.args if a.has_keyword}
        nargs = len(args)+len(kwargs)
        if nargs == 1:
            return self._visit_NumpyNonZero(func_call)
        return NumpyWhere(*args, **kwargs)

    def _visit_NumpyNonZero(self, func_call):
        func_call_args = self._handle_function_args(func_call.args)
        # expr is a FunctionCall
        arg = func_call_args[0].value
        if not isinstance(arg, Variable):
            new_symbol = PyccelSymbol(self.scope.get_new_name())
            creation = self._visit(Assign(new_symbol, arg, ast=func_call.ast))
            self._additional_exprs[-1].append(creation)
            arg = self._visit(new_symbol)
        return NumpyWhere(arg)

    def _visit_FunctionDefResult(self, expr):
        var = self._visit(expr.var)
        return FunctionDefResult(var, annotation = expr.annotation)<|MERGE_RESOLUTION|>--- conflicted
+++ resolved
@@ -3605,27 +3605,6 @@
 
         for i in methods:
             self._visit_FunctionDef(i)
-<<<<<<< HEAD
-            m_name = i.name.replace("'", '')
-            m = self.scope.functions.pop(m_name)
-            ms.append(m)
-
-        methods = [const] + ms
-        header = self.get_headers(name)
-
-        if not header:
-            errors.report(PYCCEL_MISSING_HEADER, symbol=name,
-                   bounding_box=(self._current_ast_node.lineno, self._current_ast_node.col_offset),
-                   severity='fatal')
-
-        attributes = self.scope.find(name, 'classes').attributes
-
-        for i in methods.copy():
-            if isinstance(i, Interface):
-                methods.remove(i)
-                interfaces += [i]
-=======
->>>>>>> b10051d8
 
         self.exit_class_scope()
 
