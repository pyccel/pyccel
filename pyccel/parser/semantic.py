--- conflicted
+++ resolved
@@ -58,11 +58,8 @@
 from pyccel.ast.core import PyccelFunctionDef
 from pyccel.ast.core import Assert
 
-<<<<<<< HEAD
-from pyccel.ast.class_defs import NumpyArrayClass, TupleClass, get_cls_base, ListClass
-=======
+
 from pyccel.ast.class_defs import NumpyArrayClass, TupleClass, ListClass ,get_cls_base
->>>>>>> ea423453
 
 from pyccel.ast.datatypes import str_dtype
 from pyccel.ast.datatypes import NativeSymbol, DataTypeFactory, CustomDataType
@@ -644,20 +641,15 @@
         elif isinstance(expr, PythonTuple):
             d_var['cls_base'       ] = TupleClass
             d_var['memory_handling'] = 'heap'
-            print("aaah ana hnaaa ")
             return d_var
         elif isinstance(expr, PythonList):
             d_var['cls_base'       ] = ListClass
             d_var['memory_handling'] = 'heap'
-            print("salaaam ")
             return d_var
-<<<<<<< HEAD
-=======
         elif isinstance(expr, PythonList):
             d_var['cls_base'       ] = ListClass
             d_var['memory_handling'] = 'heap'
             return d_var
->>>>>>> ea423453
         elif isinstance(expr, Concatenate):
             d_var['cls_base'      ] = TupleClass
             if any(getattr(a, 'on_heap', False) for a in expr.args):
@@ -692,7 +684,6 @@
         elif isinstance(expr, TypedAstNode):
             d_var['memory_handling'] = 'heap' if expr.rank > 0 else 'stack'
             d_var['cls_base'   ] = get_cls_base(expr.dtype, expr.precision, expr.class_type)
-            print("ana diiima hna ", d_var['cls_base'])
             return d_var
 
         else:
@@ -2390,7 +2381,6 @@
 
 
     def _visit_DottedName(self, expr):
-
         var = self.check_for_variable(_get_name(expr))
         if var:
             return var
@@ -2398,6 +2388,7 @@
         lhs = expr.name[0] if len(expr.name) == 2 \
                 else DottedName(*expr.name[:-1])
         rhs = expr.name[-1]
+
 
         visited_lhs = self._visit(lhs)
         first = visited_lhs
@@ -2453,7 +2444,6 @@
         if isinstance(first, ClassDef):
             errors.report("Static class methods are not yet supported", symbol=expr,
                     severity='fatal')
-
         d_var = self._infer_type(first)
         dtype = d_var['datatype']
         cls_base = get_cls_base(dtype, d_var['precision'], d_var['class_type'])
@@ -2470,7 +2460,6 @@
                 args = [self._visit(i) for i in args]
                 args = macro.apply(args)
                 return FunctionCall(master, args, self._current_function)
-
             args = [FunctionCallArgument(visited_lhs), *self._handle_function_args(rhs.args)]
             method = cls_base.get_method(rhs_name)
             if cls_base.name == 'numpy.ndarray':
