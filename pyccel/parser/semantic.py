--- conflicted
+++ resolved
@@ -2498,14 +2498,10 @@
             arguments      = expr.arguments
             header_results = m.results
 
-<<<<<<< HEAD
             if len(interfaces) > 1:
                 name = interface_name + '_' + str(i)
-=======
             self.create_new_function_scope(name, decorators)
->>>>>>> 51047b09
-
-            self.create_new_function_scope(name)
+
             if cls_name and str(arguments[0].name) == 'self':
                 arg       = arguments[0]
                 arguments = arguments[1:]
@@ -2721,7 +2717,7 @@
                 #TODO add new scope for the interface
                 self.insert_function(f)
 
-            self.create_new_function_scope(name)
+            self.create_new_function_scope(name, decorators)
             self.exit_function_scope()
             funcs = Interface(name, funcs)
             self.insert_function(funcs)
