--- conflicted
+++ resolved
@@ -2914,11 +2914,7 @@
             if len(interfaces) > 1:
                 name = interface_name + '_' + str(i).zfill(2)
             scope = self.create_new_function_scope(name, decorators = decorators,
-<<<<<<< HEAD
-                    used_symbols = expr.scope.local_used_symbols)
-=======
                     used_symbols = expr.scope.local_used_symbols.copy())
->>>>>>> c34e152b
 
             if cls_name and str(arguments[0].name) == 'self':
                 arg       = arguments[0]
