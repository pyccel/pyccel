# -*- coding: utf-8 -*-
#------------------------------------------------------------------------------------------#
# This file is part of Pyccel which is released under MIT License. See the LICENSE file or #
# go to https://github.com/pyccel/pyccel/blob/master/LICENSE for full license details.     #
#------------------------------------------------------------------------------------------#

# pylint: disable=R0201, missing-function-docstring

from collections import OrderedDict
from itertools import chain

from sympy.utilities.iterables import iterable as sympy_iterable

from sympy import Sum as Summation
from sympy import Symbol as sp_Symbol
from sympy import Integer as sp_Integer
from sympy import ceiling
from sympy import oo  as INF
from sympy.core import cache

#==============================================================================

from pyccel.ast.basic import Basic, PyccelAstNode

from pyccel.ast.core import Comment, CommentBlock, Pass

from pyccel.ast.core import If, IfSection
from pyccel.ast.core import Allocate, Deallocate
from pyccel.ast.core import Assign, AliasAssign, SymbolicAssign
from pyccel.ast.core import AugAssign, CodeBlock
from pyccel.ast.core import Return, Argument
from pyccel.ast.core import ConstructorCall
from pyccel.ast.core import ValuedFunctionAddress
from pyccel.ast.core import FunctionDef, Interface, FunctionAddress, FunctionCall
from pyccel.ast.core import DottedFunctionCall
from pyccel.ast.core import ClassDef
from pyccel.ast.core import For, FunctionalFor, ForIterator
from pyccel.ast.core import While
from pyccel.ast.core import SymbolicPrint
from pyccel.ast.core import Del
from pyccel.ast.core import EmptyNode
from pyccel.ast.core import Concatenate
from pyccel.ast.variable import Constant
from pyccel.ast.variable import Variable
from pyccel.ast.variable import TupleVariable, HomogeneousTupleVariable, InhomogeneousTupleVariable
from pyccel.ast.variable import IndexedElement
from pyccel.ast.variable import DottedName, DottedVariable
from pyccel.ast.variable import ValuedVariable
from pyccel.ast.core import ValuedArgument
from pyccel.ast.core import Import
from pyccel.ast.core import AsName
from pyccel.ast.core import With
from pyccel.ast.builtins import PythonList
from pyccel.ast.core import Duplicate
from pyccel.ast.core import StarredArguments
from pyccel.ast.operators import PyccelIs, PyccelIsNot, IfTernaryOperator
from pyccel.ast.itertoolsext import Product

from pyccel.ast.functionalexpr import FunctionalSum, FunctionalMax, FunctionalMin

from pyccel.ast.datatypes import NativeRange, str_dtype
from pyccel.ast.datatypes import NativeSymbol
from pyccel.ast.datatypes import DataTypeFactory
from pyccel.ast.datatypes import NativeInteger, NativeBool, NativeReal, NativeString, NativeGeneric, NativeComplex

from pyccel.ast.literals import LiteralTrue, LiteralFalse
from pyccel.ast.literals import LiteralInteger, LiteralFloat
from pyccel.ast.literals import Nil

from pyccel.ast.headers import FunctionHeader, ClassHeader, MethodHeader
from pyccel.ast.headers import MacroFunction, MacroVariable

from pyccel.ast.utilities import builtin_function as pyccel_builtin_function
from pyccel.ast.utilities import python_builtin_libs
from pyccel.ast.utilities import builtin_import as pyccel_builtin_import
from pyccel.ast.utilities import builtin_import_registery as pyccel_builtin_import_registery
from pyccel.ast.utilities import split_positional_keyword_arguments

from pyccel.ast.builtins import PythonPrint
from pyccel.ast.builtins import PythonInt, PythonBool, PythonFloat, PythonComplex
from pyccel.ast.builtins import python_builtin_datatype
from pyccel.ast.builtins import (PythonRange, PythonZip, PythonEnumerate,
                                 PythonMap, PythonTuple, Lambda)

from pyccel.ast.numpyext import NumpyZeros, NumpyMatmul
from pyccel.ast.numpyext import NumpyBool
from pyccel.ast.numpyext import NumpyWhere
from pyccel.ast.numpyext import NumpyInt, NumpyInt8, NumpyInt16, NumpyInt32, NumpyInt64
from pyccel.ast.numpyext import NumpyFloat, NumpyFloat32, NumpyFloat64
from pyccel.ast.numpyext import NumpyComplex, NumpyComplex64, NumpyComplex128
from pyccel.ast.numpyext import NumpyArrayClass, NumpyNewArray

from pyccel.ast.internals import Slice, PyccelSymbol

from pyccel.ast.sympy_helper import sympy_to_pyccel, pyccel_to_sympy

from pyccel.ast.omp import (OMP_For_Loop, OMP_Simd_Construct, OMP_Distribute_Construct,
                            OMP_TaskLoop_Construct, OMP_Sections_Construct, Omp_End_Clause,
                            OMP_Single_Construct)

from pyccel.errors.errors import Errors
from pyccel.errors.errors import PyccelSemanticError

# TODO - remove import * and only import what we need
#      - use OrderedDict whenever it is possible
from pyccel.errors.messages import *

from pyccel.parser.base      import BasicParser, Scope
from pyccel.parser.base      import get_filename_from_import
from pyccel.parser.syntactic import SyntaxParser

import pyccel.decorators as def_decorators
#==============================================================================

errors = Errors()

#==============================================================================

def _get_name(var):
    """."""

    if isinstance(var, str):
        return var
    if isinstance(var, (PyccelSymbol, DottedName)):
        return str(var)
    if isinstance(var, (IndexedElement)):
        return str(var.base)
    if isinstance(var, FunctionCall):
        return var.funcdef
    if isinstance(var, AsName):
        return var.target
    msg = 'Name of Object : {} cannot be determined'.format(type(var).__name__)
    errors.report(PYCCEL_RESTRICTION_TODO+'\n'+msg, symbol=var,
                severity='fatal')

#==============================================================================

class SemanticParser(BasicParser):

    """ Class for a Semantic Parser.
    It takes a syntactic parser as input for the moment"""

    def __init__(self, inputs, **kwargs):

        # a Parser can have parents, who are importing it.
        # imports are then its sons.
        self._parents = kwargs.pop('parents', [])
        self._d_parsers = kwargs.pop('d_parsers', OrderedDict())

        # ...
        if not isinstance(inputs, SyntaxParser):
            raise TypeError('> Expecting a syntactic parser as input')

        parser = inputs
        # ...

        # ...
        BasicParser.__init__(self, **kwargs)
        # ...

        # ...
        self._fst = parser._fst
        self._ast = parser._ast

        self._filename  = parser._filename
        self._metavars  = parser._metavars
        self._namespace = parser._namespace
        self._namespace.imports['imports'] = OrderedDict()
        self._used_names = parser.used_names
        self._dummy_counter = parser._dummy_counter

        # used to store the local variables of a code block needed for garbage collecting
        self._allocs = []

        # we use it to detect the current method or function

        #
        self._code = parser._code
        # ...

        # ... TOD add settings
        settings = {}
        self.annotate()
        # ...

    #================================================================
    #                  Property accessors
    #================================================================

    @property
    def parents(self):
        """Returns the parents parser."""
        return self._parents

    @property
    def d_parsers(self):
        """Returns the d_parsers parser."""

        return self._d_parsers

    #================================================================
    #                     Public functions
    #================================================================

    def annotate(self, **settings):
        """."""

        if self.semantic_done:
            print ('> semantic analysis already done')
            return self.ast

        # TODO - add settings to Errors
        #      - filename

        errors = Errors()
        if self.filename:
            errors.set_target(self.filename, 'file')
        errors.set_parser_stage('semantic')

        # then we treat the current file

        ast = self.ast

        self._allocs.append([])
        # we add the try/except to allow the parser to find all possible errors
        PyccelAstNode.stage = 'semantic'
        ast = self._visit(ast, **settings)

        self._ast = ast

        # in the case of a header file, we need to convert all headers to
        # FunctionDef etc ...

        if self.is_header_file:
            target = []

            for parent in self.parents:
                for (key, item) in parent.imports.items():
                    if get_filename_from_import(key) == self.filename:
                        target += item

            target = set(target)
            target_headers = target.intersection(self.namespace.headers.keys())
            for name in list(target_headers):
                v = self.namespace.headers[name][0]
                if isinstance(v, FunctionHeader) and not isinstance(v,
                        MethodHeader):
                    F = self.get_function(name)
                    if F is None:
                        interfaces = v.create_definition()
                        for F in interfaces:
                            self.insert_function(F)
                    else:
                        errors.report(IMPORTING_EXISTING_IDENTIFIED,
                                symbol=name, blocker=True,
                                severity='fatal')

        self._semantic_done = True

        # Calling the Garbage collecting,
        # it will add the necessary Deallocate nodes
        # to the ast
        self._ast = ast = self._garbage_collector(ast)

        return ast

    #================================================================
    #              Utility functions for scope handling
    #================================================================

    def get_variable_from_scope(self, name):
        """
        Search for a Variable object with the given name inside the local Python scope.
        If not found, return None.
        """
        # Walk up nested loops (if any)
        container = self.namespace
        while container.is_loop:
            container = container.parent_scope

        var = self._get_variable_from_scope(name, container)

        return var

    def _get_variable_from_scope(self, name, container):
        """
        Search for a Variable object with the given name in the given Python scope.
        This is a recursive function because it searches inside nested loops, where
        OpenMP variables could be defined.
        """
        if name in container.variables:
            return container.variables[name]

        if name in container.imports['variables']:
            return container.imports['variables'][name]

        # Search downwards, walking down the tree of nested loop Scopes
        for container in container.loops:
            var = self._get_variable_from_scope(name, container)
            if var:
                return var

        return None

    def check_for_variable(self, name):
        """
        Search for a Variable object with the given name in the current namespace,
        defined by the local and global Python scopes. Return None if not found.
        """

        if self.current_class:
            for i in self._current_class.attributes:
                if i.name == name:
                    var = i
                    return var

        # Walk up nested loops (if any)
        container = self.namespace
        while container.is_loop:
            container = container.parent_scope

        # Walk up the tree of Scope objects, until the root if needed
        while container:
            var = self._get_variable_from_scope(name, container)
            if var is not None:
                return var
            container = container.parent_scope

        return None

    def get_variable(self, name):
        """ Like 'check_for_variable', but raise Pyccel error if Variable is not found.
        """
        var = self.check_for_variable(name)
        if var is None:
            errors.report(UNDEFINED_VARIABLE, symbol=name,
            bounding_box=(self._current_fst_node.lineno, self._current_fst_node.col_offset),
            severity='fatal', blocker=True)
        else:
            return var

    def get_variables(self, container):
        # this only works if called on a function scope
        # TODO needs more tests when we have nested functions
        variables = []
        variables.extend(container.variables.values())
        for container in container.loops:
            variables.extend(self.get_variables(container))
        return variables


    def get_parent_functions(self):
        container = self.namespace
        funcs = container.functions.copy()
        container = container.parent_scope
        while container:
            for i in container.functions:
                if not i in funcs:
                    funcs[i] = container.functions[i]
            container = container.parent_scope
        return funcs


    def get_class(self, name):
        """."""

        container = self.namespace

        while container:
            if name in container.classes:
                return container.classes[name]
            elif name in container.imports['classes']:
                return container.imports['classes'][name]

            container = container.parent_scope
        return None

    def insert_variable(self, var, name=None):
        """."""

        # TODO add some checks before
        if not isinstance(var, Variable):
            raise TypeError('variable must be of type Variable')

        if name is None:
            name = var.name

        self.namespace.variables[name] = var


    def insert_class(self, cls, parent=False):
        """."""

        if isinstance(cls, ClassDef):
            name = cls.name
            container = self.namespace
            if parent:
                container = container.parent_scope
            container.classes[name] = cls
        else:
            raise TypeError('Expected A class definition ')

    def insert_template(self, expr):
        """append the scope's templates with the given template"""
        self.namespace.templates[expr.name] = expr

    def insert_header(self, expr):
        """."""
        if isinstance(expr, (FunctionHeader, MethodHeader)):
            if expr.name in self.namespace.headers:
                self.namespace.headers[expr.name].append(expr)
            else:
                self.namespace.headers[expr.name] = [expr]
        elif isinstance(expr, ClassHeader):
            self.namespace.headers[expr.name] = expr

            #  create a new Datatype for the current class

            iterable = 'iterable' in expr.options
            with_construct = 'with' in expr.options
            dtype = DataTypeFactory(expr.name, '_name',
                                    is_iterable=iterable,
                                    is_with_construct=with_construct)
            self.set_class_construct(expr.name, dtype)
        else:
            msg = 'header of type{0} is not supported'
            msg = msg.format(str(type(expr)))
            raise TypeError(msg)

    def get_function(self, name):
        """."""

        # TODO shall we keep the elif in _imports?

        func = None

        container = self.namespace
        while container:
            if name in container.functions:
                func = container.functions[name]
                break

            if name in container.imports['functions']:
                func =  container.imports['functions'][name]
                break
            container = container.parent_scope

        return func


    def get_import(self, name):
        """
        Search for an import with the given name in the current namespace.
        Return None if not found.
        """

        imp = None

        container = self.namespace
        while container:

            if name in container.imports['imports']:
                imp =  container.imports['imports'][name]
                break
            container = container.parent_scope


        return imp


    def get_symbolic_function(self, name):
        """."""

        # TODO shall we keep the elif in _imports?
        container = self.namespace
        while container:
            if name in container.symbolic_functions:
                return container.symbolic_functions[name]

            if name in container.imports['symbolic_functions']:
                return container.imports['symbolic_functions'][name]
            container = container.parent_scope

        return None

    def get_python_function(self, name):
        """."""

        # TODO shall we keep the elif in _imports?
        container = self.namespace
        while container:
            if name in container.python_functions:
                return container.python_functions[name]

            if name in container.imports['python_functions']:
                return container.imports['python_functions'][name]

            container = container.parent_scope

        return None

    def get_macro(self, name):
        """."""

        # TODO shall we keep the elif in _imports?

        container = self.namespace
        while container:
            if name in container.macros:
                return container.macros[name]
            container = container.parent_scope

        return None

    def insert_import(self, name, target):
        """
            Create and insert a new import in namespace if it's not defined
            otherwise append target to existing import.
        """
        str_name = _get_name(name)
        source = name.name if isinstance(name, AsName) else str_name
        imp = self.get_import(str_name)

        if imp is not None:
            imp_source = imp.source.name if isinstance(imp.source, AsName) else str_name
            if imp_source == source:
                imp.define_target(target)
            else:
                errors.report(IMPORTING_EXISTING_IDENTIFIED,
                              symbol=name,
                              bounding_box=(self._current_fst_node.lineno, self._current_fst_node.col_offset),
                              severity='fatal')
        else:
            container = self.namespace.imports
            container['imports'][str_name] = Import(name, target, True)

    def insert_macro(self, macro):
        """."""

        container = self.namespace.macros

        if isinstance(macro, (MacroFunction, MacroVariable)):
            name = macro.name
            if isinstance(macro.name, DottedName):
                name = name.name[-1]
            container[name] = macro
        else:
            raise TypeError('Expected a macro')

    def remove_variable(self, name):
        """."""

        container = self.namespace
        while container:
            if name in container.variables:
                container.pop(name)
                break
            container = container.parent_scope

    def get_header(self, name):
        """."""
        container = self.namespace
        headers = []
        while container:
            if name in container.headers:
                if isinstance(container.headers[name], list):
                    headers += container.headers[name]
                else:
                    headers.append(container.headers[name])
            container = container.parent_scope
        return headers

    def get_templates(self):
        """Returns templates of the current scope and all its parents scopes"""
        container = self.namespace
        templates = {}
        while container:
            templates.update({tmplt:container.templates[tmplt] for tmplt in container.templates\
                if tmplt not in templates})
            container = container.parent_scope
        return templates

    def find_class_construct(self, name):
        """Returns the class datatype for name if it exists.
        Returns None otherwise
        """
        container = self.namespace
        while container:
            if name in container.cls_constructs:
                return container.cls_constructs[name]
            container = container.parent_scope
        return None

    def get_class_construct(self, name):
        """Returns the class datatype for name if it exists.
        Raises an error otherwise
        """
        result = self.find_class_construct(name)

        if result:
            return result
        else:
            msg = 'class construct {} not found'.format(name)
            return errors.report(msg,
                bounding_box=(self._current_fst_node.lineno, self._current_fst_node.col_offset),
                severity='fatal', blocker=self.blocking)


    def set_class_construct(self, name, value):
        """Sets the class datatype for name."""

        self.namespace.cls_constructs[name] = value

    def create_new_function_scope(self, name, decorators):
        """
        Create a new Scope object for a Python function with the given name,
        and attach any decorators' information to the scope. The new scope is
        a child of the current one, and can be accessed from the dictionary of
        its children using the function name as key.

        Before returning control to the caller, the current scope (stored in
        self._namespace) is changed to the one just created, and the function's
        name is stored in self._current_function.

        Parameters
        ----------
        name : str
            Function's name, used as a key to retrieve the new scope.

        decorators : dict
            Decorators attached to FunctionDef object at syntactic stage.

        """
        child = self.namespace.new_child_scope(name, decorators=decorators)

        self._namespace = child
        if self._current_function:
            name = DottedName(self._current_function, name)
        self._current_function = name

    def exit_function_scope(self):

        self._namespace = self._namespace.parent_scope
        if isinstance(self._current_function, DottedName):

            name = self._current_function.name[:-1]
            if len(name)>1:
                name = DottedName(*name)
            else:
                name = name[0]
        else:
            name = None
        self._current_function = name

    def create_new_loop_scope(self):
        new_scope = Scope(decorators=self._namespace.decorators)
        new_scope._is_loop = True
        new_scope.parent_scope = self._namespace
        self._namespace._loops.append(new_scope)
        self._namespace = new_scope

    def exit_loop_scope(self):
        self._namespace = self._namespace.parent_scope

    #=======================================================
    #              Utility functions
    #=======================================================

    def _garbage_collector(self, expr):
        """
        Search in a CodeBlock if no trailing Return Node is present add the needed frees.

        Return the same CodeBlock if a trailing Return is found otherwise Return a new CodeBlock with additional Deallocate Nodes.
        """
        code = expr
        if len(expr.body)>0 and not isinstance(expr.body[-1], Return):
            code = expr.body + tuple(Deallocate(i) for i in self._allocs[-1])
            code = CodeBlock(code)
        self._allocs.pop()
        return code

    def _infere_type(self, expr, **settings):
        """
        type inference for expressions
        """

        # TODO - add settings to Errors
        #      - line and column
        #      - blocking errors

        errors = Errors()

        verbose = settings.pop('verbose', False)
        if verbose:
            print ('*** type inference for : ', type(expr))

        d_var = {}
        # TODO improve => put settings as attribut of Parser

        if expr in (PythonInt, PythonFloat, PythonComplex, PythonBool, NumpyBool, NumpyInt, NumpyInt8, NumpyInt16,
                      NumpyInt32, NumpyInt64, NumpyComplex, NumpyComplex64,
					  NumpyComplex128, NumpyFloat, NumpyFloat64, NumpyFloat32):

            d_var['datatype'   ] = '*'
            d_var['rank'       ] = 0
            d_var['precision'  ] = 0
            return d_var

        elif isinstance(expr, Variable):

            d_var['datatype'      ] = expr.dtype
            d_var['allocatable'   ] = expr.allocatable
            d_var['shape'         ] = expr.shape
            d_var['rank'          ] = expr.rank
            d_var['cls_base'      ] = expr.cls_base
            d_var['is_pointer'    ] = expr.is_pointer
            d_var['is_target'     ] = expr.is_target
            d_var['order'         ] = expr.order
            d_var['precision'     ] = expr.precision
            d_var['is_stack_array'] = expr.is_stack_array
            return d_var

        elif isinstance(expr, PythonTuple):
            d_var['datatype'      ] = expr.dtype
            d_var['precision'     ] = expr.precision
            d_var['is_stack_array'] = expr.is_homogeneous
            d_var['shape'         ] = expr.shape
            d_var['rank'          ] = expr.rank
            d_var['is_pointer'    ] = False

            return d_var

        elif isinstance(expr, Concatenate):
            d_var['datatype'      ] = expr.dtype
            d_var['precision'     ] = expr.precision
            d_var['shape'         ] = expr.shape
            d_var['rank'          ] = expr.rank
            d_var['is_pointer'    ] = False
            d_var['allocatable'   ] = any(getattr(a, 'allocatable', False) for a in expr.args)

            return d_var

        elif isinstance(expr, Duplicate):
            d = self._infere_type(expr.val, **settings)

            # TODO must check that it is consistent with pyccel's rules
            # TODO improve
            d_var['datatype'   ]    = d['datatype']
            d_var['rank'       ]    = expr.rank
            d_var['shape'      ]    = expr.shape
            d_var['is_stack_array'] = d['is_stack_array'] and isinstance(expr.length, LiteralInteger)
            d_var['allocatable']    = not d_var['is_stack_array']
            d_var['is_pointer' ]    = False
            return d_var

        elif isinstance(expr, NumpyNewArray):
            d_var['datatype'   ] = expr.dtype
            d_var['allocatable'] = expr.rank>0
            d_var['shape'      ] = expr.shape
            d_var['rank'       ] = expr.rank
            d_var['order'      ] = expr.order
            d_var['precision'  ] = expr.precision
            d_var['cls_base'   ] = NumpyArrayClass
            return d_var

        elif isinstance(expr, PyccelAstNode):

            d_var['datatype'   ] = expr.dtype
            d_var['allocatable'] = expr.rank>0
            d_var['shape'      ] = expr.shape
            d_var['rank'       ] = expr.rank
            d_var['order'      ] = expr.order
            d_var['precision'  ] = expr.precision
            return d_var

        elif isinstance(expr, IfTernaryOperator):
            return self._infere_type(expr.args[0][1].body[0])

        elif isinstance(expr, PythonRange):

            d_var['datatype'   ] = NativeRange()
            d_var['allocatable'] = False
            d_var['shape'      ] = ()
            d_var['rank'       ] = 0
            d_var['cls_base'   ] = expr  # TODO: shall we keep it?
            return d_var

        elif isinstance(expr, Lambda):

            d_var['datatype'   ] = NativeSymbol()
            d_var['allocatable'] = False
            d_var['is_pointer' ] = False
            d_var['rank'       ] = 0
            return d_var

        elif isinstance(expr, ConstructorCall):
            cls_name = expr.func.cls_name
            cls = self.get_class(cls_name)

            dtype = self.get_class_construct(cls_name)()

            d_var['datatype'   ] = dtype
            d_var['allocatable'] = False
            d_var['shape'      ] = ()
            d_var['rank'       ] = 0
            d_var['is_target'  ] = False

            # set target  to True if we want the class objects to be pointers

            d_var['cls_base'      ] = cls
            return d_var

        else:
            msg = 'Type of Object : {} cannot be infered'.format(type(expr).__name__)
            errors.report(PYCCEL_RESTRICTION_TODO+'\n'+msg, symbol=expr,
                bounding_box=(self._current_fst_node.lineno, self._current_fst_node.col_offset),
                severity='fatal', blocker=self.blocking)

    def _extract_indexed_from_var(self, var, indices):
        """ Use indices to extract appropriate element from
        object 'var'
        This contains most of the contents of _visit_IndexedElement
        but is a separate function in order to be recursive
        """

        # case of Pyccel ast Variable
        # if not possible we use symbolic objects

        if not isinstance(var, Variable):
            assert(hasattr(var,'__getitem__'))
            if len(indices)==1:
                return var[indices[0]]
            else:
                return self._visit(var[indices[0]][indices[1:]])

        indices = tuple(indices)

        if isinstance(var, InhomogeneousTupleVariable):

            arg = indices[0]

            if isinstance(arg, Slice):
                if ((arg.start is not None and not isinstance(arg.start, LiteralInteger)) or
                        (arg.stop is not None and not isinstance(arg.stop, LiteralInteger))):
                    errors.report(INDEXED_TUPLE, symbol=var,
                        bounding_box=(self._current_fst_node.lineno, self._current_fst_node.col_offset),
                        severity='fatal', blocker=self.blocking)

                idx = slice(arg.start, arg.stop)
                selected_vars = var.get_var(idx)
                if len(selected_vars)==1:
                    if len(indices) == 1:
                        return selected_vars[0]
                    else:
                        var = selected_vars[0]
                        return self._extract_indexed_from_var(var, indices[1:])
                elif len(selected_vars)<1:
                    return None
                elif len(indices)==1:
                    return PythonTuple(*selected_vars)
                else:
                    return PythonTuple(*[self._extract_indexed_from_var(var, indices[1:]) for var in selected_vars])

            elif isinstance(arg, LiteralInteger):

                if len(indices)==1:
                    return var[arg]

                var = var[arg]
                return self._extract_indexed_from_var(var, indices[1:])

            else:
                errors.report(INDEXED_TUPLE, symbol=var,
                    bounding_box=(self._current_fst_node.lineno, self._current_fst_node.col_offset),
                    severity='fatal', blocker=self.blocking)

        if isinstance(var, PythonTuple) and not var.is_homogeneous:
            errors.report(LIST_OF_TUPLES, symbol=var,
                bounding_box=(self._current_fst_node.lineno, self._current_fst_node.col_offset),
                severity='error', blocker=self.blocking)

        for arg in var[indices].indices:
            if not isinstance(arg, Slice) and not \
                (hasattr(arg, 'dtype') and isinstance(arg.dtype, NativeInteger)):
                errors.report(INVALID_INDICES, symbol=var[indices],
                bounding_box=(self._current_fst_node.lineno, self._current_fst_node.col_offset),
                severity='error', blocker=self.blocking)
        return var[indices]

    def _create_PyccelOperator(self, expr, visited_args):
        """ Called by _visit_PyccelOperator and other classes
        inheriting from PyccelOperator
        """
        try:
            expr_new = type(expr)(*visited_args)
        except PyccelSemanticError as err:
            msg = str(err)
            errors.report(msg, symbol=expr,
                bounding_box=(self._current_fst_node.lineno, self._current_fst_node.col_offset),
                severity='fatal', blocker=True)
        #if stmts:
        #    expr_new = CodeBlock(stmts + [expr_new])
        return expr_new

    def _create_Duplicate(self, val, length):
        """ Called by _visit_PyccelMul when a Duplicate is
        identified
        """
        # Arguments have been visited in PyccelMul

        if not isinstance(val, (TupleVariable, PythonTuple)):
            errors.report("Unexpected Duplicate", symbol=Duplicate(val, length),
                bounding_box=(self._current_fst_node.lineno, self._current_fst_node.col_offset),
                severity='fatal', blocker=True)

        if val.is_homogeneous:
            return Duplicate(val, length)
        else:
            if isinstance(length, LiteralInteger):
                length = length.python_value
            else:
                errors.report("Cannot create inhomogeneous tuple of unknown size",
                    symbol=Duplicate(val, length),
                    bounding_box=(self._current_fst_node.lineno, self._current_fst_node.col_offset),
                    severity='fatal', blocker=True)
            if isinstance(val, TupleVariable):
                return PythonTuple(*(val.get_vars()*length))
            else:
                return PythonTuple(*(val.args*length))

    def _handle_function_args(self, arguments, **settings):
        args  = []
        for arg in arguments:
            a = self._visit(arg, **settings)
            if isinstance(a, StarredArguments):
                args.extend(a.args_var)
            else:
                args.append(a)
        return args

    def get_type_description(self, var, include_rank = True):
        """
        Provides a text description of the type of a variable
        (useful for error messages)
        Parameters
        ----------
        var          : Variable
                       The variable to describe
        include_rank : bool
                       Indicates whether rank information should be included
                       Default : True
        """
        descr = '{dtype}(kind={precision})'.format(
                        dtype     = var.dtype,
                        precision = var.precision)
        if include_rank and var.rank>0:
            descr += '[{}]'.format(','.join(':'*var.rank))
        return descr

    def _check_argument_compatibility(self, input_args, func_args, expr, elemental):
        """
        Check that the provided arguments match the expected types

        Parameters
        ----------
        input_args : list
                     The arguments provided to the function
        func_args  : list
                     The arguments expected by the function
        expr       : PyccelAstNode
                     The expression where this call is found (used for error output)
        elemental  : bool
                     Indicates if the function is elemental
        """
        if elemental:
            incompatible = lambda i_arg, f_arg: \
                        (i_arg.dtype is not f_arg.dtype or \
                        i_arg.precision != f_arg.precision)
        else:
            incompatible = lambda i_arg, f_arg: \
                        (i_arg.dtype is not f_arg.dtype or \
                        i_arg.precision != f_arg.precision or
                        i_arg.rank != f_arg.rank)

        for i_arg, f_arg in zip(input_args, func_args):
            # Ignore types which cannot be compared
            if (i_arg is Nil()
                    or isinstance(f_arg, FunctionAddress)
                    or f_arg.dtype is NativeGeneric()):
                continue
            # Check for compatibility
            if incompatible(i_arg, f_arg):
                expected = self.get_type_description(f_arg, not elemental)
                received = '{} ({})'.format(i_arg, self.get_type_description(i_arg, not elemental))

                errors.report(INCOMPATIBLE_ARGUMENT.format(received, expected),
                        symbol = expr,
                        severity='error')

    def _handle_function(self, expr, func, args, **settings):
        """
        Create a FunctionCall or an instance of a PyccelInternalFunction
        from the function information and arguments

        Parameters
        ==========
        expr : PyccelAstNode
               The expression where this call is found (used for error output)
        func : FunctionDef instance, Interface instance or PyccelInternalFunction type
               The function being called
        args : tuple
               The arguments passed to the function

        Returns
        =======
        new_expr : FunctionCall or PyccelInternalFunction
        """
        if not isinstance(func, (FunctionDef, Interface)):
            args, kwargs = split_positional_keyword_arguments(*args)
            for a in args:
                if getattr(a,'dtype',None) == 'tuple':
                    self._infere_type(a, **settings)
            for a in kwargs.values():
                if getattr(a,'dtype',None) == 'tuple':
                    self._infere_type(a, **settings)
<<<<<<< HEAD

            if func is NumpyWhere:
                if len(args) != 3:
                    errors.report(INVALID_WHERE_ARGUMENT,
                        symbol=func, blocker=True,
                        severity='fatal')

            new_expr = func(*args, **kwargs)
=======
            try:
                new_expr = func(*args, **kwargs)
            except TypeError:
                errors.report(UNRECOGNISED_FUNCTION_CALL,
                        symbol = expr,
                        severity = 'fatal')
>>>>>>> d83dcd70

            return new_expr
        else:
            if isinstance(func, FunctionDef) and len(args) > len(func.arguments):
                errors.report("Too many arguments passed in function call",
                        symbol = expr,
                        severity='fatal')
            new_expr = FunctionCall(func, args, self._current_function)
            if None in new_expr.args:
                errors.report("Too few arguments passed in function call",
                        symbol = expr,
                        severity='error')
            elif isinstance(func, FunctionDef):
                self._check_argument_compatibility(new_expr.args, func.arguments,
                        expr, func.is_elemental)
            return new_expr

    def _create_variable(self, name, dtype, rhs, d_lhs):
        """
        Create a new variable. In most cases this is just a call to
        Variable.__init__
        but in the case of a tuple variable it is a recursive call to
        create all elements in the tuple.
        This is done separately to _assign_lhs_variable to ensure that
        elements of a tuple do not exist in the scope

        Parameters
        ----------
        name : str
            The name of the new variable

        dtype : DataType
            The data type of the new variable

        rhs : Variable
            The value assigned to the lhs. This is required to call
            self._infere_type recursively for tuples

        d_lhs : dict
            Dictionary of properties for the new Variable
        """
        if isinstance(name, PyccelSymbol):
            is_temp = name.is_temp
        else:
            is_temp = False

        if isinstance(rhs, (PythonTuple, InhomogeneousTupleVariable)) or \
                (isinstance(rhs, FunctionCall) and len(rhs.funcdef.results)>1):
            if isinstance(rhs, FunctionCall):
                iterable = rhs.funcdef.results
            else:
                iterable = rhs
            elem_vars = []
            is_homogeneous = True
            elem_d_lhs_ref = None
            for i,r in enumerate(iterable):
                elem_name = self.get_new_name( name + '_' + str(i) )
                elem_d_lhs = self._infere_type( r )

                self._ensure_target( r, elem_d_lhs )
                if elem_d_lhs_ref is None:
                    elem_d_lhs_ref = elem_d_lhs.copy()
                    is_homogeneous = elem_d_lhs['datatype'] is not NativeGeneric()
                elif elem_d_lhs != elem_d_lhs_ref:
                    is_homogeneous = False

                elem_dtype = elem_d_lhs.pop('datatype')

                var = self._create_variable(elem_name, elem_dtype, r, elem_d_lhs)
                elem_vars.append(var)

            d_lhs['is_pointer'] = any(v.is_pointer for v in elem_vars)
            d_lhs['is_stack_array'] = d_lhs.get('is_stack_array', False) and not d_lhs['is_pointer']
            if is_homogeneous:
                lhs = HomogeneousTupleVariable(dtype, name, **d_lhs, is_temp=is_temp)
            else:
                lhs = InhomogeneousTupleVariable(elem_vars, dtype, name, **d_lhs, is_temp=is_temp)

        else:
            new_type = HomogeneousTupleVariable if isinstance(rhs, HomogeneousTupleVariable) else Variable
            lhs = new_type(dtype, name, **d_lhs, is_temp=is_temp)

        return lhs

    def _ensure_target(self, rhs, d_lhs):
        """ Function using data about the new lhs to determine
        whether the lhs is a pointer and the rhs is a target
        """
        if isinstance(rhs, Variable) and rhs.allocatable:
            d_lhs['allocatable'] = False
            d_lhs['is_pointer' ] = True
            d_lhs['is_stack_array'] = False

            rhs.is_target = True
        if isinstance(rhs, IndexedElement) and rhs.rank > 0 and (rhs.base.allocatable or rhs.base.is_pointer):
            d_lhs['allocatable'] = False
            d_lhs['is_pointer' ] = True
            d_lhs['is_stack_array'] = False

            rhs.base.is_target = not rhs.base.is_pointer

    def _assign_lhs_variable(self, lhs, d_var, rhs, new_expressions, is_augassign, **settings):
        """
        Create a lhs based on the information in d_var
        If the lhs already exists then check that it has the expected properties.

        Parameters
        ----------
        lhs : PyccelSymbol (or DottedName of PyccelSymbols)
            The representation of the lhs provided by the SyntacticParser

        d_var : dict
            Dictionary of expected lhs properties

        rhs : Variable / expression
            The representation of the rhs provided by the SemanticParser.
            This is necessary in order to set the rhs 'is_target' property
            if necessary

        new_expression : list
            A list which allows collection of any additional expressions
            resulting from this operation (e.g. Allocation)

        is_augassign : bool
            Indicates whether this is an assign ( = ) or an augassign ( += / -= / etc )
            This is necessary as the restrictions on the dtype are less strict in this
            case

        settings : dictionary
            Provided to all _visit_ClassName functions
        """

        if isinstance(lhs, IndexedElement):
            lhs = self._visit(lhs)
        elif isinstance(lhs, PyccelSymbol):

            name = lhs
            dtype = d_var.pop('datatype')

            d_lhs = d_var.copy()
            # ISSUES #177: lhs must be a pointer when rhs is allocatable array
            self._ensure_target(rhs, d_lhs)

            var = self.get_variable_from_scope(name)

            # Variable not yet declared (hence array not yet allocated)
            if var is None:

                # Update variable's dictionary with information from function decorators
                decorators = self._namespace.decorators
                if decorators:
                    if 'stack_array' in decorators:
                        if name in decorators['stack_array']:
                            d_lhs.update(is_stack_array=True,
                                    allocatable=False, is_pointer=False)
                    if 'allow_negative_index' in decorators:
                        if lhs in decorators['allow_negative_index']:
                            d_lhs.update(allows_negative_indexes=True)

                # Create new variable
                lhs = self._create_variable(name, dtype, rhs, d_lhs)

                # Add variable to scope
                self.insert_variable(lhs, name=lhs.name)

                # ...
                # Add memory allocation if needed
                if lhs.allocatable:
                    if self._namespace.is_loop:
                        # Array defined in a loop may need reallocation at every cycle
                        errors.report(ARRAY_DEFINITION_IN_LOOP, symbol=name,
                            severity='warning', blocker=False,
                            bounding_box=(self._current_fst_node.lineno,
                                self._current_fst_node.col_offset))
                        status='unknown'
                    else:
                        # Array defined outside of a loop will be allocated only once
                        status='unallocated'

                    # Create Allocate node
                    new_expressions.append(Allocate(lhs, shape=lhs.alloc_shape, order=lhs.order, status=status))
                # ...

                # ...
                # Add memory deallocation for array variables
                if lhs.is_ndarray and not lhs.is_stack_array:
                    # Create Deallocate node
                    self._allocs[-1].append(lhs)
                # ...

                # We cannot allow the definition of a stack array in a loop
                if lhs.is_stack_array and self._namespace.is_loop:
                    errors.report(STACK_ARRAY_DEFINITION_IN_LOOP, symbol=name,
                        severity='error', blocker=False,
                        bounding_box=(self._current_fst_node.lineno,
                            self._current_fst_node.col_offset))

                # Not yet supported for arrays: x=y+z, x=b[:]
                # Because we cannot infer shape of right-hand side yet
                know_lhs_shape = all(sh is not None for sh in lhs.alloc_shape) \
                    or (lhs.rank == 0)

                if not know_lhs_shape:
                    msg = "Cannot infer shape of right-hand side for expression {} = {}".format(lhs, rhs)
                    errors.report(PYCCEL_RESTRICTION_TODO+'\n'+msg,
                        bounding_box=(self._current_fst_node.lineno, self._current_fst_node.col_offset),
                        severity='fatal', blocker=self.blocking)

            # Variable already exists
            else:

                # TODO improve check type compatibility
                if not hasattr(var, 'dtype'):
                    errors.report(INCOMPATIBLE_TYPES_IN_ASSIGNMENT.format('<module>', dtype),
                            symbol='{}={}'.format(name, str(rhs)),
                            bounding_box=(self._current_fst_node.lineno, self._current_fst_node.col_offset),
                            severity='fatal', blocker=False)

                elif not is_augassign and var.is_ndarray and isinstance(rhs, (Variable, IndexedElement)) and var.allocatable:
                    errors.report(ASSIGN_ARRAYS_ONE_ANOTHER,
                        bounding_box=(self._current_fst_node.lineno,
                            self._current_fst_node.col_offset),
                                severity='error', symbol=lhs)

                elif not is_augassign and var.is_ndarray and var.is_target:
                    errors.report(ARRAY_ALREADY_IN_USE,
                        bounding_box=(self._current_fst_node.lineno,
                            self._current_fst_node.col_offset),
                                severity='error', symbol=var.name)

                elif var.is_ndarray and var.is_pointer and isinstance(rhs, NumpyNewArray):
                    errors.report(INVALID_POINTER_REASSIGN,
                        bounding_box=(self._current_fst_node.lineno,
                            self._current_fst_node.col_offset),
                                severity='error', symbol=var.name)

                elif var.is_ndarray and var.is_pointer:
                    # we allow pointers to be reassigned multiple times
                    # pointers reassigning need to call free_pointer func
                    # to remove memory leaks
                    new_expressions.append(Deallocate(var))

                elif not is_augassign and str(dtype) != str(getattr(var, 'dtype', 'None')):

                    errors.report(INCOMPATIBLE_TYPES_IN_ASSIGNMENT.format(var.dtype, dtype),
                        symbol='{}={}'.format(name, str(rhs)),
                        bounding_box=(self._current_fst_node.lineno, self._current_fst_node.col_offset),
                        severity='error', blocker=False)

                elif not is_augassign:

                    rank  = getattr(var, 'rank' , 'None')
                    order = getattr(var, 'order', 'None')
                    shape = getattr(var, 'shape', 'None')

                    if (d_var['rank'] != rank) or (rank > 1 and d_var['order'] != order):

                        txt = '|{name}| {dtype}{old} <-> {dtype}{new}'
                        format_shape = lambda s: "" if len(s)==0 else s
                        txt = txt.format(name=name, dtype=dtype, old=format_shape(var.shape),
                            new=format_shape(d_var['shape']))
                        errors.report(INCOMPATIBLE_REDEFINITION, symbol=txt,
                            bounding_box=(self._current_fst_node.lineno, self._current_fst_node.col_offset),
                            severity='error', blocker=False)

                    elif d_var['shape'] != shape:

                        if var.is_stack_array:
                            errors.report(INCOMPATIBLE_REDEFINITION_STACK_ARRAY, symbol=name,
                                severity='error', blocker=False,
                                bounding_box=(self._current_fst_node.lineno,
                                    self._current_fst_node.col_offset))

                        else:
                            previous_allocations = var.get_direct_user_nodes(lambda p: isinstance(p, Allocate))
                            if not previous_allocations:
                                errors.report("PYCCEL INTERNAL ERROR : Variable exists already, but it has never been allocated",
                                        symbol=var, severity='fatal')
                            if previous_allocations[-1].get_user_nodes((If, For, While)):
                                status='unknown'
                            elif previous_allocations[-1].get_user_nodes(IfSection):
                                status = previous_allocations[-1].status
                            else:
                                status='allocated'
                            new_expressions.append(Allocate(var,
                                shape=d_var['shape'], order=d_var['order'],
                                status=status))

                            if status != 'unallocated':
                                errors.report(ARRAY_REALLOCATION, symbol=name,
                                    severity='warning', blocker=False,
                                    bounding_box=(self._current_fst_node.lineno,
                                        self._current_fst_node.col_offset))

                # in the case of elemental, lhs is not of the same dtype as
                # var.
                # TODO d_lhs must be consistent with var!
                # the following is a small fix, since lhs must be already
                # declared
                lhs = var

        elif isinstance(lhs, DottedName):

            dtype = d_var.pop('datatype')
            name = lhs.name[:-1]
            if self._current_function == '__init__':

                cls      = self.get_variable('self')
                cls_name = str(cls.cls_base.name)
                cls      = self.get_class(cls_name)

                attributes = cls.attributes
                parent     = cls.superclass
                attributes = list(attributes)
                n_name     = str(lhs.name[-1])

                # update the self variable with the new attributes

                dt       = self.get_class_construct(cls_name)()
                cls_base = self.get_class(cls_name)
                var      = Variable(dt, 'self', cls_base=cls_base)
                d_lhs    = d_var.copy()
                self.insert_variable(var, 'self')


                # ISSUES #177: lhs must be a pointer when rhs is allocatable array
                self._ensure_target(rhs, d_lhs)

                member = self._create_variable(n_name, dtype, rhs, d_lhs)
                lhs    = member.clone(member.name, new_class = DottedVariable, lhs = var)

                # update the attributes of the class and push it to the namespace
                attributes += [member]
                new_cls = ClassDef(cls_name, attributes, [], superclass=parent)
                self.insert_class(new_cls, parent=True)
            else:
                lhs = self._visit(lhs, **settings)
        else:
            raise NotImplementedError("_assign_lhs_variable does not handle {}".format(str(type(lhs))))

        return lhs

    #====================================================
    #                 _visit functions
    #====================================================


    def _visit(self, expr, **settings):
        """Annotates the AST.

        The annotation is done by finding the appropriate function _visit_X
        for the object expr. X is the type of the object expr. If this function
        does not exist then the method resolution order is used to search for
        other compatible _visit_X functions. If none are found then an error is
        raised
        """

        # TODO - add settings to Errors
        #      - line and column
        #      - blocking errors
        current_fst = self._current_fst_node

        if hasattr(expr,'fst') and expr.fst is not None:
            self._current_fst_node = expr.fst

        classes = type(expr).__mro__
        for cls in classes:
            annotation_method = '_visit_' + cls.__name__
            if hasattr(self, annotation_method):
                obj = getattr(self, annotation_method)(expr, **settings)
                if isinstance(obj, Basic) and self._current_fst_node:
                    obj.set_fst(self._current_fst_node)
                self._current_fst_node = current_fst
                return obj

        # Unknown object, we raise an error.
        errors.report(PYCCEL_RESTRICTION_TODO, symbol=type(expr),
            bounding_box=(self._current_fst_node.lineno, self._current_fst_node.col_offset),
            severity='fatal', blocker=self.blocking)

    def _visit_tuple(self, expr, **settings):
        return tuple(self._visit(i, **settings) for i in expr)

    def _visit_PythonTuple(self, expr, **settings):
        ls = [self._visit(i, **settings) for i in expr]
        return PythonTuple(*ls)

    def _visit_PythonList(self, expr, **settings):
        ls = [self._visit(i, **settings) for i in expr]
        expr = PythonList(*ls)

        if not expr.is_homogeneous:
            errors.report(PYCCEL_RESTRICTION_INHOMOG_LIST, symbol=expr,
                bounding_box=(self._current_fst_node.lineno, self._current_fst_node.col_offset),
                severity='fatal')
        return expr

    def _visit_ValuedArgument(self, expr, **settings):
        value = self._visit(expr.value, **settings)
        d_var      = self._infere_type(value, **settings)
        dtype      = d_var.pop('datatype')
        return ValuedVariable(dtype, expr.name,
                               value=value, **d_var)

    def _visit_CodeBlock(self, expr, **settings):
        ls = [self._visit(i, **settings) for i in expr.body]
        ls = [line for l in ls for line in (l.body if isinstance(l, CodeBlock) else [l])]
        return CodeBlock(ls)

    def _visit_Nil(self, expr, **settings):
        return expr
    def _visit_EmptyNode(self, expr, **settings):
        return expr
    def _visit_Break(self, expr, **settings):
        return expr
    def _visit_Continue(self, expr, **settings):
        return expr
    def _visit_Comment(self, expr, **settings):
        return expr
    def _visit_CommentBlock(self, expr, **settings):
        return expr
    def _visit_AnnotatedComment(self, expr, **settings):
        return expr

    def _visit_OmpAnnotatedComment(self, expr, **settings):
        code = expr._user_nodes
        code = code[-1]
        index = code.body.index(expr)
        combined_loop = expr.combined and ('for' in expr.combined or 'distribute' in expr.combined or 'taskloop' in expr.combined)

        if isinstance(expr, (OMP_Sections_Construct, OMP_Single_Construct)) \
           and expr.has_nowait:
            for node in code.body[index+1:]:
                if isinstance(node, Omp_End_Clause):
                    if node.txt.startswith(expr.name, 4):
                        node.has_nowait = True

        if isinstance(expr, (OMP_For_Loop, OMP_Simd_Construct,
                    OMP_Distribute_Construct, OMP_TaskLoop_Construct)) or combined_loop:
            msg = "Statement after {} must be a for loop.".format(type(expr).__name__)
            if index == (len(code.body) - 1):
                errors.report(msg, symbol=type(expr).__name__,
                severity='fatal', blocker=self.blocking)

            index += 1
            while isinstance(code.body[index], (Comment, CommentBlock, Pass)) and index < len(code.body):
                index += 1

            if index < len(code.body) and isinstance(code.body[index], For):
                if expr.has_nowait:
                    nowait_expr = '!$omp end do'
                    if expr.txt.startswith(' simd'):
                        nowait_expr += ' simd'
                    nowait_expr += ' nowait\n'
                    code.body[index].nowait_expr = nowait_expr
            else:
                errors.report(msg, symbol=type(code.body[index]).__name__,
                    severity='fatal', blocker=self.blocking)

        return expr

    def _visit_Literal(self, expr, **settings):
        return expr
    def _visit_PythonComplex(self, expr, **settings):
        return expr
    def _visit_Pass(self, expr, **settings):
        return expr

    def _visit_Variable(self, expr, **settings):
        name = expr.name
        return self.get_variable(name)

    def _visit_str(self, expr, **settings):
        return repr(expr)

    def _visit_Slice(self, expr, **settings):
        start = self._visit(expr.start) if expr.start is not None else None
        stop = self._visit(expr.stop) if expr.stop is not None else None
        step = self._visit(expr.step) if expr.step is not None else None

        return Slice(start, stop, step)

    def _visit_IndexedElement(self, expr, **settings):
        var = self._visit(expr.base)

         # TODO check consistency of indices with shape/rank

        args = list(expr.indices)

        new_args = [self._visit(arg, **settings) for arg in args]

        if (len(new_args)==1 and isinstance(new_args[0],(TupleVariable, PythonTuple))):
            len_args = len(new_args[0])
            args = [new_args[0][i] for i in range(len_args)]
        elif any(isinstance(arg,(TupleVariable, PythonTuple)) for arg in new_args):
            n_exprs = None
            for a in new_args:
                if hasattr(a,'__len__'):
                    if n_exprs:
                        assert(n_exprs)==len(a)
                    else:
                        n_exprs = len(a)
            new_expr_args = []
            for i in range(n_exprs):
                ls = []
                for j,a in enumerate(new_args):
                    if hasattr(a,'__getitem__'):
                        ls.append(args[j][i])
                    else:
                        ls.append(args[j])
                new_expr_args.append(ls)

            return tuple(var[a] for a in new_expr_args)
        else:
            args = new_args
            len_args = len(args)

        return self._extract_indexed_from_var(var, args)

    def _visit_PyccelSymbol(self, expr, **settings):
        name = expr

        var = self.check_for_variable(name)

        if var is None:
            var = self.get_function(name)
        if var is None:
            var = self.get_symbolic_function(name)
        if var is None:
            var = python_builtin_datatype(name)

        if var is None:

            errors.report(UNDEFINED_VARIABLE, symbol=name,
            bounding_box=(self._current_fst_node.lineno, self._current_fst_node.col_offset),
            severity='fatal', blocker=True)
        return var


    def _visit_DottedName(self, expr, **settings):

        var = self.check_for_variable(_get_name(expr))
        if var:
            return var

        lhs = expr.name[0] if len(expr.name) == 2 \
                else DottedName(*expr.name[:-1])
        rhs = expr.name[-1]

        visited_lhs = self._visit(lhs)
        first = visited_lhs
        if isinstance(visited_lhs, FunctionCall):
            results = visited_lhs.funcdef.results
            if len(results) != 1:
                errors.report("Cannot get attribute of function call with multiple returns",
                        symbol=expr,
                        bounding_box=(self._current_fst_node.lineno, self._current_fst_node.col_offset),
                        severity='fatal', blocker=True)
            first = results[0]
        rhs_name = _get_name(rhs)
        attr_name = []

        # Handle case of imported module
        if isinstance(first, dict):

            if rhs_name in first:
                imp = self.get_import(_get_name(lhs))

                new_name = rhs_name
                if imp is not None:
                    new_name = imp.find_module_target(rhs_name)
                    if new_name is None:
                        new_name = self.get_new_name(rhs_name)

                        # Save the import target that has been used
                        if new_name == rhs_name:
                            imp.define_target(PyccelSymbol(rhs_name))
                        else:
                            imp.define_target(AsName(PyccelSymbol(rhs_name), PyccelSymbol(new_name)))

                if isinstance(rhs, FunctionCall):
                    # If object is a function
                    args  = self._handle_function_args(rhs.args, **settings)
                    func  = first[rhs_name]
                    if new_name != rhs_name:
                        if hasattr(func, 'clone'):
                            func  = func.clone(new_name)
                    return self._handle_function(expr, func, args, **settings)
                elif isinstance(rhs, Constant):
                    var = first[rhs_name]
                    if new_name != rhs_name:
                        var.name = new_name
                    return var
                else:
                    # If object is something else (eg. dict)
                    var = first[rhs_name]
                    return var
            else:
                errors.report(UNDEFINED_IMPORT_OBJECT.format(rhs_name, str(lhs)),
                        symbol=expr,
                        bounding_box=(self._current_fst_node.lineno, self._current_fst_node.col_offset),
                        severity='fatal', blocker=True)

        if not hasattr(first, 'cls_base') or first.cls_base is None:
            errors.report('Attribute {} not found'.format(rhs_name),
                bounding_box=(self._current_fst_node.lineno, self._current_fst_node.col_offset),
                severity='fatal', blocker=True)

        if first.cls_base:
            attr_name = [i.name for i in first.cls_base.attributes]

        # look for a class method
        if isinstance(rhs, FunctionCall):
            methods = list(first.cls_base.methods) + list(first.cls_base.interfaces)
            for method in methods:
                if isinstance(method, Interface):
                    errors.report('Generic methods are not supported yet',
                        symbol=method.name,
                        bounding_box=(self._current_fst_node.lineno,
                            self._current_fst_node.col_offset),
                        severity='fatal')
            macro = self.get_macro(rhs_name)
            if macro is not None:
                master = macro.master
                name = macro.name
                args = rhs.args
                args = [lhs] + list(args)
                args = [self._visit(i, **settings) for i in args]
                args = macro.apply(args)
                return FunctionCall(master, args, self._current_function)

            args = [self._visit(arg, **settings) for arg in
                    rhs.args]
            for i in methods:
                if str(i.name) == rhs_name:
                    if 'numpy_wrapper' in i.decorators.keys():
                        self.insert_import('numpy', rhs_name)
                        func = i.decorators['numpy_wrapper']
                        return func(visited_lhs, *args)
                    else:
                        return DottedFunctionCall(i, args, prefix = visited_lhs,
                                    current_function = self._current_function)

        # look for a class attribute / property
        elif isinstance(rhs, PyccelSymbol) and first.cls_base:
            methods = list(first.cls_base.methods) + list(first.cls_base.interfaces)
            for method in methods:
                if isinstance(method, Interface):
                    errors.report('Generic methods are not supported yet',
                        symbol=method.name,
                        bounding_box=(self._current_fst_node.lineno,
                            self._current_fst_node.col_offset),
                        severity='fatal')
            # standard class attribute
            if rhs in attr_name:
                self._current_class = first.cls_base
                second = self._visit(rhs, **settings)
                self._current_class = None
                return second.clone(second.name, new_class = DottedVariable, lhs = visited_lhs)

            # class property?
            else:
                for i in methods:
                    if i.name == rhs and \
                            'property' in i.decorators.keys():
                        if 'numpy_wrapper' in i.decorators.keys():
                            func = i.decorators['numpy_wrapper']
                            self.insert_import('numpy', rhs)
                            return func(visited_lhs)
                        else:
                            return DottedFunctionCall(i, [], prefix = visited_lhs,
                                    current_function = self._current_function)

        # look for a macro
        else:

            macro = self.get_macro(rhs_name)

            # Macro
            if isinstance(macro, MacroVariable):
                return macro.master
            elif isinstance(macro, MacroFunction):
                args = macro.apply([visited_lhs])
                return FunctionCall(macro.master, args, self._current_function)

        # did something go wrong?
        return errors.report('Attribute {} not found'.format(rhs_name),
            bounding_box=(self._current_fst_node.lineno, self._current_fst_node.col_offset),
            severity='fatal', blocker=True)

    def _visit_PyccelOperator(self, expr, **settings):
        args     = [self._visit(a, **settings) for a in expr.args]
        return self._create_PyccelOperator(expr, args)

    def _visit_PyccelAdd(self, expr, **settings):
        args = [self._visit(a, **settings) for a in expr.args]
        if isinstance(args[0], (TupleVariable, PythonTuple, Concatenate, Duplicate)):
            is_homogeneous = all((isinstance(a, (TupleVariable, PythonTuple)) and a.is_homogeneous) \
                                or isinstance(a, (Concatenate, Duplicate)) for a in args)
            if is_homogeneous:
                return Concatenate(*args)
            else:
                def get_vars(a):
                    if isinstance(a, InhomogeneousTupleVariable):
                        return a.get_vars()
                    elif isinstance(a, PythonTuple):
                        return a.args
                    elif isinstance(a, HomogeneousTupleVariable):
                        n_vars = len(a)
                        if not isinstance(len(a), (LiteralInteger, int)):
                            errors.report("Can't create an inhomogeneous tuple using a homogeneous tuple of unknown size",
                                    symbol=expr, severity='fatal')
                        return [a[i] for i in range(n_vars)]
                    else:
                        raise NotImplementedError("Unexpected type {} in tuple addition".format(type(a)))
                tuple_args = [ai for a in args for ai in get_vars(a)]
                expr_new = PythonTuple(*tuple_args)
        else:
            expr_new = self._create_PyccelOperator(expr, args)
        return expr_new

    def _visit_PyccelMul(self, expr, **settings):
        args = [self._visit(a, **settings) for a in expr.args]
        if isinstance(args[0], (TupleVariable, PythonTuple, PythonList)):
            expr_new = self._create_Duplicate(args[0], args[1])
        elif isinstance(args[1], (TupleVariable, PythonTuple, PythonList)):
            expr_new = self._create_Duplicate(args[1], args[0])
        else:
            expr_new = self._create_PyccelOperator(expr, args)
        return expr_new

    def _visit_Lambda(self, expr, **settings):


        expr_names = set(map(str, expr.expr.get_attribute_nodes((PyccelSymbol, Argument), excluded_nodes = FunctionDef)))
        var_names = map(str, expr.variables)
        missing_vars = expr_names.difference(var_names)
        if len(missing_vars) > 0:
            errors.report(UNDEFINED_LAMBDA_VARIABLE, symbol = missing_vars,
                bounding_box=(self._current_fst_node.lineno, self._current_fst_node.col_offset),
                severity='fatal', blocker=True)
        funcs = expr.expr.get_attribute_nodes(FunctionCall)
        for func in funcs:
            name = _get_name(func)
            f = self.get_symbolic_function(name)
            if f is None:
                errors.report(UNDEFINED_LAMBDA_FUNCTION, symbol=name,
                    bounding_box=(self._current_fst_node.lineno, self._current_fst_node.col_offset),
                    severity='fatal', blocker=True)
            else:

                f = f(*func.args)
                expr_new = expr.expr.subs(func, f)
                expr = Lambda(tuple(expr.variables), expr_new)
        return expr

    def _visit_FunctionCall(self, expr, **settings):
        name     = expr.funcdef

        # Check for specialised method
        annotation_method = '_visit_' + name
        if hasattr(self, annotation_method):
            return getattr(self, annotation_method)(expr, **settings)

        func     = self.get_function(name)

        args = self._handle_function_args(expr.args, **settings)

        if name == 'lambdify':
            args = self.get_symbolic_function(str(expr.args[0]))
        F = pyccel_builtin_function(expr, args)

        if F is not None:
            return F

        elif self.find_class_construct(name):

            # TODO improve the test
            # we must not invoke the namespace like this

            cls = self.get_class(name)
            d_methods = cls.methods_as_dict
            method = d_methods.pop('__init__', None)

            if method is None:

                # TODO improve case of class with the no __init__

                errors.report(UNDEFINED_INIT_METHOD, symbol=name,
                bounding_box=(self._current_fst_node.lineno, self._current_fst_node.col_offset),
                severity='error', blocker=True)
            args = expr.args

            # TODO check compatibility
            # TODO treat parametrized arguments.

            expr = ConstructorCall(method, args, cls_variable=None)
            #if len(stmts) > 0:
            #    stmts.append(expr)
            #    return CodeBlock(stmts)
            return expr
        else:

            # first we check if it is a macro, in this case, we will create
            # an appropriate FunctionCall

            macro = self.get_macro(name)
            if macro is not None:
                func = macro.master
                name = _get_name(func.name)
                args = macro.apply(args)
            else:
                func = self.get_function(name)
            if func is None:
                return errors.report(UNDEFINED_FUNCTION, symbol=name,
                        bounding_box=(self._current_fst_node.lineno, self._current_fst_node.col_offset),
                        severity='fatal', blocker=self.blocking)
            else:
                return self._handle_function(expr, func, args, **settings)

    def _visit_Expr(self, expr, **settings):
        errors.report(PYCCEL_RESTRICTION_TODO, symbol=expr,
            bounding_box=(self._current_fst_node.lineno, self._current_fst_node.col_offset),
            severity='fatal', blocker=self.blocking)


    def _visit_Assign(self, expr, **settings):
        # TODO unset position at the end of this part
        new_expressions = []
        fst = expr.fst
        assert(fst)
        rhs = expr.rhs
        lhs = expr.lhs

        if isinstance(rhs, FunctionCall):
            name = rhs.funcdef
            macro = self.get_macro(name)
            if macro is None:
                rhs = self._visit(rhs, **settings)
            elif isinstance(lhs, PyccelSymbol) and lhs.is_temp:
                return self._visit(rhs, **settings)
            else:

                # TODO check types from FunctionDef

                master = macro.master
                name = _get_name(master.name)

                # all terms in lhs must be already declared and available
                # the namespace
                # TODO improve

                if not sympy_iterable(lhs):
                    lhs = [lhs]

                results = []
                for a in lhs:
                    _name = _get_name(a)
                    var = self.get_variable(_name)
                    results.append(var)

                # ...

                args = [self._visit(i, **settings) for i in
                            rhs.args]
                args = macro.apply(args, results=results)
                if isinstance(master, FunctionDef):
                    return FunctionCall(master, args, self._current_function)
                else:
                    # TODO treate interface case
                    errors.report(PYCCEL_RESTRICTION_TODO,
                                  bounding_box=(self._current_fst_node.lineno, self._current_fst_node.col_offset),
                                  severity='fatal')

        elif isinstance(rhs, DottedVariable):
            var = rhs.rhs
            name = _get_name(var)
            macro = self.get_macro(name)
            if macro is None:
                rhs = self._visit(rhs, **settings)
            else:
                master = macro.master
                if isinstance(macro, MacroVariable):
                    rhs = master
                else:
                    # If macro is function, create left-hand side variable
                    if isinstance(master, FunctionDef) and master.results:
                        d_var = self._infere_type(master.results[0], **settings)
                        dtype = d_var.pop('datatype')
                        lhs = Variable(dtype, lhs.name, **d_var)
                        var = self.get_variable_from_scope(lhs.name)
                        if var is None:
                            self.insert_variable(lhs)

                    name = macro.name
                    if not sympy_iterable(lhs):
                        lhs = [lhs]
                    results = []
                    for a in lhs:
                        _name = _get_name(a)
                        var = self.get_variable(_name)
                        results.append(var)

                    args = rhs.rhs.args
                    args = [rhs.lhs] + list(args)
                    args = [self._visit(i, **settings) for i in args]

                    args = macro.apply(args, results=results)

                    # Distinguish between function
                    if master.results:
                        return Assign(lhs[0], FunctionCall(master, args, self._current_function))
                    else:
                        return FunctionCall(master, args, self._current_function)

        else:
            rhs = self._visit(rhs, **settings)

        if isinstance(rhs, FunctionDef):
            print("test here ;", rhs)
            # case of lambdify

            rhs = rhs.rename(expr.lhs.name)
            for i in rhs.body:
                i.set_fst(fst)
            rhs = self._visit_FunctionDef(rhs, **settings)
            return rhs

        elif isinstance(rhs, CodeBlock):
            print("test here 2;", rhs)
            if len(rhs.body)>1 and isinstance(rhs.body[1], FunctionalFor):
                return rhs

            # case of complex stmt
            # that needs to be splitted
            # into a list of stmts
            stmts = rhs.body
            stmt  = stmts[-1]
            lhs   = expr.lhs
            if isinstance(lhs, PyccelSymbol):
                name = lhs
                if self.check_for_variable(name) is None:
                    d_var = self._infere_type(stmt, **settings)
                    dtype = d_var.pop('datatype')
                    lhs = Variable(dtype, name , **d_var)
                    self.insert_variable(lhs)

            if isinstance(expr, Assign):
                stmt = Assign(lhs, stmt)
            elif isinstance(expr, AugAssign):
                stmt = AugAssign(lhs, expr.op, stmt)
            stmt.set_fst(fst)
            stmts[-1] = stmt
            return CodeBlock(stmts)

        elif isinstance(rhs, FunctionCall):
            print("test here 3;", rhs)
            func = rhs.funcdef
            if isinstance(func, FunctionDef):
                results = func.results
                if results:
                    if len(results)==1:
                        d_var = self._infere_type(results[0], **settings)
                    else:
                        d_var = self._infere_type(PythonTuple(*results), **settings)
                elif expr.lhs.is_temp:
                    return rhs
                else:
                    raise NotImplementedError("Cannot assign result of a function without a return")

                # case of elemental function
                # if the input and args of func do not have the same shape,
                # then the lhs must be already declared
                if func.is_elemental:
                    # we first compare the funcdef args with the func call
                    # args
#                   d_var = None
                    func_args = func.arguments
                    call_args = rhs.args
                    f_ranks = [x.rank for x in func_args]
                    c_ranks = [x.rank for x in call_args]
                    same_ranks = [x==y for (x,y) in zip(f_ranks, c_ranks)]
                    if not all(same_ranks):
                        assert(len(c_ranks) == 1)
                        d_var['shape'      ] = call_args[0].shape
                        d_var['rank'       ] = call_args[0].rank
                        d_var['allocatable'] = call_args[0].allocatable
                        d_var['order'      ] = call_args[0].order

            elif isinstance(func, Interface):
                d_var = [self._infere_type(i, **settings) for i in
                         func.functions[0].results]

                # TODO imporve this will not work for
                # the case of different results types
                d_var[0]['datatype'] = rhs.dtype

            else:
                d_var = self._infere_type(rhs, **settings)

        elif isinstance(rhs, PythonMap):

            name = str(rhs.args[0])
            func = self.get_function(name)

            if func is None:
                errors.report(UNDEFINED_FUNCTION, symbol=name,
                bounding_box=(self._current_fst_node.lineno, self._current_fst_node.col_offset),
                severity='error',blocker=self.blocking)

            dvar  = self._infere_type(rhs.args[1], **settings)
            d_var = [self._infere_type(result, **settings) for result in func.results]
            for d_var_i in d_var:
                d_var_i['shape'] = dvar['shape']
                d_var_i['rank' ]  = dvar['rank']

        else:
            d_var  = self._infere_type(rhs, **settings)
            d_list = d_var if isinstance(d_var, list) else [d_var]

            for d in d_list:
                name = d['datatype'].__class__.__name__

                if name.startswith('Pyccel'):
                    name = name[6:]
                    d['cls_base'] = self.get_class(name)
                    #TODO: Avoid writing the default variables here
                    d['is_pointer'] = d_var.get('is_target',False) or d_var.get('is_pointer',False)

                    # TODO if we want to use pointers then we set target to true
                    # in the ConsturcterCall

                if isinstance(rhs, Variable) and rhs.is_target:
                    # case of rhs is a target variable the lhs must be a pointer
                    d['is_target' ] = False
                    d['is_pointer'] = True

        lhs = expr.lhs
        if isinstance(lhs, (PyccelSymbol, DottedName)):
            if isinstance(d_var, list):
                if len(d_var) == 1:
                    d_var = d_var[0]
                else:
                    errors.report(WRONG_NUMBER_OUTPUT_ARGS, symbol=expr,
                        bounding_box=(self._current_fst_node.lineno, self._current_fst_node.col_offset),
                        severity='error', blocker=self.blocking)
                    return None

            lhs = self._assign_lhs_variable(lhs, d_var, rhs, new_expressions, isinstance(expr, AugAssign), **settings)
        elif isinstance(lhs, PythonTuple):
            n = len(lhs)
            if isinstance(rhs, (PythonTuple, InhomogeneousTupleVariable, FunctionCall)):
                if isinstance(rhs, FunctionCall):
                    r_iter = rhs.funcdef.results
                else:
                    r_iter = rhs
                new_lhs = []
                for i,(l,r) in enumerate(zip(lhs,r_iter)):
                    d = self._infere_type(r, **settings)
                    new_lhs.append( self._assign_lhs_variable(l, d, r, new_expressions, isinstance(expr, AugAssign), **settings) )
                lhs = PythonTuple(*new_lhs)

            elif isinstance(rhs, HomogeneousTupleVariable):
                new_lhs = []
                d_var = self._infere_type(rhs[0])
                new_rhs = []
                for i,l in enumerate(lhs):
                    new_lhs.append( self._assign_lhs_variable(l, d_var.copy(),
                        rhs[i], new_expressions, isinstance(expr, AugAssign), **settings) )
                    new_rhs.append(rhs[i])
                rhs = PythonTuple(*new_rhs)
                d_var = [d_var]
                lhs = PythonTuple(*new_lhs)

            elif isinstance(d_var, list) and len(d_var)== n:
                new_lhs = []
                if hasattr(rhs,'__getitem__'):
                    for i,l in enumerate(lhs):
                        new_lhs.append( self._assign_lhs_variable(l, d_var[i].copy(), rhs[i], new_expressions, isinstance(expr, AugAssign), **settings) )
                else:
                    for i,l in enumerate(lhs):
                        new_lhs.append( self._assign_lhs_variable(l, d_var[i].copy(), rhs, new_expressions, isinstance(expr, AugAssign), **settings) )
                lhs = PythonTuple(*new_lhs)

            elif d_var['shape'][0]==n:
                new_lhs = []
                new_rhs = []

                for l, r in zip(lhs, rhs):
                    new_lhs.append( self._assign_lhs_variable(l, self._infere_type(r), r, new_expressions, isinstance(expr, AugAssign), **settings) )
                    new_rhs.append(r)

                lhs = PythonTuple(*new_lhs)
                rhs = new_rhs
            else:
                errors.report(WRONG_NUMBER_OUTPUT_ARGS, symbol=expr,
                    bounding_box=(self._current_fst_node.lineno, self._current_fst_node.col_offset),
                    severity='error', blocker=self.blocking)
                return None
        else:
            lhs = self._visit(lhs, **settings)

        if isinstance(rhs, (PythonMap, PythonZip)):
            func  = _get_name(rhs.args[0])
            alloc = Assign(lhs, NumpyZeros(lhs.shape, lhs.dtype))
            alloc.set_fst(fst)
            index_name = self.get_new_name(expr)
            index = Variable('int',index_name, is_temp=True)
            range_ = FunctionCall('range', (FunctionCall('len', lhs,),))
            name  = _get_name(lhs)
            var   = IndexedElement(name, index)
            args  = rhs.args[1:]
            args  = [_get_name(arg) for arg in args]
            args  = [IndexedElement(arg, index) for arg in args]
            func  = FunctionCall(func, args)
            body  = [Assign(var, func)]
            body[0].set_fst(fst)
            body  = For(index, range_, body)
            body  = self._visit_For(body, **settings)
            body  = [alloc , body]
            return CodeBlock(body)

        elif not isinstance(lhs, (list, tuple)):
            lhs = [lhs]
            if isinstance(d_var,dict):
                d_var = [d_var]

        if len(lhs) == 1:
            lhs = lhs[0]

        if isinstance(lhs, Variable):
            is_pointer = lhs.is_pointer
        elif isinstance(lhs, IndexedElement):
            is_pointer = False
        elif isinstance(lhs, (PythonTuple, PythonList)):
            is_pointer = any(l.is_pointer for l in lhs if isinstance(lhs, Variable))

        # TODO: does is_pointer refer to any/all or last variable in list (currently last)
        is_pointer = is_pointer and isinstance(rhs, (Variable, Duplicate))
        is_pointer = is_pointer or isinstance(lhs, Variable) and lhs.is_pointer

        lhs = [lhs]
        rhs = [rhs]
        # Split into multiple Assigns to ensure AliasAssign is used where necessary
        unravelling = True
        while unravelling:
            unravelling = False
            new_lhs = []
            new_rhs = []
            for l,r in zip(lhs, rhs):
                # Split assign (e.g. for a,b = 1,c)
                if isinstance(l, (PythonTuple, InhomogeneousTupleVariable)) \
                        and isinstance(r,(PythonTuple, TupleVariable, list)):
                    new_lhs.extend(l)
                    new_rhs.extend(r)
                    # Repeat step to handle tuples of tuples of etc.
                    unravelling = True
                else:
                    new_lhs.append(l)
                    new_rhs.append(r)
            lhs = new_lhs
            rhs = new_rhs

        # Examine each assign and determine assign type (Assign, AliasAssign, etc)
        for l, r in zip(lhs,rhs):
            is_pointer_i = l.is_pointer if isinstance(l, Variable) else is_pointer

            new_expr = Assign(l, r)

            if is_pointer_i:
                new_expr = AliasAssign(l, r)

            elif isinstance(expr, AugAssign):
                new_expr = AugAssign(l, expr.op, r)


            elif new_expr.is_symbolic_alias:
                new_expr = SymbolicAssign(l, r)

                # in a symbolic assign, the rhs can be a lambda expression
                # it is then treated as a def node

                F = self.get_symbolic_function(l)
                if F is None:
                    self.insert_symbolic_function(new_expr)
                else:
                    errors.report(PYCCEL_RESTRICTION_TODO,
                                  bounding_box=(self._current_fst_node.lineno, self._current_fst_node.col_offset),
                                  severity='fatal')
            new_expressions.append(new_expr)
        if (len(new_expressions)==1):
            new_expressions = new_expressions[0]

            return new_expressions
        else:
            result = CodeBlock(new_expressions)
            return result

    def _visit_For(self, expr, **settings):

        self.create_new_loop_scope()

        # treatment of the index/indices
        iterable = self._visit(expr.iterable, **settings)
        body     = list(expr.body.body)
        iterator = expr.target

        PyccelAstNode.stage = 'syntactic'

        if isinstance(iterable, Variable):
            indx   = self.get_new_variable()
            assign = Assign(iterator, IndexedElement(iterable, indx))
            assign.set_fst(expr.fst)
            iterator = indx
            body     = [assign] + body

        elif isinstance(iterable, PythonMap):
            indx   = self.get_new_variable()
            func   = iterable.args[0]
            args   = [IndexedElement(arg, indx) for arg in iterable.args[1:]]
            assign = Assign(iterator, FunctionCall(func, args))
            assign.set_fst(expr.fst)
            iterator = indx
            body     = [assign] + body

        elif isinstance(iterable, PythonZip):
            args = iterable.args
            indx = self.get_new_variable()
            for i, arg in enumerate(args):
                assign = Assign(iterator[i], IndexedElement(arg, indx))
                assign.set_fst(expr.fst)
                body = [assign] + body
            iterator = indx

        elif isinstance(iterable, PythonEnumerate):
            indx   = iterator.args[0]
            var    = iterator.args[1]
            assign = Assign(var, IndexedElement(iterable.element, indx))
            assign.set_fst(expr.fst)
            iterator = indx
            body     = [assign] + body

        elif isinstance(iterable, Product):
            args     = iterable.elements
            iterator = list(iterator)
            for i,arg in enumerate(args):
                if not isinstance(arg, PythonRange):
                    indx   = self.get_new_variable()
                    assign = Assign(iterator[i], IndexedElement(arg, indx))

                    assign.set_fst(expr.fst)
                    body        = [assign] + body
                    iterator[i] = indx

        if isinstance(iterator, PyccelSymbol):
            name   = iterator
            var    = self.check_for_variable(name)
            target = var
            if var is None:
                target = Variable('int', name, rank=0)
                self.insert_variable(target)

        elif isinstance(iterator, list):
            target = []
            for name in iterator:
                var  = Variable('int', name, rank=0)
                self.insert_variable(var)
                target.append(var)
        else:

            # TODO ERROR not tested yet

            errors.report(INVALID_FOR_ITERABLE, symbol=expr.target,
                   bounding_box=(self._current_fst_node.lineno, self._current_fst_node.col_offset),
                   severity='error', blocker=self.blocking)
        PyccelAstNode.stage = 'semantic'

        body = [self._visit(i, **settings) for i in body]

        local_vars = list(self.namespace.variables.values())
        self.exit_loop_scope()

        if isinstance(iterable, Variable):
            return ForIterator(target, iterable, body)

        for_expr = For(target, iterable, body, local_vars=local_vars)
        for_expr.nowait_expr = expr.nowait_expr
        return for_expr


    def _visit_GeneratorComprehension(self, expr, **settings):
        msg = "Generator expressions as args are not currently correctly implemented\n"
        msg += "See issue #272 at https://github.com/pyccel/pyccel/issues"
        errors.report(msg, symbol = expr,
                  bounding_box=(self._current_fst_node.lineno, self._current_fst_node.col_offset),
                  severity='fatal')

        result   = expr.expr
        lhs_name = _get_name(expr.lhs)
        lhs  = self.check_for_variable(lhs_name)

        if lhs is None:
            tmp_lhs  = Variable('int', lhs_name)
            self.insert_variable(tmp_lhs)
        else:
            tmp_lhs = None

        loops  = [self._visit(i, **settings) for i in expr.loops]
        result = self._visit(result, **settings)
        if isinstance(result, CodeBlock):
            result = result.body[-1]


        d_var = self._infere_type(result, **settings)
        dtype = d_var.pop('datatype')

        if tmp_lhs is not None:
            self.remove_variable(tmp_lhs)
            lhs = Variable(dtype, lhs_name, **d_var)
            self.insert_variable(lhs)


        if isinstance(expr, FunctionalSum):
            val = LiteralInteger(0)
            if str_dtype(dtype) in ['real', 'complex']:
                val = LiteralFloat(0.0)
        elif isinstance(expr, FunctionalMin):
            val = INF
        elif isinstance(expr, FunctionalMax):
            val = -INF

        stmt = Assign(expr.lhs, val)
        stmt.set_fst(expr.fst)
        loops.insert(0, stmt)

        if isinstance(expr, FunctionalSum):
            expr_new = FunctionalSum(loops, lhs=lhs)
        elif isinstance(expr, FunctionalMin):
            expr_new = FunctionalMin(loops, lhs=lhs)
        elif isinstance(expr, FunctionalMax):
            expr_new = FunctionalMax(loops, lhs=lhs)
        expr_new.set_fst(expr.fst)
        return expr_new

    def _visit_FunctionalFor(self, expr, **settings):

        target  = expr.expr
        index   = expr.index
        indices = expr.indices
        dims    = []
        body    = expr.loops[1]

        sp_indices  = [sp_Symbol(i) for i in indices]
        idx_subs = dict()

        # The symbols created to represent unknown valued objects are temporary
        tmp_used_names = self.used_names.copy()
        while isinstance(body, For):

            stop  = None
            start = LiteralInteger(0)
            step  = LiteralInteger(1)
            var   = body.target
            a     = self._visit(body.iterable, **settings)
            if isinstance(a, PythonRange):
                var   = Variable('int', var)
                stop  = a.stop
                start = a.start
                step  = a.step
            elif isinstance(a, (PythonZip, PythonEnumerate)):
                dvar  = self._infere_type(a.element, **settings)
                dtype = dvar.pop('datatype')
                if dvar['rank'] > 0:
                    dvar['rank' ] -= 1
                    dvar['shape'] = (dvar['shape'])[1:]
                if dvar['rank'] == 0:
                    dvar['allocatable'] = dvar['is_pointer'] = False
                var  = Variable(dtype, var, **dvar)
                stop = a.element.shape[0]
            elif isinstance(a, Variable):
                dvar  = self._infere_type(a, **settings)
                dtype = dvar.pop('datatype')
                if dvar['rank'] > 0:
                    dvar['rank'] -= 1
                    dvar['shape'] = (dvar['shape'])[1:]
                if dvar['rank'] == 0:
                    dvar['allocatable'] = dvar['is_pointer'] = False

                var  = Variable(dtype, var, **dvar)
                stop = a.shape[0]
            else:
                errors.report(PYCCEL_RESTRICTION_TODO,
                              bounding_box=(self._current_fst_node.lineno, self._current_fst_node.col_offset),
                              severity='fatal')
            self.insert_variable(var)
            step.invalidate_node()
            step  = pyccel_to_sympy(step , idx_subs, tmp_used_names)
            start.invalidate_node()
            start = pyccel_to_sympy(start, idx_subs, tmp_used_names)
            stop.invalidate_node()
            stop  = pyccel_to_sympy(stop , idx_subs, tmp_used_names)
            size = (stop - start) / step
            if (step != 1):
                size = ceiling(size)

            body = body.body.body[0]
            dims.append((size, step, start, stop))

        # we now calculate the size of the array which will be allocated

        for idx in indices:
            var = self.get_variable(idx)
            idx_subs[idx] = var


        dim = sp_Integer(1)

        for i in reversed(range(len(dims))):
            size  = dims[i][0]
            step  = dims[i][1]
            start = dims[i][2]
            stop  = dims[i][3]

            # For complicated cases we must ensure that the upper bound is never smaller than the
            # lower bound as this leads to too little memory being allocated
            min_size = size
            # Collect all uses of other indices
            start_idx = [-1] + [sp_indices.index(a) for a in start.atoms(sp_Symbol) if a in sp_indices]
            stop_idx  = [-1] + [sp_indices.index(a) for a in  stop.atoms(sp_Symbol) if a in sp_indices]
            start_idx.sort()
            stop_idx.sort()

            # Find the minimum size
            while max(len(start_idx),len(stop_idx))>1:
                # Use the maximum value of the start
                if start_idx[-1] > stop_idx[-1]:
                    s = start_idx.pop()
                    min_size = min_size.subs(sp_indices[s], dims[s][3])
                # and the minimum value of the stop
                else:
                    s = stop_idx.pop()
                    min_size = min_size.subs(sp_indices[s], dims[s][2])

            # While the min_size is not a known integer, assume that the bounds are positive
            j = 0
            while not isinstance(min_size, sp_Integer) and j<=i:
                min_size = min_size.subs(dims[j][3]-dims[j][2], 1).simplify()
                j+=1
            # If the min_size is negative then the size will be wrong and an error is raised
            if isinstance(min_size, sp_Integer) and min_size < 0:
                errors.report(PYCCEL_RESTRICTION_LIST_COMPREHENSION_LIMITS.format(indices[i]),
                          bounding_box=(self._current_fst_node.lineno, self._current_fst_node.col_offset),
                          severity='error')

            # sympy is necessary to carry out the summation
            dim   = dim.subs(sp_indices[i], start+step*sp_indices[i])
            dim   = Summation(dim, (sp_indices[i], 0, size-1))
            dim   = dim.doit()

        try:
            dim = sympy_to_pyccel(dim, idx_subs)
        except TypeError:
            errors.report(PYCCEL_RESTRICTION_LIST_COMPREHENSION_SIZE + '\n Deduced size : {}'.format(dim),
                          bounding_box=(self._current_fst_node.lineno, self._current_fst_node.col_offset),
                          severity='fatal')

        # TODO find a faster way to calculate dim
        # when step>1 and not isinstance(dim, Sum)
        # maybe use the c++ library of sympy

        # we annotate the target to infere the type of the list created

        target = self._visit(target, **settings)
        d_var = self._infere_type(target, **settings)

        dtype = d_var['datatype']

        if dtype is NativeGeneric():
            errors.report(LIST_OF_TUPLES,
                          bounding_box=(self._current_fst_node.lineno, self._current_fst_node.col_offset),
                          severity='fatal')

        d_var['rank'] += 1
        d_var['allocatable'] = True
        shape = list(d_var['shape'])
        shape.insert(0, dim)
        d_var['shape'] = shape
        d_var['is_stack_array'] = False # PythonTuples can be stack arrays

        # ...
        # TODO [YG, 30.10.2020]:
        #  - Check if we should allow the possibility that is_stack_array=True
        # ...
        lhs_symbol = expr.lhs.base
        ne = []
        lhs = self._assign_lhs_variable(lhs_symbol, d_var, rhs=expr, new_expressions=ne, is_augassign=False, **settings)
        lhs_alloc = ne[0]

        if isinstance(target, PythonTuple) and not target.is_homogeneous:
            errors.report(LIST_OF_TUPLES, symbol=expr,
                bounding_box=(self._current_fst_node.lineno, self._current_fst_node.col_offset),
                severity='error', blocker=self.blocking)

        target.invalidate_node()

        loops = [self._visit(i, **settings) for i in expr.loops]
        index = self._visit(index, **settings)

        return CodeBlock([lhs_alloc, FunctionalFor(loops, lhs=lhs, indices=indices, index=index)])

    def _visit_While(self, expr, **settings):

        self.create_new_loop_scope()
        test = self._visit(expr.test, **settings)
        body = self._visit(expr.body, **settings)
        local_vars = list(self.namespace.variables.values())
        self.exit_loop_scope()

        return While(test, body, local_vars)

    def _visit_IfSection(self, expr, **settings):
        cond = self._visit(expr.condition)
        body = self._visit(expr.body)
        return IfSection(cond, body)

    def _visit_If(self, expr, **settings):
        args = [self._visit(i, **settings) for i in expr.blocks]
        return If(*args)

    def _visit_IfTernaryOperator(self, expr, **settings):
        cond        = self._visit(expr.cond, **settings)
        value_true  = self._visit(expr.value_true, **settings)
        value_false = self._visit(expr.value_false, **settings)
        return IfTernaryOperator(cond, value_true, value_false)

    def _visit_VariableHeader(self, expr, **settings):

        # TODO improve
        #      move it to the ast like create_definition for FunctionHeader?

        name  = expr.name
        d_var = expr.dtypes.copy()
        dtype = d_var.pop('datatype')
        d_var.pop('is_func')

        var = Variable(dtype, name, **d_var)
        self.insert_variable(var)
        return expr

    def _visit_FunctionHeader(self, expr, **settings):
        # TODO should we return it and keep it in the AST?
        self.insert_header(expr)
        return expr

    def _visit_Template(self, expr, **settings):
        self.insert_template(expr)
        return expr

    def _visit_ClassHeader(self, expr, **settings):
        # TODO should we return it and keep it in the AST?
        self.insert_header(expr)
        return expr

    def _visit_Return(self, expr, **settings):

        results     = expr.expr
        f_name      = self._current_function
        if isinstance(f_name, DottedName):
            f_name = f_name.name[-1]

        return_vars = self.get_function(f_name).results
        assigns     = []
        for v,r in zip(return_vars, results):
            if not (isinstance(r, PyccelSymbol) and r == (v.name if isinstance(v, Variable) else v)):
                a = Assign(v, r)
                a.set_fst(expr.fst)
                a = self._visit_Assign(a)
                assigns.append(a)

        results = [self._visit(i, **settings) for i in return_vars]

        #add the Deallocate node before the Return node
        code = assigns + [Deallocate(i) for i in self._allocs[-1]]
        if code:
            expr  = Return(results, CodeBlock(code))
        else:
            expr  = Return(results)
        return expr

    def _visit_FunctionDef(self, expr, **settings):

        name            = expr.name
        name            = name.replace("'", '')
        cls_name        = expr.cls_name
        decorators      = expr.decorators
        funcs           = []
        sub_funcs       = []
        func_interfaces = []
        is_pure         = expr.is_pure
        is_elemental    = expr.is_elemental
        is_private      = expr.is_private
        doc_string      = self._visit(expr.doc_string) if expr.doc_string else expr.doc_string
        headers = []

        not_used = [d for d in decorators if d not in def_decorators.__all__]
        if len(not_used) >= 1:
            errors.report(UNUSED_DECORATORS, symbol=', '.join(not_used), severity='warning')

        args_number = len(expr.arguments)
        templates = self.get_templates()
        if decorators['template']:
            # Load templates dict from decorators dict
            templates.update(decorators['template']['template_dict'])

        tmp_headers = expr.headers
        if cls_name:
            tmp_headers += self.get_header(cls_name + '.' + name)
            args_number -= 1
        else:
            tmp_headers += self.get_header(name)
        for header in tmp_headers:
            if all(header.dtypes != hd.dtypes for hd in headers):
                headers.append(header)
            else:
                errors.report(DUPLICATED_SIGNATURE, symbol=header,
                        severity='warning')
        for hd in headers:
            if (args_number != len(hd.dtypes)):
                msg = """The number of arguments in the function {} ({}) does not match the number
                        of types in decorator/header ({}).'.format(name ,args_number, len(hd.dtypes))"""
                if (args_number < len(hd.dtypes)):
                    errors.report(msg, symbol=expr.arguments, severity='warning')
                else:
                    errors.report(msg, symbol=expr.arguments, severity='fatal')

        interfaces = []
        if len(headers) == 0:
            # check if a header is imported from a header file
            # TODO improve in the case of multiple headers ( interface )
            func       = self.get_function(name)
            if func and func.is_header:
                interfaces = [func]

        if expr.arguments and not headers and not interfaces:

            # TODO ERROR wrong position

            errors.report(FUNCTION_TYPE_EXPECTED, symbol=name,
                   bounding_box=(self._current_fst_node.lineno, self._current_fst_node.col_offset),
                   severity='error', blocker=self.blocking)

        # We construct a FunctionDef from each function header
        for hd in headers:
            interfaces += hd.create_definition(templates)

        if not interfaces:
            # this for the case of a function without arguments => no headers
            interfaces = [FunctionDef(name, [], [], [])]

#        TODO move this to codegen
#        vec_func = None
#        if 'vectorize' in decorators:
#            #TODO move to another place
#            vec_name  = 'vec_' + name
#            arg       = decorators['vectorize'][0]
#            arg       = str(arg.name)
#            args      = [str(i.name) for i in expr.arguments]
#            index_arg = args.index(arg)
#            arg       = Symbol(arg)
#            vec_arg   = arg
#            index     = self.get_new_variable()
#            range_    = Function('range')(Function('len')(arg))
#            args      = symbols(args)
#            args[index_arg] = vec_arg[index]
#            body_vec        = Assign(args[index_arg], Function(name)(*args))
#            body_vec.set_fst(expr.fst)
#            body_vec   = [For(index, range_, [body_vec])]
#            header_vec = header.vectorize(index_arg)
#            vec_func   = expr.vectorize(body_vec, header_vec)

        interface_name = name

        for i, m in enumerate(interfaces):
            args           = []
            results        = []
            local_vars     = []
            global_vars    = []
            imports        = []
            arg            = None
            arguments      = expr.arguments
            header_results = m.results

            if len(interfaces) > 1:
                name = interface_name + '_' + str(i).zfill(2)
            self.create_new_function_scope(name, decorators)

            if cls_name and str(arguments[0].name) == 'self':
                arg       = arguments[0]
                arguments = arguments[1:]
                dt        = self.get_class_construct(cls_name)()
                cls_base  = self.get_class(cls_name)
                var       = Variable(dt, 'self', cls_base=cls_base)
                self.insert_variable(var, 'self')

            if arguments:
                for (a, ah) in zip(arguments, m.arguments):
                    additional_args = []
                    if isinstance(ah, FunctionAddress):
                        d_var = {}
                        d_var['is_argument'] = True
                        d_var['is_pointer'] = True
                        d_var['is_kwonly'] = a.is_kwonly
                        if isinstance(a, ValuedArgument):

                            # optional argument only if the value is None
                            if isinstance(a.value, Nil):
                                d_var['is_optional'] = True

                            a_new = ValuedFunctionAddress(a.name, ah.arguments, ah.results, [],
                                        value=a.value, **d_var)
                        else:
                            a_new = FunctionAddress(a.name, ah.arguments, ah.results, [], **d_var)
                    else:
                        d_var = self._infere_type(ah, **settings)
                        d_var['shape'] = ah.alloc_shape
                        d_var['is_argument'] = True
                        d_var['is_kwonly'] = a.is_kwonly
                        d_var['is_const'] = ah.is_const
                        dtype = d_var.pop('datatype')
                        if d_var['rank']>0:
                            d_var['cls_base'] = NumpyArrayClass

                        if 'allow_negative_index' in self._namespace.decorators:
                            if a.name in decorators['allow_negative_index']:
                                d_var.update(allows_negative_indexes=True)
                        # this is needed for the static case
                        if isinstance(a, ValuedArgument):

                            # optional argument only if the value is None
                            if isinstance(a.value, Nil):
                                d_var['is_optional'] = True

                            a_new = ValuedVariable(dtype, a.name,
                                        value=a.value, **d_var)
                        else:
                            a_new = Variable(dtype, a.name, **d_var)

                    if additional_args:
                        args += additional_args

                    args.append(a_new)
                    if isinstance(a_new, FunctionAddress):
                        self.insert_function(a_new)
                    else:
                        self.insert_variable(a_new, name=a_new.name)
            results = expr.results
            if header_results:
                new_results = []

                for a, ah in zip(results, header_results):
                    d_var = self._infere_type(ah, **settings)
                    dtype = d_var.pop('datatype')
                    a_new = Variable(dtype, a, **d_var)
                    self.insert_variable(a_new, name=a_new.name)
                    new_results.append(a_new)

                results = new_results

            # insert the FunctionDef into the scope
            # to handle the case of a recursive function
            # TODO improve in the case of an interface
            recursive_func_obj = FunctionDef(name, args, results, [])
            self.insert_function(recursive_func_obj)

            # Create a new list that store local variables for each FunctionDef to handle nested functions
            self._allocs.append([])

            # we annotate the body
            body = self._visit(expr.body)

            # Calling the Garbage collecting,
            # it will add the necessary Deallocate nodes
            # to the body of the function
            body = self._garbage_collector(body)

            results = [self._visit(a) for a in results]

            if arg and cls_name:
                dt       = self.get_class_construct(cls_name)()
                cls_base = self.get_class(cls_name)
                var      = Variable(dt, 'self', cls_base=cls_base)
                args     = [var] + args

            # Determine local and global variables
            local_vars  = [v for v in self.get_variables(self.namespace)              if v not in args + results]
            global_vars = [v for v in self.get_variables(self.namespace.parent_scope) if v not in args + results + local_vars]

            # get the imports
            imports   = self.namespace.imports['imports'].values()
            imports   = list(set(imports))

            # remove the FunctionDef from the function scope
            # TODO improve func_ is None in the case of an interface
            func_     = self.namespace.functions.pop(name, None)
            is_recursive = False
            # check if the function is recursive if it was called on the same scope
            if func_ and func_.is_recursive:
                is_recursive = True

            sub_funcs = [i for i in self.namespace.functions.values() if not i.is_header and not isinstance(i, FunctionAddress)]

            func_args = [i for i in self.namespace.functions.values() if isinstance(i, FunctionAddress)]
            if func_args:
                func_interfaces.append(Interface('', func_args, is_argument = True))

            self.exit_function_scope()

            # ... computing inout arguments
            args_inout = [False] * len(args)

            results_names = [i.name for i in results]

            # Find all nodes which can modify variables
            assigns = body.get_attribute_nodes(Assign, excluded_nodes = (FunctionCall,))
            calls   = body.get_attribute_nodes(FunctionCall)

            # Collect the modified objects
            lhs_assigns   = [a.lhs for a in assigns]
            modified_args = [func_arg for f in calls
                                for func_arg, inout in zip(f.args,f.funcdef.arguments_inout) if inout]
            # Collect modified variables
            all_assigned = [v for a in (lhs_assigns + modified_args) for v in
                            (a.get_attribute_nodes(Variable) if not isinstance(a, Variable) else [a])]

            permanent_assign = [a.name for a in all_assigned if a.rank > 0]
            local_assign     = [i.name for i in all_assigned]

            apps = [i for i in calls if (i.funcdef.name
                    in self.get_parent_functions())]

            d_apps = OrderedDict((a, []) for a in args)
            for f in apps:
                a_args = set(f.args) & set(args)
                for a in a_args:
                    d_apps[a].append(f)

            for i, a in enumerate(args):
                if a.name in chain(results_names, permanent_assign, ['self']):
                    args_inout[i] = True

                if d_apps[a] and not( args_inout[i] ):
                    intent = False
                    n_fa = len(d_apps[a])
                    i_fa = 0
                    while not(intent) and i_fa < n_fa:
                        fa = d_apps[a][i_fa]
                        f_name = fa.funcdef.name
                        func = self.get_function(f_name)

                        j = list(fa.args).index(a)
                        intent = func.arguments_inout[j]
                        if intent:
                            args_inout[i] = True

                        i_fa += 1
                if isinstance(a, Variable):
                    if a.is_const and (args_inout[i] or (a.name in local_assign)):
                        msg = "Cannot modify 'const' argument ({})".format(a)
                        errors.report(msg, bounding_box=(self._current_fst_node.lineno,
                            self._current_fst_node.col_offset),
                            severity='fatal', blocker=self.blocking)
            # ...

            # Raise an error if one of the return arguments is either:
            #   a) a pointer
            #   b) array which is not among arguments, hence intent(out)
            for r in results:
                if r.is_pointer:
                    errors.report(UNSUPPORTED_ARRAY_RETURN_VALUE,
                    symbol=r,bounding_box=(self._current_fst_node.lineno, self._current_fst_node.col_offset),
                    severity='fatal')
                elif (r not in args) and r.rank > 0:
                    errors.report(UNSUPPORTED_ARRAY_RETURN_VALUE,
                    symbol=r,bounding_box=(self._current_fst_node.lineno, self._current_fst_node.col_offset),
                    severity='fatal')

            func = FunctionDef(name,
                    args,
                    results,
                    body,
                    local_vars=local_vars,
                    global_vars=global_vars,
                    cls_name=cls_name,
                    is_pure=is_pure,
                    is_elemental=is_elemental,
                    is_private=is_private,
                    imports=imports,
                    decorators=decorators,
                    is_recursive=is_recursive,
                    arguments_inout=args_inout,
                    functions = sub_funcs,
                    interfaces = func_interfaces,
                    doc_string = doc_string)
            if not is_recursive:
                recursive_func_obj.invalidate_node()

            if cls_name:
                cls = self.get_class(cls_name)
                methods = list(cls.methods) + [func]

                # update the class methods

                self.insert_class(ClassDef(cls_name, cls.attributes,
                        methods, superclass=cls.superclass))

            funcs += [func]

            #clear the sympy cache
            #TODO clear all variable except the global ones
            cache.clear_cache()
        if len(funcs) == 1:
            funcs = funcs[0]
            self.insert_function(funcs)

        else:
            for f in funcs:
                self.insert_function(f)

            funcs = Interface(interface_name, funcs)
            self.insert_function(funcs)
#        TODO move this to codegen
#        if vec_func:
#           self._visit_FunctionDef(vec_func, **settings)
#           vec_func = self.namespace.functions.pop(vec_name)
#           if isinstance(funcs, Interface):
#               funcs = list(funcs.funcs)+[vec_func]
#           else:
#               self.namespace.sons_scopes['sc_'+ name] = self.namespace.sons_scopes[name]
#               funcs = funcs.rename('sc_'+ name)
#               funcs = [funcs, vec_func]
#           funcs = Interface(name, funcs)
#           self.insert_function(funcs)
        return EmptyNode()

    def _visit_PythonPrint(self, expr, **settings):
        args = [self._visit(i, **settings) for i in expr.expr]
        if len(args) == 0:
            return PythonPrint(args)

        is_symbolic = lambda var: isinstance(var, Variable) \
            and isinstance(var.dtype, NativeSymbol)

        # TODO fix: not yet working because of mpi examples
#        if not test:
#            # TODO: Add description to parser/messages.py
#            errors.report('Either all arguments must be symbolic or none of them can be',
#                   bounding_box=(self._current_fst_node.lineno, self._current_fst_node.col_offset),
#                   severity='fatal', blocker=self.blocking)

        if is_symbolic(args[0]):
            _args = []
            for a in args:
                f = self.get_symbolic_function(a.name)
                if f is None:
                    _args.append(a)
                else:

                    # TODO improve: how can we print SymbolicAssign as  lhs = rhs

                    _args.append(f)
            return SymbolicPrint(_args)
        else:
            return PythonPrint(args)

    def _visit_ClassDef(self, expr, **settings):

        # TODO - improve the use and def of interfaces
        #      - wouldn't be better if it is done inside ClassDef?

        name = expr.name
        name = name.replace("'", '')
        methods = list(expr.methods)
        parent = expr.superclass
        interfaces = []

        # remove quotes for str representation
        cls = ClassDef(name, [], [], superclass=parent)
        self.insert_class(cls)
        const = None

        for (i, method) in enumerate(methods):
            m_name = method.name.replace("'", '')

            if m_name == '__init__':
                self._visit_FunctionDef(method, **settings)
                methods.pop(i)
                const = self.namespace.functions.pop(m_name)
                break



        if not const:
            errors.report(UNDEFINED_INIT_METHOD, symbol=name,
                   bounding_box=(self._current_fst_node.lineno, self._current_fst_node.col_offset),
                   severity='error', blocker=True)

        ms = []
        for i in methods:
            self._visit_FunctionDef(i, **settings)
            m_name = i.name.replace("'", '')
            m = self.namespace.functions.pop(m_name)
            ms.append(m)

        methods = [const] + ms
        header = self.get_header(name)

        if not header:
            errors.report(PYCCEL_MISSING_HEADER, symbol=name,
                   bounding_box=(self._current_fst_node.lineno, self._current_fst_node.col_offset),
                   severity='fatal', blocker=self.blocking)

        attributes = self.get_class(name).attributes

        for i in methods:
            if isinstance(i, Interface):
                methods.remove(i)
                interfaces += [i]

        cls = ClassDef(name, attributes, methods,
              interfaces=interfaces, superclass=parent)
        self.insert_class(cls)

        return EmptyNode()

    def _visit_Del(self, expr, **settings):

        ls = [self._visit(i, **settings) for i in expr.variables]
        return Del(ls)

    def _visit_PyccelIs(self, expr, **settings):
        # Handles PyccelIs and PyccelIsNot
        IsClass = type(expr)

        # TODO ERROR wrong position ??

        var1 = self._visit(expr.lhs)
        var2 = self._visit(expr.rhs)

        if (var1 is var2) or (isinstance(var2, Nil) and isinstance(var1, Nil)):
            if IsClass == PyccelIsNot:
                return LiteralFalse()
            elif IsClass == PyccelIs:
                return LiteralTrue()

        if isinstance(var1, Nil):
            var1, var2 = var2, var1

        if isinstance(var2, Nil):
            if not var1.is_optional:
                errors.report(PYCCEL_RESTRICTION_OPTIONAL_NONE,
                        bounding_box=(self._current_fst_node.lineno, self._current_fst_node.col_offset),
                        severity='error', blocker=self.blocking)
            return IsClass(var1, expr.rhs)

        if (var1.dtype != var2.dtype):
            if IsClass == PyccelIs:
                return LiteralFalse()
            elif IsClass == PyccelIsNot:
                return LiteralTrue()

        if (isinstance(var1.dtype, NativeBool) and
            isinstance(var2.dtype, NativeBool)):
            return IsClass(var1, var2)

        lst = [NativeString(), NativeComplex(), NativeReal(), NativeInteger()]
        if (var1.dtype in lst):
            errors.report(PYCCEL_RESTRICTION_PRIMITIVE_IMMUTABLE, symbol=expr,
            bounding_box=(self._current_fst_node.lineno, self._current_fst_node.col_offset),
            severity='error', blocker=self.blocking)
            return IsClass(var1, var2)

        errors.report(PYCCEL_RESTRICTION_IS_ISNOT,
            bounding_box=(self._current_fst_node.lineno, self._current_fst_node.col_offset),
            severity='error', blocker=self.blocking)
        return IsClass(var1, var2)

    def _visit_Import(self, expr, **settings):

        # TODO - must have a dict where to store things that have been
        #        imported
        #      - should not use namespace

        container = self.namespace.imports

        if isinstance(expr.source, AsName):
            source        = expr.source.name
            source_target = expr.source.target
        else:
            source        = str(expr.source)
            source_target = source

        if source in pyccel_builtin_import_registery:
            imports = pyccel_builtin_import(expr)

            def _insert_obj(location, target, obj):
                F = self.check_for_variable(target)
                if F is None:
                    F = self.get_function(target)

                if obj is F:
                    errors.report(FOUND_DUPLICATED_IMPORT,
                                symbol=target, severity='warning')
                elif F is None or isinstance(F, dict):
                    container[location][target] = obj
                else:
                    errors.report(IMPORTING_EXISTING_IDENTIFIED,
                                  bounding_box=(self._current_fst_node.lineno, self._current_fst_node.col_offset),
                                  severity='fatal')

            if expr.target:
                for t in expr.target:
                    t_name = t.name if isinstance(t, AsName) else t
                    if t_name not in pyccel_builtin_import_registery[source]:
                        errors.report("Function '{}' from module '{}' is not currently supported by pyccel".format(t, source),
                                symbol=expr,
                                severity='error')
                for (name, atom) in imports:
                    if not name is None:
                        if isinstance(atom, Constant):
                            _insert_obj('variables', name, atom)
                        else:
                            _insert_obj('functions', name, atom)
            else:
                _insert_obj('variables', source_target, imports)
            self.insert_import(expr.source, expr.target)

        elif source in python_builtin_libs:
            errors.report("Module {} is not currently supported by pyccel".format(source),
                    symbol=expr,
                    severity='error')
        else:

            # in some cases (blas, lapack, openmp and openacc level-0)
            # the import should not appear in the final file
            # all metavars here, will have a prefix and suffix = __

            __ignore_at_import__ = False
            __module_name__      = None
            __import_all__       = False
            __print__            = False

            # we need to use str here since source has been defined
            # using repr.
            # TODO shall we improve it?

            p       = self.d_parsers[source_target]
            if expr.target:
                targets = [i.target if isinstance(i,AsName) else i for i in expr.target]
                names = [i.name if isinstance(i,AsName) else i for i in expr.target]
                for entry in ['variables', 'classes', 'functions']:
                    d_son = getattr(p.namespace, entry)
                    for t,n in zip(targets,names):
                        if n in d_son:
                            e = d_son[n]
                            if t == n:
                                container[entry][t] = e
                            else:
                                container[entry][t] = e.clone(t)
            else:
                imported_dict = []
                for entry in ['variables', 'classes', 'functions']:
                    d_son = getattr(p.namespace, entry)
                    imported_dict.extend(d_son.items())
                container['variables'][source_target] = dict(imported_dict)

            self.namespace.cls_constructs.update(p.namespace.cls_constructs)
            self.namespace.macros.update(p.namespace.macros)

            # ... meta variables

            if 'ignore_at_import' in list(p.metavars.keys()):
                __ignore_at_import__ = p.metavars['ignore_at_import']

            if 'import_all' in list(p.metavars.keys()):
                __import_all__ = p.metavars['import_all']

            if 'module_name' in list(p.metavars.keys()):
                __module_name__ = p.metavars['module_name']

            if 'print' in list(p.metavars.keys()):
                __print__ = True

            if len(expr.target) == 0 and isinstance(expr.source,AsName):
                expr = Import(expr.source.name)

            if source_target in container['imports']:
                targets = container['imports'][source_target].target.union(expr.target)
            else:
                targets = expr.target

            expr = Import(expr.source, targets)

            if __import_all__:
                expr = Import(__module_name__)
                container['imports'][source_target] = expr

            elif __module_name__:
                expr = Import(__module_name__, expr.target)
                container['imports'][source_target] = expr

            # ...
            elif __print__ in p.metavars.keys():
                source = str(expr.source).split('.')[-1]
                source = 'mod_' + source
                expr   = Import(source, expr.target)
                container['imports'][source_target] = expr
            elif not __ignore_at_import__:

                container['imports'][source_target] = expr

        return EmptyNode()



    def _visit_With(self, expr, **settings):

        domaine = self._visit(expr.test, **settings)
        parent  = domaine.cls_base
        if not parent.is_with_construct:
            errors.report(UNDEFINED_WITH_ACCESS,
                   bounding_box=(self._current_fst_node.lineno, self._current_fst_node.col_offset),
                   severity='fatal', blocker=self.blocking)

        body = self._visit(expr.body, **settings)
        return With(domaine, body).block



    def _visit_MacroFunction(self, expr, **settings):
        # we change here the master name to its FunctionDef

        f_name = expr.master
        header = self.get_header(f_name)
        if not header:
            func = self.get_function(f_name)
            if func is None:
                errors.report(MACRO_MISSING_HEADER_OR_FUNC,
                symbol=f_name,severity='error', blocker=self.blocking,
                bounding_box=(self._current_fst_node.lineno, self._current_fst_node.col_offset))
        else:
            interfaces = []
            for hd in header:
                interfaces += hd.create_definition()

            # TODO -> Said: must handle interface

            func = interfaces[0]

        name = expr.name
        args = [self._visit(a, **settings) if isinstance(a, ValuedArgument)
                else a for a in expr.arguments]
        master_args = [self._visit(a, **settings) if isinstance(a, ValuedArgument)
                else a for a in expr.master_arguments]
        results = expr.results
        macro   = MacroFunction(name, args, func, master_args,
                                  results=results)
        self.insert_macro(macro)

        return macro

    def _visit_MacroShape(self, expr, **settings):
        return expr

    def _visit_MacroVariable(self, expr, **settings):

        master = expr.master
        if isinstance(master, DottedName):
            errors.report(PYCCEL_RESTRICTION_TODO,
                          bounding_box=(self._current_fst_node.lineno, self._current_fst_node.col_offset),
                          severity='fatal')
        header = self.get_header(master)
        if header is None:
            var = self.get_variable(master)
        else:
            var = Variable(header.dtype, header.name)

                # TODO -> Said: must handle interface

        expr = MacroVariable(expr.name, var)
        self.insert_macro(expr)
        return expr

    def _visit_StarredArguments(self, expr, **settings):
        var = self._visit(expr.args_var)
        assert(var.rank==1)
        size = var.shape[0]
        return StarredArguments([var[i] for i in range(size)])

    def _visit_NumpyMatmul(self, expr, **settings):
        self.insert_import('numpy', 'matmul')
        a = self._visit(expr.a)
        b = self._visit(expr.b)
        return NumpyMatmul(a, b)

#==============================================================================


if __name__ == '__main__':
    import sys

    try:
        filename = sys.argv[1]
    except IndexError:
        raise ValueError('Expecting an argument for filename')

    parser = SyntaxParser(filename)
#    print(parser.namespace)
    parser = SemanticParser(parser)
#    print(parser.ast)
#    parser.view_namespace('variables')<|MERGE_RESOLUTION|>--- conflicted
+++ resolved
@@ -1023,7 +1023,6 @@
             for a in kwargs.values():
                 if getattr(a,'dtype',None) == 'tuple':
                     self._infere_type(a, **settings)
-<<<<<<< HEAD
 
             if func is NumpyWhere:
                 if len(args) != 3:
@@ -1031,15 +1030,12 @@
                         symbol=func, blocker=True,
                         severity='fatal')
 
-            new_expr = func(*args, **kwargs)
-=======
             try:
                 new_expr = func(*args, **kwargs)
             except TypeError:
                 errors.report(UNRECOGNISED_FUNCTION_CALL,
                         symbol = expr,
                         severity = 'fatal')
->>>>>>> d83dcd70
 
             return new_expr
         else:
