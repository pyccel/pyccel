--- conflicted
+++ resolved
@@ -4508,7 +4508,6 @@
             var = var[0]
             self.scope.insert_variable(var)
         return FunctionDefResult(var, annotation = expr.annotation)
-
     #====================================================
     #                 _build functions
     #====================================================
@@ -4572,32 +4571,6 @@
             arg = self._visit(new_symbol)
         return NumpyWhere(arg)
 
-<<<<<<< HEAD
-    def _visit_FunctionDefResult(self, expr):
-        var = self._visit(expr.var)
-        if isinstance(var, list):
-            n_types = len(var)
-            if n_types == 0:
-                errors.report("Can't deduce type for function definition result.",
-                        severity = 'fatal', symbol = expr)
-            elif n_types != 1:
-                errors.report("The type of the result of a function definition cannot be a union of multiple types.",
-                        severity = 'error', symbol = expr)
-            var = var[0]
-            self.scope.insert_variable(var)
-        return FunctionDefResult(var, annotation = expr.annotation)
-
-    def _visit_SetUpdate(self, expr):
-        """
-        Method to navigate the syntactic DottedName node of an `update()` call.
-
-        The purpose of this `_visit` method is to construct new nodes from a syntactic 
-        DottedName node. It checks the type of the iterable passed to `update()`.
-        If the iterable is an instance of `PythonList`, `PythonSet` or `PythonTuple`, it constructs 
-        a CodeBlock node where its body consists of `SetAdd` objects with the 
-        elements of the iterable. If not, it attempts to construct a syntactic `For` 
-        loop to iterate over the iterable object and added its elements to the set 
-=======
     def _build_ListExtend(self, expr):
         """
         Method to navigate the syntactic DottedName node of an `extend()` call.
@@ -4608,31 +4581,16 @@
         a CodeBlock node where its body consists of `ListAppend` objects with the 
         elements of the iterable. If not, it attempts to construct a syntactic `For` 
         loop to iterate over the iterable object and append its elements to the list 
->>>>>>> abcf6947
         object. Finally, it passes to a `_visit()` call for semantic parsing.
 
         Parameters
         ----------
         expr : DottedName
-<<<<<<< HEAD
-            The syntactic DottedName node that represent the call to `.update()`
-=======
             The syntactic DottedName node that represent the call to `.extend()`.
->>>>>>> abcf6947
 
         Returns
         -------
         PyccelAstNode
-<<<<<<< HEAD
-            CodeBlock or For containing SetAdd objects.
-        """
-        iterable = expr.name[1].args[0].value
-        if isinstance(iterable, (PythonList, PythonSet, PythonTuple)):
-            list_variable = self._visit(expr.name[0])
-            added_list = self._visit(iterable)
-            try:
-                store = [SetAdd(list_variable, a) for a in added_list]
-=======
             CodeBlock or For containing ListAppend objects.
         """
         iterable = expr.name[1].args[0].value
@@ -4642,7 +4600,6 @@
             added_list = self._visit(iterable)
             try:
                 store = [ListAppend(list_variable, a) for a in added_list]
->>>>>>> abcf6947
             except TypeError as e:
                 msg = str(e)
                 errors.report(msg, symbol=expr, severity='fatal')
@@ -4651,11 +4608,7 @@
             pyccel_stage.set_stage('syntactic')
             for_target = self.scope.get_new_name('index')
             arg = FunctionCallArgument(for_target)
-<<<<<<< HEAD
-            func_call = FunctionCall('add', [arg])
-=======
             func_call = FunctionCall('append', [arg])
->>>>>>> abcf6947
             dotted = DottedName(expr.name[0], func_call)
             lhs = PyccelSymbol('_', is_temp=True)
             assign = Assign(lhs, dotted)
@@ -4664,8 +4617,6 @@
             for_obj = For(for_target, iterable, body)
             pyccel_stage.set_stage('semantic')
             return self._visit(for_obj)
-<<<<<<< HEAD
-=======
 
     def _build_MathSqrt(self, func_call):
         """
@@ -4850,4 +4801,46 @@
         else:
             self.insert_import('math', AsName(MathAtan2, 'atan2'))
             return MathAtan2(PythonImag(var), PythonReal(var))
->>>>>>> abcf6947
+
+    def _build_SetUpdate(self, expr):
+        """
+        Method to navigate the syntactic DottedName node of an `update()` call.
+        The purpose of this `_visit` method is to construct new nodes from a syntactic 
+        DottedName node. It checks the type of the iterable passed to `update()`.
+        If the iterable is an instance of `PythonList`, `PythonSet` or `PythonTuple`, it constructs 
+        a CodeBlock node where its body consists of `SetAdd` objects with the 
+        elements of the iterable. If not, it attempts to construct a syntactic `For` 
+        loop to iterate over the iterable object and added its elements to the set 
+        object. Finally, it passes to a `_visit()` call for semantic parsing.
+        Parameters
+        ----------
+        expr : DottedName
+            The syntactic DottedName node that represent the call to `.update()`
+        Returns
+        -------
+        PyccelAstNode
+            CodeBlock or For containing SetAdd objects.
+        """
+        iterable = expr.name[1].args[0].value
+        if isinstance(iterable, (PythonList, PythonSet, PythonTuple)):
+            list_variable = self._visit(expr.name[0])
+            added_list = self._visit(iterable)
+            try:
+                store = [SetAdd(list_variable, a) for a in added_list]
+            except TypeError as e:
+                msg = str(e)
+                errors.report(msg, symbol=expr, severity='fatal')
+            return CodeBlock(store)
+        else:
+            pyccel_stage.set_stage('syntactic')
+            for_target = self.scope.get_new_name('index')
+            arg = FunctionCallArgument(for_target)
+            func_call = FunctionCall('add', [arg])
+            dotted = DottedName(expr.name[0], func_call)
+            lhs = PyccelSymbol('_', is_temp=True)
+            assign = Assign(lhs, dotted)
+            assign.set_current_ast(expr.python_ast)
+            body = CodeBlock([assign])
+            for_obj = For(for_target, iterable, body)
+            pyccel_stage.set_stage('semantic')
+            return self._visit(for_obj)