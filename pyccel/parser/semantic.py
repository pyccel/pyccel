--- conflicted
+++ resolved
@@ -5278,13 +5278,8 @@
             name = self.scope.get_expected_name(expr.name)
 
         #  create a new Datatype for the current class
-<<<<<<< HEAD
-        dtype = DataTypeFactory(name)()
+        dtype = DataTypeFactory(name, self.scope.get_python_name(name))()
         typenames_to_dtypes[expr.name] = dtype
-=======
-        dtype = DataTypeFactory(name, self.scope.get_python_name(name))()
-        typenames_to_dtypes[name] = dtype
->>>>>>> 187462d2
         self.scope.insert_cls_construct(dtype)
 
         parent = self._find_superclasses(expr)
