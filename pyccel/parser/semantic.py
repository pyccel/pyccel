# -*- coding: utf-8 -*-
#------------------------------------------------------------------------------------------#
# This file is part of Pyccel which is released under MIT License. See the LICENSE file or #
# go to https://github.com/pyccel/pyccel/blob/master/LICENSE for full license details.     #
#------------------------------------------------------------------------------------------#

# pylint: disable=R0201, missing-function-docstring

from collections import OrderedDict
from itertools import chain

from sympy import Tuple
from sympy.utilities.iterables import iterable as sympy_iterable

from sympy import Sum as Summation
from sympy import Symbol
from sympy import Integer as sp_Integer
from sympy import ceiling
from sympy import oo  as INF
from sympy.core import cache

#==============================================================================

from pyccel.ast.basic import PyccelAstNode

from pyccel.ast.core import If, IfSection
from pyccel.ast.core import Allocate, Deallocate
from pyccel.ast.core import Assign, AliasAssign, SymbolicAssign
from pyccel.ast.core import AugAssign, CodeBlock
from pyccel.ast.core import Return, Argument
from pyccel.ast.core import ConstructorCall
from pyccel.ast.core import ValuedFunctionAddress
from pyccel.ast.core import FunctionDef, Interface, FunctionAddress, FunctionCall
from pyccel.ast.core import DottedFunctionCall
from pyccel.ast.core import ClassDef
from pyccel.ast.core import For, FunctionalFor, ForIterator
from pyccel.ast.core import While
from pyccel.ast.core import SymbolicPrint
from pyccel.ast.core import Del
from pyccel.ast.core import EmptyNode
from pyccel.ast.variable import Constant
from pyccel.ast.variable import Variable
from pyccel.ast.variable import TupleVariable
from pyccel.ast.variable import IndexedElement
from pyccel.ast.variable import DottedName, DottedVariable
from pyccel.ast.variable import ValuedVariable
from pyccel.ast.core import ValuedArgument
from pyccel.ast.core import Import
from pyccel.ast.core import AsName
from pyccel.ast.core import With, Block
from pyccel.ast.builtins import PythonList
from pyccel.ast.core import Dlist
from pyccel.ast.core import StarredArguments
from pyccel.ast.core import subs
from pyccel.ast.core import get_assigned_symbols
from pyccel.ast.core import _atomic
from pyccel.ast.operators import PyccelIs, PyccelIsNot, IfTernaryOperator
from pyccel.ast.itertoolsext import Product

from pyccel.ast.functionalexpr import FunctionalSum, FunctionalMax, FunctionalMin

from pyccel.ast.datatypes import NativeRange, str_dtype
from pyccel.ast.datatypes import NativeSymbol
from pyccel.ast.datatypes import DataTypeFactory
from pyccel.ast.datatypes import NativeInteger, NativeBool, NativeReal, NativeString, NativeGeneric, NativeComplex

from pyccel.ast.literals import LiteralTrue, LiteralFalse
from pyccel.ast.literals import LiteralInteger, LiteralFloat
from pyccel.ast.literals import Nil

from pyccel.ast.headers import FunctionHeader, ClassHeader, MethodHeader
from pyccel.ast.headers import MacroFunction, MacroVariable

from pyccel.ast.utilities import builtin_function as pyccel_builtin_function
from pyccel.ast.utilities import builtin_import as pyccel_builtin_import
from pyccel.ast.utilities import builtin_import_registery as pyccel_builtin_import_registery
from pyccel.ast.utilities import split_positional_keyword_arguments

from pyccel.ast.builtins import PythonPrint
from pyccel.ast.builtins import PythonInt, PythonBool, PythonFloat, PythonComplex
from pyccel.ast.builtins import python_builtin_datatype
from pyccel.ast.builtins import (PythonRange, PythonZip, PythonEnumerate,
                                 PythonMap, PythonTuple, Lambda)

from pyccel.ast.numpyext import NumpyZeros
from pyccel.ast.numpyext import NumpyInt, NumpyInt32, NumpyInt64
from pyccel.ast.numpyext import NumpyFloat, NumpyFloat32, NumpyFloat64
from pyccel.ast.numpyext import NumpyComplex, NumpyComplex64, NumpyComplex128
from pyccel.ast.numpyext import NumpyArrayClass, NumpyNewArray

from pyccel.ast.internals import Slice

from pyccel.ast.sympy_helper import sympy_to_pyccel, pyccel_to_sympy

from pyccel.errors.errors import Errors
from pyccel.errors.errors import PyccelSemanticError

# TODO - remove import * and only import what we need
#      - use OrderedDict whenever it is possible
# TODO move or delete extract_subexpressions when we introduce
#   Functional programming
from pyccel.errors.messages import *

from pyccel.parser.base      import BasicParser, Scope
from pyccel.parser.base      import get_filename_from_import
from pyccel.parser.syntactic import SyntaxParser

import pyccel.decorators as def_decorators
#==============================================================================

errors = Errors()

#==============================================================================

def _get_name(var):
    """."""

    if isinstance(var, (Symbol, DottedName)):
        return str(var)
    if isinstance(var, (IndexedElement)):
        return str(var.base)
    if isinstance(var, FunctionCall):
        return var.funcdef
    if isinstance(var, AsName):
        return var.target
    msg = 'Name of Object : {} cannot be determined'.format(type(var).__name__)
    errors.report(PYCCEL_RESTRICTION_TODO+'\n'+msg, symbol=var,
                severity='fatal')

#==============================================================================

class SemanticParser(BasicParser):

    """ Class for a Semantic Parser.
    It takes a syntactic parser as input for the moment"""

    def __init__(self, inputs, **kwargs):

        # a Parser can have parents, who are importing it.
        # imports are then its sons.
        self._parents = kwargs.pop('parents', [])
        self._d_parsers = kwargs.pop('d_parsers', OrderedDict())

        # ...
        if not isinstance(inputs, SyntaxParser):
            raise TypeError('> Expecting a syntactic parser as input')

        parser = inputs
        # ...

        # ...
        BasicParser.__init__(self, **kwargs)
        # ...

        # ...
        self._fst = parser._fst
        self._ast = parser._ast

        self._filename  = parser._filename
        self._metavars  = parser._metavars
        self._namespace = parser._namespace
        self._namespace.imports['imports'] = OrderedDict()
        self._used_names = parser.used_names
        self._dummy_counter = parser._dummy_counter

        # used to store the local variables of a code block needed for garbage collecting
        self._allocs = []

        # we use it to detect the current method or function

        #
        self._code = parser._code
        # ...

        # ... TOD add settings
        settings = {}
        self.annotate()
        # ...

    @property
    def parents(self):
        """Returns the parents parser."""
        return self._parents

    @property
    def d_parsers(self):
        """Returns the d_parsers parser."""

        return self._d_parsers

    def annotate(self, **settings):
        """."""

        if self.semantic_done:
            print ('> semantic analysis already done')
            return self.ast

        # TODO - add settings to Errors
        #      - filename

        errors = Errors()
        if self.filename:
            errors.set_target(self.filename, 'file')
        errors.set_parser_stage('semantic')

        # then we treat the current file

        ast = self.ast

        self._allocs.append([])
        # we add the try/except to allow the parser to find all possible errors
        PyccelAstNode.stage = 'semantic'
        ast = self._visit(ast, **settings)

        self._ast = ast

        # in the case of a header file, we need to convert all headers to
        # FunctionDef etc ...

        if self.is_header_file:
            target = []

            for parent in self.parents:
                for (key, item) in parent.imports.items():
                    if get_filename_from_import(key) == self.filename:
                        target += item

            target = set(target)
            target_headers = target.intersection(self.namespace.headers.keys())
            for name in list(target_headers):
                v = self.namespace.headers[name][0]
                if isinstance(v, FunctionHeader) and not isinstance(v,
                        MethodHeader):
                    F = self.get_function(name)
                    if F is None:
                        interfaces = v.create_definition()
                        for F in interfaces:
                            self.insert_function(F)
                    else:
                        errors.report(IMPORTING_EXISTING_IDENTIFIED,
                                symbol=name, blocker=True,
                                severity='fatal')

        self._semantic_done = True

        # Calling the Garbage collecting,
        # it will add the necessary Deallocate nodes
        # to the ast
        self._ast = ast = self.garbage_collector(ast)

        return ast

    def garbage_collector(self, expr):
        """
        Search in a CodeBlock if no trailing Return Node is present add the needed frees.

        Return the same CodeBlock if a trailing Return is found otherwise Return a new CodeBlock with additional Deallocate Nodes.
        """
        code = expr
<<<<<<< HEAD
        if len(expr.body)>0 and not isinstance(expr.body[-1], Return):
            code = expr.body + [Deallocate(i) for i in self._allocs[-1]]
=======
        if not isinstance(expr.body[-1], Return):
            code = expr.body + tuple(Deallocate(i) for i in self._allocs[-1])
>>>>>>> d3014096
            code = CodeBlock(code)
        self._allocs.pop()
        return code

    def get_variable_from_scope(self, name):
        """
        Search for a Variable object with the given name inside the local Python scope.
        If not found, return None.
        """
        # Walk up nested loops (if any)
        container = self.namespace
        while container.is_loop:
            container = container.parent_scope

        var = self._get_variable_from_scope(name, container)

        return var

    def _get_variable_from_scope(self, name, container):
        """
        Search for a Variable object with the given name in the given Python scope.
        This is a recursive function because it searches inside nested loops, where
        OpenMP variables could be defined.
        """
        if name in container.variables:
            return container.variables[name]

        if name in container.imports['variables']:
            return container.imports['variables'][name]

        # Search downwards, walking down the tree of nested loop Scopes
        for container in container.loops:
            var = self._get_variable_from_scope(name, container)
            if var:
                return var

        return None

    def check_for_variable(self, name):
        """
        Search for a Variable object with the given name in the current namespace,
        defined by the local and global Python scopes. Return None if not found.
        """

        if self.current_class:
            for i in self._current_class.attributes:
                if str(i.name) == name:
                    var = i
                    return var

        # Walk up nested loops (if any)
        container = self.namespace
        while container.is_loop:
            container = container.parent_scope

        # Walk up the tree of Scope objects, until the root if needed
        while container:
            var = self._get_variable_from_scope(name, container)
            if var is not None:
                return var
            container = container.parent_scope

        return None

    def get_variable(self, name):
        """ Like 'check_for_variable', but raise Pyccel error if Variable is not found.
        """
        var = self.check_for_variable(name)
        if var is None:
            errors.report(UNDEFINED_VARIABLE, symbol=name,
            bounding_box=(self._current_fst_node.lineno, self._current_fst_node.col_offset),
            severity='fatal', blocker=True)
        else:
            return var

    def get_variables(self, container):
        # this only works if called on a function scope
        # TODO needs more tests when we have nested functions
        variables = []
        variables.extend(container.variables.values())
        for container in container.loops:
            variables.extend(self.get_variables(container))
        return variables


    def get_parent_functions(self):
        container = self.namespace
        funcs = container.functions.copy()
        container = container.parent_scope
        while container:
            for i in container.functions:
                if not i in funcs:
                    funcs[i] = container.functions[i]
            container = container.parent_scope
        return funcs


    def get_class(self, name):
        """."""

        container = self.namespace

        while container:
            if name in container.classes:
                return container.classes[name]
            elif name in container.imports['classes']:
                return container.imports['classes'][name]

            container = container.parent_scope
        return None

    def insert_variable(self, var, name=None):
        """."""

        # TODO add some checks before
        if not isinstance(var, Variable):
            raise TypeError('variable must be of type Variable')

        if name is None:
            name = str(var.name)

        self.namespace.variables[name] = var


    def insert_class(self, cls, parent=False):
        """."""

        if isinstance(cls, ClassDef):
            name = str(cls.name)
            container = self.namespace
            if parent:
                container = container.parent_scope
            container.classes[name] = cls
        else:
            raise TypeError('Expected A class definition ')

    def insert_template(self, expr):
        """append the scope's templates with the given template"""
        self.namespace.templates[expr.name] = expr

    def insert_header(self, expr):
        """."""
        if isinstance(expr, (FunctionHeader, MethodHeader)):
            if expr.name in self.namespace.headers:
                self.namespace.headers[expr.name].append(expr)
            else:
                self.namespace.headers[expr.name] = [expr]
        elif isinstance(expr, ClassHeader):
            self.namespace.headers[expr.name] = expr

            #  create a new Datatype for the current class

            iterable = 'iterable' in expr.options
            with_construct = 'with' in expr.options
            dtype = DataTypeFactory(str(expr.name), '_name',
                                    is_iterable=iterable,
                                    is_with_construct=with_construct)
            self.set_class_construct(str(expr.name), dtype)
        else:
            msg = 'header of type{0} is not supported'
            msg = msg.format(str(type(expr)))
            raise TypeError(msg)

    def get_function(self, name):
        """."""

        # TODO shall we keep the elif in _imports?

        func = None

        container = self.namespace
        while container:
            if name in container.functions:
                func = container.functions[name]
                break

            if name in container.imports['functions']:
                func =  container.imports['functions'][name]
                break
            container = container.parent_scope

        return func


    def get_import(self, name):
        """
        Search for an import with the given name in the current namespace.
        Return None if not found.
        """

        imp = None

        container = self.namespace
        while container:

            if name in container.imports['imports']:
                imp =  container.imports['imports'][name]
                break
            container = container.parent_scope


        return imp


    def get_symbolic_function(self, name):
        """."""

        # TODO shall we keep the elif in _imports?
        container = self.namespace
        while container:
            if name in container.symbolic_functions:
                return container.symbolic_functions[name]

            if name in container.imports['symbolic_functions']:
                return container.imports['symbolic_functions'][name]
            container = container.parent_scope

        return None

    def get_python_function(self, name):
        """."""

        # TODO shall we keep the elif in _imports?
        container = self.namespace
        while container:
            if name in container.python_functions:
                return container.python_functions[name]

            if name in container.imports['python_functions']:
                return container.imports['python_functions'][name]

            container = container.parent_scope

        return None

    def get_macro(self, name):
        """."""

        # TODO shall we keep the elif in _imports?

        container = self.namespace
        while container:
            if name in container.macros:
                return container.macros[name]
            container = container.parent_scope

        return None

    def insert_import(self, name, target):
        """
            Create and insert a new import in namespace if it's not defined
            otherwise append target to existing import.
        """
        imp = self.get_import(name)

        if imp is not None:
            imp.define_target(target)
        else:
            container = self.namespace.imports
            container['imports'][name] = Import(name, target, True)

    def insert_macro(self, macro):
        """."""

        container = self.namespace.macros

        if isinstance(macro, (MacroFunction, MacroVariable)):
            name = macro.name
            if isinstance(macro.name, DottedName):
                name = name.name[-1]
            container[str(name)] = macro
        else:
            raise TypeError('Expected a macro')

    def remove_variable(self, name):
        """."""

        container = self.namespace
        while container:
            if name in container.variables:
                container.pop(name)
                break
            container = container.parent_scope

    def get_header(self, name):
        """."""
        container = self.namespace
        headers = []
        while container:
            if name in container.headers:
                if isinstance(container.headers[name], list):
                    headers += container.headers[name]
                else:
                    headers.append(container.headers[name])
            container = container.parent_scope
        return headers

    def get_templates(self):
        """Returns templates of the current scope and all its parents scopes"""
        container = self.namespace
        templates = {}
        while container:
            templates.update({tmplt:container.templates[tmplt] for tmplt in container.templates\
                if tmplt not in templates})
            container = container.parent_scope
        return templates

    def find_class_construct(self, name):
        """Returns the class datatype for name if it exists.
        Returns None otherwise
        """
        container = self.namespace
        while container:
            if name in container.cls_constructs:
                return container.cls_constructs[name]
            container = container.parent_scope
        return None

    def get_class_construct(self, name):
        """Returns the class datatype for name if it exists.
        Raises an error otherwise
        """
        result = self.find_class_construct(name)

        if result:
            return result
        else:
            msg = 'class construct {} not found'.format(name)
            return errors.report(msg,
                bounding_box=(self._current_fst_node.lineno, self._current_fst_node.col_offset),
                severity='fatal', blocker=self.blocking)


    def set_class_construct(self, name, value):
        """Sets the class datatype for name."""

        self.namespace.cls_constructs[name] = value

    def create_new_function_scope(self, name, decorators):
        """
        Create a new Scope object for a Python function with the given name,
        and attach any decorators' information to the scope. The new scope is
        a child of the current one, and can be accessed from the dictionary of
        its children using the function name as key.

        Before returning control to the caller, the current scope (stored in
        self._namespace) is changed to the one just created, and the function's
        name is stored in self._current_function.

        Parameters
        ----------
        name : str
            Function's name, used as a key to retrieve the new scope.

        decorators : dict
            Decorators attached to FunctionDef object at syntactic stage.

        """
        child = self.namespace.new_child_scope(name, decorators=decorators)

        self._namespace = child
        if self._current_function:
            name = DottedName(self._current_function, name)
        self._current_function = name

    def exit_function_scope(self):

        self._namespace = self._namespace.parent_scope
        if isinstance(self._current_function, DottedName):

            name = self._current_function.name[:-1]
            if len(name)>1:
                name = DottedName(*name)
            else:
                name = name[0]
        else:
            name = None
        self._current_function = name

    def create_new_loop_scope(self):
        new_scope = Scope(decorators=self._namespace.decorators)
        new_scope._is_loop = True
        new_scope.parent_scope = self._namespace
        self._namespace._loops.append(new_scope)
        self._namespace = new_scope

    def exit_loop_scope(self):
        self._namespace = self._namespace.parent_scope

#==============================================================================

    def _infere_type(self, expr, **settings):
        """
        type inference for expressions
        """

        # TODO - add settings to Errors
        #      - line and column
        #      - blocking errors

        errors = Errors()

        verbose = settings.pop('verbose', False)
        if verbose:
            print ('*** type inference for : ', type(expr))

        d_var = {}
        # TODO improve => put settings as attribut of Parser

        if expr in (PythonInt, PythonFloat, PythonComplex, PythonBool, NumpyInt,
                      NumpyInt32, NumpyInt64, NumpyComplex, NumpyComplex64,
					  NumpyComplex128, NumpyFloat, NumpyFloat64, NumpyFloat32):

            d_var['datatype'   ] = '*'
            d_var['rank'       ] = 0
            d_var['precision'  ] = 0
            return d_var

        elif isinstance(expr, Variable):

            d_var['datatype'      ] = expr.dtype
            d_var['allocatable'   ] = expr.allocatable
            d_var['shape'         ] = expr.shape
            d_var['rank'          ] = expr.rank
            d_var['cls_base'      ] = expr.cls_base
            d_var['is_pointer'    ] = expr.is_pointer
            d_var['is_target'     ] = expr.is_target
            d_var['order'         ] = expr.order
            d_var['precision'     ] = expr.precision
            return d_var

        elif isinstance(expr, PythonTuple):
            d_var['datatype'      ] = expr.dtype
            d_var['precision']      = expr.precision
            d_var['is_stack_array'] = expr.is_homogeneous
            d_var['shape'         ] = expr.shape
            d_var['rank'          ] = expr.rank
            d_var['is_pointer']     = False

            return d_var

        elif isinstance(expr, Dlist):
            d = self._infere_type(expr.val, **settings)

            # TODO must check that it is consistent with pyccel's rules
            # TODO improve
            d_var['datatype'   ] = d['datatype']
            d_var['rank'       ] = expr.rank
            d_var['shape'      ] = expr.shape
            d_var['allocatable'] = False
            d_var['is_pointer' ] = True
            return d_var

        elif isinstance(expr, NumpyNewArray):
            d_var['datatype'   ] = expr.dtype
            d_var['allocatable'] = expr.rank>0
            d_var['shape'      ] = expr.shape
            d_var['rank'       ] = expr.rank
            d_var['order'      ] = expr.order
            d_var['precision'  ] = expr.precision
            d_var['cls_base'   ] = NumpyArrayClass
            return d_var

        elif isinstance(expr, PyccelAstNode):

            d_var['datatype'   ] = expr.dtype
            d_var['allocatable'] = expr.rank>0
            d_var['shape'      ] = expr.shape
            d_var['rank'       ] = expr.rank
            d_var['order'      ] = expr.order
            d_var['precision'  ] = expr.precision
            return d_var

        elif isinstance(expr, IfTernaryOperator):
            return self._infere_type(expr.args[0][1].body[0])

        elif isinstance(expr, PythonRange):

            d_var['datatype'   ] = NativeRange()
            d_var['allocatable'] = False
            d_var['shape'      ] = ()
            d_var['rank'       ] = 0
            d_var['cls_base'   ] = expr  # TODO: shall we keep it?
            return d_var

        elif isinstance(expr, Lambda):

            d_var['datatype'   ] = NativeSymbol()
            d_var['allocatable'] = False
            d_var['is_pointer' ] = False
            d_var['rank'       ] = 0
            return d_var

        elif isinstance(expr, ConstructorCall):
            cls_name = expr.func.cls_name
            cls = self.get_class(cls_name)

            dtype = self.get_class_construct(cls_name)()

            d_var['datatype'   ] = dtype
            d_var['allocatable'] = False
            d_var['shape'      ] = ()
            d_var['rank'       ] = 0
            d_var['is_target'  ] = False

            # set target  to True if we want the class objects to be pointers

            d_var['cls_base'      ] = cls
            return d_var

        else:
            msg = 'Type of Object : {} cannot be infered'.format(type(expr).__name__)
            errors.report(PYCCEL_RESTRICTION_TODO+'\n'+msg, symbol=expr,
                bounding_box=(self._current_fst_node.lineno, self._current_fst_node.col_offset),
                severity='fatal', blocker=self.blocking)


#==============================================================================
#==============================================================================
#==============================================================================


    def _visit(self, expr, **settings):
        """Annotates the AST.

        The annotation is done by finding the appropriate function _visit_X
        for the object expr. X is the type of the object expr. If this function
        does not exist then the method resolution order is used to search for
        other compatible _visit_X functions. If none are found then an error is
        raised
        """

        # TODO - add settings to Errors
        #      - line and column
        #      - blocking errors
        current_fst = self._current_fst_node

        if hasattr(expr,'fst') and expr.fst is not None:
            self._current_fst_node = expr.fst

        classes = type(expr).__mro__
        for cls in classes:
            annotation_method = '_visit_' + cls.__name__
            if hasattr(self, annotation_method):
                obj = getattr(self, annotation_method)(expr, **settings)
                self._current_fst_node = current_fst
                return obj

        # Unknown object, we raise an error.
        errors.report(PYCCEL_RESTRICTION_TODO, symbol=type(expr),
            bounding_box=(self._current_fst_node.lineno, self._current_fst_node.col_offset),
            severity='fatal', blocker=self.blocking)

    def _visit_tuple(self, expr, **settings):
        return tuple(self._visit(i, **settings) for i in expr)

    def _visit_PythonTuple(self, expr, **settings):
        ls = [self._visit(i, **settings) for i in expr]
        return PythonTuple(*ls)

    def _visit_PythonList(self, expr, **settings):
        ls = [self._visit(i, **settings) for i in expr]
        expr = PythonList(*ls)

        if not expr.is_homogeneous:
            errors.report(PYCCEL_RESTRICTION_INHOMOG_LIST, symbol=expr,
                bounding_box=(self._current_fst_node.lineno, self._current_fst_node.col_offset),
                severity='fatal')
        return expr

    def _visit_ValuedArgument(self, expr, **settings):
        value = self._visit(expr.value, **settings)
        d_var      = self._infere_type(value, **settings)
        dtype      = d_var.pop('datatype')
        return ValuedVariable(dtype, expr.name,
                               value=value, **d_var)

    def _visit_CodeBlock(self, expr, **settings):
        ls = [self._visit(i, **settings) for i in expr.body]
        return CodeBlock(ls)

    def _visit_Nil(self, expr, **settings):
        return expr
    def _visit_EmptyNode(self, expr, **settings):
        return expr
    def _visit_Break(self, expr, **settings):
        return expr
    def _visit_Continue(self, expr, **settings):
        return expr
    def _visit_Comment(self, expr, **settings):
        return expr
    def _visit_CommentBlock(self, expr, **settings):
        return expr
    def _visit_AnnotatedComment(self, expr, **settings):
        return expr
    def _visit_Literal(self, expr, **settings):
        return expr
    def _visit_Integer(self, expr, **settings):
        """Visit sympy.Integer"""
        return LiteralInteger(expr.p)
    def _visit_Float(self, expr, **settings):
        """Visit sympy.Integer"""
        return LiteralFloat(expr)
    def _visit_PythonComplex(self, expr, **settings):
        return expr
    def _visit_Pass(self, expr, **settings):
        return expr

    def _visit_NumberSymbol(self, expr, **settings):
        return expr.n()

    def _visit_Number(self, expr, **settings):
        return expr.n()

    def _visit_Variable(self, expr, **settings):
        name = expr.name
        return self.get_variable(name)

    def _visit_str(self, expr, **settings):
        return repr(expr)

    def _visit_Slice(self, expr, **settings):
        start = self._visit(expr.start) if expr.start is not None else None
        stop = self._visit(expr.stop) if expr.stop is not None else None
        step = self._visit(expr.step) if expr.step is not None else None

        return Slice(start, stop, step)

    def _extract_indexed_from_var(self, var, args, name):

        # case of Pyccel ast Variable
        # if not possible we use symbolic objects

        if not isinstance(var, Variable):
            assert(hasattr(var,'__getitem__'))
            if len(args)==1:
                return var[args[0]]
            else:
                return self._visit(var[args[0]][args[1:]])

        args = tuple(args)

        if isinstance(var, TupleVariable) and not var.is_homogeneous:

            arg = args[0]

            if isinstance(arg, Slice):
                if ((arg.start is not None and not isinstance(arg.start, LiteralInteger)) or
                        (arg.stop is not None and not isinstance(arg.stop, LiteralInteger))):
                    errors.report(INDEXED_TUPLE, symbol=var,
                        bounding_box=(self._current_fst_node.lineno, self._current_fst_node.col_offset),
                        severity='fatal', blocker=self.blocking)

                idx = slice(arg.start, arg.stop)
                selected_vars = var.get_var(idx)
                if len(selected_vars)==1:
                    if len(args) == 1:
                        return selected_vars[0]
                    else:
                        var = selected_vars[0]
                        return self._extract_indexed_from_var(var, args[1:], name)
                elif len(selected_vars)<1:
                    return None
                elif len(args)==1:
                    return PythonTuple(*selected_vars)
                else:
                    return PythonTuple(*[self._extract_indexed_from_var(var, args[1:], name) for var in selected_vars])

            elif isinstance(arg, LiteralInteger):

                if len(args)==1:
                    return var[arg]

                var = var[arg]
                return self._extract_indexed_from_var(var, args[1:], name)

            else:
                errors.report(INDEXED_TUPLE, symbol=var,
                    bounding_box=(self._current_fst_node.lineno, self._current_fst_node.col_offset),
                    severity='fatal', blocker=self.blocking)

        if isinstance(var, PythonTuple) and not var.is_homogeneous:
            errors.report(LIST_OF_TUPLES, symbol=var,
                bounding_box=(self._current_fst_node.lineno, self._current_fst_node.col_offset),
                severity='error', blocker=self.blocking)

        for arg in var[args].indices:
            if not isinstance(arg, Slice) and not \
                (hasattr(arg, 'dtype') and isinstance(arg.dtype, NativeInteger)):
                errors.report(INVALID_INDICES, symbol=var[args],
                bounding_box=(self._current_fst_node.lineno, self._current_fst_node.col_offset),
                severity='error', blocker=self.blocking)
        return var[args]

    def _visit_IndexedElement(self, expr, **settings):
        name = str(expr.base)
        var = self._visit(expr.base)

         # TODO check consistency of indices with shape/rank

        args = list(expr.indices)

        new_args = [self._visit(arg, **settings) for arg in args]

        if (len(new_args)==1 and isinstance(new_args[0],(TupleVariable, PythonTuple))):
            len_args = len(new_args[0])
            args = [new_args[0][i] for i in range(len_args)]
        elif any(isinstance(arg,(TupleVariable, PythonTuple)) for arg in new_args):
            n_exprs = None
            for a in new_args:
                if hasattr(a,'__len__'):
                    if n_exprs:
                        assert(n_exprs)==len(a)
                    else:
                        n_exprs = len(a)
            new_expr_args = []
            for i in range(n_exprs):
                ls = []
                for j,a in enumerate(new_args):
                    if hasattr(a,'__getitem__'):
                        ls.append(args[j][i])
                    else:
                        ls.append(args[j])
                new_expr_args.append(ls)

            return tuple(var[a] for a in new_expr_args)
        else:
            args = new_args
            len_args = len(args)

        return self._extract_indexed_from_var(var, args, name)

    def _visit_Symbol(self, expr, **settings):
        name = expr.name
        var = self.check_for_variable(name)

        if var is None:
            var = self.get_function(name)
        if var is None:
            var = self.get_symbolic_function(name)
        if var is None:
            var = python_builtin_datatype(name)

        if var is None:

            errors.report(UNDEFINED_VARIABLE, symbol=name,
            bounding_box=(self._current_fst_node.lineno, self._current_fst_node.col_offset),
            severity='fatal', blocker=True)
        return var


    def _visit_DottedName(self, expr, **settings):

        var = self.check_for_variable(_get_name(expr))
        if var:
            return var

        lhs = expr.name[0] if len(expr.name) == 2 \
                else DottedName(*expr.name[:-1])
        rhs = expr.name[-1]

        visited_lhs = self._visit(lhs)
        first = visited_lhs
        if isinstance(visited_lhs, FunctionCall):
            results = visited_lhs.funcdef.results
            if len(results) != 1:
                errors.report("Cannot get attribute of function call with multiple returns",
                        symbol=expr,
                        bounding_box=(self._current_fst_node.lineno, self._current_fst_node.col_offset),
                        severity='fatal', blocker=True)
            first = results[0]
        rhs_name = _get_name(rhs)
        attr_name = []

        # Handle case of imported module
        if isinstance(first, dict):

            if rhs_name in first:
                imp = self.get_import(_get_name(lhs))

                new_name = rhs_name
                # If pyccelized file
                if imp is not None:
                    new_name = imp.find_module_target(rhs_name)
                    if new_name is None:
                        new_name = self.get_new_name(rhs_name)

                        # Save the import target that has been used
                        if new_name == rhs_name:
                            imp.define_target(Symbol(rhs_name))
                        else:
                            imp.define_target(AsName(Symbol(rhs_name), Symbol(new_name)))

                if isinstance(rhs, FunctionCall):
                    # If object is a function
                    args  = self._handle_function_args(rhs.args, **settings)
                    func  = first[rhs_name]
                    if new_name != rhs_name:
                        if hasattr(func, 'clone'):
                            func  = func.clone(new_name)
                    return self._handle_function(func, args, **settings)
                elif isinstance(rhs, Constant):
                    var = first[rhs_name]
                    if new_name != rhs_name:
                        var.name = new_name
                    return var
                else:
                    # If object is something else (eg. dict)
                    var = first[rhs_name]
                    return var
            else:
                errors.report(UNDEFINED_IMPORT_OBJECT.format(rhs_name, str(lhs)),
                        symbol=expr,
                        bounding_box=(self._current_fst_node.lineno, self._current_fst_node.col_offset),
                        severity='fatal', blocker=True)

        if not hasattr(first, 'cls_base') or first.cls_base is None:
            errors.report('Attribute {} not found'.format(rhs_name),
                bounding_box=(self._current_fst_node.lineno, self._current_fst_node.col_offset),
                severity='fatal', blocker=True)

        if first.cls_base:
            attr_name = [i.name for i in first.cls_base.attributes]

        # look for a class method
        if isinstance(rhs, FunctionCall):
            methods = list(first.cls_base.methods) + list(first.cls_base.interfaces)
            for method in methods:
                if isinstance(method, Interface):
                    errors.report('Generic methods are not supported yet',
                        symbol=method.name,
                        bounding_box=(self._current_fst_node.lineno,
                            self._current_fst_node.col_offset),
                        severity='fatal')
            macro = self.get_macro(rhs_name)
            if macro is not None:
                master = macro.master
                name = macro.name
                args = rhs.args
                args = [lhs] + list(args)
                args = [self._visit(i, **settings) for i in args]
                args = macro.apply(args)
                return FunctionCall(master, args, self._current_function)

            args = [self._visit(arg, **settings) for arg in
                    rhs.args]
            for i in methods:
                if str(i.name) == rhs_name:
                    if 'numpy_wrapper' in i.decorators.keys():
                        func = i.decorators['numpy_wrapper']
                        return func(visited_lhs, *args)
                    else:
                        return DottedFunctionCall(i, args, prefix = visited_lhs,
                                    current_function = self._current_function)

        # look for a class attribute / property
        elif isinstance(rhs, Symbol) and first.cls_base:
            methods = list(first.cls_base.methods) + list(first.cls_base.interfaces)
            for method in methods:
                if isinstance(method, Interface):
                    errors.report('Generic methods are not supported yet',
                        symbol=method.name,
                        bounding_box=(self._current_fst_node.lineno,
                            self._current_fst_node.col_offset),
                        severity='fatal')
            # standard class attribute
            if rhs.name in attr_name:
                self._current_class = first.cls_base
                second = self._visit(rhs, **settings)
                self._current_class = None
                return second.clone(second.name, new_class = DottedVariable, lhs = visited_lhs)

            # class property?
            else:
                for i in methods:
                    if str(i.name) == rhs.name and \
                            'property' in i.decorators.keys():
                        if 'numpy_wrapper' in i.decorators.keys():
                            func = i.decorators['numpy_wrapper']
                            self.insert_import('numpy', rhs)
                            return func(visited_lhs)
                        else:
                            return DottedFunctionCall(i, [], prefix = visited_lhs,
                                    current_function = self._current_function)

        # look for a macro
        else:

            macro = self.get_macro(rhs_name)

            # Macro
            if isinstance(macro, MacroVariable):
                return macro.master
            elif isinstance(macro, MacroFunction):
                args = macro.apply([visited_lhs])
                return FunctionCall(macro.master, args, self._current_function)

        # did something go wrong?
        return errors.report('Attribute {} not found'.format(rhs_name),
            bounding_box=(self._current_fst_node.lineno, self._current_fst_node.col_offset),
            severity='fatal', blocker=True)

    def _visit_PyccelOperator(self, expr, **settings):
        #stmts, expr = extract_subexpressions(expr)
        #stmts = []
        #if stmts:
        #    stmts = [self._visit(i, **settings) for i in stmts]
        args     = [self._visit(a, **settings) for a in expr.args]
        try:
            expr_new = expr.func(*args)
        except PyccelSemanticError as err:
            msg = str(err)
            errors.report(msg, symbol=expr,
                bounding_box=(self._current_fst_node.lineno, self._current_fst_node.col_offset),
                severity='fatal', blocker=True)
        #if stmts:
        #    expr_new = CodeBlock(stmts + [expr_new])
        return expr_new

    def _visit_PyccelAdd(self, expr, **settings):
        args = [self._visit(a, **settings) for a in expr.args]
        if isinstance(args[0], (TupleVariable, PythonTuple, PythonList)):
            get_vars = lambda a: a.get_vars() if isinstance(a, TupleVariable) else a.args
            tuple_args = [ai for a in args for ai in get_vars(a)]
            expr_new = PythonTuple(*tuple_args)
        else:
            expr_new = self._visit_PyccelOperator(expr, **settings)
        return expr_new

    def _visit_PyccelMul(self, expr, **settings):
        args = [self._visit(a, **settings) for a in expr.args]
        if isinstance(args[0], (TupleVariable, PythonTuple, PythonList)):
            expr_new = self._visit(Dlist(args[0], args[1]))
        elif isinstance(args[1], (TupleVariable, PythonTuple, PythonList)):
            expr_new = self._visit(Dlist(args[1], args[0]))
        else:
            expr_new = self._visit_PyccelOperator(expr, **settings)
        return expr_new

    def _visit_Lambda(self, expr, **settings):


        expr_names = set(map(str, expr.expr.atoms(Symbol, Argument)))
        var_names = map(str, expr.variables)
        missing_vars = expr_names.difference(var_names)
        if len(missing_vars) > 0:
            errors.report(UNDEFINED_LAMBDA_VARIABLE, symbol = missing_vars,
                bounding_box=(self._current_fst_node.lineno, self._current_fst_node.col_offset),
                severity='fatal', blocker=True)
        funcs = expr.expr.atoms(FunctionCall)
        for func in funcs:
            name = _get_name(func)
            f = self.get_symbolic_function(name)
            if f is None:
                errors.report(UNDEFINED_LAMBDA_FUNCTION, symbol=name,
                    bounding_box=(self._current_fst_node.lineno, self._current_fst_node.col_offset),
                    severity='fatal', blocker=True)
            else:

                f = f(*func.args)
                expr_new = expr.expr.subs(func, f)
                expr = Lambda(tuple(expr.variables), expr_new)
        return expr

    def _handle_function_args(self, arguments, **settings):
        args  = []
        for arg in arguments:
            a = self._visit(arg, **settings)
            if isinstance(a, StarredArguments):
                args.extend(a.args_var)
            else:
                args.append(a)
        return args

    def _handle_function(self, func, args, **settings):
        if not isinstance(func, (FunctionDef, Interface)):
            args, kwargs = split_positional_keyword_arguments(*args)
            for a in args:
                if getattr(a,'dtype',None) == 'tuple':
                    self._infere_type(a, **settings)
            for a in kwargs.values():
                if getattr(a,'dtype',None) == 'tuple':
                    self._infere_type(a, **settings)
            expr = func(*args, **kwargs)

            return expr
        else:
            expr = FunctionCall(func, args, self._current_function)
            return expr

    def _visit_FunctionCall(self, expr, **settings):
        name     = expr.funcdef

        # Check for specialised method
        annotation_method = '_visit_' + name
        if hasattr(self, annotation_method):
            return getattr(self, annotation_method)(expr, **settings)

        func     = self.get_function(name)

        args = self._handle_function_args(expr.args, **settings)

        if name == 'lambdify':
            args = self.get_symbolic_function(str(expr.args[0]))
        F = pyccel_builtin_function(expr, args)

        if F is not None:
            return F

        elif self.find_class_construct(name):

            # TODO improve the test
            # we must not invoke the namespace like this

            cls = self.get_class(name)
            d_methods = cls.methods_as_dict
            method = d_methods.pop('__init__', None)

            if method is None:

                # TODO improve case of class with the no __init__

                errors.report(UNDEFINED_INIT_METHOD, symbol=name,
                bounding_box=(self._current_fst_node.lineno, self._current_fst_node.col_offset),
                severity='error', blocker=True)
            args = expr.args

            # TODO check compatibility
            # TODO treat parametrized arguments.

            expr = ConstructorCall(method, args, cls_variable=None)
            #if len(stmts) > 0:
            #    stmts.append(expr)
            #    return CodeBlock(stmts)
            return expr
        else:

            # first we check if it is a macro, in this case, we will create
            # an appropriate FunctionCall

            macro = self.get_macro(name)
            if macro is not None:
                func = macro.master
                name = _get_name(func.name)
                args = macro.apply(args)
            else:
                func = self.get_function(name)
            if func is None:
                return errors.report(UNDEFINED_FUNCTION, symbol=name,
                        bounding_box=(self._current_fst_node.lineno, self._current_fst_node.col_offset),
                        severity='fatal', blocker=self.blocking)
            else:
                return self._handle_function(func, args, **settings)

    def _visit_Expr(self, expr, **settings):
        errors.report(PYCCEL_RESTRICTION_TODO, symbol=expr,
            bounding_box=(self._current_fst_node.lineno, self._current_fst_node.col_offset),
            severity='fatal', blocker=self.blocking)

    def _create_variable(self, name, dtype, rhs, d_lhs):
        """
        Create a new variable. In most cases this is just a call to
        Variable.__init__
        but in the case of a tuple variable it is a recursive call to
        create all elements in the tuple.
        This is done separately to _assign_lhs_variable to ensure that
        elements of a tuple do not exist in the scope

        Parameters
        ----------
        name : str
            The name of the new variable

        dtype : DataType
            The data type of the new variable

        rhs : Variable
            The value assigned to the lhs. This is required to call
            self._infere_type recursively for tuples

        d_lhs : dict
            Dictionary of properties for the new Variable
        """

        if isinstance(rhs, (TupleVariable, PythonTuple, PythonList)):
            elem_vars = []
            for i,r in enumerate(rhs):
                elem_name = self.get_new_name( name + '_' + str(i) )
                elem_d_lhs = self._infere_type( r )

                self._ensure_target( r, elem_d_lhs )

                elem_dtype = elem_d_lhs.pop('datatype')

                var = self._create_variable(elem_name, elem_dtype, r, elem_d_lhs)
                elem_vars.append(var)

            d_lhs['is_pointer'] = any(v.is_pointer for v in elem_vars)
            lhs = TupleVariable(elem_vars, dtype, name, **d_lhs)

        else:
            lhs = Variable(dtype, name, **d_lhs)

        return lhs

    def _ensure_target(self, rhs, d_lhs):
        if isinstance(rhs, Variable) and rhs.allocatable:
            d_lhs['allocatable'] = False
            d_lhs['is_pointer' ] = True

            # TODO uncomment this line, to make rhs target for
            #      lists/tuples.
            rhs.is_target = True
        if isinstance(rhs, IndexedElement) and rhs.rank > 0 and (rhs.base.allocatable or rhs.base.is_pointer):
            d_lhs['allocatable'] = False
            d_lhs['is_pointer' ] = True

            # TODO uncomment this line, to make rhs target for
            #      lists/tuples.
            rhs.base.is_target = not rhs.base.is_pointer

    def _assign_lhs_variable(self, lhs, d_var, rhs, new_expressions, is_augassign, **settings):
        """
        Create a lhs based on the information in d_var
        If the lhs already exists then check that it has the expected properties.

        Parameters
        ----------
        lhs : Symbol (or DottedName of Symbols)
            The representation of the lhs provided by the SyntacticParser

        d_var : dict
            Dictionary of expected lhs properties

        rhs : Variable / expression
            The representation of the rhs provided by the SemanticParser.
            This is necessary in order to set the rhs 'is_target' property
            if necessary

        new_expression : list
            A list which allows collection of any additional expressions
            resulting from this operation (e.g. Allocation)

        is_augassign : bool
            Indicates whether this is an assign ( = ) or an augassign ( += / -= / etc )
            This is necessary as the restrictions on the dtype are less strict in this
            case

        settings : dictionary
            Provided to all _visit_ClassName functions
        """

        if isinstance(lhs, Symbol):

            name = lhs.name
            dtype = d_var.pop('datatype')

            d_lhs = d_var.copy()
            # ISSUES #177: lhs must be a pointer when rhs is allocatable array
            self._ensure_target(rhs, d_lhs)

            var = self.get_variable_from_scope(name)

            # Variable not yet declared (hence array not yet allocated)
            if var is None:

                # Update variable's dictionary with information from function decorators
                decorators = self._namespace.decorators
                if decorators:
                    if 'stack_array' in decorators:
                        if name in decorators['stack_array']:
                            d_lhs.update(is_stack_array=True,
                                    allocatable=False, is_pointer=False)
                    if 'allow_negative_index' in decorators:
                        if lhs.name in decorators['allow_negative_index']:
                            d_lhs.update(allows_negative_indexes=True)

                # Create new variable
                lhs = self._create_variable(name, dtype, rhs, d_lhs)

                # Add variable to scope
                self.insert_variable(lhs, name=lhs.name)

                # ...
                # Add memory allocation if needed
                if lhs.allocatable:
                    if self._namespace.is_loop:
                        # Array defined in a loop may need reallocation at every cycle
                        errors.report(ARRAY_DEFINITION_IN_LOOP, symbol=name,
                            severity='warning', blocker=False,
                            bounding_box=(self._current_fst_node.lineno,
                                self._current_fst_node.col_offset))
                        status='unknown'
                    else:
                        # Array defined outside of a loop will be allocated only once
                        status='unallocated'

                    # Create Allocate node
                    new_expressions.append(Allocate(lhs, shape=lhs.alloc_shape, order=lhs.order, status=status))
                # ...

                # ...
                # Add memory deallocation for array variables
                if lhs.is_ndarray and not lhs.is_stack_array:
                    # Create Deallocate node
                    self._allocs[-1].append(lhs)
                # ...

                # We cannot allow the definition of a stack array in a loop
                if lhs.is_stack_array and self._namespace.is_loop:
                    errors.report(STACK_ARRAY_DEFINITION_IN_LOOP, symbol=name,
                        severity='error', blocker=False,
                        bounding_box=(self._current_fst_node.lineno,
                            self._current_fst_node.col_offset))

                # Not yet supported for arrays: x=y+z, x=b[:]
                # Because we cannot infer shape of right-hand side yet
                know_lhs_shape = all(sh is not None for sh in lhs.alloc_shape) \
                    or (lhs.rank == 0)

                if not know_lhs_shape:
                    msg = "Cannot infer shape of right-hand side for expression {} = {}".format(lhs, rhs)
                    errors.report(PYCCEL_RESTRICTION_TODO+'\n'+msg,
                        bounding_box=(self._current_fst_node.lineno, self._current_fst_node.col_offset),
                        severity='fatal', blocker=self.blocking)

            # Variable already exists
            else:

                # TODO improve check type compatibility
                if not hasattr(var, 'dtype'):
                    errors.report(INCOMPATIBLE_TYPES_IN_ASSIGNMENT,
                            symbol = '|{name}| <module> -> {rhs}'.format(name=name, rhs=rhs),
                            bounding_box=(self._current_fst_node.lineno, self._current_fst_node.col_offset),
                            severity='fatal', blocker=False)

                elif not is_augassign and var.is_ndarray and isinstance(rhs, (Variable, IndexedElement)) and var.allocatable:
                    errors.report(ASSIGN_ARRAYS_ONE_ANOTHER,
                        bounding_box=(self._current_fst_node.lineno,
                            self._current_fst_node.col_offset),
                                severity='error', symbol=lhs.name)

                elif not is_augassign and var.is_ndarray and var.is_target:
                    errors.report(ARRAY_ALREADY_IN_USE,
                        bounding_box=(self._current_fst_node.lineno,
                            self._current_fst_node.col_offset),
                                severity='error', symbol=var.name)

                elif var.is_ndarray and var.is_pointer and isinstance(rhs, NumpyNewArray):
                    errors.report(INVALID_POINTER_REASSIGN,
                        bounding_box=(self._current_fst_node.lineno,
                            self._current_fst_node.col_offset),
                                severity='error', symbol=var.name)

                elif var.is_ndarray and var.is_pointer:
                    # we allow pointers to be reassigned multiple times
                    # pointers reassigning need to call free_pointer func
                    # to remove memory leaks
                    new_expressions.append(Deallocate(var))

                elif not is_augassign and str(dtype) != str(getattr(var, 'dtype', 'None')):
                    txt = '|{name}| {old} <-> {new}'
                    txt = txt.format(name=name, old=var.dtype, new=dtype)

                    errors.report(INCOMPATIBLE_TYPES_IN_ASSIGNMENT,
                    symbol=txt,bounding_box=(self._current_fst_node.lineno, self._current_fst_node.col_offset),
                    severity='error', blocker=False)

                elif not is_augassign:

                    rank  = getattr(var, 'rank' , 'None')
                    order = getattr(var, 'order', 'None')
                    shape = getattr(var, 'shape', 'None')

                    if (d_var['rank'] != rank) or (rank > 1 and d_var['order'] != order):

                        txt = '|{name}| {dtype}{old} <-> {dtype}{new}'
                        format_shape = lambda s: "" if len(s)==0 else s
                        txt = txt.format(name=name, dtype=dtype, old=format_shape(var.shape),
                            new=format_shape(d_var['shape']))
                        errors.report(INCOMPATIBLE_REDEFINITION, symbol=txt,
                            bounding_box=(self._current_fst_node.lineno, self._current_fst_node.col_offset),
                            severity='error', blocker=False)

                    elif d_var['shape'] != shape:

                        if var.is_stack_array:
                            errors.report(INCOMPATIBLE_REDEFINITION_STACK_ARRAY, symbol=name,
                                severity='error', blocker=False,
                                bounding_box=(self._current_fst_node.lineno,
                                    self._current_fst_node.col_offset))

                        else:
                            # TODO [YG, 04.11.2020] If we could be sure that the
                            # array was not created in an if-then-else block, we
                            # would use status='allocated' instead.
                            new_expressions.append(Allocate(var,
                                shape=d_var['shape'], order=d_var['order'],
                                status='unknown'))

                            errors.report(ARRAY_REALLOCATION, symbol=name,
                                severity='warning', blocker=False,
                                bounding_box=(self._current_fst_node.lineno,
                                    self._current_fst_node.col_offset))

                # in the case of elemental, lhs is not of the same dtype as
                # var.
                # TODO d_lhs must be consistent with var!
                # the following is a small fix, since lhs must be already
                # declared
                lhs = var

        elif isinstance(lhs, DottedName):

            dtype = d_var.pop('datatype')
            name = lhs.name[:-1]
            if self._current_function == '__init__':

                cls      = self.get_variable('self')
                cls_name = str(cls.cls_base.name)
                cls      = self.get_class(cls_name)

                attributes = cls.attributes
                parent     = cls.parent
                attributes = list(attributes)
                n_name     = str(lhs.name[-1])

                # update the self variable with the new attributes

                dt       = self.get_class_construct(cls_name)()
                cls_base = self.get_class(cls_name)
                var      = Variable(dt, 'self', cls_base=cls_base)
                d_lhs    = d_var.copy()
                self.insert_variable(var, 'self')


                # ISSUES #177: lhs must be a pointer when rhs is allocatable array
                self._ensure_target(rhs, d_lhs)

                member = self._create_variable(n_name, dtype, rhs, d_lhs)
                lhs    = member.clone(member.name, new_class = DottedVariable, lhs = var)

                # update the attributes of the class and push it to the namespace
                attributes += [member]
                new_cls = ClassDef(cls_name, attributes, [], superclass=parent)
                self.insert_class(new_cls, parent=True)
            else:
                lhs = self._visit(lhs, **settings)
        else:
            raise NotImplementedError("_assign_lhs_variable does not handle {}".format(str(type(lhs))))

        return lhs


    def _visit_Assign(self, expr, **settings):
        # TODO unset position at the end of this part
        new_expressions = []
        fst = expr.fst
        assert(fst)
        if fst:
            self._current_fst_node = fst

        rhs = expr.rhs
        lhs = expr.lhs

        if isinstance(rhs, FunctionCall):
            name = rhs.funcdef
            macro = self.get_macro(name)
            if macro is None:
                rhs = self._visit(rhs, **settings)
            else:

                # TODO check types from FunctionDef

                master = macro.master
                name = _get_name(master.name)

                # all terms in lhs must be already declared and available
                # the namespace
                # TODO improve

                if not sympy_iterable(lhs):
                    lhs = [lhs]

                results = []
                for a in lhs:
                    _name = _get_name(a)
                    var = self.get_variable(_name)
                    results.append(var)

                # ...

                args = [self._visit(i, **settings) for i in
                            rhs.args]
                args = macro.apply(args, results=results)
                if isinstance(master, FunctionDef):
                    return FunctionCall(master, args, self._current_function)
                else:
                    # TODO treate interface case
                    errors.report(PYCCEL_RESTRICTION_TODO,
                                  bounding_box=(self._current_fst_node.lineno, self._current_fst_node.col_offset),
                                  severity='fatal')

        elif isinstance(rhs, DottedVariable):
            var = rhs.rhs
            name = _get_name(var)
            macro = self.get_macro(name)
            if macro is None:
                rhs = self._visit(rhs, **settings)
            else:
                master = macro.master
                if isinstance(macro, MacroVariable):
                    rhs = master
                else:

                    # If macro is function, create left-hand side variable
                    if isinstance(master, FunctionDef) and master.results:
                        d_var = self._infere_type(master.results[0], **settings)
                        dtype = d_var.pop('datatype')
                        lhs = Variable(dtype, lhs.name, **d_var)
                        var = self.get_variable_from_scope(lhs.name)
                        if var is None:
                            self.insert_variable(lhs)

                    name = macro.name
                    if not sympy_iterable(lhs):
                        lhs = [lhs]
                    results = []
                    for a in lhs:
                        _name = _get_name(a)
                        var = self.get_variable(_name)
                        results.append(var)

                    args = rhs.rhs.args
                    args = [rhs.lhs] + list(args)
                    args = [self._visit(i, **settings) for i in args]

                    args = macro.apply(args, results=results)

                    # Distinguish between function
                    if master.results:
                        return Assign(lhs[0], FunctionCall(master, args, self._current_function))
                    else:
                        return FunctionCall(master, args, self._current_function)

        else:
            rhs = self._visit(rhs, **settings)

        if isinstance(rhs, FunctionDef):

            # case of lambdify

            rhs = rhs.rename(expr.lhs.name)
            for i in rhs.body:
                i.set_fst(fst)
            rhs = self._visit_FunctionDef(rhs, **settings)
            return rhs

        elif isinstance(rhs, Block):
            #case of inline
            results = _atomic(rhs.body,Return)
            sub = list(zip(results,[EmptyNode()]*len(results)))
            body = rhs.body
            body = subs(body,sub)
            results = [i.expr for i in results]
            lhs = expr.lhs
            if isinstance(lhs ,(list, tuple, PythonTuple)):
                sub = [list(zip(i,lhs)) for i in results]
            else:
                sub = [(i[0],lhs) for i in results]
            body = subs(body,sub)
            expr = Block(rhs.name, rhs.variables, body)
            return expr

        elif isinstance(rhs, CodeBlock):
            if len(rhs.body)>1 and isinstance(rhs.body[1], FunctionalFor):
                return rhs

            # case of complex stmt
            # that needs to be splitted
            # into a list of stmts
            stmts = rhs.body
            stmt  = stmts[-1]
            lhs   = expr.lhs
            if isinstance(lhs, Symbol):
                name = lhs.name
                if self.check_for_variable(name) is None:
                    d_var = self._infere_type(stmt, **settings)
                    dtype = d_var.pop('datatype')
                    lhs = Variable(dtype, name , **d_var)
                    self.insert_variable(lhs)

            if isinstance(expr, Assign):
                stmt = Assign(lhs, stmt)
            elif isinstance(expr, AugAssign):
                stmt = AugAssign(lhs, expr.op, stmt)
            stmt.set_fst(fst)
            stmts[-1] = stmt
            return CodeBlock(stmts)

        elif isinstance(rhs, FunctionCall):

            func = rhs.funcdef
            if isinstance(func, FunctionDef):
                results = func.results
                if results:
                    d_var = [self._infere_type(i, **settings)
                                 for i in results]
                else:
                    raise NotImplementedError("Cannot assign result of a function without a return")

                # case of elemental function
                # if the input and args of func do not have the same shape,
                # then the lhs must be already declared
                if func.is_elemental:
                    # we first compare the funcdef args with the func call
                    # args
#                   d_var = None
                    func_args = func.arguments
                    call_args = rhs.args
                    f_ranks = [x.rank for x in func_args]
                    c_ranks = [x.rank for x in call_args]
                    same_ranks = [x==y for (x,y) in zip(f_ranks, c_ranks)]
                    if not all(same_ranks):
                        assert(len(c_ranks) == 1)
                        for d in d_var:
                            d['shape'      ] = call_args[0].shape
                            d['rank'       ] = call_args[0].rank
                            d['allocatable'] = call_args[0].allocatable
                            d['order'      ] = call_args[0].order

            elif isinstance(func, Interface):
                d_var = [self._infere_type(i, **settings) for i in
                         func.functions[0].results]

                # TODO imporve this will not work for
                # the case of different results types
                d_var[0]['datatype'] = rhs.dtype

            else:
                d_var = self._infere_type(rhs, **settings)

        elif isinstance(rhs, PythonMap):

            name = str(rhs.args[0])
            func = self.get_function(name)

            if func is None:
                errors.report(UNDEFINED_FUNCTION, symbol=name,
                bounding_box=(self._current_fst_node.lineno, self._current_fst_node.col_offset),
                severity='error',blocker=self.blocking)

            dvar  = self._infere_type(rhs.args[1], **settings)
            d_var = [self._infere_type(result, **settings) for result in func.results]
            for d_var_i in d_var:
                d_var_i['shape'] = dvar['shape']
                d_var_i['rank' ]  = dvar['rank']

        else:
            d_var  = self._infere_type(rhs, **settings)
            d_list = d_var if isinstance(d_var, list) else [d_var]

            for d in d_list:
                name = d['datatype'].__class__.__name__

                if name.startswith('Pyccel'):
                    name = name[6:]
                    d['cls_base'] = self.get_class(name)
                    #TODO: Avoid writing the default variables here
                    d['is_pointer'] = d_var.get('is_target',False) or d_var.get('is_pointer',False)

                    # TODO if we want to use pointers then we set target to true
                    # in the ConsturcterCall

                if isinstance(rhs, Variable) and rhs.is_target:
                    # case of rhs is a target variable the lhs must be a pointer
                    d['is_target' ] = False
                    d['is_pointer'] = True

        lhs = expr.lhs
        if isinstance(lhs, (Symbol, DottedName)):
            if isinstance(d_var, list):
                if len(d_var) == 1:
                    d_var = d_var[0]
                else:
                    errors.report(WRONG_NUMBER_OUTPUT_ARGS, symbol=expr,
                        bounding_box=(self._current_fst_node.lineno, self._current_fst_node.col_offset),
                        severity='error', blocker=self.blocking)
                    return None

            lhs = self._assign_lhs_variable(lhs, d_var, rhs, new_expressions, isinstance(expr, AugAssign), **settings)
        elif isinstance(lhs, PythonTuple):
            n = len(lhs)
            if isinstance(rhs, PythonTuple):
                new_lhs = []
                for i,(l,r) in enumerate(zip(lhs,rhs)):
                    d = self._infere_type(r, **settings)
                    new_lhs.append( self._assign_lhs_variable(l, d, r, new_expressions, isinstance(expr, AugAssign), **settings) )
                lhs = PythonTuple(*new_lhs)

            elif isinstance(rhs, TupleVariable):
                new_lhs = []

                if rhs.is_homogeneous:
                    d_var = self._infere_type(rhs[0])
                    new_rhs = []
                    for i,l in enumerate(lhs):
                        new_lhs.append( self._assign_lhs_variable(l, d_var.copy(),
                            rhs[i], new_expressions, isinstance(expr, AugAssign), **settings) )
                        new_rhs.append(rhs[i])
                    rhs = PythonTuple(*new_rhs)
                    d_var = [d_var]
                else:
                    d_var = [self._infere_type(v) for v in rhs]
                    for i,(l,r) in enumerate(zip(lhs,rhs)):
                        new_lhs.append( self._assign_lhs_variable(l, d_var[i].copy(), r, new_expressions, isinstance(expr, AugAssign), **settings) )

                lhs = PythonTuple(*new_lhs)


            elif isinstance(d_var, list) and len(d_var)== n:
                new_lhs = []
                if hasattr(rhs,'__getitem__'):
                    for i,l in enumerate(lhs):
                        new_lhs.append( self._assign_lhs_variable(l, d_var[i].copy(), rhs[i], new_expressions, isinstance(expr, AugAssign), **settings) )
                else:
                    for i,l in enumerate(lhs):
                        new_lhs.append( self._assign_lhs_variable(l, d_var[i].copy(), rhs, new_expressions, isinstance(expr, AugAssign), **settings) )
                lhs = PythonTuple(*new_lhs)

            elif d_var['shape'][0]==n:
                new_lhs = []
                new_rhs = []

                for l, r in zip(lhs, rhs):
                    new_lhs.append( self._assign_lhs_variable(l, self._infere_type(r), r, new_expressions, isinstance(expr, AugAssign), **settings) )
                    new_rhs.append(r)

                lhs = PythonTuple(*new_lhs)
                rhs = new_rhs
            else:
                errors.report(WRONG_NUMBER_OUTPUT_ARGS, symbol=expr,
                    bounding_box=(self._current_fst_node.lineno, self._current_fst_node.col_offset),
                    severity='error', blocker=self.blocking)
                return None
        else:
            lhs = self._visit(lhs, **settings)

        if isinstance(rhs, (PythonMap, PythonZip)):
            func  = _get_name(rhs.args[0])
            alloc = Assign(lhs, NumpyZeros(lhs.shape, lhs.dtype))
            alloc.set_fst(fst)
            index_name = self.get_new_name(expr)
            index = Variable('int',index_name)
            range_ = FunctionCall('range', (FunctionCall('len', lhs,),))
            name  = _get_name(lhs)
            var   = IndexedElement(name, index)
            args  = rhs.args[1:]
            args  = [_get_name(arg) for arg in args]
            args  = [IndexedElement(arg, index) for arg in args]
            func  = FunctionCall(func, args)
            body  = [Assign(var, func)]
            body[0].set_fst(fst)
            body  = For(index, range_, body)
            body  = self._visit_For(body, **settings)
            body  = [alloc , body]
            return CodeBlock(body)

        elif not isinstance(lhs, (list, tuple)):
            lhs = [lhs]
            if isinstance(d_var,dict):
                d_var = [d_var]

        if len(lhs) == 1:
            lhs = lhs[0]

        if isinstance(lhs, Variable):
            is_pointer = lhs.is_pointer
        elif isinstance(lhs, IndexedElement):
            is_pointer = False
        elif isinstance(lhs, (PythonTuple, PythonList)):
            is_pointer = any(l.is_pointer for l in lhs)

        # TODO: does is_pointer refer to any/all or last variable in list (currently last)
        is_pointer = is_pointer and isinstance(rhs, (Variable, Dlist))
        is_pointer = is_pointer or isinstance(lhs, Variable) and lhs.is_pointer

        # ISSUES #177: lhs must be a pointer when rhs is allocatable array
        if not ((isinstance(lhs, PythonTuple) or (isinstance(lhs, TupleVariable) and not lhs.is_homogeneous)) \
                and isinstance(rhs,(PythonTuple, TupleVariable, list))):
            lhs = [lhs]
            rhs = [rhs]

        for l, r in zip(lhs,rhs):
            is_pointer_i = l.is_pointer if isinstance(l, Variable) else is_pointer

            new_expr = Assign(l, r)

            if is_pointer_i:
                new_expr = AliasAssign(l, r)

            elif isinstance(expr, AugAssign):
                new_expr = AugAssign(l, expr.op, r)


            elif new_expr.is_symbolic_alias:
                new_expr = SymbolicAssign(l, r)

                # in a symbolic assign, the rhs can be a lambda expression
                # it is then treated as a def node

                F = self.get_symbolic_function(l)
                if F is None:
                    self.insert_symbolic_function(new_expr)
                else:
                    errors.report(PYCCEL_RESTRICTION_TODO,
                                  bounding_box=(self._current_fst_node.lineno, self._current_fst_node.col_offset),
                                  severity='fatal')
            new_expressions.append(new_expr)
        if (len(new_expressions)==1):
            new_expressions = new_expressions[0]
            new_expressions.set_fst(fst)

            return new_expressions
        else:
            result = CodeBlock(new_expressions)
            result.set_fst(fst)
            return result

    def _visit_For(self, expr, **settings):

        self.create_new_loop_scope()

        # treatment of the index/indices
        iterable = self._visit(expr.iterable, **settings)
        body     = list(expr.body.body)
        iterator = expr.target

        PyccelAstNode.stage = 'syntactic'

        if isinstance(iterable, Variable):
            indx   = self.get_new_variable()
            assign = Assign(iterator, IndexedElement(iterable, indx))
            assign.set_fst(expr.fst)
            iterator = indx
            body     = [assign] + body

        elif isinstance(iterable, PythonMap):
            indx   = self.get_new_variable()
            func   = iterable.args[0]
            args   = [IndexedElement(arg, indx) for arg in iterable.args[1:]]
            assign = Assign(iterator, FunctionCall(func, args))
            assign.set_fst(expr.fst)
            iterator = indx
            body     = [assign] + body

        elif isinstance(iterable, PythonZip):
            args = iterable.args
            indx = self.get_new_variable()
            for i, arg in enumerate(args):
                assign = Assign(iterator[i], IndexedElement(arg, indx))
                assign.set_fst(expr.fst)
                body = [assign] + body
            iterator = indx

        elif isinstance(iterable, PythonEnumerate):
            indx   = iterator.args[0]
            var    = iterator.args[1]
            assign = Assign(var, IndexedElement(iterable.args[0], indx))
            assign.set_fst(expr.fst)
            iterator = indx
            body     = [assign] + body

        elif isinstance(iterable, Product):
            args     = iterable.elements
            iterator = list(iterator)
            for i,arg in enumerate(args):
                if not isinstance(arg, PythonRange):
                    indx   = self.get_new_variable()
                    assign = Assign(iterator[i], IndexedElement(arg, indx))

                    assign.set_fst(expr.fst)
                    body        = [assign] + body
                    iterator[i] = indx

        if isinstance(iterator, Symbol):
            name   = iterator.name
            var    = self.check_for_variable(name)
            target = var
            if var is None:
                target = Variable('int', name, rank=0)
                self.insert_variable(target)

        elif isinstance(iterator, list):
            target = []
            for i in iterator:
                name = str(i.name)
                var  = Variable('int', name, rank=0)
                self.insert_variable(var)
                target.append(var)
        else:

            # TODO ERROR not tested yet

            errors.report(INVALID_FOR_ITERABLE, symbol=expr.target,
                   bounding_box=(self._current_fst_node.lineno, self._current_fst_node.col_offset),
                   severity='error', blocker=self.blocking)
        PyccelAstNode.stage = 'semantic'

        body = [self._visit(i, **settings) for i in body]

        local_vars = list(self.namespace.variables.values())
        self.exit_loop_scope()

        if isinstance(iterable, Variable):
            return ForIterator(target, iterable, body)

        return For(target, iterable, body, local_vars=local_vars)


    def _visit_GeneratorComprehension(self, expr, **settings):
        msg = "Generator expressions as args are not currently correctly implemented\n"
        msg += "See issue #272 at https://github.com/pyccel/pyccel/issues"
        errors.report(msg, symbol = expr,
                  bounding_box=(self._current_fst_node.lineno, self._current_fst_node.col_offset),
                  severity='fatal')

        result   = expr.expr
        lhs_name = _get_name(expr.lhs)
        lhs  = self.check_for_variable(lhs_name)

        if lhs is None:
            tmp_lhs  = Variable('int', lhs_name)
            self.insert_variable(tmp_lhs)
        else:
            tmp_lhs = None

        loops  = [self._visit(i, **settings) for i in expr.loops]
        result = self._visit(result, **settings)
        if isinstance(result, CodeBlock):
            result = result.body[-1]


        d_var = self._infere_type(result, **settings)
        dtype = d_var.pop('datatype')

        if tmp_lhs is not None:
            self.remove_variable(tmp_lhs)
            lhs = Variable(dtype, lhs_name, **d_var)
            self.insert_variable(lhs)


        if isinstance(expr, FunctionalSum):
            val = LiteralInteger(0)
            if str_dtype(dtype) in ['real', 'complex']:
                val = LiteralFloat(0.0)
        elif isinstance(expr, FunctionalMin):
            val = INF
        elif isinstance(expr, FunctionalMax):
            val = -INF

        stmt = Assign(expr.lhs, val)
        stmt.set_fst(expr.fst)
        loops.insert(0, stmt)

        if isinstance(expr, FunctionalSum):
            expr_new = FunctionalSum(loops, lhs=lhs)
        elif isinstance(expr, FunctionalMin):
            expr_new = FunctionalMin(loops, lhs=lhs)
        elif isinstance(expr, FunctionalMax):
            expr_new = FunctionalMax(loops, lhs=lhs)
        expr_new.set_fst(expr.fst)
        return expr_new

    def _visit_FunctionalFor(self, expr, **settings):

        target  = expr.expr
        index   = expr.index
        indices = expr.indices
        dims    = []
        body    = expr.loops[1]

        idx_subs = dict()

        # The symbols created to represent unknown valued objects are temporary
        tmp_used_names = self.used_names.copy()
        while isinstance(body, For):

            stop  = None
            start = LiteralInteger(0)
            step  = LiteralInteger(1)
            var   = body.target
            a     = self._visit(body.iterable, **settings)
            if isinstance(a, PythonRange):
                var   = Variable('int', var.name)
                stop  = a.stop
                start = a.start
                step  = a.step
            elif isinstance(a, (PythonZip, PythonEnumerate)):
                dvar  = self._infere_type(a.element, **settings)
                dtype = dvar.pop('datatype')
                if dvar['rank'] > 0:
                    dvar['rank' ] -= 1
                    dvar['shape'] = (dvar['shape'])[1:]
                if dvar['rank'] == 0:
                    dvar['allocatable'] = dvar['is_pointer'] = False
                var  = Variable(dtype, var.name, **dvar)
                stop = a.element.shape[0]
            elif isinstance(a, Variable):
                dvar  = self._infere_type(a, **settings)
                dtype = dvar.pop('datatype')
                if dvar['rank'] > 0:
                    dvar['rank'] -= 1
                    dvar['shape'] = (dvar['shape'])[1:]
                if dvar['rank'] == 0:
                    dvar['allocatable'] = dvar['is_pointer'] = False

                var  = Variable(dtype, var.name, **dvar)
                stop = a.shape[0]
            else:
                errors.report(PYCCEL_RESTRICTION_TODO,
                              bounding_box=(self._current_fst_node.lineno, self._current_fst_node.col_offset),
                              severity='fatal')
            self.insert_variable(var)

            step  = pyccel_to_sympy(step , idx_subs, tmp_used_names)
            start = pyccel_to_sympy(start, idx_subs, tmp_used_names)
            stop  = pyccel_to_sympy(stop , idx_subs, tmp_used_names)
            size = (stop - start) / step
            if (step != 1):
                size = ceiling(size)

            body = body.body.body[0]
            dims.append((size, step, start, stop))

        # we now calculate the size of the array which will be allocated

        for idx in indices:
            var = self.get_variable(idx.name)
            idx_subs[idx] = var


        dim = sp_Integer(1)

        for i in reversed(range(len(dims))):
            size  = dims[i][0]
            step  = dims[i][1]
            start = dims[i][2]
            stop  = dims[i][3]

            # For complicated cases we must ensure that the upper bound is never smaller than the
            # lower bound as this leads to too little memory being allocated
            min_size = size
            # Collect all uses of other indices
            start_idx = [-1] + [indices.index(a) for a in start.atoms(Symbol) if a in indices]
            stop_idx  = [-1] + [indices.index(a) for a in  stop.atoms(Symbol) if a in indices]
            start_idx.sort()
            stop_idx.sort()

            # Find the minimum size
            while max(len(start_idx),len(stop_idx))>1:
                # Use the maximum value of the start
                if start_idx[-1] > stop_idx[-1]:
                    s = start_idx.pop()
                    min_size = min_size.subs(indices[s], dims[s][3])
                # and the minimum value of the stop
                else:
                    s = stop_idx.pop()
                    min_size = min_size.subs(indices[s], dims[s][2])

            # While the min_size is not a known integer, assume that the bounds are positive
            j = 0
            while not isinstance(min_size, sp_Integer) and j<=i:
                min_size = min_size.subs(dims[j][3]-dims[j][2], 1).simplify()
                j+=1
            # If the min_size is negative then the size will be wrong and an error is raised
            if isinstance(min_size, sp_Integer) and min_size < 0:
                errors.report(PYCCEL_RESTRICTION_LIST_COMPREHENSION_LIMITS.format(indices[i]),
                          bounding_box=(self._current_fst_node.lineno, self._current_fst_node.col_offset),
                          severity='error')

            # sympy is necessary to carry out the summation
            dim   = dim.subs(indices[i], start+step*indices[i])
            dim   = Summation(dim, (indices[i], 0, size-1))
            dim   = dim.doit()

        try:
            dim = sympy_to_pyccel(dim, idx_subs)
        except TypeError:
            errors.report(PYCCEL_RESTRICTION_LIST_COMPREHENSION_SIZE + '\n Deduced size : {}'.format(dim),
                          bounding_box=(self._current_fst_node.lineno, self._current_fst_node.col_offset),
                          severity='fatal')

        # TODO find a faster way to calculate dim
        # when step>1 and not isinstance(dim, Sum)
        # maybe use the c++ library of sympy

        # we annotate the target to infere the type of the list created

        target = self._visit(target, **settings)
        d_var = self._infere_type(target, **settings)

        dtype = d_var['datatype']

        if dtype is NativeGeneric():
            errors.report(LIST_OF_TUPLES,
                          bounding_box=(self._current_fst_node.lineno, self._current_fst_node.col_offset),
                          severity='fatal')

        d_var['rank'] += 1
        d_var['allocatable'] = True
        shape = list(d_var['shape'])
        shape.insert(0, dim)
        d_var['shape'] = shape
        d_var['is_stack_array'] = False # PythonTuples can be stack arrays

        # ...
        # TODO [YG, 30.10.2020]:
        #  - Check if we should allow the possibility that is_stack_array=True
        # ...
        lhs_symbol = expr.lhs.base
        ne = []
        lhs = self._assign_lhs_variable(lhs_symbol, d_var, rhs=expr, new_expressions=ne, is_augassign=False, **settings)
        lhs_alloc = ne[0]

        if isinstance(target, PythonTuple) and not target.is_homogeneous:
            errors.report(LIST_OF_TUPLES, symbol=expr,
                bounding_box=(self._current_fst_node.lineno, self._current_fst_node.col_offset),
                severity='error', blocker=self.blocking)

        loops = [self._visit(i, **settings) for i in expr.loops]
        index = self._visit(index, **settings)

        return CodeBlock([lhs_alloc, FunctionalFor(loops, lhs=lhs, indices=indices, index=index)])

    def _visit_While(self, expr, **settings):

        self.create_new_loop_scope()

        test = self._visit(expr.test, **settings)
        body = self._visit(expr.body, **settings)
        local_vars = list(self.namespace.variables.values())
        self.exit_loop_scope()

        return While(test, body, local_vars)

    def _visit_IfSection(self, expr, **settings):
        cond = self._visit(expr.condition)
        body = self._visit(expr.body)
        return IfSection(cond, body)

    def _visit_If(self, expr, **settings):
        args = [self._visit(i, **settings) for i in expr.blocks]
        return If(*args)

    def _visit_IfTernaryOperator(self, expr, **settings):
        args = [self._visit(i, **settings) for i in expr.args]
        return expr.func(*args)

    def _visit_VariableHeader(self, expr, **settings):

        # TODO improve
        #      move it to the ast like create_definition for FunctionHeader?

        name  = expr.name
        d_var = expr.dtypes.copy()
        dtype = d_var.pop('datatype')
        d_var.pop('is_func')

        var = Variable(dtype, name, **d_var)
        self.insert_variable(var)
        return expr

    def _visit_FunctionHeader(self, expr, **settings):
        # TODO should we return it and keep it in the AST?
        self.insert_header(expr)
        return expr

    def _visit_Template(self, expr, **settings):
        self.insert_template(expr)
        return expr

    def _visit_ClassHeader(self, expr, **settings):
        # TODO should we return it and keep it in the AST?
        self.insert_header(expr)
        return expr

    def _visit_Return(self, expr, **settings):

        results     = expr.expr
        f_name      = self._current_function
        if isinstance(f_name, DottedName):
            f_name = f_name.name[-1]

        return_vars = self.get_function(f_name).results
        assigns     = []
        for v,r in zip(return_vars, results):
            if not (isinstance(r, Symbol) and r.name == v.name):
                assigns.append(Assign(v,r))
                assigns[-1].set_fst(expr.fst)

        assigns = [self._visit_Assign(e) for e in assigns]
        results = [self._visit_Symbol(i, **settings) for i in return_vars]

        #add the Deallocate node before the Return node
        code = assigns + [Deallocate(i) for i in self._allocs[-1]]
        if code:
            expr  = Return(results, CodeBlock(code))
        else:
            expr  = Return(results)
        return expr

    def _visit_FunctionDef(self, expr, **settings):

        name            = str(expr.name)
        name            = name.replace("'", '')
        cls_name        = expr.cls_name
        decorators      = expr.decorators
        funcs           = []
        sub_funcs       = []
        func_interfaces = []
        is_pure         = expr.is_pure
        is_elemental    = expr.is_elemental
        is_private      = expr.is_private
        doc_string      = self._visit(expr.doc_string) if expr.doc_string else expr.doc_string
        headers = []

        not_used = [d for d in decorators if d not in def_decorators.__all__]
        if len(not_used) >= 1:
            errors.report(UNUSED_DECORATORS, symbol=', '.join(not_used), severity='warning')

        args_number = len(expr.arguments)
        templates = self.get_templates()
        if decorators['template']:
            # Load templates dict from decorators dict
            templates.update(decorators['template']['template_dict'])

        tmp_headers = expr.headers
        if cls_name:
            tmp_headers += self.get_header(cls_name + '.' + name)
            args_number -= 1
        else:
            tmp_headers += self.get_header(name)
        for header in tmp_headers:
            if all(header.dtypes != hd.dtypes for hd in headers):
                headers.append(header)
            else:
                errors.report(DUPLICATED_SIGNATURE, symbol=header,
                        severity='warning')
        for hd in headers:
            if (args_number != len(hd.dtypes)):
                msg = 'The number of arguments in the function {} ({}) does not match the number\
                        of types in decorator/header ({}).'.format(name ,args_number, len(hd.dtypes))
                if (args_number < len(hd.dtypes)):
                    errors.report(msg, symbol=expr.arguments, severity='warning')
                else:
                    errors.report(msg, symbol=expr.arguments, severity='fatal')

        interfaces = []
        if len(headers) == 0:
            # check if a header is imported from a header file
            # TODO improve in the case of multiple headers ( interface )
            func       = self.get_function(name)
            if func and func.is_header:
                interfaces = [func]

        if expr.arguments and not headers and not interfaces:

            # TODO ERROR wrong position

            errors.report(FUNCTION_TYPE_EXPECTED, symbol=name,
                   bounding_box=(self._current_fst_node.lineno, self._current_fst_node.col_offset),
                   severity='error', blocker=self.blocking)

        # We construct a FunctionDef from each function header
        for hd in headers:
            interfaces += hd.create_definition(templates)

        if not interfaces:
            # this for the case of a function without arguments => no headers
            interfaces = [FunctionDef(name, [], [], [])]

#        TODO move this to codegen
#        vec_func = None
#        if 'vectorize' in decorators:
#            #TODO move to another place
#            vec_name  = 'vec_' + name
#            arg       = decorators['vectorize'][0]
#            arg       = str(arg.name)
#            args      = [str(i.name) for i in expr.arguments]
#            index_arg = args.index(arg)
#            arg       = Symbol(arg)
#            vec_arg   = arg
#            index     = self.get_new_variable()
#            range_    = Function('range')(Function('len')(arg))
#            args      = symbols(args)
#            args[index_arg] = vec_arg[index]
#            body_vec        = Assign(args[index_arg], Function(name)(*args))
#            body_vec.set_fst(expr.fst)
#            body_vec   = [For(index, range_, [body_vec])]
#            header_vec = header.vectorize(index_arg)
#            vec_func   = expr.vectorize(body_vec, header_vec)

        interface_name = name

        for i, m in enumerate(interfaces):
            args           = []
            results        = []
            local_vars     = []
            global_vars    = []
            imports        = []
            arg            = None
            arguments      = expr.arguments
            header_results = m.results

            if len(interfaces) > 1:
                name = interface_name + '_' + str(i).zfill(2)
            self.create_new_function_scope(name, decorators)

            if cls_name and str(arguments[0].name) == 'self':
                arg       = arguments[0]
                arguments = arguments[1:]
                dt        = self.get_class_construct(cls_name)()
                cls_base  = self.get_class(cls_name)
                var       = Variable(dt, 'self', cls_base=cls_base)
                self.insert_variable(var, 'self')

            if arguments:
                for (a, ah) in zip(arguments, m.arguments):
                    additional_args = []
                    if isinstance(ah, FunctionAddress):
                        d_var = {}
                        d_var['is_argument'] = True
                        d_var['is_pointer'] = True
                        d_var['is_kwonly'] = a.is_kwonly
                        if isinstance(a, ValuedArgument):

                            # optional argument only if the value is None
                            if isinstance(a.value, Nil):
                                d_var['is_optional'] = True

                            a_new = ValuedFunctionAddress(a.name, ah.arguments, ah.results, [],
                                        value=a.value, **d_var)
                        else:
                            a_new = FunctionAddress(a.name, ah.arguments, ah.results, [], **d_var)
                    else:
                        d_var = self._infere_type(ah, **settings)
                        d_var['shape'] = ah.alloc_shape
                        d_var['is_argument'] = True
                        d_var['is_kwonly'] = a.is_kwonly
                        d_var['is_const'] = ah.is_const
                        dtype = d_var.pop('datatype')
                        if d_var['rank']>0:
                            d_var['cls_base'] = NumpyArrayClass

                        if 'allow_negative_index' in self._namespace.decorators:
                            if a.name in decorators['allow_negative_index']:
                                d_var.update(allows_negative_indexes=True)
                        # this is needed for the static case
                        if isinstance(a, ValuedArgument):

                            # optional argument only if the value is None
                            if isinstance(a.value, Nil):
                                d_var['is_optional'] = True

                            a_new = ValuedVariable(dtype, str(a.name),
                                        value=a.value, **d_var)
                        else:
                            a_new = Variable(dtype, a.name, **d_var)

                    if additional_args:
                        args += additional_args

                    args.append(a_new)
                    if isinstance(a_new, FunctionAddress):
                        self.insert_function(a_new)
                    else:
                        self.insert_variable(a_new, name=str(a_new.name))
            results = expr.results
            if header_results:
                new_results = []

                for a, ah in zip(results, header_results):
                    d_var = self._infere_type(ah, **settings)
                    dtype = d_var.pop('datatype')
                    a_new = Variable(dtype, a.name, **d_var)
                    self.insert_variable(a_new, name=str(a_new.name))
                    new_results.append(a_new)

                results = new_results

            # insert the FunctionDef into the scope
            # to handle the case of a recursive function
            # TODO improve in the case of an interface
            func = FunctionDef(name, args, results, [])
            self.insert_function(func)

            # Create a new list that store local variables for each FunctionDef to handle nested functions
            self._allocs.append([])

            # we annotate the body
            body = self._visit(expr.body)

            # Calling the Garbage collecting,
            # it will add the necessary Deallocate nodes
            # to the body of the function
            body = self.garbage_collector(body)

            args    = [self.get_variable(a.name) if isinstance(a, Variable) else self.get_function(str(a.name)) for a in args]
            results = list(OrderedDict((a.name,self.get_variable(a.name)) for a in results).values())

            if arg and cls_name:
                dt       = self.get_class_construct(cls_name)()
                cls_base = self.get_class(cls_name)
                var      = Variable(dt, 'self', cls_base=cls_base)
                args     = [var] + args

            # Determine local and global variables
            local_vars  = [v for v in self.get_variables(self.namespace)              if v not in args + results]
            global_vars = [v for v in self.get_variables(self.namespace.parent_scope) if v not in args + results + local_vars]

            # get the imports
            imports   = self.namespace.imports['imports'].values()
            imports   = list(set(imports))

            # remove the FunctionDef from the function scope
            # TODO improve func_ is None in the case of an interface
            func_     = self.namespace.functions.pop(name, None)
            is_recursive = False
            # check if the function is recursive if it was called on the same scope
            if func_ and func_.is_recursive:
                is_recursive = True

            sub_funcs = [i for i in self.namespace.functions.values() if not i.is_header and not isinstance(i, FunctionAddress)]

            func_args = [i for i in self.namespace.functions.values() if isinstance(i, FunctionAddress)]
            if func_args:
                func_interfaces.append(Interface('', func_args, is_argument = True))

            self.exit_function_scope()

            # ... computing inout arguments
            args_inout = [False] * len(args)

            results_names = [str(i) for i in results]

            all_assigned = get_assigned_symbols(body)
            assigned     = [a for a in all_assigned if a.rank > 0]
            all_assigned = [str(i) for i in all_assigned]
            assigned     = [str(i) for i in assigned]

            apps = list(Tuple(*body.body).atoms(FunctionCall))
            apps = [i for i in apps if (i.__class__.__name__
                    in self.get_parent_functions())]

            d_apps = OrderedDict((a, []) for a in args)
            for f in apps:
                a_args = set(f.args) & set(args)
                for a in a_args:
                    d_apps[a].append(f)

            for i, a in enumerate(args):
                if str(a) in chain(results_names, assigned, ['self']):
                    args_inout[i] = True

                if d_apps[a] and not( args_inout[i] ):
                    intent = False
                    n_fa = len(d_apps[a])
                    i_fa = 0
                    while not(intent) and i_fa < n_fa:
                        fa = d_apps[a][i_fa]
                        f_name = fa.__class__.__name__
                        func = self.get_function(f_name)

                        j = list(fa.args).index(a)
                        intent = func.arguments_inout[j]
                        if intent:
                            args_inout[i] = True

                        i_fa += 1
                if isinstance(a, Variable):
                    if a.is_const and (args_inout[i] or (str(a) in all_assigned)):
                        msg = "Cannot modify 'const' argument ({})".format(a)
                        errors.report(msg, bounding_box=(self._current_fst_node.lineno,
                            self._current_fst_node.col_offset),
                            severity='fatal', blocker=self.blocking)
            # ...

            # Raise an error if one of the return arguments is either:
            #   a) a pointer
            #   b) array which is not among arguments, hence intent(out)
            for r in results:
                if r.is_pointer:
                    errors.report(UNSUPPORTED_ARRAY_RETURN_VALUE,
                    symbol=r,bounding_box=(self._current_fst_node.lineno, self._current_fst_node.col_offset),
                    severity='fatal')
                elif (r not in args) and r.rank > 0:
                    errors.report(UNSUPPORTED_ARRAY_RETURN_VALUE,
                    symbol=r,bounding_box=(self._current_fst_node.lineno, self._current_fst_node.col_offset),
                    severity='fatal')

            func = FunctionDef(name,
                    args,
                    results,
                    body,
                    local_vars=local_vars,
                    global_vars=global_vars,
                    cls_name=cls_name,
                    is_pure=is_pure,
                    is_elemental=is_elemental,
                    is_private=is_private,
                    imports=imports,
                    decorators=decorators,
                    is_recursive=is_recursive,
                    arguments_inout=args_inout,
                    functions = sub_funcs,
                    interfaces = func_interfaces,
                    doc_string = doc_string)

            if cls_name:
                cls = self.get_class(cls_name)
                methods = list(cls.methods) + [func]

                # update the class methods

                self.insert_class(ClassDef(cls_name, cls.attributes,
                        methods, superclass=cls.parent))

            funcs += [func]

            #clear the sympy cache
            #TODO clear all variable except the global ones
            cache.clear_cache()
        if len(funcs) == 1:
            funcs = funcs[0]
            self.insert_function(funcs)

        else:
            for f in funcs:
                self.insert_function(f)

            funcs = Interface(interface_name, funcs)
            self.insert_function(funcs)
#        TODO move this to codegen
#        if vec_func:
#           self._visit_FunctionDef(vec_func, **settings)
#           vec_func = self.namespace.functions.pop(vec_name)
#           if isinstance(funcs, Interface):
#               funcs = list(funcs.funcs)+[vec_func]
#           else:
#               self.namespace.sons_scopes['sc_'+ name] = self.namespace.sons_scopes[name]
#               funcs = funcs.rename('sc_'+ name)
#               funcs = [funcs, vec_func]
#           funcs = Interface(name, funcs)
#           self.insert_function(funcs)
        return EmptyNode()

    def _visit_PythonPrint(self, expr, **settings):
        args = [self._visit(i, **settings) for i in expr.expr]
        if len(args) == 0:
            return PythonPrint(args)

        is_symbolic = lambda var: isinstance(var, Variable) \
            and isinstance(var.dtype, NativeSymbol)

        # TODO fix: not yet working because of mpi examples
#        if not test:
#            # TODO: Add description to parser/messages.py
#            errors.report('Either all arguments must be symbolic or none of them can be',
#                   bounding_box=(self._current_fst_node.lineno, self._current_fst_node.col_offset),
#                   severity='fatal', blocker=self.blocking)

        if is_symbolic(args[0]):
            _args = []
            for a in args:
                f = self.get_symbolic_function(a.name)
                if f is None:
                    _args.append(a)
                else:

                    # TODO improve: how can we print SymbolicAssign as  lhs = rhs

                    _args.append(f)
            return SymbolicPrint(_args)
        else:
            return PythonPrint(args)

    def _visit_ClassDef(self, expr, **settings):

        # TODO - improve the use and def of interfaces
        #      - wouldn't be better if it is done inside ClassDef?

        name = str(expr.name)
        name = name.replace("'", '')
        methods = list(expr.methods)
        parent = expr.parent
        interfaces = []

        # remove quotes for str representation
        cls = ClassDef(name, [], [], superclass=parent)
        self.insert_class(cls)
        const = None

        for (i, method) in enumerate(methods):
            m_name = str(method.name).replace("'", '')

            if m_name == '__init__':
                self._visit_FunctionDef(method, **settings)
                methods.pop(i)
                const = self.namespace.functions.pop(m_name)
                break



        if not const:
            errors.report(UNDEFINED_INIT_METHOD, symbol=name,
                   bounding_box=(self._current_fst_node.lineno, self._current_fst_node.col_offset),
                   severity='error', blocker=True)

        ms = []
        for i in methods:
            self._visit_FunctionDef(i, **settings)
            m_name = str(i.name).replace("'", '')
            m = self.namespace.functions.pop(m_name)
            ms.append(m)

        methods = [const] + ms
        header = self.get_header(name)

        if not header:
            errors.report(PYCCEL_MISSING_HEADER, symbol=name,
                   bounding_box=(self._current_fst_node.lineno, self._current_fst_node.col_offset),
                   severity='fatal', blocker=self.blocking)

        attributes = self.get_class(name).attributes

        for i in methods:
            if isinstance(i, Interface):
                methods.remove(i)
                interfaces += [i]

        cls = ClassDef(name, attributes, methods,
              interfaces=interfaces, superclass=parent)
        self.insert_class(cls)

        return EmptyNode()

    def _visit_Del(self, expr, **settings):

        ls = [self._visit(i, **settings) for i in expr.variables]
        return Del(ls)

    def _visit_PyccelIs(self, expr, **settings):
        # Handles PyccelIs and PyccelIsNot
        IsClass = type(expr)

        # TODO ERROR wrong position ??

        var1 = self._visit(expr.lhs)
        var2 = self._visit(expr.rhs)

        if (var1 is var2) or (isinstance(var2, Nil) and isinstance(var1, Nil)):
            if IsClass == PyccelIsNot:
                return LiteralFalse()
            elif IsClass == PyccelIs:
                return LiteralTrue()

        if isinstance(var1, Nil):
            var1, var2 = var2, var1

        if isinstance(var2, Nil):
            if not var1.is_optional:
                errors.report(PYCCEL_RESTRICTION_OPTIONAL_NONE,
                        bounding_box=(self._current_fst_node.lineno, self._current_fst_node.col_offset),
                        severity='error', blocker=self.blocking)
            return IsClass(var1, expr.rhs)

        if (var1.dtype != var2.dtype):
            if IsClass == PyccelIs:
                return LiteralFalse()
            elif IsClass == PyccelIsNot:
                return LiteralTrue()

        if (isinstance(var1.dtype, NativeBool) and
            isinstance(var2.dtype, NativeBool)):
            return IsClass(var1, var2)

        lst = [NativeString(), NativeComplex(), NativeReal(), NativeInteger()]
        if (var1.dtype in lst):
            errors.report(PYCCEL_RESTRICTION_PRIMITIVE_IMMUTABLE, symbol=expr,
            bounding_box=(self._current_fst_node.lineno, self._current_fst_node.col_offset),
            severity='error', blocker=self.blocking)
            return IsClass(var1, var2)

        errors.report(PYCCEL_RESTRICTION_IS_ISNOT,
            bounding_box=(self._current_fst_node.lineno, self._current_fst_node.col_offset),
            severity='error', blocker=self.blocking)
        return IsClass(var1, var2)

    def _visit_Import(self, expr, **settings):

        # TODO - must have a dict where to store things that have been
        #        imported
        #      - should not use namespace

        container = self.namespace.imports

        if isinstance(expr.source, AsName):
            source        = str(expr.source.name)
            source_target = str(expr.source.target)
        else:
            source        = str(expr.source)
            source_target = source

        if source in pyccel_builtin_import_registery:
            imports = pyccel_builtin_import(expr)

            def _insert_obj(location, target, obj):
                F = self.check_for_variable(target)

                if obj is F:
                    errors.report(FOUND_DUPLICATED_IMPORT,
                                symbol=target, severity='warning')
                elif F is None or isinstance(F, dict):
                    container[location][target] = obj
                else:
                    errors.report(IMPORTING_EXISTING_IDENTIFIED,
                                  bounding_box=(self._current_fst_node.lineno, self._current_fst_node.col_offset),
                                  severity='fatal')

            if expr.target:
                for (name, atom) in imports:
                    if not name is None:
                        if isinstance(atom, Constant):
                            _insert_obj('variables', name, atom)
                        else:
                            _insert_obj('functions', name, atom)
            else:
                _insert_obj('variables', source_target, imports)
            _insert_obj('imports', source_target, Import(source, expr.target, True))

        else:

            # in some cases (blas, lapack, openmp and openacc level-0)
            # the import should not appear in the final file
            # all metavars here, will have a prefix and suffix = __

            __ignore_at_import__ = False
            __module_name__      = None
            __import_all__       = False
            __print__            = False

            # we need to use str here since source has been defined
            # using repr.
            # TODO shall we improve it?

            p       = self.d_parsers[source_target]
            if expr.target:
                targets = [i.target if isinstance(i,AsName) else i.name for i in expr.target]
                names = [i.name for i in expr.target]
                for entry in ['variables', 'classes', 'functions']:
                    d_son = getattr(p.namespace, entry)
                    for t,n in zip(targets,names):
                        if n in d_son:
                            e = d_son[n]
                            if t == n:
                                container[entry][t] = e
                            else:
                                container[entry][t] = e.clone(t)
            else:
                imported_dict = []
                for entry in ['variables', 'classes', 'functions']:
                    d_son = getattr(p.namespace, entry)
                    imported_dict.extend(d_son.items())
                container['variables'][source_target] = dict(imported_dict)

            self.namespace.cls_constructs.update(p.namespace.cls_constructs)
            self.namespace.macros.update(p.namespace.macros)

            # ... meta variables

            if 'ignore_at_import' in list(p.metavars.keys()):
                __ignore_at_import__ = p.metavars['ignore_at_import']

            if 'import_all' in list(p.metavars.keys()):
                __import_all__ = p.metavars['import_all']

            if 'module_name' in list(p.metavars.keys()):
                __module_name__ = p.metavars['module_name']

            if 'print' in list(p.metavars.keys()):
                __print__ = True

            if len(expr.target) == 0 and isinstance(expr.source,AsName):
                expr = Import(expr.source.name)

            if source_target in container['imports']:
                targets = container['imports'][source_target].target + expr.target
            else:
                targets = expr.target

            expr = Import(expr.source, targets)

            if __import_all__:
                expr = Import(__module_name__)
                container['imports'][source_target] = expr

            elif __module_name__:
                expr = Import(__module_name__, expr.target)
                container['imports'][source_target] = expr

            # ...
            elif __print__ in p.metavars.keys():
                source = str(expr.source).split('.')[-1]
                source = 'mod_' + source
                expr   = Import(source, expr.target)
                container['imports'][source_target] = expr
            elif not __ignore_at_import__:

                container['imports'][source_target] = expr

        return EmptyNode()



    def _visit_With(self, expr, **settings):

        domaine = self._visit(expr.test, **settings)
        parent  = domaine.cls_base
        if not parent.is_with_construct:
            errors.report(UNDEFINED_WITH_ACCESS,
                   bounding_box=(self._current_fst_node.lineno, self._current_fst_node.col_offset),
                   severity='fatal', blocker=self.blocking)

        body = self._visit(expr.body, **settings)
        return With(domaine, body).block



    def _visit_MacroFunction(self, expr, **settings):
        # we change here the master name to its FunctionDef

        f_name = expr.master
        header = self.get_header(f_name)
        if not header:
            func = self.get_function(f_name)
            if func is None:
                errors.report(MACRO_MISSING_HEADER_OR_FUNC,
                symbol=f_name,severity='error', blocker=self.blocking,
                bounding_box=(self._current_fst_node.lineno, self._current_fst_node.col_offset))
        else:
            interfaces = []
            for hd in header:
                interfaces += hd.create_definition()

            # TODO -> Said: must handle interface

            func = interfaces[0]

        name = expr.name
        args = [self._visit(a, **settings) if isinstance(a, ValuedArgument)
                else a for a in expr.arguments]
        master_args = [self._visit(a, **settings) if isinstance(a, ValuedArgument)
                else a for a in expr.master_arguments]
        results = expr.results
        macro   = MacroFunction(name, args, func, master_args,
                                  results=results)
        self.insert_macro(macro)

        return macro

    def _visit_MacroShape(self, expr, **settings):
        return expr

    def _visit_MacroVariable(self, expr, **settings):

        master = expr.master
        if isinstance(master, DottedName):
            errors.report(PYCCEL_RESTRICTION_TODO,
                          bounding_box=(self._current_fst_node.lineno, self._current_fst_node.col_offset),
                          severity='fatal')
        header = self.get_header(master)
        if header is None:
            var = self.get_variable(master)
        else:
            var = Variable(header.dtype, header.name)

                # TODO -> Said: must handle interface

        expr = MacroVariable(expr.name, var)
        self.insert_macro(expr)
        return expr

    def _visit_Dlist(self, expr, **settings):
        # Arguments have been treated in PyccelMul

        val = expr.args[0]
        length = expr.args[1]
        if isinstance(val, (TupleVariable, PythonTuple)) and \
                not isinstance(val, PythonList):
            if isinstance(length, LiteralInteger):
                length = length.p
            if isinstance(val, TupleVariable):
                return PythonTuple(*(val.get_vars()*length))
            else:
                return PythonTuple(*(val.args*length))
        return Dlist(val, length)

    def _visit_StarredArguments(self, expr, **settings):
        var = self._visit(expr.args_var)
        assert(var.rank==1)
        size = var.shape[0]
        return StarredArguments([var[i] for i in range(size)])

#==============================================================================


if __name__ == '__main__':
    import sys

    try:
        filename = sys.argv[1]
    except IndexError:
        raise ValueError('Expecting an argument for filename')

    parser = SyntaxParser(filename)
#    print(parser.namespace)
    parser = SemanticParser(parser)
#    print(parser.ast)
#    parser.view_namespace('variables')<|MERGE_RESOLUTION|>--- conflicted
+++ resolved
@@ -257,13 +257,8 @@
         Return the same CodeBlock if a trailing Return is found otherwise Return a new CodeBlock with additional Deallocate Nodes.
         """
         code = expr
-<<<<<<< HEAD
         if len(expr.body)>0 and not isinstance(expr.body[-1], Return):
-            code = expr.body + [Deallocate(i) for i in self._allocs[-1]]
-=======
-        if not isinstance(expr.body[-1], Return):
             code = expr.body + tuple(Deallocate(i) for i in self._allocs[-1])
->>>>>>> d3014096
             code = CodeBlock(code)
         self._allocs.pop()
         return code
