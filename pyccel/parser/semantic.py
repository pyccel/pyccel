--- conflicted
+++ resolved
@@ -698,13 +698,10 @@
             self._indicate_pointer_target(pointer, target.lhs, expr)
         elif isinstance(target, IndexedElement):
             self._indicate_pointer_target(pointer, target.base, expr)
-<<<<<<< HEAD
         elif isinstance(target, NumpyReshape):
             self._indicate_pointer_target(pointer, target.args[0], expr)
-=======
         elif isinstance(target, (DictGetItem, DictGet)):
             self._indicate_pointer_target(pointer, target.dict_obj, expr)
->>>>>>> e278bc93
         elif isinstance(target, Variable):
             if target.is_alias:
                 try:
@@ -780,13 +777,13 @@
             d_var['memory_handling'] = 'alias' if isinstance(var, Variable) else 'heap'
             return d_var
 
-<<<<<<< HEAD
         elif isinstance(expr, NumpyReshape):
 
             var = expr.args[0]
 
             d_var['memory_handling'] = 'alias' if expr.is_alias else 'heap'
-=======
+            return d_var
+
         elif isinstance(expr, PythonTuple):
 
             if isinstance(expr.class_type, HomogeneousTupleType):
@@ -796,7 +793,6 @@
         elif isinstance(expr, (DictGetItem, DictGet)):
 
             d_var['memory_handling'] = 'alias' if not isinstance(expr.class_type, FixedSizeNumericType) else 'stack'
->>>>>>> e278bc93
             return d_var
 
         elif isinstance(expr, TypedAstNode):
