--- conflicted
+++ resolved
@@ -990,13 +990,9 @@
 
                 # ...
                 # Add memory allocation if needed
-<<<<<<< HEAD
                 array_declared_in_function = isinstance(rhs, FunctionCall) and not isinstance(rhs.funcdef, PyccelFunctionDef) \
                                             and not rhs.funcdef.is_elemental and not isinstance(lhs, HomogeneousTupleVariable)
-                if lhs.allocatable and not array_declared_in_function:
-=======
-                if lhs.on_heap:
->>>>>>> 92d5abb1
+                if lhs.on_heap and not array_declared_in_function:
                     if self.scope.is_loop:
                         # Array defined in a loop may need reallocation at every cycle
                         errors.report(ARRAY_DEFINITION_IN_LOOP, symbol=name,
@@ -3279,17 +3275,11 @@
                             severity='fatal')
             # ...
 
-<<<<<<< HEAD
-            for r in results:
-                # if one of the return arguments is a pointer.
-                if r.is_pointer:
-=======
             # Raise an error if one of the return arguments is either:
             #   a) an alias
             #   b) array which is not among arguments, hence intent(out)
             for r in results:
                 if r.is_alias:
->>>>>>> 92d5abb1
                     errors.report(UNSUPPORTED_ARRAY_RETURN_VALUE,
                     symbol=r,bounding_box=(self._current_fst_node.lineno, self._current_fst_node.col_offset),
                     severity='error')
