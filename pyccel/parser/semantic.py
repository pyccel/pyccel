# -*- coding: utf-8 -*-
#------------------------------------------------------------------------------------------#
# This file is part of Pyccel which is released under MIT License. See the LICENSE file or #
# go to https://github.com/pyccel/pyccel/blob/master/LICENSE for full license details.     #
#------------------------------------------------------------------------------------------#

# pylint: disable=R0201, missing-function-docstring

from itertools import chain

from sympy.utilities.iterables import iterable as sympy_iterable

from sympy import Sum as Summation
from sympy import Symbol as sp_Symbol
from sympy import Integer as sp_Integer
from sympy import ceiling
from sympy.core import cache

#==============================================================================

from pyccel.ast.basic import Basic, PyccelAstNode, ScopedNode

from pyccel.ast.builtins import PythonPrint
from pyccel.ast.builtins import PythonInt, PythonBool, PythonFloat, PythonComplex
from pyccel.ast.builtins import python_builtin_datatype
from pyccel.ast.builtins import PythonList
from pyccel.ast.builtins import (PythonRange, PythonZip, PythonEnumerate,
                                 PythonMap, PythonTuple, Lambda)

from pyccel.ast.core import Comment, CommentBlock, Pass
from pyccel.ast.core import If, IfSection
from pyccel.ast.core import Allocate, Deallocate
from pyccel.ast.core import Assign, AliasAssign, SymbolicAssign
from pyccel.ast.core import AugAssign, CodeBlock
from pyccel.ast.core import Return, FunctionDefArgument
from pyccel.ast.core import ConstructorCall, InlineFunctionDef
from pyccel.ast.core import FunctionDef, Interface, FunctionAddress, FunctionCall, FunctionCallArgument
from pyccel.ast.core import DottedFunctionCall
from pyccel.ast.core import ClassDef
from pyccel.ast.core import For
from pyccel.ast.core import Module
from pyccel.ast.core import While
from pyccel.ast.core import SymbolicPrint
from pyccel.ast.core import Del
from pyccel.ast.core import Program
from pyccel.ast.core import EmptyNode
from pyccel.ast.core import Concatenate
from pyccel.ast.core import Import
from pyccel.ast.core import AsName
from pyccel.ast.core import With
from pyccel.ast.core import Duplicate
from pyccel.ast.core import StarredArguments
from pyccel.ast.core import Iterable
from pyccel.ast.core import InProgram
from pyccel.ast.core import Decorator
from pyccel.ast.core import PyccelFunctionDef

from pyccel.ast.class_defs import NumpyArrayClass, TupleClass, get_cls_base

from pyccel.ast.datatypes import NativeRange, str_dtype
from pyccel.ast.datatypes import NativeSymbol
from pyccel.ast.datatypes import default_precision
from pyccel.ast.datatypes import (NativeInteger, NativeBool,
                                  NativeFloat, NativeString,
                                  NativeGeneric, NativeComplex)

from pyccel.ast.functionalexpr import FunctionalSum, FunctionalMax, FunctionalMin, GeneratorComprehension, FunctionalFor

from pyccel.ast.headers import FunctionHeader, MethodHeader, Header
from pyccel.ast.headers import MacroFunction, MacroVariable

from pyccel.ast.internals import Slice, PyccelSymbol, get_final_precision
from pyccel.ast.itertoolsext import Product

from pyccel.ast.literals import LiteralTrue, LiteralFalse
from pyccel.ast.literals import LiteralInteger, LiteralFloat
from pyccel.ast.literals import Nil, LiteralString
from pyccel.ast.literals import Literal, convert_to_literal

from pyccel.ast.mathext  import math_constants

from pyccel.ast.numpyext import NumpyZeros, NumpyMatmul
from pyccel.ast.numpyext import NumpyBool
from pyccel.ast.numpyext import NumpyWhere, NumpyArray
from pyccel.ast.numpyext import NumpyInt, NumpyInt8, NumpyInt16, NumpyInt32, NumpyInt64
from pyccel.ast.numpyext import NumpyFloat, NumpyFloat32, NumpyFloat64
from pyccel.ast.numpyext import NumpyComplex, NumpyComplex64, NumpyComplex128
from pyccel.ast.numpyext import NumpyTranspose
from pyccel.ast.numpyext import NumpyNewArray
from pyccel.ast.numpyext import DtypePrecisionToCastFunction

from pyccel.ast.omp import (OMP_For_Loop, OMP_Simd_Construct, OMP_Distribute_Construct,
                            OMP_TaskLoop_Construct, OMP_Sections_Construct, Omp_End_Clause,
                            OMP_Single_Construct)

from pyccel.ast.operators import PyccelIs, PyccelIsNot, IfTernaryOperator, PyccelUnarySub
from pyccel.ast.operators import PyccelNot, PyccelEq, PyccelAdd

from pyccel.ast.sympy_helper import sympy_to_pyccel, pyccel_to_sympy

from pyccel.ast.utilities import builtin_function as pyccel_builtin_function
from pyccel.ast.utilities import builtin_import as pyccel_builtin_import
from pyccel.ast.utilities import builtin_import_registery as pyccel_builtin_import_registery
from pyccel.ast.utilities import split_positional_keyword_arguments
from pyccel.ast.utilities import recognised_source

from pyccel.ast.variable import Constant
from pyccel.ast.variable import Variable
from pyccel.ast.variable import TupleVariable, HomogeneousTupleVariable, InhomogeneousTupleVariable
from pyccel.ast.variable import IndexedElement
from pyccel.ast.variable import DottedName, DottedVariable

from pyccel.errors.errors import Errors
from pyccel.errors.errors import PyccelSemanticError

# TODO - remove import * and only import what we need
from pyccel.errors.messages import *

from pyccel.parser.base      import BasicParser
from pyccel.parser.syntactic import SyntaxParser

from pyccel.utilities.stage import PyccelStage

import pyccel.decorators as def_decorators
#==============================================================================

errors = Errors()
pyccel_stage = PyccelStage()

#==============================================================================

def _get_name(var):
    """."""

    if isinstance(var, str):
        return var
    if isinstance(var, (PyccelSymbol, DottedName)):
        return str(var)
    if isinstance(var, (IndexedElement)):
        return str(var.base)
    if isinstance(var, FunctionCall):
        return var.funcdef
    if isinstance(var, AsName):
        return var.target
    msg = 'Name of Object : {} cannot be determined'.format(type(var).__name__)
    return errors.report(PYCCEL_RESTRICTION_TODO+'\n'+msg, symbol=var,
                severity='fatal')

#==============================================================================

class SemanticParser(BasicParser):

    """ Class for a Semantic Parser.
    It takes a syntactic parser as input for the moment"""

    def __init__(self, inputs, **kwargs):

        # a Parser can have parents, who are importing it.
        # imports are then its sons.
        self._parents = kwargs.pop('parents', [])
        self._d_parsers = kwargs.pop('d_parsers', {})

        # ...
        if not isinstance(inputs, SyntaxParser):
            raise TypeError('> Expecting a syntactic parser as input')

        parser = inputs
        # ...

        # ...
        BasicParser.__init__(self, **kwargs)
        # ...

        # ...
        self._fst = parser._fst
        self._ast = parser._ast

        self._filename  = parser._filename
        self._mod_name  = ''
        self._metavars  = parser._metavars
        self.scope = parser.scope
        self.scope.imports['imports'] = {}
        self._module_namespace  = self.scope
        self._program_namespace = self.scope.new_child_scope('__main__')

        # used to store the local variables of a code block needed for garbage collecting
        self._allocs = []

        # used to store code split into multiple lines to be reinserted in the CodeBlock
        self._additional_exprs = []

        #
        self._code = parser._code
        # ...

        # ... TOD add settings
        settings = {}
        self.annotate()
        # ...

    #================================================================
    #                  Property accessors
    #================================================================

    @property
    def parents(self):
        """Returns the parents parser."""
        return self._parents

    @property
    def d_parsers(self):
        """Returns the d_parsers parser."""

        return self._d_parsers

    @property
    def program_namespace(self):
        return self._program_namespace

    #================================================================
    #                     Public functions
    #================================================================

    def annotate(self, **settings):
        """."""

        if self.semantic_done:
            print ('> semantic analysis already done')
            return self.ast

        # TODO - add settings to Errors
        #      - filename

        errors = Errors()
        if self.filename:
            errors.set_target(self.filename, 'file')
        errors.set_parser_stage('semantic')

        # then we treat the current file

        ast = self.ast

        self._allocs.append([])
        # we add the try/except to allow the parser to find all possible errors
        pyccel_stage.set_stage('semantic')
        ast = self._visit(ast, **settings)

        self._ast = ast

        self._semantic_done = True

        return ast

    #================================================================
    #              Utility functions for scope handling
    #================================================================

    def change_to_program_scope(self):
        self._allocs.append([])
        self._module_namespace = self.scope
        self.scope = self._program_namespace

    def change_to_module_scope(self):
        self._program_namespace = self.scope
        self.scope = self._module_namespace

    def check_for_variable(self, name):
        """
        Search for a Variable object with the given name in the current scope,
        defined by the local and global Python scopes. Return None if not found.
        """

        if self.current_class:
            for i in self._current_class.attributes:
                if i.name == name:
                    var = i
                    return var
            return None
        else:
            return self.scope.find(name, 'variables')

    def get_variable(self, name):
        """ Like 'check_for_variable', but raise Pyccel error if Variable is not found.
        """
        var = self.check_for_variable(name)
        if var is None:
            return errors.report(UNDEFINED_VARIABLE, symbol=name,
            bounding_box=(self._current_fst_node.lineno, self._current_fst_node.col_offset),
            severity='fatal')
        else:
            return var

    def get_variables(self, container):
        # this only works if called on a function scope
        # TODO needs more tests when we have nested functions
        variables = []
        variables.extend(container.variables.values())
        for container in container.loops:
            variables.extend(self.get_variables(container))
        return variables

    def get_class_construct(self, name):
        """Returns the class datatype for name if it exists.
        Raises an error otherwise
        """
        result = self.scope.find(name, 'cls_constructs')

        if result is None:
            msg = 'class construct {} not found'.format(name)
            return errors.report(msg,
                bounding_box=(self._current_fst_node.lineno, self._current_fst_node.col_offset),
                severity='fatal')
        else:
            return result

    def insert_import(self, name, target, storage_name = None):
        """
        Create and insert a new import in scope if it's not defined
        otherwise append target to existing import.

        Parameters
        ----------
        name : str-like
               The source from which the object is imported
        target : AsName
               The imported object
        storage_name : str-like
                The name which will be used to identify the Import in the
                container
        """
        source = _get_name(name)
        if storage_name is None:
            storage_name = source
        imp = self.scope.find(source, 'imports')
        if imp is None:
            imp = self.scope.find(storage_name, 'imports')

        if imp is not None:
            imp_source = imp.source
            if imp_source == source:
                imp.define_target(target)
            else:
                errors.report(IMPORTING_EXISTING_IDENTIFIED,
                              symbol=name,
                              bounding_box=(self._current_fst_node.lineno, self._current_fst_node.col_offset),
                              severity='fatal')
        else:
            container = self.scope.imports
            container['imports'][storage_name] = Import(source, target, True)


    def get_headers(self, name):
        """ Get all headers in the scope which reference the
        requested name
        """
        container = self.scope
        headers = []
        while container:
            if name in container.headers:
                if isinstance(container.headers[name], list):
                    headers += container.headers[name]
                else:
                    headers.append(container.headers[name])
            container = container.parent_scope
        return headers


    #=======================================================
    #              Utility functions
    #=======================================================

    def _garbage_collector(self, expr):
        """
        Search in a CodeBlock if no trailing Return Node is present add the needed frees.
        """
        if len(expr.body)>0 and not isinstance(expr.body[-1], Return):
            deallocs = [Deallocate(i) for i in self._allocs[-1]]
        else:
            deallocs = []
        self._allocs.pop()
        return deallocs

    def _infere_type(self, expr, **settings):
        """
        type inference for expressions
        """

        # TODO - add settings to Errors
        #      - line and column
        #      - blocking errors

        errors = Errors()

        verbose = settings.pop('verbose', False)
        if verbose:
            print ('*** type inference for : ', type(expr))

        d_var = {}
        # TODO improve => put settings as attribut of Parser

        if expr in (PythonInt, PythonFloat, PythonComplex, PythonBool, NumpyBool, NumpyInt, NumpyInt8, NumpyInt16,
                      NumpyInt32, NumpyInt64, NumpyComplex, NumpyComplex64,
					  NumpyComplex128, NumpyFloat, NumpyFloat64, NumpyFloat32):

            d_var['datatype'   ] = '*'
            d_var['rank'       ] = 0
            d_var['precision'  ] = 0
            return d_var

        elif isinstance(expr, Variable):

            d_var['datatype'      ] = expr.dtype
            d_var['allocatable'   ] = expr.allocatable if expr.rank>0 else False
            d_var['shape'         ] = expr.shape
            d_var['rank'          ] = expr.rank
            d_var['cls_base'      ] = expr.cls_base
            d_var['is_pointer'    ] = expr.is_pointer
            d_var['is_target'     ] = expr.is_target
            d_var['order'         ] = expr.order
            d_var['precision'     ] = expr.precision
            d_var['is_stack_array'] = expr.is_stack_array
            return d_var

        elif isinstance(expr, PythonTuple):
            d_var['datatype'      ] = expr.dtype
            d_var['precision'     ] = expr.precision
            d_var['allocatable'   ] = True
            d_var['shape'         ] = expr.shape
            d_var['rank'          ] = expr.rank
            d_var['order'         ] = expr.order
            d_var['is_pointer'    ] = False
            d_var['cls_base'      ] = TupleClass
            return d_var

        elif isinstance(expr, Concatenate):
            d_var['datatype'      ] = expr.dtype
            d_var['precision'     ] = expr.precision
            d_var['shape'         ] = expr.shape
            d_var['rank'          ] = expr.rank
            d_var['order'         ] = expr.order
            d_var['is_pointer'    ] = False
            d_var['allocatable'   ] = any(getattr(a, 'allocatable', False) for a in expr.args)
            d_var['is_stack_array'] = not d_var['allocatable'   ]
            d_var['cls_base'      ] = TupleClass
            return d_var

        elif isinstance(expr, Duplicate):
            d = self._infere_type(expr.val, **settings)

            # TODO must check that it is consistent with pyccel's rules
            # TODO improve
            d_var['datatype'      ] = d['datatype']
            d_var['rank'          ] = expr.rank
            d_var['shape'         ] = expr.shape
            d_var['order'         ] = expr.order
            d_var['is_stack_array'] = d.get('is_stack_array',False) and isinstance(expr.length, LiteralInteger)
            d_var['allocatable'   ] = not d_var['is_stack_array']
            d_var['is_pointer'    ] = False
            d_var['cls_base'      ] = TupleClass
            return d_var

        elif isinstance(expr, NumpyNewArray):
            d_var['datatype'   ] = expr.dtype
            d_var['allocatable'] = expr.rank>0
            d_var['shape'      ] = expr.shape
            d_var['rank'       ] = expr.rank
            d_var['order'      ] = expr.order
            d_var['precision'  ] = expr.precision
            d_var['cls_base'   ] = NumpyArrayClass
            return d_var

        elif isinstance(expr, NumpyTranspose):

            var = expr.internal_var

            d_var['datatype'      ] = var.dtype
            d_var['allocatable'   ] = var.allocatable
            d_var['shape'         ] = tuple(reversed(var.shape))
            d_var['rank'          ] = var.rank
            d_var['cls_base'      ] = var.cls_base
            d_var['is_pointer'    ] = isinstance(var, Variable)
            d_var['is_target'     ] = var.is_target
            d_var['order'         ] = 'C' if var.order=='F' else 'F'
            d_var['precision'     ] = var.precision
            d_var['is_stack_array'] = var.is_stack_array
            return d_var

        elif isinstance(expr, PyccelAstNode):

            d_var['datatype'   ] = expr.dtype
            d_var['allocatable'] = expr.rank>0
            d_var['shape'      ] = expr.shape
            d_var['rank'       ] = expr.rank
            d_var['order'      ] = expr.order
            d_var['precision'  ] = expr.precision
            d_var['cls_base'   ] = get_cls_base(expr.dtype, expr.rank)
            return d_var

        elif isinstance(expr, IfTernaryOperator):
            return self._infere_type(expr.args[0][1].body[0])

        elif isinstance(expr, PythonRange):

            d_var['datatype'   ] = NativeRange()
            d_var['allocatable'] = False
            d_var['shape'      ] = ()
            d_var['rank'       ] = 0
            d_var['cls_base'   ] = expr  # TODO: shall we keep it?
            return d_var

        elif isinstance(expr, Lambda):

            d_var['datatype'   ] = NativeSymbol()
            d_var['allocatable'] = False
            d_var['is_pointer' ] = False
            d_var['rank'       ] = 0
            return d_var

        elif isinstance(expr, ConstructorCall):
            cls_name = expr.func.cls_name
            cls = self.scope.find(cls_name, 'classes')

            dtype = self.get_class_construct(cls_name)()

            d_var['datatype'   ] = dtype
            d_var['allocatable'] = False
            d_var['shape'      ] = ()
            d_var['rank'       ] = 0
            d_var['is_target'  ] = False

            # set target  to True if we want the class objects to be pointers

            d_var['cls_base'      ] = cls
            return d_var

        elif isinstance(expr, GeneratorComprehension):
            return self._infere_type(expr.lhs)

        else:
            msg = 'Type of Object : {} cannot be infered'.format(type(expr).__name__)
            errors.report(PYCCEL_RESTRICTION_TODO+'\n'+msg, symbol=expr,
                bounding_box=(self._current_fst_node.lineno, self._current_fst_node.col_offset),
                severity='fatal')

    def _extract_indexed_from_var(self, var, indices, expr):
        """ Use indices to extract appropriate element from
        object 'var'
        This contains most of the contents of _visit_IndexedElement
        but is a separate function in order to be recursive
        """

        # case of Pyccel ast Variable
        # if not possible we use symbolic objects

        if isinstance(var, PythonTuple):
            def is_literal_index(a):
                is_int = lambda a: isinstance(a, (int, LiteralInteger)) or \
                        (isinstance(a, PyccelUnarySub) and \
                         isinstance(a.args[0], (int, LiteralInteger)))
                if isinstance(a, Slice):
                    return all(is_int(s) or s is None for s in (a.start, a.step, a.stop))
                else:
                    return is_int(a)
            if all(is_literal_index(a) for a in indices):
                if len(indices)==1:
                    return var[indices[0]]
                else:
                    return self._visit(var[indices[0]][indices[1:]])
            else:
                tmp_var = PyccelSymbol(self.scope.get_new_name())
                assign = Assign(tmp_var, var)
                assign.set_fst(expr.fst)
                self._additional_exprs[-1].append(self._visit(assign))
                var = self._visit(tmp_var)


        elif not isinstance(var, Variable):
            if hasattr(var,'__getitem__'):
                if len(indices)==1:
                    return var[indices[0]]
                else:
                    return self._visit(var[indices[0]][indices[1:]])
            else:
                errors.report("Can't index {}".format(type(var)), symbol=expr,
                    bounding_box=(self._current_fst_node.lineno, self._current_fst_node.col_offset),
                    severity='fatal')

        indices = tuple(indices)

        if isinstance(var, InhomogeneousTupleVariable):

            arg = indices[0]

            if isinstance(arg, Slice):
                if ((arg.start is not None and not isinstance(arg.start, LiteralInteger)) or
                        (arg.stop is not None and not isinstance(arg.stop, LiteralInteger))):
                    errors.report(INDEXED_TUPLE, symbol=var,
                        bounding_box=(self._current_fst_node.lineno, self._current_fst_node.col_offset),
                        severity='fatal')

                idx = slice(arg.start, arg.stop)
                selected_vars = var.get_var(idx)
                if len(selected_vars)==1:
                    if len(indices) == 1:
                        return selected_vars[0]
                    else:
                        var = selected_vars[0]
                        return self._extract_indexed_from_var(var, indices[1:], expr)
                elif len(selected_vars)<1:
                    return None
                elif len(indices)==1:
                    return PythonTuple(*selected_vars)
                else:
                    return PythonTuple(*[self._extract_indexed_from_var(var, indices[1:], expr) for var in selected_vars])

            elif isinstance(arg, LiteralInteger):

                if len(indices)==1:
                    return var[arg]

                var = var[arg]
                return self._extract_indexed_from_var(var, indices[1:], expr)

            else:
                errors.report(INDEXED_TUPLE, symbol=var,
                    bounding_box=(self._current_fst_node.lineno, self._current_fst_node.col_offset),
                    severity='fatal')

        if isinstance(var, PythonTuple) and not var.is_homogeneous:
            errors.report(LIST_OF_TUPLES, symbol=var,
                bounding_box=(self._current_fst_node.lineno, self._current_fst_node.col_offset),
                severity='error')

        for arg in var[indices].indices:
            if not isinstance(arg, Slice) and not \
                (hasattr(arg, 'dtype') and isinstance(arg.dtype, NativeInteger)):
                errors.report(INVALID_INDICES, symbol=var[indices],
                bounding_box=(self._current_fst_node.lineno, self._current_fst_node.col_offset),
                severity='error')
        return var[indices]

    def _create_PyccelOperator(self, expr, visited_args):
        """ Called by _visit_PyccelOperator and other classes
        inheriting from PyccelOperator
        """
        try:
            expr_new = type(expr)(*visited_args)
        except PyccelSemanticError as err:
            msg = str(err)
            errors.report(msg, symbol=expr,
                bounding_box=(self._current_fst_node.lineno, self._current_fst_node.col_offset),
                severity='fatal')
        #if stmts:
        #    expr_new = CodeBlock(stmts + [expr_new])
        return expr_new

    def _create_Duplicate(self, val, length):
        """ Called by _visit_PyccelMul when a Duplicate is
        identified
        """
        # Arguments have been visited in PyccelMul

        if not isinstance(val, (TupleVariable, PythonTuple)):
            errors.report("Unexpected Duplicate", symbol=Duplicate(val, length),
                bounding_box=(self._current_fst_node.lineno, self._current_fst_node.col_offset),
                severity='fatal')

        if val.is_homogeneous:
            return Duplicate(val, length)
        else:
            if isinstance(length, LiteralInteger):
                length = length.python_value
            else:
                errors.report("Cannot create inhomogeneous tuple of unknown size",
                    symbol=Duplicate(val, length),
                    bounding_box=(self._current_fst_node.lineno, self._current_fst_node.col_offset),
                    severity='fatal')
            if isinstance(val, TupleVariable):
                return PythonTuple(*(val.get_vars()*length))
            else:
                return PythonTuple(*(val.args*length))

    def _handle_function_args(self, arguments, **settings):
        args  = []
        for arg in arguments:
            a = self._visit(arg, **settings)
            if isinstance(a.value, StarredArguments):
                args.extend([FunctionCallArgument(av) for av in a.value.args_var])
            else:
                args.append(a)
        return args

    def get_type_description(self, var, include_rank = True):
        """
        Provides a text description of the type of a variable
        (useful for error messages)
        Parameters
        ----------
        var          : Variable
                       The variable to describe
        include_rank : bool
                       Indicates whether rank information should be included
                       Default : True
        """
        descr = '{dtype}(kind={precision})'.format(
                        dtype     = var.dtype,
                        precision = get_final_precision(var))
        if include_rank and var.rank>0:
            descr += '[{}]'.format(','.join(':'*var.rank))
        return descr

    def _check_argument_compatibility(self, input_args, func_args, expr, elemental):
        """
        Check that the provided arguments match the expected types

        Parameters
        ----------
        input_args : list
                     The arguments provided to the function
        func_args  : list
                     The arguments expected by the function
        expr       : PyccelAstNode
                     The expression where this call is found (used for error output)
        elemental  : bool
                     Indicates if the function is elemental
        """
        if elemental:
            incompatible = lambda i_arg, f_arg: \
                        (i_arg.dtype is not f_arg.dtype or \
                        get_final_precision(i_arg) != get_final_precision(f_arg))
        else:
            incompatible = lambda i_arg, f_arg: \
                        (i_arg.dtype is not f_arg.dtype or \
                        get_final_precision(i_arg) != get_final_precision(f_arg) or
                        i_arg.rank != f_arg.rank)

        for idx, (i_arg, f_arg) in enumerate(zip(input_args, func_args)):
            i_arg = i_arg.value
            f_arg = f_arg.var
            # Ignore types which cannot be compared
            if (i_arg is Nil()
                    or isinstance(f_arg, FunctionAddress)
                    or f_arg.dtype is NativeGeneric()):
                continue
            # Check for compatibility
            if incompatible(i_arg, f_arg):
                expected = self.get_type_description(f_arg, not elemental)
                received = '{} ({})'.format(i_arg, self.get_type_description(i_arg, not elemental))

                errors.report(INCOMPATIBLE_ARGUMENT.format(idx+1, received, expr.func_name, expected),
                        symbol = expr,
                        severity='error')
            if f_arg.rank > 1 and i_arg.order != f_arg.order:
                errors.report(INCOMPATIBLE_ORDERING.format(idx=idx+1, arg=i_arg, func=expr.func_name, order=f_arg.order),
                        symbol = expr,
                        severity='error')

    def _handle_function(self, expr, func, args, **settings):
        """
        Create a FunctionCall or an instance of a PyccelInternalFunction
        from the function information and arguments

        Parameters
        ==========
        expr : PyccelAstNode
               The expression where this call is found (used for error output)
        func : FunctionDef instance, Interface instance or PyccelInternalFunction type
               The function being called
        args : tuple
               The arguments passed to the function

        Returns
        =======
        new_expr : FunctionCall or PyccelInternalFunction
        """
        if isinstance(func, PyccelFunctionDef):
            func = func.cls_name
            args, kwargs = split_positional_keyword_arguments(*args)
            for a in args:
                if getattr(a,'dtype',None) == 'tuple':
                    self._infere_type(a, **settings)
            for a in kwargs.values():
                if getattr(a,'dtype',None) == 'tuple':
                    self._infere_type(a, **settings)

            if func is NumpyWhere:
                if len(args) != 3:
                    errors.report(INVALID_WHERE_ARGUMENT,
                        symbol=expr,
                        severity='fatal')

            try:
                new_expr = func(*args, **kwargs)
            except TypeError:
                errors.report(UNRECOGNISED_FUNCTION_CALL,
                        symbol = expr,
                        severity = 'fatal')

            return new_expr
        else:
            if isinstance(func, FunctionDef) and len(args) > len(func.arguments):
                errors.report("Too many arguments passed in function call",
                        symbol = expr,
                        severity='fatal')
            new_expr = FunctionCall(func, args, self._current_function)
            if None in new_expr.args:
                errors.report("Too few arguments passed in function call",
                        symbol = expr,
                        severity='error')
            elif isinstance(func, FunctionDef):
                self._check_argument_compatibility(new_expr.args, func.arguments,
                        expr, func.is_elemental)
            return new_expr

    def _create_variable(self, name, dtype, rhs, d_lhs):
        """
        Create a new variable. In most cases this is just a call to
        Variable.__init__
        but in the case of a tuple variable it is a recursive call to
        create all elements in the tuple.
        This is done separately to _assign_lhs_variable to ensure that
        elements of a tuple do not exist in the scope

        Parameters
        ----------
        name : str
            The name of the new variable

        dtype : DataType
            The data type of the new variable

        rhs : Variable
            The value assigned to the lhs. This is required to call
            self._infere_type recursively for tuples

        d_lhs : dict
            Dictionary of properties for the new Variable
        """
        if isinstance(name, PyccelSymbol):
            is_temp = name.is_temp
        else:
            is_temp = False

        if isinstance(rhs, (PythonTuple, InhomogeneousTupleVariable)) or \
                (isinstance(rhs, FunctionCall) and len(rhs.funcdef.results)>1):
            if isinstance(rhs, FunctionCall):
                iterable = rhs.funcdef.results
            else:
                iterable = rhs
            elem_vars = []
            is_homogeneous = True
            elem_d_lhs_ref = None
            for i,r in enumerate(iterable):
                elem_name = self.scope.get_new_name( name + '_' + str(i) )
                elem_d_lhs = self._infere_type( r )

                self._ensure_target( r, elem_d_lhs )
                if elem_d_lhs_ref is None:
                    elem_d_lhs_ref = elem_d_lhs.copy()
                    is_homogeneous = elem_d_lhs['datatype'] is not NativeGeneric()
                elif elem_d_lhs != elem_d_lhs_ref:
                    is_homogeneous = False

                elem_dtype = elem_d_lhs.pop('datatype')

                var = self._create_variable(elem_name, elem_dtype, r, elem_d_lhs)
                elem_vars.append(var)

            d_lhs['is_pointer'] = any(v.is_pointer for v in elem_vars)
            d_lhs['is_stack_array'] = d_lhs.get('is_stack_array', False) and not d_lhs['is_pointer']
            if is_homogeneous and not (d_lhs['is_pointer'] and isinstance(rhs, PythonTuple)):
                lhs = HomogeneousTupleVariable(dtype, name, **d_lhs, is_temp=is_temp)
            else:
                lhs = InhomogeneousTupleVariable(elem_vars, dtype, name, **d_lhs, is_temp=is_temp)

        else:
            new_type = HomogeneousTupleVariable \
                    if isinstance(rhs, (HomogeneousTupleVariable, Concatenate, Duplicate)) \
                    else Variable
            lhs = new_type(dtype, name, **d_lhs, is_temp=is_temp)

        return lhs

    def _ensure_target(self, rhs, d_lhs):
        """ Function using data about the new lhs to determine
        whether the lhs is a pointer and the rhs is a target
        """
        if isinstance(rhs, NumpyTranspose) and rhs.internal_var.allocatable:
            d_lhs['allocatable'] = False
            d_lhs['is_pointer' ] = True
            d_lhs['is_stack_array'] = False

            rhs.internal_var.is_target = True
        if isinstance(rhs, Variable) and rhs.is_ndarray:
            d_lhs['allocatable'] = False
            d_lhs['is_pointer' ] = True
            d_lhs['is_stack_array'] = False

            rhs.is_target = not rhs.is_pointer
        if isinstance(rhs, IndexedElement) and rhs.rank > 0 and \
                (getattr(rhs.base, 'is_ndarray', False) or getattr(rhs.base, 'is_pointer', False)):
            d_lhs['allocatable'] = False
            d_lhs['is_pointer' ] = True
            d_lhs['is_stack_array'] = False

            rhs.base.is_target = not rhs.base.is_pointer

    def _assign_lhs_variable(self, lhs, d_var, rhs, new_expressions, is_augassign, **settings):
        """
        Create a lhs based on the information in d_var
        If the lhs already exists then check that it has the expected properties.

        Parameters
        ----------
        lhs : PyccelSymbol (or DottedName of PyccelSymbols)
            The representation of the lhs provided by the SyntacticParser

        d_var : dict
            Dictionary of expected lhs properties

        rhs : Variable / expression
            The representation of the rhs provided by the SemanticParser.
            This is necessary in order to set the rhs 'is_target' property
            if necessary

        new_expression : list
            A list which allows collection of any additional expressions
            resulting from this operation (e.g. Allocation)

        is_augassign : bool
            Indicates whether this is an assign ( = ) or an augassign ( += / -= / etc )
            This is necessary as the restrictions on the dtype are less strict in this
            case

        settings : dictionary
            Provided to all _visit_ClassName functions
        """

        if isinstance(lhs, IndexedElement):
            lhs = self._visit(lhs)
        elif isinstance(lhs, PyccelSymbol):

            name = lhs
            if lhs == '_':
                name = self.scope.get_new_name()
            dtype = d_var.pop('datatype')

            d_lhs = d_var.copy()
            # ISSUES #177: lhs must be a pointer when rhs is allocatable array
            self._ensure_target(rhs, d_lhs)

            var = self.check_for_variable(name)

            # Variable not yet declared (hence array not yet allocated)
            if var is None:

                # Update variable's dictionary with information from function decorators
                decorators = self.scope.decorators
                if decorators:
                    if 'stack_array' in decorators:
                        if name in decorators['stack_array']:
                            d_lhs.update(is_stack_array=True,
                                    allocatable=False, is_pointer=False)
                    if 'allow_negative_index' in decorators:
                        if lhs in decorators['allow_negative_index']:
                            d_lhs.update(allows_negative_indexes=True)

                new_name = self.scope.get_expected_name(name)

                # Create new variable
                lhs = self._create_variable(new_name, dtype, rhs, d_lhs)

                # Add variable to scope
                self.scope.insert_variable(lhs, name)

                # ...
                # Add memory allocation if needed
                if lhs.allocatable:
                    if self.scope.is_loop:
                        # Array defined in a loop may need reallocation at every cycle
                        errors.report(ARRAY_DEFINITION_IN_LOOP, symbol=name,
                            severity='warning',
                            bounding_box=(self._current_fst_node.lineno,
                                self._current_fst_node.col_offset))
                        status='unknown'
                    else:
                        # Array defined outside of a loop will be allocated only once
                        status='unallocated'

                    # Create Allocate node
                    if isinstance(lhs, InhomogeneousTupleVariable):
                        args = [v for v in lhs.get_vars() if v.rank>0]
                        new_args = []
                        while len(args)>0:
                            for a in args:
                                if isinstance(a, InhomogeneousTupleVariable):
                                    new_args.extend(v for v in a.get_vars() if v.rank>0)
                                else:
                                    new_expressions.append(Allocate(a,
                                        shape=a.alloc_shape, order=a.order, status=status))
                                    # Add memory deallocation for array variables
                                    self._allocs[-1].append(a)
                            args = new_args
                    else:
                        new_expressions.append(Allocate(lhs, shape=lhs.alloc_shape, order=lhs.order, status=status))
                # ...

                # ...
                # Add memory deallocation for array variables
                if lhs.is_ndarray and not lhs.is_stack_array:
                    # Create Deallocate node
                    self._allocs[-1].append(lhs)
                # ...

                # We cannot allow the definition of a stack array in a loop
                if lhs.is_stack_array and self.scope.is_loop:
                    errors.report(STACK_ARRAY_DEFINITION_IN_LOOP, symbol=name,
                        severity='error',
                        bounding_box=(self._current_fst_node.lineno,
                            self._current_fst_node.col_offset))

                # Not yet supported for arrays: x=y+z, x=b[:]
                # Because we cannot infer shape of right-hand side yet
                know_lhs_shape = all(sh is not None for sh in lhs.alloc_shape) \
                    or (lhs.rank == 0)

                if not know_lhs_shape:
                    msg = "Cannot infer shape of right-hand side for expression {} = {}".format(lhs, rhs)
                    errors.report(PYCCEL_RESTRICTION_TODO+'\n'+msg,
                        bounding_box=(self._current_fst_node.lineno, self._current_fst_node.col_offset),
                        severity='fatal')

            # Variable already exists
            else:

                self._ensure_infered_type_matches_existing(dtype, d_var, var, is_augassign, new_expressions, rhs)

                # in the case of elemental, lhs is not of the same dtype as
                # var.
                # TODO d_lhs must be consistent with var!
                # the following is a small fix, since lhs must be already
                # declared
                lhs = var

        elif isinstance(lhs, DottedName):

            dtype = d_var.pop('datatype')
            name = self.scope.get_expected_name(lhs.name[-1])
            if self._current_function == '__init__':

                cls      = self.get_variable('self')
                cls_name = str(cls.cls_base.name)
                cls      = self.scope.find(cls_name, 'classes')

                attributes = cls.attributes
                parent     = cls.superclass
                attributes = list(attributes)
                n_name     = str(lhs.name[-1])

                # update the self variable with the new attributes

                var      = self.get_variable('self')
                d_lhs    = d_var.copy()


                # ISSUES #177: lhs must be a pointer when rhs is allocatable array
                self._ensure_target(rhs, d_lhs)

                member = self._create_variable(n_name, dtype, rhs, d_lhs)
                lhs    = member.clone(member.name, new_class = DottedVariable, lhs = var)

                # update the attributes of the class and push it to the scope
                attributes += [member]
                new_cls = ClassDef(cls_name, attributes, [], superclass=parent)
                self.scope.parent_scope.insert_class(new_cls)
            else:
                lhs = self._visit(lhs, **settings)
        else:
            raise NotImplementedError("_assign_lhs_variable does not handle {}".format(str(type(lhs))))

        return lhs

<<<<<<< HEAD

    def _assign_GeneratorComprehension(self, expr, **settings):
=======
    def _ensure_infered_type_matches_existing(self, dtype, d_var, var, is_augassign, new_expressions, rhs):
        """
        Ensure that the inferred type of the new variable, matches the existing variable (which has the
        same name). If this is not the case then errors are raised preventing pyccel reaching the codegen
        stage.
        This function also handles any reallocations caused by differing shapes between the two objects.
        These allocations/deallocations are saved in the list new_expressions

        Parameters
        ----------
        dtype : DataType
                The inferred DataType
        d_var : dict
                The inferred information about the variable. Usually created by the _infere_type function
        var   : Variable
                The existing variable
        is_augassign : bool
                A boolean indicating if the assign statement is an augassign (tests are less strict)
        new_expressions : list
                A list to which any new expressions created are appended
        rhs   : PyccelAstNode
                The right hand side of the expression : lhs=rhs
                If is_augassign is False, this value is not used
        """
        precision = d_var.get('precision',None)
        internal_precision = default_precision[str(dtype)] if precision == -1 else precision

        # TODO improve check type compatibility
        if not hasattr(var, 'dtype'):
            errors.report(INCOMPATIBLE_TYPES_IN_ASSIGNMENT.format('<module>', dtype),
                    symbol='{}={}'.format(var.name, dtype),
                    bounding_box=(self._current_fst_node.lineno, self._current_fst_node.col_offset),
                    severity='fatal')

        elif not is_augassign and var.is_ndarray and var.is_target:
            errors.report(ARRAY_ALREADY_IN_USE,
                bounding_box=(self._current_fst_node.lineno,
                    self._current_fst_node.col_offset),
                        severity='error', symbol=var.name)

        elif not is_augassign and var.is_ndarray and isinstance(rhs, (Variable, IndexedElement)) and var.allocatable:
            errors.report(ASSIGN_ARRAYS_ONE_ANOTHER,
                bounding_box=(self._current_fst_node.lineno,
                    self._current_fst_node.col_offset),
                        severity='error', symbol=var)

        elif var.is_ndarray and var.is_pointer and isinstance(rhs, NumpyNewArray):
            errors.report(INVALID_POINTER_REASSIGN,
                bounding_box=(self._current_fst_node.lineno,
                    self._current_fst_node.col_offset),
                        severity='error', symbol=var.name)

        elif var.is_ndarray and var.is_pointer:
            # we allow pointers to be reassigned multiple times
            # pointers reassigning need to call free_pointer func
            # to remove memory leaks
            new_expressions.append(Deallocate(var))

        elif str(dtype) != str(var.dtype) or \
                internal_precision != get_final_precision(var):
            if is_augassign:
                tmp_result = PyccelAdd(var, rhs)
                result_dtype = str(tmp_result.dtype)
                result_precision = get_final_precision(tmp_result)
                raise_error = (str(var.dtype) != result_dtype or \
                        get_final_precision(var) != result_precision)
            else:
                raise_error = True

            if raise_error:
                # Get type name from cast function (handles precision implicitly)
                try:
                    d1 = DtypePrecisionToCastFunction[var.dtype.name][var.precision].name
                except KeyError:
                    d1 = str(var.dtype)
                try:
                    d2 = DtypePrecisionToCastFunction[dtype.name][precision].name
                except KeyError:
                    d2 = str(var.dtype)

                errors.report(INCOMPATIBLE_TYPES_IN_ASSIGNMENT.format(d1, d2),
                    symbol='{}={}'.format(var.name, str(rhs)),
                    bounding_box=(self._current_fst_node.lineno, self._current_fst_node.col_offset),
                    severity='error')

        elif not is_augassign:

            rank  = getattr(var, 'rank' , 'None')
            order = getattr(var, 'order', 'None')
            shape = getattr(var, 'shape', 'None')

            if (d_var['rank'] != rank) or (rank > 1 and d_var['order'] != order):

                txt = '|{name}| {dtype}{old} <-> {dtype}{new}'
                format_shape = lambda s: "" if len(s)==0 else s
                txt = txt.format(name=var.name, dtype=dtype, old=format_shape(var.shape),
                    new=format_shape(d_var['shape']))
                errors.report(INCOMPATIBLE_REDEFINITION, symbol=txt,
                    bounding_box=(self._current_fst_node.lineno, self._current_fst_node.col_offset),
                    severity='error')

            elif d_var['shape'] != shape:

                if var.is_argument:
                    errors.report(ARRAY_IS_ARG, symbol=var,
                        severity='error',
                        bounding_box=(self._current_fst_node.lineno,
                            self._current_fst_node.col_offset))

                elif var.is_stack_array:
                    errors.report(INCOMPATIBLE_REDEFINITION_STACK_ARRAY, symbol=var.name,
                        severity='error',
                        bounding_box=(self._current_fst_node.lineno,
                            self._current_fst_node.col_offset))

                else:
                    var.set_changeable_shape()
                    previous_allocations = var.get_direct_user_nodes(lambda p: isinstance(p, Allocate))
                    if not previous_allocations:
                        errors.report("PYCCEL INTERNAL ERROR : Variable exists already, but it has never been allocated",
                                symbol=var, severity='fatal')

                    last_allocation = previous_allocations[-1]

                    # Find outermost IfSection of last allocation
                    last_alloc_ifsection = last_allocation.get_user_nodes(IfSection)
                    alloc_ifsection = last_alloc_ifsection[-1] if last_alloc_ifsection else None
                    while len(last_alloc_ifsection)>0:
                        alloc_ifsection = last_alloc_ifsection[-1]
                        last_alloc_ifsection = alloc_ifsection.get_user_nodes(IfSection)

                    ifsection_has_if = len(alloc_ifsection.get_direct_user_nodes(
                                                        lambda x: isinstance(x,If))) == 1 \
                                    if alloc_ifsection else False

                    if alloc_ifsection and not ifsection_has_if:
                        status = last_allocation.status
                    elif last_allocation.get_user_nodes((If, For, While)):
                        status='unknown'
                    else:
                        status='allocated'
                    new_expressions.append(Allocate(var,
                        shape=d_var['shape'], order=d_var['order'],
                        status=status))

                    if status != 'unallocated':
                        errors.report(ARRAY_REALLOCATION, symbol=var.name,
                            severity='warning',
                            bounding_box=(self._current_fst_node.lineno,
                                self._current_fst_node.col_offset))
            else:
                # Same shape as before
                previous_allocations = var.get_direct_user_nodes(lambda p: isinstance(p, Allocate))

                if previous_allocations and previous_allocations[-1].get_user_nodes(IfSection) \
                        and not previous_allocations[-1].get_user_nodes((If)):
                    # If previously allocated in If still under construction
                    status = previous_allocations[-1].status

                    new_expressions.append(Allocate(var,
                        shape=d_var['shape'], order=d_var['order'],
                        status=status))

        if var.precision == -1 and precision != var.precision:
            var.use_exact_precision()

    def _assign_GeneratorComprehension(self, lhs_name, expr, **settings):
>>>>>>> 4e231e48
        """
        Visit the GeneratorComprehension node creating all necessary expressions
        for its definition

        Parameters
        ----------
        lhs_name : str
                    The name to which the expression is assigned
        expr : GeneratorComprehension

        Results
        -------
        new_expr : CodeBlock
                   CodeBlock containing the semantic version of the GeneratorComprehension node
        """
        result   = expr.expr

        loop = expr.loops
        nlevels = 0
        # Create throw-away variable to help obtain result type
        index   = Variable('int',self.scope.get_new_name('to_delete'), is_temp=True)
        self.scope.insert_variable(index)
        new_expr = []
        while isinstance(loop, For):
            nlevels+=1
            iterable = Iterable(self._visit(loop.iterable, **settings))
            n_index = max(1, iterable.num_loop_counters_required)
            # Set dummy indices to iterable object in order to be able to
            # obtain a target with a deducible dtype
            iterable.set_loop_counter(*[index]*n_index)

            iterator = loop.target

            # Collect a target with a deducible dtype
            iterator_rhs = iterable.get_target_from_range()
            # Use _visit_Assign to create the requested iterator with the correct type
            # The result of this operation is not stored, it is just used to declare
            # iterator with the correct dtype to allow correct dtype deductions later
            self._visit(Assign(iterator, iterator_rhs, fst=expr.fst))

            loop_elem = loop.body.body[0]

            if isinstance(loop_elem, Assign):
                # If the result contains a GeneratorComprehension, treat it and replace
                # it with it's lhs variable before continuing
                gens = set(loop_elem.get_attribute_nodes(GeneratorComprehension))
                if len(gens)==1:
                    gen = gens.pop()
                    assert isinstance(gen.lhs, PyccelSymbol) and gen.lhs.is_temp
                    gen_lhs = self.scope.get_new_name() if gen.lhs.is_temp else gen.lhs
                    assign = self._visit(Assign(gen_lhs, gen, fst=gen.fst))
                    new_expr.append(assign)
                    loop.substitute(gen, assign.lhs)
                    loop_elem = loop.body.body[0]
            loop = loop_elem
        # Remove the throw-away variable from the scope
        self.scope.remove_variable(index)

        # Visit result expression (correctly defined as iterator
        # objects exist in the scope despite not being defined)
        result = self._visit(result, **settings)
        if isinstance(result, CodeBlock):
            result = result.body[-1]

        # Infer the final dtype of the expression
        d_var = self._infere_type(result, **settings)
        dtype = d_var.pop('datatype')
        d_var['is_temp'] = expr.lhs.is_temp

        lhs  = self.check_for_variable(lhs_name)
        if lhs:
            self._ensure_infered_type_matches_existing(dtype, d_var, lhs, False, new_expr, None)
        else:
            lhs_name = self.scope.get_expected_name(lhs_name)
            lhs = Variable(dtype, lhs_name, **d_var)
            self.scope.insert_variable(lhs)

        # Iterate over the loops
        # This provides the definitions of iterators as well
        # as the central expression
        loops  = [self._visit(expr.loops, **settings)]

        # If necessary add additional expressions corresponding
        # to nested GeneratorComprehensions
        if new_expr:
            loop = loops[0]
            for _ in range(nlevels-1):
                loop = loop.body.body[0]
            for e in new_expr:
                loop.body.insert2body(e, back=False)
                e.loops[-1].scope.update_parent_scope(loop.scope, is_loop = True)

        if isinstance(expr, FunctionalSum):
            val = LiteralInteger(0)
            if str_dtype(dtype) in ['float', 'complex']:
                val = LiteralFloat(0.0)
        elif isinstance(expr, FunctionalMin):
            val = math_constants['inf']
        elif isinstance(expr, FunctionalMax):
            val = PyccelUnarySub(math_constants['inf'])

        # Initialise result with correct initial value
        stmt = Assign(lhs, val)
        stmt.set_fst(expr.fst)
        loops.insert(0, stmt)

        indices = [self._visit(i) for i in expr.indices]

        if isinstance(expr, FunctionalSum):
            expr_new = FunctionalSum(loops, lhs=lhs, indices = indices)
        elif isinstance(expr, FunctionalMin):
            expr_new = FunctionalMin(loops, lhs=lhs, indices = indices)
        elif isinstance(expr, FunctionalMax):
            expr_new = FunctionalMax(loops, lhs=lhs, indices = indices)
        expr_new.set_fst(expr.fst)
        return expr_new

    #====================================================
    #                 _visit functions
    #====================================================


    def _visit(self, expr, **settings):
        """Annotates the AST.

        The annotation is done by finding the appropriate function _visit_X
        for the object expr. X is the type of the object expr. If this function
        does not exist then the method resolution order is used to search for
        other compatible _visit_X functions. If none are found then an error is
        raised
        """

        # TODO - add settings to Errors
        #      - line and column
        #      - blocking errors
        current_fst = self._current_fst_node

        if hasattr(expr,'fst') and expr.fst is not None:
            self._current_fst_node = expr.fst

        classes = type(expr).__mro__
        for cls in classes:
            annotation_method = '_visit_' + cls.__name__
            if hasattr(self, annotation_method):
                obj = getattr(self, annotation_method)(expr, **settings)
                if isinstance(obj, Basic) and self._current_fst_node:
                    obj.set_fst(self._current_fst_node)
                self._current_fst_node = current_fst
                return obj

        # Unknown object, we raise an error.
        return errors.report(PYCCEL_RESTRICTION_TODO, symbol=type(expr),
            bounding_box=(self._current_fst_node.lineno, self._current_fst_node.col_offset),
            severity='fatal')

    def _visit_Module(self, expr, **settings):
        body = self._visit(expr.program).body
        program_body      = []
        init_func_body    = []
        mod_name = self.metavars.get('module_name', None)
        if mod_name is None:
            mod_name = expr.name
        else:
            self.scope.insert_symbol(mod_name)
        self._mod_name = mod_name
        if isinstance(expr.name, AsName):
            name_suffix = expr.name.name
        else:
            name_suffix = expr.name
        prog_name = 'prog_'+name_suffix
        prog_name = self.scope.get_new_name(prog_name)

        for b in body:
            if isinstance(b, If):
                if any(isinstance(i.condition, InProgram) for i in b.blocks):
                    for i in b.blocks:
                        if isinstance(i.condition, InProgram):
                            program_body.extend(i.body.body)
                        else:
                            init_func_body.append(i.body.body)
                else:
                    init_func_body.append(b)
            elif isinstance(b, CodeBlock):
                init_func_body.extend(b.body)
            else:
                init_func_body.append(b)

        variables = self.get_variables(self.scope)
        init_func = None
        free_func = None
        program   = None

        comment_types = (Header, MacroFunction, EmptyNode, Comment, CommentBlock)

        if not all(isinstance(l, comment_types) for l in init_func_body):
            # If there are any initialisation statements then create an initialisation function
            init_var = Variable(NativeBool(), self.scope.get_new_name('initialised'),
                                is_private=True)
            init_func_name = self.scope.get_new_name(name_suffix+'__init')
            # Ensure that the function is correctly defined within the namespaces
            init_scope = self.create_new_function_scope(init_func_name)
            for b in init_func_body:
                if isinstance(b, ScopedNode):
                    b.scope.update_parent_scope(init_scope, is_loop = True)
            init_func_body = If(IfSection(PyccelNot(init_var),
                                init_func_body+[Assign(init_var, LiteralTrue())]))
            init_func = FunctionDef(init_func_name, [], [], [init_func_body],
                    global_vars = variables, scope=init_scope)
            self.exit_function_scope()
            self.insert_function(init_func)

        if init_func:
            free_func_name = self.scope.get_new_name(name_suffix+'__free')
            deallocs = self._garbage_collector(init_func.body)
            pyccelised_imports = [imp for imp_name, imp in self.scope.imports['imports'].items() \
                             if imp_name in self.d_parsers]

            import_frees = [self.d_parsers[imp.source].semantic_parser.ast.free_func for imp in pyccelised_imports \
                                if imp.source in self.d_parsers]
            import_frees = [f if f.name in imp.target else \
                             f.clone(next(i.target for i in imp.target \
                                        if isinstance(i, AsName) and i.name == f.name)) \
                            for f,imp in zip(import_frees, pyccelised_imports) if f]

            if deallocs or import_frees:
                # If there is anything that needs deallocating when the module goes out of scope
                # create a deallocation function
                import_free_calls = [FunctionCall(f,[],[]) for f in import_frees if f is not None]
                free_func_body = If(IfSection(init_var,
                    import_free_calls+deallocs+[Assign(init_var, LiteralFalse())]))
                # Ensure that the function is correctly defined within the namespaces
                scope = self.create_new_function_scope(free_func_name)
                free_func = FunctionDef(free_func_name, [], [], [free_func_body],
                                    global_vars = variables, scope = scope)
                self.exit_function_scope()
                self.insert_function(free_func)

        funcs = []
        interfaces = []
        for f in self.scope.functions.values():
            if isinstance(f, FunctionDef):
                funcs.append(f)
            elif isinstance(f, Interface):
                interfaces.append(f)

        # in the case of a header file, we need to convert all headers to
        # FunctionDef etc ...

        if self.is_header_file:
            # ARA : issue-999
            is_external = self.metavars.get('external', False)
            for name, headers in self.scope.headers.items():
                if all(isinstance(v, FunctionHeader) and \
                        not isinstance(v, MethodHeader) for v in headers):
                    F = self.scope.find(name, 'functions')
                    if F is None:
                        func_defs = [vi for v in headers for vi in v.create_definition(is_external=is_external)]
                        if len(func_defs) == 1:
                            F = func_defs[0]
                            funcs.append(F)
                        else:
                            F = Interface(name, func_defs)
                            interfaces.append(F)
                        self.insert_function(F)
                    else:
                        errors.report(IMPORTING_EXISTING_IDENTIFIED,
                                symbol=name,
                                severity='fatal')

        mod = Module(mod_name,
                    variables,
                    funcs,
                    init_func = init_func,
                    free_func = free_func,
                    interfaces=interfaces,
                    classes=self.scope.classes.values(),
                    imports=self.scope.imports['imports'].values(),
                    scope=self.scope)
        container = self._program_namespace.imports
        container['imports'][mod_name] = Import(mod_name, mod)

        if program_body:
            if init_func:
                import_init  = FunctionCall(init_func,[],[])
                program_body = [import_init, *program_body]
            if free_func:
                import_free  = FunctionCall(free_func,[],[])
                program_body = [*program_body, import_free]
            container = self._program_namespace
            program = Program(prog_name,
                            self.get_variables(container),
                            program_body,
                            container.imports['imports'].values(),
                            scope=self._program_namespace)

            mod.program = program

        return mod

    def _visit_tuple(self, expr, **settings):
        return tuple(self._visit(i, **settings) for i in expr)

    def _visit_PythonTuple(self, expr, **settings):
        ls = [self._visit(i, **settings) for i in expr]
        return PythonTuple(*ls)

    def _visit_PythonList(self, expr, **settings):
        ls = [self._visit(i, **settings) for i in expr]
        expr = PythonList(*ls)

        if not expr.is_homogeneous:
            errors.report(PYCCEL_RESTRICTION_INHOMOG_LIST, symbol=expr,
                bounding_box=(self._current_fst_node.lineno, self._current_fst_node.col_offset),
                severity='fatal')
        return expr

    def _visit_FunctionCallArgument(self, expr, **settings):
        value = self._visit(expr.value, **settings)
        return FunctionCallArgument(value, expr.keyword)

    def _visit_FunctionDefArgument(self, expr, **settings):
        var   = self._visit(expr.var, **settings)
        value = self._visit(expr.value, **settings)
        return FunctionDefArgument(var, value=value,
                annotation=expr.annotation,
                kwonly=expr.is_kwonly)

    def _visit_CodeBlock(self, expr, **settings):
        ls = []
        self._additional_exprs.append([])
        for b in expr.body:

            # Save parsed code
            line = self._visit(b, **settings)
            ls.extend(self._additional_exprs[-1])
            self._additional_exprs[-1] = []
            if isinstance(line, CodeBlock):
                ls.extend(line.body)
            else:
                ls.append(line)
        self._additional_exprs.pop()

        return CodeBlock(ls)

    def _visit_Nil(self, expr, **settings):
        expr.clear_user_nodes()
        return expr

    def _visit_EmptyNode(self, expr, **settings):
        expr.clear_user_nodes()
        return expr

    def _visit_Break(self, expr, **settings):
        expr.clear_user_nodes()
        return expr

    def _visit_Continue(self, expr, **settings):
        expr.clear_user_nodes()
        return expr

    def _visit_Comment(self, expr, **settings):
        expr.clear_user_nodes()
        return expr

    def _visit_CommentBlock(self, expr, **settings):
        expr.clear_user_nodes()
        return expr

    def _visit_AnnotatedComment(self, expr, **settings):
        expr.clear_user_nodes()
        return expr

    def _visit_OmpAnnotatedComment(self, expr, **settings):
        code = expr._user_nodes
        code = code[-1]
        index = code.body.index(expr)
        combined_loop = expr.combined and ('for' in expr.combined or 'distribute' in expr.combined or 'taskloop' in expr.combined)

        if isinstance(expr, (OMP_Sections_Construct, OMP_Single_Construct)) \
           and expr.has_nowait:
            for node in code.body[index+1:]:
                if isinstance(node, Omp_End_Clause):
                    if node.txt.startswith(expr.name, 4):
                        node.has_nowait = True

        if isinstance(expr, (OMP_For_Loop, OMP_Simd_Construct,
                    OMP_Distribute_Construct, OMP_TaskLoop_Construct)) or combined_loop:
            index += 1
            while index < len(code.body) and isinstance(code.body[index], (Comment, CommentBlock, Pass)):
                index += 1

            if index < len(code.body) and isinstance(code.body[index], For):
                end_expr = ['!$omp', 'end', expr.name]
                if expr.combined:
                    end_expr.append(expr.combined)
                if expr.has_nowait:
                    end_expr.append('nowait')
                code.body[index].end_annotation = ' '.join(e for e in end_expr if e)+'\n'
            else:
                msg = "Statement after {} must be a for loop.".format(type(expr).__name__)
                errors.report(msg, symbol=expr,
                    severity='fatal')

        expr.clear_user_nodes()
        return expr

    def _visit_Omp_End_Clause(self, expr, **settings):
        end_loop = any(c in expr.txt for c in ['for', 'distribute', 'taskloop', 'simd'])
        if end_loop:
            errors.report("For loops do not require an end clause. This clause is ignored",
                    severity='warning', symbol=expr)
            return EmptyNode()
        else:
            expr.clear_user_nodes()
            return expr

    def _visit_Literal(self, expr, **settings):
        expr.clear_user_nodes()
        return expr
    def _visit_PythonComplex(self, expr, **settings):
        expr.clear_user_nodes()
        return expr
    def _visit_Pass(self, expr, **settings):
        expr.clear_user_nodes()
        return expr

    def _visit_Variable(self, expr, **settings):
        name = self.scope.get_python_name(expr.name)
        return self.get_variable(name)

    def _visit_str(self, expr, **settings):
        return repr(expr)

    def _visit_Slice(self, expr, **settings):
        start = self._visit(expr.start) if expr.start is not None else None
        stop = self._visit(expr.stop) if expr.stop is not None else None
        step = self._visit(expr.step) if expr.step is not None else None

        return Slice(start, stop, step)

    def _visit_IndexedElement(self, expr, **settings):
        var = self._visit(expr.base)
        # TODO check consistency of indices with shape/rank
        args = [self._visit(idx, **settings) for idx in expr.indices]

        if (len(args) == 1 and isinstance(args[0], (TupleVariable, PythonTuple))):
            args = args[0]

        elif any(isinstance(a, (TupleVariable, PythonTuple)) for a in args):
            n_exprs = None
            for a in args:
                if hasattr(a, '__len__'):
                    if n_exprs:
                        assert n_exprs == len(a)
                    else:
                        n_exprs = len(a)
            new_expr_args = [[a[i] if hasattr(a, '__getitem__') else a for a in args]
                             for i in range(n_exprs)]
            return NumpyArray(PythonTuple(*[var[a] for a in new_expr_args]))

        return self._extract_indexed_from_var(var, args, expr)

    def _visit_PyccelSymbol(self, expr, **settings):
        name = expr

        var = self.check_for_variable(name)

        if var is None:
            var = self.scope.find(name, 'functions')
        if var is None:
            var = self.scope.find(name, 'symbolic_functions')
        if var is None:
            var = python_builtin_datatype(name)

        if var is None:

            errors.report(UNDEFINED_VARIABLE, symbol=name,
            bounding_box=(self._current_fst_node.lineno, self._current_fst_node.col_offset),
            severity='fatal')
        return var


    def _visit_DottedName(self, expr, **settings):

        var = self.check_for_variable(_get_name(expr))
        if var:
            return var

        lhs = expr.name[0] if len(expr.name) == 2 \
                else DottedName(*expr.name[:-1])
        rhs = expr.name[-1]

        visited_lhs = self._visit(lhs)
        first = visited_lhs
        if isinstance(visited_lhs, FunctionCall):
            results = visited_lhs.funcdef.results
            if len(results) != 1:
                errors.report("Cannot get attribute of function call with multiple returns",
                        symbol=expr,
                        bounding_box=(self._current_fst_node.lineno, self._current_fst_node.col_offset),
                        severity='fatal')
            first = results[0]
        rhs_name = _get_name(rhs)
        attr_name = []

        # Handle case of imported module
        if isinstance(first, Module):

            if rhs_name in first:
                imp = self.scope.find(_get_name(lhs), 'imports')

                new_name = rhs_name
                if imp is not None:
                    new_name = imp.find_module_target(rhs_name)
                    if new_name is None:
                        new_name = self.scope.get_new_name(rhs_name)

                        # Save the import target that has been used
                        imp.define_target(AsName(first[rhs_name], PyccelSymbol(new_name)))
                elif isinstance(rhs, FunctionCall):
                    self.scope.imports['functions'][new_name] = first[rhs_name]
                elif isinstance(rhs, ConstructorCall):
                    self.scope.imports['classes'][new_name] = first[rhs_name]
                elif isinstance(rhs, Variable):
                    self.scope.imports['variables'][new_name] = rhs

                if isinstance(rhs, FunctionCall):
                    # If object is a function
                    args  = self._handle_function_args(rhs.args, **settings)
                    func  = first[rhs_name]
                    if new_name != rhs_name:
                        if hasattr(func, 'clone') and not isinstance(func, PyccelFunctionDef):
                            func  = func.clone(new_name)
                    return self._handle_function(expr, func, args, **settings)
                elif isinstance(rhs, Constant):
                    var = first[rhs_name]
                    if new_name != rhs_name:
                        var.name = new_name
                    return var
                else:
                    # If object is something else (eg. dict)
                    var = first[rhs_name]
                    return var
            else:
                errors.report(UNDEFINED_IMPORT_OBJECT.format(rhs_name, str(lhs)),
                        symbol=expr,
                        bounding_box=(self._current_fst_node.lineno, self._current_fst_node.col_offset),
                        severity='fatal')

        d_var = self._infere_type(first)
        if d_var.get('cls_base', None) is None:
            errors.report('Attribute {} not found'.format(rhs_name),
                bounding_box=(self._current_fst_node.lineno, self._current_fst_node.col_offset),
                severity='fatal')

        cls_base = d_var['cls_base']

        if cls_base:
            attr_name = [i.name for i in cls_base.attributes]

        # look for a class method
        if isinstance(rhs, FunctionCall):
            methods = list(cls_base.methods) + list(cls_base.interfaces)
            for method in methods:
                if isinstance(method, Interface):
                    errors.report('Generic methods are not supported yet',
                        symbol=method.name,
                        bounding_box=(self._current_fst_node.lineno,
                            self._current_fst_node.col_offset),
                        severity='fatal')
            macro = self.scope.find(rhs_name, 'macros')
            if macro is not None:
                master = macro.master
                args = rhs.args
                args = [lhs] + list(args)
                args = [self._visit(i, **settings) for i in args]
                args = macro.apply(args)
                return FunctionCall(master, args, self._current_function)

            args = [self._visit(arg, **settings) for arg in
                    rhs.args]
            for i in methods:
                if str(i.name) == rhs_name:
                    if 'numpy_wrapper' in i.decorators.keys():
                        func = i.decorators['numpy_wrapper']
                        self.insert_import('numpy', AsName(func, rhs_name))
                        return func(visited_lhs, *args)
                    else:
                        return DottedFunctionCall(i, args, prefix = visited_lhs,
                                    current_function = self._current_function)

        # look for a class attribute / property
        elif isinstance(rhs, PyccelSymbol) and cls_base:
            methods = list(cls_base.methods) + list(cls_base.interfaces)
            for method in methods:
                if isinstance(method, Interface):
                    errors.report('Generic methods are not supported yet',
                        symbol=method.name,
                        bounding_box=(self._current_fst_node.lineno,
                            self._current_fst_node.col_offset),
                        severity='fatal')
            # standard class attribute
            if rhs in attr_name:
                self._current_class = cls_base
                second = self._visit(rhs, **settings)
                self._current_class = None
                return second.clone(second.name, new_class = DottedVariable, lhs = visited_lhs)

            # class property?
            else:
                for i in methods:
                    if i.name == rhs and \
                            'property' in i.decorators.keys():
                        if 'numpy_wrapper' in i.decorators.keys():
                            func = i.decorators['numpy_wrapper']
                            self.insert_import('numpy', AsName(func, rhs))
                            return func(visited_lhs)
                        else:
                            return DottedFunctionCall(i, [], prefix = visited_lhs,
                                    current_function = self._current_function)

        # look for a macro
        else:

            macro = self.scope.find(rhs_name, 'macros')

            # Macro
            if isinstance(macro, MacroVariable):
                return macro.master
            elif isinstance(macro, MacroFunction):
                args = macro.apply([visited_lhs])
                return FunctionCall(macro.master, args, self._current_function)

        # did something go wrong?
        return errors.report('Attribute {} not found'.format(rhs_name),
            bounding_box=(self._current_fst_node.lineno, self._current_fst_node.col_offset),
            severity='fatal')

    def _visit_PyccelOperator(self, expr, **settings):
        args     = [self._visit(a, **settings) for a in expr.args]
        return self._create_PyccelOperator(expr, args)

    def _visit_PyccelAdd(self, expr, **settings):
        args = [self._visit(a, **settings) for a in expr.args]
        if isinstance(args[0], (TupleVariable, PythonTuple, Concatenate, Duplicate)):
            is_homogeneous = all((isinstance(a, (TupleVariable, PythonTuple)) and a.is_homogeneous) \
                                or isinstance(a, (Concatenate, Duplicate)) for a in args)
            if is_homogeneous:
                return Concatenate(*args)
            else:
                def get_vars(a):
                    if isinstance(a, InhomogeneousTupleVariable):
                        return a.get_vars()
                    elif isinstance(a, PythonTuple):
                        return a.args
                    elif isinstance(a, HomogeneousTupleVariable):
                        n_vars = len(a)
                        if not isinstance(len(a), (LiteralInteger, int)):
                            errors.report("Can't create an inhomogeneous tuple using a homogeneous tuple of unknown size",
                                    symbol=expr, severity='fatal')
                        return [a[i] for i in range(n_vars)]
                    else:
                        raise NotImplementedError("Unexpected type {} in tuple addition".format(type(a)))
                tuple_args = [ai for a in args for ai in get_vars(a)]
                expr_new = PythonTuple(*tuple_args)
        else:
            expr_new = self._create_PyccelOperator(expr, args)
        return expr_new

    def _visit_PyccelMul(self, expr, **settings):
        args = [self._visit(a, **settings) for a in expr.args]
        if isinstance(args[0], (TupleVariable, PythonTuple, PythonList)):
            expr_new = self._create_Duplicate(args[0], args[1])
        elif isinstance(args[1], (TupleVariable, PythonTuple, PythonList)):
            expr_new = self._create_Duplicate(args[1], args[0])
        else:
            expr_new = self._create_PyccelOperator(expr, args)
        return expr_new

    def _visit_Lambda(self, expr, **settings):
        expr_names = set(str(a) for a in expr.expr.get_attribute_nodes(PyccelSymbol, excluded_nodes = FunctionDef))
        var_names = map(str, expr.variables)
        missing_vars = expr_names.difference(var_names)
        if len(missing_vars) > 0:
            errors.report(UNDEFINED_LAMBDA_VARIABLE, symbol = missing_vars,
                bounding_box=(self._current_fst_node.lineno, self._current_fst_node.col_offset),
                severity='fatal')
        funcs = expr.expr.get_attribute_nodes(FunctionCall)
        for func in funcs:
            name = _get_name(func)
            f = self.scope.find(name, 'symbolic_functions')
            if f is None:
                errors.report(UNDEFINED_LAMBDA_FUNCTION, symbol=name,
                    bounding_box=(self._current_fst_node.lineno, self._current_fst_node.col_offset),
                    severity='fatal')
            else:

                f = f(*func.args)
                expr_new = expr.expr.subs(func, f)
                expr = Lambda(tuple(expr.variables), expr_new)
        return expr

    def _visit_FunctionCall(self, expr, **settings):
        name     = expr.funcdef
        try:
            name = self.scope.get_expected_name(name)
        except RuntimeError:
            pass

        # Check for specialised method
        annotation_method = '_visit_' + name
        if hasattr(self, annotation_method):
            return getattr(self, annotation_method)(expr, **settings)

        func     = self.scope.find(name, 'functions')

        args = self._handle_function_args(expr.args, **settings)

        if name == 'lambdify':
            args = self.scope.find(str(expr.args[0]), 'symbolic_functions')
        F = pyccel_builtin_function(expr, args)

        if F is not None:
            return F

        elif self.scope.find(name, 'cls_constructs'):

            # TODO improve the test
            # we must not invoke the scope like this

            cls = self.scope.find(name, 'classes')
            d_methods = cls.methods_as_dict
            method = d_methods.pop('__init__', None)

            if method is None:

                # TODO improve case of class with the no __init__

                errors.report(UNDEFINED_INIT_METHOD, symbol=name,
                bounding_box=(self._current_fst_node.lineno, self._current_fst_node.col_offset),
                severity='error')
            args = expr.args

            # TODO check compatibility
            # TODO treat parametrized arguments.

            expr = ConstructorCall(method, args, cls_variable=None)
            #if len(stmts) > 0:
            #    stmts.append(expr)
            #    return CodeBlock(stmts)
            return expr
        else:

            # first we check if it is a macro, in this case, we will create
            # an appropriate FunctionCall

            macro = self.scope.find(name, 'macros')
            if macro is not None:
                func = macro.master.funcdef
                name = _get_name(func.name)
                args = macro.apply(args)
            else:
                func = self.scope.find(name, 'functions')
            if func is None:
                return errors.report(UNDEFINED_FUNCTION, symbol=name,
                        bounding_box=(self._current_fst_node.lineno, self._current_fst_node.col_offset),
                        severity='fatal')
            else:
                return self._handle_function(expr, func, args, **settings)

    def _visit_Expr(self, expr, **settings):
        errors.report(PYCCEL_RESTRICTION_TODO, symbol=expr,
            bounding_box=(self._current_fst_node.lineno, self._current_fst_node.col_offset),
            severity='fatal')


    def _visit_Assign(self, expr, **settings):
        # TODO unset position at the end of this part
        new_expressions = []
        fst = expr.fst
        assert(fst)
        rhs = expr.rhs
        lhs = expr.lhs

        # Steps before visiting
        if isinstance(rhs, GeneratorComprehension):
            rhs.substitute(rhs.lhs, lhs)
            genexp = self._assign_GeneratorComprehension(_get_name(lhs), rhs, **settings)
            if isinstance(expr, AugAssign):
                new_expressions.append(genexp)
                rhs = genexp.lhs
            elif genexp.lhs.name == lhs:
                return genexp
            else:
                new_expressions.append(genexp)
                rhs = genexp.lhs
        elif isinstance(rhs, IfTernaryOperator):
            value_true  = self._visit(rhs.value_true, **settings)
            if value_true.rank > 0 or value_true.dtype is NativeString():
                # Temporarily deactivate type checks to construct syntactic assigns
                pyccel_stage.set_stage('syntactic')
                assign_true  = Assign(lhs, rhs.value_true, fst = fst)
                assign_false = Assign(lhs, rhs.value_false, fst = fst)
                pyccel_stage.set_stage('semantic')

                cond  = self._visit(rhs.cond, **settings)
                true_section  = IfSection(cond, [self._visit(assign_true)])
                false_section = IfSection(LiteralTrue(), [self._visit(assign_false)])
                return If(true_section, false_section)

        # Visit object
        if isinstance(rhs, FunctionCall):
            name = rhs.funcdef
            macro = self.scope.find(name, 'macros')
            if macro is None:
                rhs = self._visit(rhs, **settings)
            else:

                # TODO check types from FunctionDef
                master = macro.master
                results = []
                args = [self._visit(i, **settings) for i in rhs.args]
                args_names = [arg.value.name for arg in args if isinstance(arg.value, Variable)]
                d_m_args = {arg.value.name:arg.value for arg in macro.master_arguments
                                  if isinstance(arg.value, Variable)}

                if not sympy_iterable(lhs):
                    lhs = [lhs]
                results_shapes = macro.get_results_shapes(args)
                for m_result, shape, result in zip(macro.results, results_shapes, lhs):
                    if m_result in d_m_args and not result in args_names:
                        d_result = self._infere_type(d_m_args[m_result])
                        d_result['shape'] = shape
                        tmp = self._assign_lhs_variable(result, d_result, None, new_expressions, False, **settings)
                        results.append(tmp)
                    elif result in args_names:
                        _name = _get_name(result)
                        tmp = self.get_variable(_name)
                        results.append(tmp)
                    else:
                        # TODO: check for result in master_results
                        errors.report(INVALID_MACRO_COMPOSITION, symbol=result,
                        bounding_box=(self._current_fst_node.lineno, self._current_fst_node.col_offset),
                        severity='error')

                expr = macro.make_necessary_copies(args, results)
                new_expressions += expr
                args = macro.apply(args, results=results)
                if isinstance(master.funcdef, FunctionDef):
                    func_call = FunctionCall(master.funcdef, args, self._current_function)
                    if new_expressions:
                        return CodeBlock([*new_expressions, func_call])
                    else:
                        return func_call
                else:
                    # TODO treate interface case
                    errors.report(PYCCEL_RESTRICTION_TODO,
                                  bounding_box=(self._current_fst_node.lineno, self._current_fst_node.col_offset),
                                  severity='fatal')

        elif isinstance(rhs, DottedVariable):
            var = rhs.rhs
            name = _get_name(var)
            macro = self.scope.find(name, 'macros')
            if macro is None:
                rhs = self._visit(rhs, **settings)
            else:
                master = macro.master
                if isinstance(macro, MacroVariable):
                    rhs = master
                else:
                    # If macro is function, create left-hand side variable
                    if isinstance(master, FunctionDef) and master.results:
                        d_var = self._infere_type(master.results[0], **settings)
                        dtype = d_var.pop('datatype')
                        lhs = Variable(dtype, lhs.name, **d_var, is_temp=lhs.is_temp)
                        var = self.check_for_variable(lhs.name)
                        if var is None:
                            self.scope.insert_variable(lhs)

                    name = macro.name
                    if not sympy_iterable(lhs):
                        lhs = [lhs]
                    results = []
                    for a in lhs:
                        _name = _get_name(a)
                        var = self.get_variable(_name)
                        results.append(var)

                    args = rhs.rhs.args
                    args = [rhs.lhs] + list(args)
                    args = [self._visit(i, **settings) for i in args]

                    args = macro.apply(args, results=results)

                    # Distinguish between function
                    if master.results:
                        return Assign(lhs[0], FunctionCall(master, args, self._current_function))
                    else:
                        return FunctionCall(master, args, self._current_function)

        else:
            rhs = self._visit(rhs, **settings)

        if isinstance(rhs, FunctionDef):
            print("test here ;", rhs)
            # case of lambdify

            rhs = rhs.rename(expr.lhs.name)
            for i in rhs.body:
                i.set_fst(fst)
            rhs = self._visit_FunctionDef(rhs, **settings)
            return rhs

        elif isinstance(rhs, CodeBlock):
            print("test here 2;", rhs)
            if len(rhs.body)>1 and isinstance(rhs.body[1], FunctionalFor):
                return rhs

            # case of complex stmt
            # that needs to be splitted
            # into a list of stmts
            stmts = rhs.body
            stmt  = stmts[-1]
            lhs   = expr.lhs
            if isinstance(lhs, PyccelSymbol):
                name = lhs
                if self.check_for_variable(name) is None:
                    d_var = self._infere_type(stmt, **settings)
                    dtype = d_var.pop('datatype')
                    lhs = Variable(dtype, name , **d_var, is_temp = lhs.is_temp)
                    self.scope.insert_variable(lhs)

            if isinstance(expr, Assign):
                stmt = Assign(lhs, stmt)
            elif isinstance(expr, AugAssign):
                stmt = AugAssign(lhs, expr.op, stmt)
            stmt.set_fst(fst)
            stmts[-1] = stmt
            return CodeBlock(stmts)

        elif isinstance(rhs, FunctionCall):
            func = rhs.funcdef
            if isinstance(func, FunctionDef):
                results = func.results
                if results:
                    if len(results)==1:
                        d_var = self._infere_type(results[0], **settings)
                    else:
                        d_var = self._infere_type(PythonTuple(*results), **settings)
                elif expr.lhs.is_temp:
                    return rhs
                else:
                    raise NotImplementedError("Cannot assign result of a function without a return")

                # case of elemental function
                # if the input and args of func do not have the same shape,
                # then the lhs must be already declared
                if func.is_elemental:
                    # we first compare the funcdef args with the func call
                    # args
#                   d_var = None
                    func_args = func.arguments
                    call_args = rhs.args
                    f_ranks = [x.var.rank for x in func_args]
                    c_ranks = [x.value.rank for x in call_args]
                    same_ranks = [x==y for (x,y) in zip(f_ranks, c_ranks)]
                    if not all(same_ranks):
                        assert(len(c_ranks) == 1)
                        arg = call_args[0].value
                        d_var['shape'      ] = arg.shape
                        d_var['rank'       ] = arg.rank
                        d_var['allocatable'] = arg.allocatable
                        d_var['order'      ] = arg.order

            elif isinstance(func, Interface):
                d_var = [self._infere_type(i, **settings) for i in
                         func.functions[0].results]

                # TODO imporve this will not work for
                # the case of different results types
                d_var[0]['datatype'] = rhs.dtype

            else:
                d_var = self._infere_type(rhs, **settings)

        elif isinstance(rhs, PythonMap):

            name = str(rhs.args[0])
            func = self.scope.find(name, 'functions')

            if func is None:
                errors.report(UNDEFINED_FUNCTION, symbol=name,
                bounding_box=(self._current_fst_node.lineno, self._current_fst_node.col_offset),
                severity='error')

            dvar  = self._infere_type(rhs.args[1], **settings)
            d_var = [self._infere_type(result, **settings) for result in func.results]
            for d_var_i in d_var:
                d_var_i['shape'] = dvar['shape']
                d_var_i['rank' ]  = dvar['rank']

        elif isinstance(rhs, NumpyTranspose):
            d_var  = self._infere_type(rhs, **settings)
            if d_var['is_pointer'] and not isinstance(lhs, IndexedElement):
                rhs = rhs.internal_var

        else:
            d_var  = self._infere_type(rhs, **settings)
            d_list = d_var if isinstance(d_var, list) else [d_var]

            for d in d_list:
                name = d['datatype'].__class__.__name__

                if name.startswith('Pyccel'):
                    name = name[6:]
                    d['cls_base'] = self.scope.find(name, 'classes')
                    #TODO: Avoid writing the default variables here
                    d['is_pointer'] = d_var.get('is_target',False) or d_var.get('is_pointer',False)

                    # TODO if we want to use pointers then we set target to true
                    # in the ConsturcterCall

                if isinstance(rhs, Variable) and rhs.is_target:
                    # case of rhs is a target variable the lhs must be a pointer
                    d['is_target' ] = False
                    d['is_pointer'] = True

        lhs = expr.lhs
        if isinstance(lhs, (PyccelSymbol, DottedName)):
            if isinstance(d_var, list):
                if len(d_var) == 1:
                    d_var = d_var[0]
                else:
                    errors.report(WRONG_NUMBER_OUTPUT_ARGS, symbol=expr,
                        bounding_box=(self._current_fst_node.lineno, self._current_fst_node.col_offset),
                        severity='error')
                    return None
            lhs = self._assign_lhs_variable(lhs, d_var, rhs, new_expressions, isinstance(expr, AugAssign), **settings)
        elif isinstance(lhs, PythonTuple):
            n = len(lhs)
            if isinstance(rhs, (PythonTuple, InhomogeneousTupleVariable, FunctionCall)):
                if isinstance(rhs, FunctionCall):
                    r_iter = rhs.funcdef.results
                else:
                    r_iter = rhs
                new_lhs = []
                for i,(l,r) in enumerate(zip(lhs,r_iter)):
                    d = self._infere_type(r, **settings)
                    new_lhs.append( self._assign_lhs_variable(l, d, r, new_expressions, isinstance(expr, AugAssign), **settings) )
                lhs = PythonTuple(*new_lhs)

            elif isinstance(rhs, HomogeneousTupleVariable):
                new_lhs = []
                d_var = self._infere_type(rhs[0])
                new_rhs = []
                for i,l in enumerate(lhs):
                    new_lhs.append( self._assign_lhs_variable(l, d_var.copy(),
                        rhs[i], new_expressions, isinstance(expr, AugAssign), **settings) )
                    new_rhs.append(rhs[i])
                rhs = PythonTuple(*new_rhs)
                d_var = [d_var]
                lhs = PythonTuple(*new_lhs)

            elif isinstance(d_var, list) and len(d_var)== n:
                new_lhs = []
                if hasattr(rhs,'__getitem__'):
                    for i,l in enumerate(lhs):
                        new_lhs.append( self._assign_lhs_variable(l, d_var[i].copy(), rhs[i], new_expressions, isinstance(expr, AugAssign), **settings) )
                else:
                    for i,l in enumerate(lhs):
                        new_lhs.append( self._assign_lhs_variable(l, d_var[i].copy(), rhs, new_expressions, isinstance(expr, AugAssign), **settings) )
                lhs = PythonTuple(*new_lhs)

            elif d_var['shape'][0]==n:
                new_lhs = []
                new_rhs = []

                for l, r in zip(lhs, rhs):
                    new_lhs.append( self._assign_lhs_variable(l, self._infere_type(r), r, new_expressions, isinstance(expr, AugAssign), **settings) )
                    new_rhs.append(r)

                lhs = PythonTuple(*new_lhs)
                rhs = new_rhs
            else:
                errors.report(WRONG_NUMBER_OUTPUT_ARGS, symbol=expr,
                    bounding_box=(self._current_fst_node.lineno, self._current_fst_node.col_offset),
                    severity='error')
                return None
        else:
            lhs = self._visit(lhs, **settings)

        if isinstance(rhs, (PythonMap, PythonZip)):
            func  = _get_name(rhs.args[0])
            alloc = Assign(lhs, NumpyZeros(lhs.shape, lhs.dtype))
            alloc.set_fst(fst)
            index_name = self.scope.get_new_name(expr)
            index = Variable('int',index_name, is_temp=True)
            range_ = FunctionCall('range', (FunctionCall('len', lhs,),))
            name  = _get_name(lhs)
            var   = IndexedElement(name, index)
            args  = rhs.args[1:]
            args  = [_get_name(arg) for arg in args]
            args  = [IndexedElement(arg, index) for arg in args]
            func  = FunctionCall(func, args)
            body  = [Assign(var, func)]
            body[0].set_fst(fst)
            body  = For(index, range_, body)
            body  = self._visit_For(body, **settings)
            body  = [alloc , body]
            return CodeBlock(body)

        elif not isinstance(lhs, (list, tuple)):
            lhs = [lhs]
            if isinstance(d_var,dict):
                d_var = [d_var]

        if len(lhs) == 1:
            lhs = lhs[0]

        if isinstance(lhs, Variable):
            is_pointer = lhs.is_pointer
        elif isinstance(lhs, IndexedElement):
            is_pointer = False
        elif isinstance(lhs, (PythonTuple, PythonList)):
            is_pointer = any(l.is_pointer for l in lhs if isinstance(lhs, Variable))

        # TODO: does is_pointer refer to any/all or last variable in list (currently last)
        is_pointer = is_pointer and isinstance(rhs, (Variable, Duplicate))
        is_pointer = is_pointer or isinstance(lhs, Variable) and lhs.is_pointer

        lhs = [lhs]
        rhs = [rhs]
        # Split into multiple Assigns to ensure AliasAssign is used where necessary
        unravelling = True
        while unravelling:
            unravelling = False
            new_lhs = []
            new_rhs = []
            for l,r in zip(lhs, rhs):
                # Split assign (e.g. for a,b = 1,c)
                if isinstance(l, (PythonTuple, InhomogeneousTupleVariable)) \
                        and isinstance(r,(PythonTuple, TupleVariable, list)):
                    new_lhs.extend(l)
                    new_rhs.extend(r)
                    # Repeat step to handle tuples of tuples of etc.
                    unravelling = True
                else:
                    new_lhs.append(l)
                    new_rhs.append(r)
            lhs = new_lhs
            rhs = new_rhs

        # Examine each assign and determine assign type (Assign, AliasAssign, etc)
        for l, r in zip(lhs,rhs):
            is_pointer_i = l.is_pointer if isinstance(l, Variable) else is_pointer

            new_expr = Assign(l, r)

            if is_pointer_i:
                new_expr = AliasAssign(l, r)

            elif isinstance(expr, AugAssign):
                new_expr = AugAssign(l, expr.op, r)


            elif new_expr.is_symbolic_alias:
                new_expr = SymbolicAssign(l, r)

                # in a symbolic assign, the rhs can be a lambda expression
                # it is then treated as a def node

                F = self.scope.find(l, 'symbolic_functions')
                if F is None:
                    self.insert_symbolic_function(new_expr)
                else:
                    errors.report(PYCCEL_RESTRICTION_TODO,
                                  bounding_box=(self._current_fst_node.lineno, self._current_fst_node.col_offset),
                                  severity='fatal')
            new_expressions.append(new_expr)
        if (len(new_expressions)==1):
            new_expressions = new_expressions[0]

            return new_expressions
        else:
            result = CodeBlock(new_expressions)
            return result

    def _visit_For(self, expr, **settings):

        scope = self.create_new_loop_scope()

        # treatment of the index/indices
        iterable = Iterable(self._visit(expr.iterable, **settings))
        body     = list(expr.body.body)

        new_expr = []

        start = LiteralInteger(0)
        iterator_d_var = self._infere_type(start)

        if iterable.num_loop_counters_required:
            indices = [Variable('int', self.scope.get_new_name(), is_temp=True)
                        for i in range(iterable.num_loop_counters_required)]
            iterable.set_loop_counter(*indices)
        else:
            if isinstance(iterable.iterable, PythonEnumerate):
                syntactic_index = expr.target[0]
            else:
                syntactic_index = expr.target
            index = self.check_for_variable(syntactic_index)
            if index is None:
                index = self._assign_lhs_variable(syntactic_index, iterator_d_var,
                                rhs=start, new_expressions=new_expr,
                                is_augassign=False, **settings)
            iterable.set_loop_counter(index)

        iterator = expr.target

        if isinstance(iterator, PyccelSymbol):
            iterator_rhs = iterable.get_target_from_range()
            iterator_d_var = self._infere_type(iterator_rhs)
            target = self._assign_lhs_variable(iterator, iterator_d_var,
                            rhs=iterator_rhs, new_expressions=new_expr,
                            is_augassign=False, **settings)

        elif isinstance(iterator, PythonTuple):
            iterator_rhs = iterable.get_target_from_range()
            target = [self._assign_lhs_variable(it, self._infere_type(rhs),
                                rhs=rhs, new_expressions=new_expr,
                                is_augassign=False, **settings)
                        for it, rhs in zip(iterator, iterator_rhs)]
        else:

            errors.report(INVALID_FOR_ITERABLE, symbol=expr.target,
                   bounding_box=(self._current_fst_node.lineno, self._current_fst_node.col_offset),
                   severity='error')


        body = [self._visit(i, **settings) for i in body]

        self.exit_loop_scope()

        if isinstance(iterable.iterable, Product):
            for_expr = body
            scopes = self.scope.create_product_loop_scope(scope, len(target))

            for t, r, s in zip(target, iterable.get_range(), scopes[::-1]):
                for_expr = For(t, r, for_expr, scope=s)
                for_expr.end_annotation = expr.end_annotation
                for_expr = [for_expr]
            for_expr = for_expr[0]
        else:
            for_expr = For(target, iterable, body, scope=scope)
            for_expr.end_annotation = expr.end_annotation
        return for_expr


    def _visit_FunctionalFor(self, expr, **settings):
        old_index   = expr.index
        new_index   = self.scope.get_new_name()
        expr.substitute(old_index, new_index)

        target  = expr.expr
        index   = new_index
        indices = expr.indices
        dims    = []
        body    = expr.loops[1]

        sp_indices  = [sp_Symbol(i) for i in indices]
        idx_subs = dict()
        #scope = self.create_new_loop_scope()

        # The symbols created to represent unknown valued objects are temporary
        tmp_used_names = self.scope.all_used_symbols.copy()
        while isinstance(body, For):

            stop  = None
            start = LiteralInteger(0)
            step  = LiteralInteger(1)
            var   = body.target
            a     = self._visit(body.iterable, **settings)
            if isinstance(a, PythonRange):
                var   = Variable('int', var)
                dvar  = self._infere_type(var, **settings)
                stop  = a.stop
                start = a.start
                step  = a.step
            elif isinstance(a, (PythonZip, PythonEnumerate)):
                dvar  = self._infere_type(a.element, **settings)
                dtype = dvar.pop('datatype')
                if dvar['rank'] > 0:
                    dvar['rank' ] -= 1
                    dvar['shape'] = (dvar['shape'])[1:]
                if dvar['rank'] == 0:
                    dvar['allocatable'] = dvar['is_pointer'] = False
                var  = Variable(dtype, var, **dvar)
                stop = a.element.shape[0]
            elif isinstance(a, Variable):
                dvar  = self._infere_type(a, **settings)
                dtype = dvar.pop('datatype')
                if dvar['rank'] > 0:
                    dvar['rank'] -= 1
                    dvar['shape'] = (dvar['shape'])[1:]
                if dvar['rank'] == 0:
                    dvar['allocatable'] = dvar['is_pointer'] = False

                var  = Variable(dtype, var, **dvar)
                stop = a.shape[0]
            else:
                errors.report(PYCCEL_RESTRICTION_TODO,
                              bounding_box=(self._current_fst_node.lineno, self._current_fst_node.col_offset),
                              severity='fatal')
            existing_var = self.scope.find(var.name, 'variables')
            if existing_var:
                if self._infere_type(existing_var, **settings) != dvar:
                    errors.report("Variable {} already exists with different type".format(var),
                            symbol = expr, severity='error')
            else:
                self.scope.insert_variable(var)
            step.invalidate_node()
            step  = pyccel_to_sympy(step , idx_subs, tmp_used_names)
            start.invalidate_node()
            start = pyccel_to_sympy(start, idx_subs, tmp_used_names)
            stop.invalidate_node()
            stop  = pyccel_to_sympy(stop , idx_subs, tmp_used_names)
            size = (stop - start) / step
            if (step != 1):
                size = ceiling(size)

            body = body.body.body[0]
            dims.append((size, step, start, stop))

        # we now calculate the size of the array which will be allocated

        for idx in indices:
            var = self.get_variable(idx)
            idx_subs[idx] = var


        dim = sp_Integer(1)

        for i in reversed(range(len(dims))):
            size  = dims[i][0]
            step  = dims[i][1]
            start = dims[i][2]
            stop  = dims[i][3]

            # For complicated cases we must ensure that the upper bound is never smaller than the
            # lower bound as this leads to too little memory being allocated
            min_size = size
            # Collect all uses of other indices
            start_idx = [-1] + [sp_indices.index(a) for a in start.atoms(sp_Symbol) if a in sp_indices]
            stop_idx  = [-1] + [sp_indices.index(a) for a in  stop.atoms(sp_Symbol) if a in sp_indices]
            start_idx.sort()
            stop_idx.sort()

            # Find the minimum size
            while max(len(start_idx),len(stop_idx))>1:
                # Use the maximum value of the start
                if start_idx[-1] > stop_idx[-1]:
                    s = start_idx.pop()
                    min_size = min_size.subs(sp_indices[s], dims[s][3])
                # and the minimum value of the stop
                else:
                    s = stop_idx.pop()
                    min_size = min_size.subs(sp_indices[s], dims[s][2])

            # While the min_size is not a known integer, assume that the bounds are positive
            j = 0
            while not isinstance(min_size, sp_Integer) and j<=i:
                min_size = min_size.subs(dims[j][3]-dims[j][2], 1).simplify()
                j+=1
            # If the min_size is negative then the size will be wrong and an error is raised
            if isinstance(min_size, sp_Integer) and min_size < 0:
                errors.report(PYCCEL_RESTRICTION_LIST_COMPREHENSION_LIMITS.format(indices[i]),
                          bounding_box=(self._current_fst_node.lineno, self._current_fst_node.col_offset),
                          severity='error')

            # sympy is necessary to carry out the summation
            dim   = dim.subs(sp_indices[i], start+step*sp_indices[i])
            dim   = Summation(dim, (sp_indices[i], 0, size-1))
            dim   = dim.doit()

        try:
            dim = sympy_to_pyccel(dim, idx_subs)
        except TypeError:
            errors.report(PYCCEL_RESTRICTION_LIST_COMPREHENSION_SIZE + '\n Deduced size : {}'.format(dim),
                          bounding_box=(self._current_fst_node.lineno, self._current_fst_node.col_offset),
                          severity='fatal')

        # TODO find a faster way to calculate dim
        # when step>1 and not isinstance(dim, Sum)
        # maybe use the c++ library of sympy

        # we annotate the target to infere the type of the list created

        target = self._visit(target, **settings)
        d_var = self._infere_type(target, **settings)

        dtype = d_var['datatype']

        if dtype is NativeGeneric():
            errors.report(LIST_OF_TUPLES,
                          bounding_box=(self._current_fst_node.lineno, self._current_fst_node.col_offset),
                          severity='fatal')

        d_var['rank'] += 1
        d_var['allocatable'] = True
        shape = list(d_var['shape'])
        shape.insert(0, dim)
        d_var['shape'] = shape
        d_var['is_stack_array'] = False # PythonTuples can be stack arrays

        # ...
        # TODO [YG, 30.10.2020]:
        #  - Check if we should allow the possibility that is_stack_array=True
        # ...
        lhs_symbol = expr.lhs.base
        ne = []
        lhs = self._assign_lhs_variable(lhs_symbol, d_var, rhs=expr, new_expressions=ne, is_augassign=False, **settings)
        lhs_alloc = ne[0]

        if isinstance(target, PythonTuple) and not target.is_homogeneous:
            errors.report(LIST_OF_TUPLES, symbol=expr,
                bounding_box=(self._current_fst_node.lineno, self._current_fst_node.col_offset),
                severity='error')

        target.invalidate_node()

        loops = [self._visit(i, **settings) for i in expr.loops]
        index = self._visit(index, **settings)

        #self.exit_loop_scope()

        return CodeBlock([lhs_alloc, FunctionalFor(loops, lhs=lhs, indices=indices, index=index)])

    def _visit_GeneratorComprehension(self, expr, **settings):
        lhs = self.check_for_variable(expr.lhs)
        if lhs is None:
            if expr.lhs.is_temp:
                lhs = PyccelSymbol(self.scope.get_new_name(), is_temp=True)
            else:
                lhs = expr.lhs

            creation = self._visit(Assign(lhs, expr, fst=expr.fst))
            self._additional_exprs[-1].append(creation)
            return self.get_variable(lhs)
        else:
            return lhs

    def _visit_While(self, expr, **settings):

        scope = self.create_new_loop_scope()
        test = self._visit(expr.test, **settings)
        body = self._visit(expr.body, **settings)
        self.exit_loop_scope()

        return While(test, body, scope=scope)

    def _visit_IfSection(self, expr, **settings):
        condition = expr.condition

        name_symbol = PyccelSymbol('__name__')
        main = LiteralString('__main__')
        prog_check = isinstance(condition, PyccelEq) \
                and all(a in (name_symbol, main) for a in condition.args)

        if prog_check:
            cond = InProgram()
            self.change_to_program_scope()
        else:
            cond = self._visit(expr.condition)
        body = self._visit(expr.body)
        if prog_check:
            # Calling the Garbage collecting,
            # it will add the necessary Deallocate nodes
            # to the ast
            body.insert2body(*self._garbage_collector(body))
            self.change_to_module_scope()

        return IfSection(cond, body)

    def _visit_If(self, expr, **settings):
        args = [self._visit(i, **settings) for i in expr.blocks]

        conds = [b.condition for b in args]
        if any(isinstance(c, InProgram) for c in conds):
            if not all(isinstance(c, (InProgram,LiteralTrue)) for c in conds):
                errors.report("Determination of main module is too complicated to handle",
                        symbol=expr, severity='error')

        allocations = [arg.get_attribute_nodes(Allocate) for arg in args]

        var_shapes = [{a.variable : a.shape for a in allocs} for allocs in allocations]
        variables = [v for branch in var_shapes for v in branch]

        for v in variables:
            all_shapes_set = all(v in branch_shapes.keys() for branch_shapes in var_shapes)
            if all_shapes_set:
                shape_branch1 = var_shapes[0][v]
                same_shapes = all(shape_branch1==branch_shapes[v] \
                                for branch_shapes in var_shapes[1:])
            else:
                same_shapes = False

            if not same_shapes:
                v.set_changeable_shape()

        return If(*args)

    def _visit_IfTernaryOperator(self, expr, **settings):
        value_true  = self._visit(expr.value_true, **settings)
        if value_true.rank > 0 or value_true.dtype is NativeString():
            lhs = PyccelSymbol(self.scope.get_new_name(), is_temp=True)
            # Temporarily deactivate type checks to construct syntactic assigns
            pyccel_stage.set_stage('syntactic')
            assign_true  = Assign(lhs, expr.value_true, fst = expr.fst)
            assign_false = Assign(lhs, expr.value_false, fst = expr.fst)
            pyccel_stage.set_stage('semantic')

            cond  = self._visit(expr.cond, **settings)
            true_section  = IfSection(cond, [self._visit(assign_true)])
            false_section = IfSection(LiteralTrue(), [self._visit(assign_false)])
            self._additional_exprs[-1].append(If(true_section, false_section))

            return self._visit(lhs)
        else:
            cond        = self._visit(expr.cond, **settings)
            value_false = self._visit(expr.value_false, **settings)
            return IfTernaryOperator(cond, value_true, value_false)

    def _visit_VariableHeader(self, expr, **settings):

        # TODO improve
        #      move it to the ast like create_definition for FunctionHeader?

        name  = expr.name
        d_var = expr.dtypes.copy()
        dtype = d_var.pop('datatype')
        d_var.pop('is_func')

        var = Variable(dtype, name, **d_var)
        self.scope.insert_variable(var)
        return expr

    def _visit_FunctionHeader(self, expr, **settings):
        # TODO should we return it and keep it in the AST?
        expr.clear_user_nodes()
        self.scope.insert_header(expr)
        return expr

    def _visit_Template(self, expr, **settings):
        expr.clear_user_nodes()
        self.scope.insert_template(expr)
        return expr

    def _visit_ClassHeader(self, expr, **settings):
        # TODO should we return it and keep it in the AST?
        expr.clear_user_nodes()
        self.scope.insert_header(expr)
        return expr

    def _visit_Return(self, expr, **settings):

        results     = expr.expr
        f_name      = self._current_function
        if isinstance(f_name, DottedName):
            f_name = f_name.name[-1]

        return_vars = self.scope.find(f_name, 'functions').results
        assigns     = []
        for v,r in zip(return_vars, results):
            if not (isinstance(r, PyccelSymbol) and r == (v.name if isinstance(v, Variable) else v)):
                a = Assign(v, r)
                a.set_fst(expr.fst)
                a = self._visit_Assign(a)
                assigns.append(a)

        results = [self._visit(i, **settings) for i in return_vars]

        #add the Deallocate node before the Return node
        code = assigns + [Deallocate(i) for i in self._allocs[-1]]
        if code:
            expr  = Return(results, CodeBlock(code))
        else:
            expr  = Return(results)
        return expr

    def _visit_FunctionDef(self, expr, **settings):

        name            = self.scope.get_expected_name(expr.name)
        cls_name        = expr.cls_name
        decorators      = expr.decorators
        funcs           = []
        sub_funcs       = []
        func_interfaces = []
        is_pure         = expr.is_pure
        is_elemental    = expr.is_elemental
        is_private      = expr.is_private
        is_inline       = expr.is_inline
        doc_string      = self._visit(expr.doc_string) if expr.doc_string else expr.doc_string
        headers = []

        not_used = [d for d in decorators if d not in def_decorators.__all__]
        if len(not_used) >= 1:
            errors.report(UNUSED_DECORATORS, symbol=', '.join(not_used), severity='warning')

        args_number = len(expr.arguments)
        templates = self.scope.find_all('templates')
        if decorators['template']:
            # Load templates dict from decorators dict
            templates.update(decorators['template']['template_dict'])

        tmp_headers = expr.headers
        python_name = expr.scope.get_python_name(name)
        if cls_name:
            tmp_headers += self.get_headers(cls_name + '.' + python_name)
            args_number -= 1
        else:
            tmp_headers += self.get_headers(python_name)
        for header in tmp_headers:
            if all(header.dtypes != hd.dtypes for hd in headers):
                headers.append(header)
            else:
                errors.report(DUPLICATED_SIGNATURE, symbol=header,
                        severity='warning')
        for hd in headers:
            if (args_number != len(hd.dtypes)):
                msg = """The number of arguments in the function {} ({}) does not match the number
                        of types in decorator/header ({}).""".format(name ,args_number, len(hd.dtypes))
                if (args_number < len(hd.dtypes)):
                    errors.report(msg, symbol=expr.arguments, severity='warning')
                else:
                    errors.report(msg, symbol=expr.arguments, severity='fatal')

        interfaces = []
        if len(headers) == 0:
            # check if a header is imported from a header file
            # TODO improve in the case of multiple headers ( interface )
            func       = self.scope.find(name, 'functions')
            if func and func.is_header:
                interfaces = [func]

        if expr.arguments and not headers and not interfaces:

            # TODO ERROR wrong position

            errors.report(FUNCTION_TYPE_EXPECTED, symbol=name,
                   bounding_box=(self._current_fst_node.lineno, self._current_fst_node.col_offset),
                   severity='error')

        # We construct a FunctionDef from each function header
        for hd in headers:
            interfaces += hd.create_definition(templates)

        if not interfaces:
            # this for the case of a function without arguments => no headers
            interfaces = [FunctionDef(name, [], [], [])]

#        TODO move this to codegen
#        vec_func = None
#        if 'vectorize' in decorators:
#            #TODO move to another place
#            vec_name  = 'vec_' + name
#            arg       = decorators['vectorize'][0]
#            arg       = str(arg.name)
#            args      = [str(i.name) for i in expr.arguments]
#            index_arg = args.index(arg)
#            arg       = Symbol(arg)
#            vec_arg   = arg
#            index     = self.namespace.get_new_name()
#            range_    = Function('range')(Function('len')(arg))
#            args      = symbols(args)
#            args[index_arg] = vec_arg[index]
#            body_vec        = Assign(args[index_arg], Function(name)(*args))
#            body_vec.set_fst(expr.fst)
#            body_vec   = [For(index, range_, [body_vec])]
#            header_vec = header.vectorize(index_arg)
#            vec_func   = expr.vectorize(body_vec, header_vec)

        interface_name = name

        for i, m in enumerate(interfaces):
            args           = []
            results        = []
            global_vars    = []
            imports        = []
            arg            = None
            arguments      = expr.arguments
            header_results = m.results

            if len(interfaces) > 1:
                name = interface_name + '_' + str(i).zfill(2)
            scope = self.create_new_function_scope(name, decorators = decorators,
                    used_symbols = expr.scope.local_used_symbols.copy(),
                    original_symbols = expr.scope.python_names.copy())

            if cls_name and str(arguments[0].name) == 'self':
                arg       = arguments[0]
                arguments = arguments[1:]
                dt        = self.get_class_construct(cls_name)()
                cls_base  = self.scope.find(cls_name, 'classes')
                var       = Variable(dt, 'self', cls_base=cls_base)
                self.scope.insert_variable(var)

            if arguments:
                for (a, ah) in zip(arguments, m.arguments):
                    ah = ah.var
                    additional_args = []
                    if isinstance(ah, FunctionAddress):
                        d_var = {}
                        d_var['is_argument'] = True
                        d_var['is_pointer'] = True
                        if a.has_default:
                            # optional argument only if the value is None
                            if isinstance(a.value, Nil):
                                d_var['is_optional'] = True
                        a_new = FunctionAddress(self.scope.get_expected_name(a.name),
                                        ah.arguments, ah.results, [], **d_var)
                    else:
                        d_var = self._infere_type(ah, **settings)
                        d_var['shape'] = ah.alloc_shape
                        d_var['is_argument'] = True
                        d_var['is_const'] = ah.is_const
                        dtype = d_var.pop('datatype')
                        if d_var['rank']>0:
                            d_var['cls_base'] = NumpyArrayClass

                        if 'allow_negative_index' in self.scope.decorators:
                            if a.name in decorators['allow_negative_index']:
                                d_var.update(allows_negative_indexes=True)
                        if a.has_default:
                            # optional argument only if the value is None
                            if isinstance(a.value, Nil):
                                d_var['is_optional'] = True
                        a_new = Variable(dtype, self.scope.get_expected_name(a.name), **d_var)

                    value = None if a.value is None else self._visit(a.value)
                    if isinstance(value, Literal) and \
                            value.dtype is a_new.dtype and \
                            value.precision != a_new.precision:
                        value = convert_to_literal(value.python_value, a_new.dtype, a_new.precision)

                    arg_new = FunctionDefArgument(a_new,
                                value=value,
                                kwonly=a.is_kwonly,
                                annotation=a.annotation)

                    if additional_args:
                        args += additional_args

                    args.append(arg_new)
                    if isinstance(a_new, FunctionAddress):
                        self.insert_function(a_new)
                    else:
                        self.scope.insert_variable(a_new, a.name)
            results = expr.results
            if header_results:
                new_results = []

                for a, ah in zip(results, header_results):
                    d_var = self._infere_type(ah, **settings)
                    dtype = d_var.pop('datatype')
                    a_new = Variable(dtype, self.scope.get_expected_name(a),
                            **d_var, is_temp = a.is_temp)
                    self.scope.insert_variable(a_new, a)
                    new_results.append(a_new)

                results = new_results

            # insert the FunctionDef into the scope
            # to handle the case of a recursive function
            # TODO improve in the case of an interface
            recursive_func_obj = FunctionDef(name, args, results, [])
            self.insert_function(recursive_func_obj)

            # Create a new list that store local variables for each FunctionDef to handle nested functions
            self._allocs.append([])

            # we annotate the body
            body = self._visit(expr.body)

            # Calling the Garbage collecting,
            # it will add the necessary Deallocate nodes
            # to the body of the function
            body.insert2body(*self._garbage_collector(body))

            results = [self._visit(a) for a in results]

            if arg and cls_name:
                dt       = self.get_class_construct(cls_name)()
                cls_base = self.scope.find(cls_name, 'classes')
                var      = Variable(dt, 'self', cls_base=cls_base)
                args     = [FunctionDefArgument(var)] + args

            arg_vars = [a.var for a in args]

            # Determine local and global variables
            global_vars = list(self.get_variables(self.scope.parent_scope))
            global_vars = [g for g in global_vars if body.is_user_of(g)]

            # get the imports
            imports   = self.scope.imports['imports'].values()
            imports   = list(set(imports))

            # remove the FunctionDef from the function scope
            # TODO improve func_ is None in the case of an interface
            func_     = self.scope.functions.pop(name, None)
            is_recursive = False
            # check if the function is recursive if it was called on the same scope
            if func_ and func_.is_recursive:
                is_recursive = True

            sub_funcs = [i for i in self.scope.functions.values() if not i.is_header and not isinstance(i, FunctionAddress)]

            func_args = [i for i in self.scope.functions.values() if isinstance(i, FunctionAddress)]
            if func_args:
                func_interfaces.append(Interface('', func_args, is_argument = True))

            namespace_imports = self.scope.imports
            self.exit_function_scope()

            # ... computing inout arguments
            args_inout = [False] * len(args)

            results_names = [i.name for i in results]

            # Find all nodes which can modify variables
            assigns = body.get_attribute_nodes(Assign, excluded_nodes = (FunctionCall,))
            calls   = body.get_attribute_nodes(FunctionCall)

            # Collect the modified objects
            lhs_assigns   = [a.lhs for a in assigns]
            modified_args = [func_arg for f in calls
                                for func_arg, inout in zip(f.args,f.funcdef.arguments_inout) if inout]
            # Collect modified variables
            all_assigned = [v for a in (lhs_assigns + modified_args) for v in
                            (a.get_attribute_nodes(Variable) if not isinstance(a, Variable) else [a])]

            permanent_assign = [a.name for a in all_assigned if a.rank > 0]
            local_assign     = [i.name for i in all_assigned]

            apps = [i for i in calls if (i.funcdef.name
                    not in sub_funcs)]

            d_apps = {a: [] for a in args}
            for f in apps:
                a_args = set(f.args) & set(args)
                for a in a_args:
                    d_apps[a].append(f)

            for i, a in enumerate(args):
                if a.name in chain(results_names, permanent_assign, ['self']):
                    args_inout[i] = True

                if d_apps[a] and not( args_inout[i] ):
                    intent = False
                    n_fa = len(d_apps[a])
                    i_fa = 0
                    while not(intent) and i_fa < n_fa:
                        fa = d_apps[a][i_fa]
                        f_name = fa.funcdef.name
                        func = self.scope.find(f_name, 'functions')

                        j = list(fa.args).index(a)
                        intent = func.arguments_inout[j]
                        if intent:
                            args_inout[i] = True

                        i_fa += 1
                if isinstance(a.var, Variable):
                    v = a.var
                    if v.is_const and (args_inout[i] or (v.name in local_assign)):
                        msg = "Cannot modify 'const' argument ({})".format(v)
                        errors.report(msg, bounding_box=(self._current_fst_node.lineno,
                            self._current_fst_node.col_offset),
                            severity='fatal')
            # ...

            # Raise an error if one of the return arguments is either:
            #   a) a pointer
            #   b) array which is not among arguments, hence intent(out)
            for r in results:
                if r.is_pointer:
                    errors.report(UNSUPPORTED_ARRAY_RETURN_VALUE,
                    symbol=r,bounding_box=(self._current_fst_node.lineno, self._current_fst_node.col_offset),
                    severity='fatal')
                elif (r not in args) and r.rank > 0:
                    errors.report(UNSUPPORTED_ARRAY_RETURN_VALUE,
                    symbol=r,bounding_box=(self._current_fst_node.lineno, self._current_fst_node.col_offset),
                    severity='fatal')

            func_kwargs = {
                    'global_vars':global_vars,
                    'cls_name':cls_name,
                    'is_pure':is_pure,
                    'is_elemental':is_elemental,
                    'is_private':is_private,
                    'imports':imports,
                    'decorators':decorators,
                    'is_recursive':is_recursive,
                    'arguments_inout':args_inout,
                    'functions': sub_funcs,
                    'interfaces': func_interfaces,
                    'doc_string': doc_string,
                    'scope': scope
                    }
            if is_inline:
                func_kwargs['namespace_imports'] = namespace_imports
                global_funcs = [f for f in body.get_attribute_nodes(FunctionDef) if self.scope.find(f.name, 'functions')]
                func_kwargs['global_funcs'] = global_funcs
                cls = InlineFunctionDef
            else:
                cls = FunctionDef
            func = cls(name,
                    args,
                    results,
                    body,
                    **func_kwargs)
            if not is_recursive:
                recursive_func_obj.invalidate_node()

            if cls_name:
                cls = self.scope.find(cls_name, 'classes')
                methods = list(cls.methods) + [func]

                # update the class methods

                self.scope.insert_class(ClassDef(cls_name, cls.attributes,
                        methods, superclass=cls.superclass))

            funcs += [func]

            #clear the sympy cache
            #TODO clear all variable except the global ones
            cache.clear_cache()
        if len(funcs) == 1:
            funcs = funcs[0]
            self.insert_function(funcs)

        else:
            for f in funcs:
                self.insert_function(f)

            funcs = Interface(interface_name, funcs)
            self.insert_function(funcs)
#        TODO move this to codegen
#        if vec_func:
#           self._visit_FunctionDef(vec_func, **settings)
#           vec_func = self.scope.functions.pop(vec_name)
#           if isinstance(funcs, Interface):
#               funcs = list(funcs.funcs)+[vec_func]
#           else:
#               self.scope.sons_scopes['sc_'+ name] = self.scope.sons_scopes[name]
#               funcs = funcs.rename('sc_'+ name)
#               funcs = [funcs, vec_func]
#           funcs = Interface(name, funcs)
#           self.insert_function(funcs)
        return EmptyNode()

    def _visit_PythonPrint(self, expr, **settings):
        args = [self._visit(i, **settings) for i in expr.expr]
        if len(args) == 0:
            return PythonPrint(args)

        is_symbolic = lambda var: isinstance(var, Variable) \
            and isinstance(var.dtype, NativeSymbol)

        # TODO fix: not yet working because of mpi examples
#        if not test:
#            # TODO: Add description to parser/messages.py
#            errors.report('Either all arguments must be symbolic or none of them can be',
#                   bounding_box=(self._current_fst_node.lineno, self._current_fst_node.col_offset),
#                   severity='fatal')

        if is_symbolic(args[0]):
            _args = []
            for a in args:
                f = self.scope.find(a.name, 'symbolic_functions')
                if f is None:
                    _args.append(a)
                else:

                    # TODO improve: how can we print SymbolicAssign as  lhs = rhs

                    _args.append(f)
            return SymbolicPrint(_args)
        else:
            return PythonPrint(args)

    def _visit_ClassDef(self, expr, **settings):

        # TODO - improve the use and def of interfaces
        #      - wouldn't be better if it is done inside ClassDef?

        name = expr.name
        name = name.replace("'", '')
        scope = self.create_new_class_scope(name, used_symbols=expr.scope.local_used_symbols,
                    original_symbols = expr.scope.python_names.copy())
        methods = list(expr.methods)
        parent = expr.superclass
        interfaces = []

        # remove quotes for str representation
        cls = ClassDef(name, [], [], superclass=parent)
        self.scope.insert_class(cls)
        const = None

        for (i, method) in enumerate(methods):
            m_name = method.name.replace("'", '')

            if m_name == '__init__':
                self._visit_FunctionDef(method, **settings)
                methods.pop(i)
                const = self.scope.functions.pop(m_name)
                break



        if not const:
            errors.report(UNDEFINED_INIT_METHOD, symbol=name,
                   bounding_box=(self._current_fst_node.lineno, self._current_fst_node.col_offset),
                   severity='error')

        ms = []
        for i in methods:
            self._visit_FunctionDef(i, **settings)
            m_name = i.name.replace("'", '')
            m = self.scope.functions.pop(m_name)
            ms.append(m)

        methods = [const] + ms
        header = self.get_headers(name)

        if not header:
            errors.report(PYCCEL_MISSING_HEADER, symbol=name,
                   bounding_box=(self._current_fst_node.lineno, self._current_fst_node.col_offset),
                   severity='fatal')

        attributes = self.scope.find(name, 'classes').attributes

        for i in methods:
            if isinstance(i, Interface):
                methods.remove(i)
                interfaces += [i]

        self.exit_class_scope()

        cls = ClassDef(name, attributes, methods,
              interfaces=interfaces, superclass=parent, scope=scope)
        self.scope.insert_class(cls)

        return EmptyNode()

    def _visit_Del(self, expr, **settings):

        ls = [self._visit(i, **settings) for i in expr.variables]
        return Del(ls)

    def _visit_PyccelIs(self, expr, **settings):
        # Handles PyccelIs and PyccelIsNot
        IsClass = type(expr)

        # TODO ERROR wrong position ??

        var1 = self._visit(expr.lhs)
        var2 = self._visit(expr.rhs)

        if (var1 is var2) or (isinstance(var2, Nil) and isinstance(var1, Nil)):
            if IsClass == PyccelIsNot:
                return LiteralFalse()
            elif IsClass == PyccelIs:
                return LiteralTrue()

        if isinstance(var1, Nil):
            var1, var2 = var2, var1

        if isinstance(var2, Nil):
            if not var1.is_optional:
                errors.report(PYCCEL_RESTRICTION_OPTIONAL_NONE,
                        bounding_box=(self._current_fst_node.lineno, self._current_fst_node.col_offset),
                        severity='error')
            return IsClass(var1, expr.rhs)

        if (var1.dtype != var2.dtype):
            if IsClass == PyccelIs:
                return LiteralFalse()
            elif IsClass == PyccelIsNot:
                return LiteralTrue()

        if (isinstance(var1.dtype, NativeBool) and
            isinstance(var2.dtype, NativeBool)):
            return IsClass(var1, var2)

        lst = [NativeString(), NativeComplex(), NativeFloat(), NativeInteger()]
        if (var1.dtype in lst):
            errors.report(PYCCEL_RESTRICTION_PRIMITIVE_IMMUTABLE, symbol=expr,
            bounding_box=(self._current_fst_node.lineno, self._current_fst_node.col_offset),
            severity='error')
            return IsClass(var1, var2)

        errors.report(PYCCEL_RESTRICTION_IS_ISNOT,
            bounding_box=(self._current_fst_node.lineno, self._current_fst_node.col_offset),
            severity='error')
        return IsClass(var1, var2)

    def _visit_Import(self, expr, **settings):

        # TODO - must have a dict where to store things that have been
        #        imported
        #      - should not use scope

        container = self.scope.imports

        result = EmptyNode()

        if isinstance(expr.source, AsName):
            source        = expr.source.name
            source_target = expr.source.target
        else:
            source        = str(expr.source)
            source_target = source

        if source in pyccel_builtin_import_registery:
            imports = pyccel_builtin_import(expr)

            def _insert_obj(location, target, obj):
                F = self.scope.find(target)

                if obj is F:
                    errors.report(FOUND_DUPLICATED_IMPORT,
                                symbol=target, severity='warning')
                elif F is None or isinstance(F, dict):
                    container[location][target] = obj
                else:
                    errors.report(IMPORTING_EXISTING_IDENTIFIED,
                                  bounding_box=(self._current_fst_node.lineno, self._current_fst_node.col_offset),
                                  severity='fatal')

            if expr.target:
                for t in expr.target:
                    t_name = t.name if isinstance(t, AsName) else t
                    if t_name not in pyccel_builtin_import_registery[source]:
                        errors.report("Function '{}' from module '{}' is not currently supported by pyccel".format(t, source),
                                symbol=expr,
                                severity='error')
                for (name, atom) in imports:
                    if not name is None:
                        if isinstance(atom, Decorator):
                            continue
                        elif isinstance(atom, Constant):
                            _insert_obj('variables', name, atom)
                        else:
                            _insert_obj('functions', name, atom)
            else:
                assert len(imports) == 1
                mod = imports[0][1]
                assert isinstance(mod, Module)
                _insert_obj('variables', source_target, mod)

            self.insert_import(source, [AsName(v,n) for n,v in imports], source_target)

        elif recognised_source(source):
            errors.report("Module {} is not currently supported by pyccel".format(source),
                    symbol=expr,
                    severity='error')
        else:

            # we need to use str here since source has been defined
            # using repr.
            # TODO shall we improve it?

            p       = self.d_parsers[source_target]
            import_init = p.semantic_parser.ast.init_func if source_target not in container['imports'] else None
            import_free = p.semantic_parser.ast.free_func if source_target not in container['imports'] else None
            if expr.target:
                targets = {i.target if isinstance(i,AsName) else i:None for i in expr.target}
                names = [i.name if isinstance(i,AsName) else i for i in expr.target]
                for entry in ['variables', 'classes', 'functions']:
                    d_son = getattr(p.scope, entry)
                    for t,n in zip(targets.keys(),names):
                        if n in d_son:
                            e = d_son[n]
                            if t == n:
                                container[entry][t] = e
                            else:
                                container[entry][t] = e.clone(t)
                            targets[t] = e
                if None in targets.values():
                    errors.report("Import target {} could not be found",
                            severity="warning", symbol=expr)
                targets = [AsName(v,k) for k,v in targets.items() if v is not None]
            else:
                mod = p.semantic_parser.ast
                container['variables'][source_target] = mod
                targets = [AsName(mod, source_target)]

            self.scope.cls_constructs.update(p.scope.cls_constructs)
            self.scope.macros.update(p.scope.macros)

            # ... meta variables

            # in some cases (blas, lapack and openacc level-0)
            # the import should not appear in the final file
            # all metavars here, will have a prefix and suffix = __
            __ignore_at_import__ = p.metavars.get('ignore_at_import', False)

            # Indicates that the module must be imported with the syntax 'from mod import *'
            __import_all__ = p.metavars.get('import_all', False)

            # Indicates the name of the fortran module containing the functions
            __module_name__ = p.metavars.get('module_name', None)

            if source_target in container['imports']:
                targets = list(container['imports'][source_target].target.union(targets))

            if import_init:
                old_name = import_init.name
                new_name = self.scope.get_new_name(old_name)
                targets.append(AsName(import_init, new_name))

                if new_name != old_name:
                    import_init = import_init.clone(new_name)

                result  = FunctionCall(import_init,[],[])

            if import_free:
                old_name = import_free.name
                new_name = self.scope.get_new_name(old_name)
                targets.append(AsName(import_free, new_name))

                if new_name != old_name:
                    import_free = import_free.clone(new_name)

            mod = p.semantic_parser.ast

            if __import_all__:
                expr = Import(source_target, AsName(mod, __module_name__), mod=mod)
                container['imports'][source_target] = expr

            elif __module_name__:
                expr = Import(__module_name__, targets, mod=mod)
                container['imports'][source_target] = expr

            elif not __ignore_at_import__:
                expr = Import(source, targets, mod=mod)
                container['imports'][source_target] = expr

        return result



    def _visit_With(self, expr, **settings):
        scope = self.create_new_loop_scope()

        domaine = self._visit(expr.test, **settings)
        parent  = domaine.cls_base
        if not parent.is_with_construct:
            errors.report(UNDEFINED_WITH_ACCESS,
                   bounding_box=(self._current_fst_node.lineno, self._current_fst_node.col_offset),
                   severity='fatal')

        body = self._visit(expr.body, **settings)

        self.exit_loop_scope()
        return With(domaine, body, scope).block



    def _visit_MacroFunction(self, expr, **settings):
        # we change here the master name to its FunctionDef

        f_name = expr.master
        header = self.get_headers(f_name)
        if not header:
            func = self.scope.find(f_name, 'functions')
            if func is None:
                errors.report(MACRO_MISSING_HEADER_OR_FUNC,
                symbol=f_name,severity='error',
                bounding_box=(self._current_fst_node.lineno, self._current_fst_node.col_offset))
        else:
            interfaces = []
            for hd in header:
                interfaces += hd.create_definition()

            # TODO -> Said: must handle interface

            func = interfaces[0]

        name = expr.name
        args = [a if isinstance(a, FunctionDefArgument) else FunctionDefArgument(a) for a in expr.arguments]

        def get_arg(func_arg, master_arg):
            if isinstance(master_arg, PyccelSymbol):
                return FunctionCallArgument(func_arg.var.clone(str(master_arg)))
            else:
                return FunctionCallArgument(master_arg)

        master_args = [get_arg(a,m) for a,m in zip(func.arguments, expr.master_arguments)]

        master = FunctionCall(func, master_args)
        macro   = MacroFunction(name, args, master, master_args,
                                results=expr.results, results_shapes=expr.results_shapes)
        self.scope.insert_macro(macro)

        return macro

    def _visit_MacroShape(self, expr, **settings):
        expr.clear_user_nodes()
        return expr

    def _visit_MacroVariable(self, expr, **settings):

        master = expr.master
        if isinstance(master, DottedName):
            errors.report(PYCCEL_RESTRICTION_TODO,
                          bounding_box=(self._current_fst_node.lineno, self._current_fst_node.col_offset),
                          severity='fatal')
        header = self.get_headers(master)
        if header is None:
            var = self.get_variable(master)
        else:
            var = Variable(header.dtype, header.name)

                # TODO -> Said: must handle interface

        expr = MacroVariable(expr.name, var)
        self.scope.insert_macro(expr)
        return expr

    def _visit_StarredArguments(self, expr, **settings):
        var = self._visit(expr.args_var)
        assert(var.rank==1)
        size = var.shape[0]
        return StarredArguments([var[i] for i in range(size)])

    def _visit_NumpyMatmul(self, expr, **settings):
        self.insert_import('numpy', AsName(NumpyMatmul, 'matmul'))
        a = self._visit(expr.a)
        b = self._visit(expr.b)
        return NumpyMatmul(a, b)

#==============================================================================


if __name__ == '__main__':
    import sys

    try:
        filename = sys.argv[1]
    except IndexError:
        raise ValueError('Expecting an argument for filename')

    parser = SyntaxParser(filename)
#    print(parser.scope)
    parser = SemanticParser(parser)
#    print(parser.ast)
#    parser.view_namespace('variables')<|MERGE_RESOLUTION|>--- conflicted
+++ resolved
@@ -1080,10 +1080,6 @@
 
         return lhs
 
-<<<<<<< HEAD
-
-    def _assign_GeneratorComprehension(self, expr, **settings):
-=======
     def _ensure_infered_type_matches_existing(self, dtype, d_var, var, is_augassign, new_expressions, rhs):
         """
         Ensure that the inferred type of the new variable, matches the existing variable (which has the
@@ -1251,7 +1247,6 @@
             var.use_exact_precision()
 
     def _assign_GeneratorComprehension(self, lhs_name, expr, **settings):
->>>>>>> 4e231e48
         """
         Visit the GeneratorComprehension node creating all necessary expressions
         for its definition
