# -*- coding: utf-8 -*-
#------------------------------------------------------------------------------------------#
# This file is part of Pyccel which is released under MIT License. See the LICENSE file or #
# go to https://github.com/pyccel/pyccel/blob/devel/LICENSE for full license details.      #
#------------------------------------------------------------------------------------------#
""" File containing SemanticParser. This class handles the semantic stage of the translation.
See the developer docs for more details
"""

from itertools import chain, product
import warnings

from sympy.utilities.iterables import iterable as sympy_iterable

from sympy import Sum as Summation
from sympy import Symbol as sp_Symbol
from sympy import Integer as sp_Integer
from sympy import ceiling

#==============================================================================
from pyccel.utilities.strings import random_string
from pyccel.ast.basic         import PyccelAstNode, TypedAstNode, ScopedAstNode

from pyccel.ast.bitwise_operators import PyccelBitOr, PyccelLShift, PyccelRShift, PyccelBitAnd

from pyccel.ast.builtins import PythonPrint, PythonTupleFunction, PythonSetFunction
from pyccel.ast.builtins import PythonComplex, PythonDict, PythonDictFunction, PythonListFunction
from pyccel.ast.builtins import builtin_functions_dict, PythonImag, PythonReal
from pyccel.ast.builtins import PythonList, PythonConjugate , PythonSet, VariableIterator
from pyccel.ast.builtins import (PythonRange, PythonZip, PythonEnumerate,
                                 PythonTuple, Lambda, PythonMap)

from pyccel.ast.builtin_methods.list_methods import ListMethod, ListAppend
from pyccel.ast.builtin_methods.set_methods  import SetAdd, SetUnion

from pyccel.ast.core import Comment, CommentBlock, Pass
from pyccel.ast.core import If, IfSection
from pyccel.ast.core import Allocate, Deallocate
from pyccel.ast.core import Assign, AliasAssign
from pyccel.ast.core import AugAssign, CodeBlock
from pyccel.ast.core import Return, FunctionDefArgument, FunctionDefResult
from pyccel.ast.core import ConstructorCall, InlineFunctionDef
from pyccel.ast.core import FunctionDef, Interface, FunctionAddress, FunctionCall, FunctionCallArgument
from pyccel.ast.core import ClassDef
from pyccel.ast.core import For
from pyccel.ast.core import Module
from pyccel.ast.core import While
from pyccel.ast.core import Del
from pyccel.ast.core import Program
from pyccel.ast.core import EmptyNode
from pyccel.ast.core import Concatenate
from pyccel.ast.core import Import
from pyccel.ast.core import AsName
from pyccel.ast.core import With
from pyccel.ast.core import Duplicate
from pyccel.ast.core import StarredArguments
from pyccel.ast.core import Decorator
from pyccel.ast.core import PyccelFunctionDef
from pyccel.ast.core import Assert

from pyccel.ast.class_defs import get_cls_base

from pyccel.ast.datatypes import CustomDataType, PyccelType, TupleType, VoidType, GenericType
from pyccel.ast.datatypes import PrimitiveIntegerType, StringType, SymbolicType
from pyccel.ast.datatypes import PythonNativeBool, PythonNativeInt, PythonNativeFloat
from pyccel.ast.datatypes import DataTypeFactory, HomogeneousContainerType
from pyccel.ast.datatypes import InhomogeneousTupleType, HomogeneousTupleType, HomogeneousSetType, HomogeneousListType
from pyccel.ast.datatypes import PrimitiveComplexType, FixedSizeNumericType, DictType, TypeAlias

from pyccel.ast.functionalexpr import FunctionalSum, FunctionalMax, FunctionalMin, GeneratorComprehension, FunctionalFor

from pyccel.ast.headers import FunctionHeader, MethodHeader, Header
from pyccel.ast.headers import MacroFunction, MacroVariable

from pyccel.ast.internals import PyccelFunction, Slice, PyccelSymbol, PyccelArrayShapeElement
from pyccel.ast.internals import Iterable
from pyccel.ast.itertoolsext import Product

from pyccel.ast.literals import LiteralTrue, LiteralFalse
from pyccel.ast.literals import LiteralInteger, LiteralFloat
from pyccel.ast.literals import Nil, LiteralString, LiteralImaginaryUnit
from pyccel.ast.literals import Literal, convert_to_literal, LiteralEllipsis

from pyccel.ast.mathext  import math_constants, MathSqrt, MathAtan2, MathSin, MathCos

from pyccel.ast.numpyext import NumpyMatmul, numpy_funcs
from pyccel.ast.numpyext import NumpyWhere, NumpyArray
from pyccel.ast.numpyext import NumpyTranspose, NumpyConjugate
from pyccel.ast.numpyext import NumpyNewArray, NumpyResultType
from pyccel.ast.numpyext import process_dtype as numpy_process_dtype

from pyccel.ast.numpytypes import NumpyNDArrayType

from pyccel.ast.omp import (OMP_For_Loop, OMP_Simd_Construct, OMP_Distribute_Construct,
                            OMP_TaskLoop_Construct, OMP_Sections_Construct, Omp_End_Clause,
                            OMP_Single_Construct)

from pyccel.ast.operators import PyccelArithmeticOperator, PyccelIs, PyccelIsNot, IfTernaryOperator, PyccelUnarySub
from pyccel.ast.operators import PyccelNot, PyccelAdd, PyccelMinus, PyccelMul, PyccelPow
from pyccel.ast.operators import PyccelAssociativeParenthesis, PyccelDiv, PyccelIn

from pyccel.ast.sympy_helper import sympy_to_pyccel, pyccel_to_sympy

from pyccel.ast.type_annotations import VariableTypeAnnotation, UnionTypeAnnotation, SyntacticTypeAnnotation
from pyccel.ast.type_annotations import FunctionTypeAnnotation, typenames_to_dtypes

from pyccel.ast.typingext import TypingFinal

from pyccel.ast.utilities import builtin_import as pyccel_builtin_import
from pyccel.ast.utilities import builtin_import_registry as pyccel_builtin_import_registry
from pyccel.ast.utilities import split_positional_keyword_arguments
from pyccel.ast.utilities import recognised_source, is_literal_integer

from pyccel.ast.variable import Constant
from pyccel.ast.variable import Variable
from pyccel.ast.variable import IndexedElement, AnnotatedPyccelSymbol
from pyccel.ast.variable import DottedName, DottedVariable

from pyccel.errors.errors import Errors
from pyccel.errors.errors import PyccelSemanticError

from pyccel.errors.messages import (PYCCEL_RESTRICTION_TODO, UNDERSCORE_NOT_A_THROWAWAY,
        UNDEFINED_VARIABLE, IMPORTING_EXISTING_IDENTIFIED, INDEXED_TUPLE, LIST_OF_TUPLES,
        INVALID_INDICES, INCOMPATIBLE_ARGUMENT,
        UNRECOGNISED_FUNCTION_CALL, STACK_ARRAY_SHAPE_UNPURE_FUNC, STACK_ARRAY_UNKNOWN_SHAPE,
        ARRAY_DEFINITION_IN_LOOP, STACK_ARRAY_DEFINITION_IN_LOOP, MISSING_TYPE_ANNOTATIONS,
        INCOMPATIBLE_TYPES_IN_ASSIGNMENT, ARRAY_ALREADY_IN_USE, ASSIGN_ARRAYS_ONE_ANOTHER,
        INVALID_POINTER_REASSIGN, ARRAY_IS_ARG,
        INCOMPATIBLE_REDEFINITION_STACK_ARRAY, ARRAY_REALLOCATION, RECURSIVE_RESULTS_REQUIRED,
        PYCCEL_RESTRICTION_INHOMOG_LIST, UNDEFINED_IMPORT_OBJECT, UNDEFINED_LAMBDA_VARIABLE,
        UNDEFINED_LAMBDA_FUNCTION, UNDEFINED_INIT_METHOD, UNDEFINED_FUNCTION,
        INVALID_MACRO_COMPOSITION, WRONG_NUMBER_OUTPUT_ARGS, INVALID_FOR_ITERABLE,
        PYCCEL_RESTRICTION_LIST_COMPREHENSION_LIMITS, PYCCEL_RESTRICTION_LIST_COMPREHENSION_SIZE,
        UNUSED_DECORATORS, UNSUPPORTED_POINTER_RETURN_VALUE, PYCCEL_RESTRICTION_OPTIONAL_NONE,
        PYCCEL_RESTRICTION_PRIMITIVE_IMMUTABLE, PYCCEL_RESTRICTION_IS_ISNOT,
        FOUND_DUPLICATED_IMPORT, UNDEFINED_WITH_ACCESS, MACRO_MISSING_HEADER_OR_FUNC)

from pyccel.parser.base      import BasicParser
from pyccel.parser.syntactic import SyntaxParser

from pyccel.utilities.stage import PyccelStage

import pyccel.decorators as def_decorators
#==============================================================================

errors = Errors()
pyccel_stage = PyccelStage()

type_container = {
                   PythonTupleFunction : HomogeneousTupleType,
                   PythonListFunction : HomogeneousListType,
                   PythonSetFunction : HomogeneousSetType,
                   NumpyArray : NumpyNDArrayType,
                  }

#==============================================================================

def _get_name(var):
    """."""

    if isinstance(var, str):
        return var
    if isinstance(var, (PyccelSymbol, DottedName)):
        return str(var)
    if isinstance(var, (IndexedElement)):
        return str(var.base)
    if isinstance(var, FunctionCall):
        return var.funcdef
    name = type(var).__name__
    msg = f'Name of Object : {name} cannot be determined'
    return errors.report(PYCCEL_RESTRICTION_TODO+'\n'+msg, symbol=var,
                severity='fatal')

magic_method_map = {
        PyccelAdd: '__add__',
        PyccelMinus: '__sub__',
        PyccelMul: '__mul__',
        PyccelDiv: '__truediv__',
        PyccelPow: '__pow__',
        PyccelLShift: '__lshift__',
        PyccelRShift: '__rshift__',
        PyccelBitAnd : '__and__',
        PyccelBitOr: '__or__',
        }

#==============================================================================

class SemanticParser(BasicParser):
    """
    Class which handles the semantic stage as described in the developer docs.

    This class is described in detail in developer_docs/semantic_stage.md.
    It determines all semantic information which must be deduced in order to
    print a representation of the AST resulting from the syntactic stage in one
    of the target languages.

    Parameters
    ----------
    inputs : SyntaxParser
        A syntactic parser which has been used to generate a representation of
        the input code using Pyccel nodes.

    parents : list
        A list of parsers describing the files which import this file.

    d_parsers : list
        A list of parsers describing files imported by this file.

    **kwargs : dict
        Additional keyword arguments for BasicParser.
    """

    def __init__(self, inputs, *, parents = (), d_parsers = (), **kwargs):

        # a Parser can have parents, who are importing it.
        # imports are then its sons.
        self._parents = list(parents)
        self._d_parsers = dict(d_parsers)

        # ...
        if not isinstance(inputs, SyntaxParser):
            raise TypeError('> Expecting a syntactic parser as input')

        parser = inputs
        # ...

        # ...
        BasicParser.__init__(self, **kwargs)
        # ...

        # ...
        self._fst = parser._fst
        self._ast = parser._ast

        self._filename  = parser._filename
        self._mod_name  = ''
        self._metavars  = parser._metavars
        self.scope = parser.scope
        self.scope.imports['imports'] = {}
        self._module_namespace  = self.scope

        self._in_annotation = False

        # used to store the local variables of a code block needed for garbage collecting
        self._allocs = []

        # used to store code split into multiple lines to be reinserted in the CodeBlock
        self._additional_exprs = []

        # used to store variables if optional parameters are changed
        self._optional_params = {}

        # used to link pointers to their targets. This is important for classes which may
        # contain persistent pointers
        self._pointer_targets = []

        #
        self._code = parser._code
        # ...

        self.annotate()
        # ...

    #================================================================
    #                  Property accessors
    #================================================================

    @property
    def parents(self):
        """Returns the parents parser."""
        return self._parents

    @property
    def d_parsers(self):
        """Returns the d_parsers parser."""

        return self._d_parsers

    #================================================================
    #                     Public functions
    #================================================================

    def annotate(self):
        """
        Add type information to the AST.

        This function is the entry point for this class. It annotates the
        AST object created by the syntactic stage which was collected
        in the constructor. The annotation adds all necessary information
        about the type etc to describe the object sufficiently well for
        printing. See the developer docs for more details.

        Returns
        -------
        pyccel.ast.basic.PyccelAstNode
            An annotated object which can be printed.
        """

        if self.semantic_done:
            print ('> semantic analysis already done')
            return self.ast

        # TODO - add settings to Errors
        #      - filename

        errors = Errors()
        if self.filename:
            errors.set_target(self.filename)

        # then we treat the current file

        ast = self.ast

        self._allocs.append(set())
        self._pointer_targets.append({})
        # we add the try/except to allow the parser to find all possible errors
        pyccel_stage.set_stage('semantic')
        ast = self._visit(ast)

        self._ast = ast

        self._semantic_done = True

        return ast

    #================================================================
    #              Utility functions for scope handling
    #================================================================

    def get_class_prefix(self, name):
        """
        Search for the class prefix of a dotted name in the current scope.

        Search for a Variable object with the class prefix found in the given
        name inside the current scope, defined by the local and global Python
        scopes. Return None if not found.

        Parameters
        ----------
        name : DottedName
            The dotted name which begins with a class definition.

        Returns
        -------
        Variable
            Returns the class definition if found or None otherwise.
        """
        prefix_parts = name.name[:-1]
        syntactic_prefix = prefix_parts[0] if len(prefix_parts) == 1 else DottedName(*prefix_parts)
        return self._visit(syntactic_prefix)

    def check_for_variable(self, name):
        """
        Search for a Variable object with the given name in the current scope.

        Search for a Variable object with the given name in the current scope,
        defined by the local and global Python scopes. Return None if not found.

        Parameters
        ----------
        name : str | DottedName
            The object describing the variable.

        Returns
        -------
        Variable
            Returns the variable if found or None.

        See Also
        --------
        get_variable
            A similar function which raises an error if the Variable is not found
            instead of returning None.
        """

        if isinstance(name, DottedName):
            prefix = self.get_class_prefix(name)
            try:
                class_def = prefix.cls_base
            except AttributeError:
                class_def = get_cls_base(prefix.class_type) or \
                            self.scope.find(str(prefix.class_type), 'classes')

            attr_name = name.name[-1]
            class_scope = class_def.scope
            if class_scope is None:
                # Pyccel defined classes have no variables
                return None

            attribute = class_scope.find(attr_name, 'variables') if class_def else None
            if attribute:
                return attribute.clone(attribute.name, new_class = DottedVariable, lhs = prefix)
            else:
                return None
        return self.scope.find(name, 'variables')

    def get_variable(self, name):
        """
        Get a Variable object with the given name from the current scope.

        Search for a Variable object with the given name in the current scope,
        defined by the local and global Python scopes. Raise an error if not found.

        Parameters
        ----------
        name : str
            The object describing the variable.

        Returns
        -------
        Variable
            Returns the variable found in the scope.

        Raises
        ------
        PyccelSemanticError
            Error raised if variable is not found.

        See Also
        --------
        check_for_variable
            A similar function which returns None if the Variable is not found
            instead of raising an error.
        """
        var = self.check_for_variable(name)
        if var is None:
            if name == '_':
                errors.report(UNDERSCORE_NOT_A_THROWAWAY,
                    bounding_box=(self.current_ast_node.lineno, self.current_ast_node.col_offset),
                    severity='fatal')
            else:
                errors.report(UNDEFINED_VARIABLE, symbol=name,
                    bounding_box=(self.current_ast_node.lineno, self.current_ast_node.col_offset),
                    severity='fatal')

        return var

    def get_variables(self, container):
        """
        Get all variables in the scope of interest.

        Get a list of all variables which are

        Parameters
        ----------
        container : Scope
            The object describing the relevant scope.

        Returns
        -------
        list
            A list of variables.
        """
        # this only works if called on a function scope
        # TODO needs more tests when we have nested functions
        variables = []
        variables.extend(container.variables.values())
        for sub_container in container.loops:
            variables.extend(self.get_variables(sub_container))
        return variables

    def get_class_construct(self, name):
        """
        Return the class datatype associated with name.

        Return the class datatype for name if it exists.
        Raise an error otherwise.

        Parameters
        ----------
        name : str
            The name of the class.

        Returns
        -------
        PyccelType
            The datatype for the class.

        Raises
        ------
        PyccelSemanticError
            Raised if the datatype cannot be found.
        """
        result = self.scope.find(name, 'cls_constructs')

        if result is None:
            msg = f'class construct {name} not found'
            return errors.report(msg,
                bounding_box=(self.current_ast_node.lineno, self.current_ast_node.col_offset),
                severity='fatal')
        else:
            return result

    def insert_import(self, name, target, storage_name = None):
        """
        Insert a new import into the scope.

        Create and insert a new import in scope if it's not defined
        otherwise append target to existing import.

        Parameters
        ----------
        name : str-like
               The source from which the object is imported.
        target : AsName
               The imported object.
        storage_name : str-like
                The name which will be used to identify the Import in the
                container.
        """
        source = _get_name(name)
        if storage_name is None:
            storage_name = source
        imp = self.scope.find(source, 'imports')
        if imp is None:
            imp = self.scope.find(storage_name, 'imports')

        if imp is not None:
            imp_source = imp.source
            if imp_source == source:
                imp.define_target(target)
            else:
                errors.report(IMPORTING_EXISTING_IDENTIFIED,
                              symbol=name,
                              bounding_box=(self.current_ast_node.lineno, self.current_ast_node.col_offset),
                              severity='fatal')
        else:
            container = self.scope.imports
            container['imports'][storage_name] = Import(source, target, True)


    def get_headers(self, name):
        """ Get all headers in the scope which reference the
        requested name
        """
        container = self.scope
        headers = []
        while container:
            if name in container.headers:
                if isinstance(container.headers[name], list):
                    headers += container.headers[name]
                else:
                    headers.append(container.headers[name])
            container = container.parent_scope
        return headers

    def create_tuple_of_inhomogeneous_elements(self, tuple_var):
        """
        Create a tuple of variables from a variable representing an inhomogeneous object.

        Create a tuple of variables that can be printed in a low-level language. An
        inhomogeneous object cannot be represented as is in a low-level language so
        it must be unpacked into a PythonTuple. This function is recursive so that
        variables with a type such as `tuple[tuple[int,bool],float]` generate
        `PythonTuple(PythonTuple(var_0_0, var_0_1), var_1)`.

        Parameters
        ----------
        tuple_var : Variable
            A variable which may or may not be an inhomogeneous tuple.

        Returns
        -------
        Variable | PythonTuple
            An object containing only variables that can be printed in a low-level language.
        """
        if isinstance(tuple_var.class_type, InhomogeneousTupleType):
            return PythonTuple(*[self.create_tuple_of_inhomogeneous_elements(self.scope.collect_tuple_element(v)) for v in tuple_var])
        else:
            return tuple_var

    #=======================================================
    #              Utility functions
    #=======================================================

    def _garbage_collector(self, expr):
        """
        Search in a CodeBlock if no trailing Return Node is present add the needed frees.

        The primary purpose of _garbage_collector is to search within a CodeBlock
        instance for cases where no trailing Return node is present, and when such
        situations occur, it adds the necessary deallocate operations to free up resources.

        Parameters
        ----------
        expr : CodeBlock
            The body where the method searches for the absence of trailing `Return` nodes.

        Returns
        -------
        List
            A list of instances of the `Deallocate` type.
        """

        deallocs = []
        if len(expr.body)>0 and not isinstance(expr.body[-1], Return):
            for i in self._allocs[-1]:
                if isinstance(i, DottedVariable):
                    if isinstance(i.lhs.class_type, CustomDataType) and self._current_function != '__del__':
                        continue
                if isinstance(i.class_type, CustomDataType) and i.is_alias:
                    continue
                deallocs.append(Deallocate(i))
        self._allocs.pop()
        return deallocs

    def _check_pointer_targets(self, exceptions = ()):
        """
        Check that all pointer targets to be deallocated are not needed beyond this scope.

        At the end of a scope (function/module/class) the objects contained within it are
        deallocated. However some objects may persist beyond the scope. For example a
        class instance persists after a call to a class method, and the arguments of a
        function persist after a call to that function. If one of these persistent objects
        contains a pointer then it is important that the target of that pointer has the
        same lifetime. The target must not be deallocated at the end of the function if
        the pointer persists.

        This function checks through self._pointer_targets[-1] which is the dictionary
        describing the association of pointers to targets in this scope. First it removes
        all pointers which are deallocated at the end of this context. Next it checks if
        any of the objects which will be deallocated are present amongst the targets for
        the scope. If this is the case then an error is raised. Finally it loops through
        the remaining pointer/target pairs and ensures that any arguments which are targets
        are marked as such.

        Parameters
        ----------
        exceptions : tuple of Variables
            A list of objects in `_allocs` which are to be ignored (variables appearing
            in a return statement).
        """
        for i in self._allocs[-1]:
            if isinstance(i, DottedVariable):
                if isinstance(i.lhs.class_type, CustomDataType) and self._current_function != '__del__':
                    continue
            if i in exceptions:
                continue
            self._pointer_targets[-1].pop(i, None)
        targets = {t[0]:t[1] for target_list in self._pointer_targets[-1].values() for t in target_list}
        for i in self._allocs[-1]:
            if isinstance(i, DottedVariable):
                if isinstance(i.lhs.class_type, CustomDataType) and self._current_function != '__del__':
                    continue
            if i in exceptions:
                continue
            if i in targets:
                errors.report(f"Variable {i} goes out of scope but may be the target of a pointer which is still required",
                        severity='error', symbol=targets[i])

        if self._current_function:
            func_name = self._current_function.name[-1] if isinstance(self._current_function, DottedName) else self._current_function
            current_func = self.scope.find(func_name, 'functions')
            arg_vars = {a.var:a for a in current_func.arguments}

            for p, t_list in self._pointer_targets[-1].items():
                if p in arg_vars and arg_vars[p].bound_argument:
                    for t,_ in t_list:
                        if t.is_argument:
                            argument_objects = t.get_direct_user_nodes(lambda x: isinstance(x, FunctionDefArgument))
                            assert len(argument_objects) == 1
                            argument_objects[0].persistent_target = True

    def _indicate_pointer_target(self, pointer, target, expr):
        """
        Indicate that a pointer is targetting a specific target.

        Indicate that a pointer is targetting a specific target by adding the pair
        to a dictionary in self._pointer_targets (the last dictionary in the list
        should be used as this is the one for the current scope).

        Parameters
        ----------
        pointer : Variable
            The variable which is pointing at something.

        target : Variable | IndexedElement
            The object being pointed at by the pointer.

        expr : PyccelAstNode
            The expression where the pointer was created (used for clear error
            messages).
        """
        if isinstance(pointer, DottedVariable):
            self._indicate_pointer_target(pointer.lhs, target, expr)
        elif isinstance(target, DottedVariable):
            self._indicate_pointer_target(pointer, target.lhs, expr)
        elif isinstance(target, IndexedElement):
            self._indicate_pointer_target(pointer, target.base, expr)
        elif isinstance(target, Variable):
            if target.is_alias:
                try:
                    sub_targets = self._pointer_targets[-1][target]
                except KeyError:
                    errors.report("Pointer cannot point at a non-local pointer\n"+PYCCEL_RESTRICTION_TODO,
                        severity='error', symbol=expr)
                self._pointer_targets[-1].setdefault(pointer, []).extend((t[0], expr) for t in sub_targets)
            else:
                target.is_target = True
                self._pointer_targets[-1].setdefault(pointer, []).append((target, expr))
        else:
            errors.report("Pointer cannot point at a temporary object",
                severity='error', symbol=expr)

    def _infer_type(self, expr):
        """
        Infer all relevant type information for the expression.

        Create a dictionary describing all the type information that can be
        inferred about the expression `expr`. This includes information about:
        - `class_type`
        - `shape`
        - `cls_base`
        - `memory_handling`

        Parameters
        ----------
        expr : pyccel.ast.basic.PyccelAstNode
                An AST object representing an object in the code whose type
                must be determined.

        Returns
        -------
        dict
            Dictionary containing all the type information which was inferred.
        """
        if not isinstance(expr, TypedAstNode):
            return {'class_type' : SymbolicType()}

        d_var = {
                'class_type' : expr.class_type,
                'shape'      : expr.shape,
                'cls_base'   : self.scope.find(str(expr.class_type), 'classes') or get_cls_base(expr.class_type),
                'memory_handling' : 'heap' if expr.rank > 0 else 'stack'
            }

        if isinstance(expr, Variable):
            d_var['memory_handling'] = expr.memory_handling
            if expr.cls_base:
                d_var['cls_base'   ] = expr.cls_base
            return d_var

        elif isinstance(expr, Concatenate):
            if any(getattr(a, 'on_heap', False) for a in expr.args):
                d_var['memory_handling'] = 'heap'
            else:
                d_var['memory_handling'] = 'stack'
            return d_var

        elif isinstance(expr, Duplicate):
            d = self._infer_type(expr.val)
            if d.get('on_stack', False) and isinstance(expr.length, LiteralInteger):
                d_var['memory_handling'] = 'stack'
            else:
                d_var['memory_handling'] = 'heap'
            return d_var

        elif isinstance(expr, NumpyTranspose):

            var = expr.internal_var

            d_var['memory_handling'] = 'alias' if isinstance(var, Variable) else 'heap'
            return d_var

        elif isinstance(expr, TypedAstNode):

            d_var['memory_handling'] = 'heap' if expr.rank > 0 else 'stack'
            d_var['cls_base'   ] = get_cls_base(expr.class_type)
            return d_var

        else:
            type_name = type(expr).__name__
            msg = f'Type of Object : {type_name} cannot be infered'
            return errors.report(PYCCEL_RESTRICTION_TODO+'\n'+msg, symbol=expr,
                bounding_box=(self.current_ast_node.lineno, self.current_ast_node.col_offset),
                severity='fatal')

    def _extract_indexed_from_var(self, var, indices, expr):
        """
        Use indices to extract appropriate element from object 'var'.

        Use indices to extract appropriate element from object 'var'.
        This contains most of the contents of _visit_IndexedElement
        but is a separate function in order to be recursive.

        Parameters
        ----------
        var : Variable
            The variable being indexed.

        indices : iterable
            The indexes used to access the variable.

        expr : PyccelAstNode
            The node being parsed. This is useful for raising errors.

        Returns
        -------
        TypedAstNode
            The visited object.
        """

        # case of Pyccel ast Variable
        # if not possible we use symbolic objects

        if isinstance(var, PythonTuple):
            def is_literal_index(a):
                def is_int(a):
                    return isinstance(a, (int, LiteralInteger)) or \
                        (isinstance(a, PyccelUnarySub) and \
                         isinstance(a.args[0], (int, LiteralInteger)))
                if isinstance(a, Slice):
                    return all(is_int(s) or s is None for s in (a.start, a.step, a.stop))
                else:
                    return is_int(a)
            if all(is_literal_index(a) for a in indices):
                if len(indices)==1:
                    return var[indices[0]]
                else:
                    return self._visit(var[indices[0]][indices[1:]])
            else:
                pyccel_stage.set_stage('syntactic')
                tmp_var = PyccelSymbol(self.scope.get_new_name())
                assign = Assign(tmp_var, var)
                assign.set_current_ast(expr.python_ast)
                pyccel_stage.set_stage('semantic')
                self._additional_exprs[-1].append(self._visit(assign))
                var = self._visit(tmp_var)

        elif isinstance(var, Variable):
            # Nothing to do but excludes this case from the subsequent ifs
            pass

        elif hasattr(var,'__getitem__'):
            if len(indices)==1:
                return var[indices[0]]
            else:
                return self._visit(var[indices[0]][indices[1:]])

        elif isinstance(var, PyccelFunction):
            pyccel_stage.set_stage('syntactic')
            tmp_var = PyccelSymbol(self.scope.get_new_name())
            assign = Assign(tmp_var, var)
            assign.set_current_ast(expr.python_ast)
            pyccel_stage.set_stage('semantic')
            self._additional_exprs[-1].append(self._visit(assign))
            var = self._visit(tmp_var)

        else:
            errors.report(f"Can't index {type(var)}", symbol=expr,
                severity='fatal')

        indices = tuple(indices)

        if isinstance(var.class_type, InhomogeneousTupleType):

            arg = indices[0]

            if isinstance(arg, Slice):
                if ((arg.start is not None and not is_literal_integer(arg.start)) or
                        (arg.stop is not None and not is_literal_integer(arg.stop))):
                    errors.report(INDEXED_TUPLE, symbol=var,
                        bounding_box=(self.current_ast_node.lineno, self.current_ast_node.col_offset),
                        severity='fatal')

                idx = slice(arg.start, arg.stop)
                orig_vars = [self.scope.collect_tuple_element(v) for v in var]
                selected_vars = orig_vars[idx]
                if len(indices)==1:
                    return PythonTuple(*selected_vars)
                else:
                    return PythonTuple(*[self._extract_indexed_from_var(var, indices[1:], expr) for var in selected_vars])

            elif isinstance(arg, LiteralInteger):

                if len(indices)==1:
                    return self.scope.collect_tuple_element(var[arg])

                var = var[arg]
                return self._extract_indexed_from_var(var, indices[1:], expr)

            else:
                errors.report(INDEXED_TUPLE, symbol=var,
                    bounding_box=(self.current_ast_node.lineno, self.current_ast_node.col_offset),
                    severity='fatal')

        if isinstance(var, PythonTuple) and not var.is_homogeneous:
            errors.report(LIST_OF_TUPLES, symbol=var,
                bounding_box=(self.current_ast_node.lineno, self.current_ast_node.col_offset),
                severity='error')

        for arg in var[indices].indices:
            if not isinstance(arg, (Slice, LiteralEllipsis)) and not (hasattr(arg, 'dtype') and
                    isinstance(getattr(arg.dtype, 'primitive_type', None), PrimitiveIntegerType)):
                errors.report(INVALID_INDICES, symbol=var[indices],
                    bounding_box=(self.current_ast_node.lineno, self.current_ast_node.col_offset),
                    severity='error')
        return var[indices]

    def _create_PyccelOperator(self, expr, visited_args):
        """
        Create a PyccelOperator.

        Create a PyccelOperator by passing the visited arguments
        to the class.
        Called by _visit_PyccelOperator and other classes
        inheriting from PyccelOperator.

        Parameters
        ----------
        expr : PyccelOperator
            The expression being visited.

        visited_args : tuple of TypedAstNode
            The arguments passed to the operator.

        Returns
        -------
        PyccelOperator
            The new operator.
        """
        arg1 = visited_args[0]
        class_type = arg1.class_type
        class_base = self.scope.find(str(class_type), 'classes') or get_cls_base(class_type)
        magic_method_name = magic_method_map.get(type(expr), None)
        magic_method = None
        if magic_method_name:
            magic_method = class_base.get_method(magic_method_name, False)
            if magic_method is None:
                arg2 = visited_args[1]
                class_type = arg2.class_type
                class_base = self.scope.find(str(class_type), 'classes') or get_cls_base(class_type)
                magic_method_name = '__r'+magic_method_name[2:]
                magic_method = class_base.get_method(magic_method_name, False)
                if magic_method:
                    visited_args = [visited_args[1], visited_args[0]]
        if magic_method:
            expr_new = self._handle_function(expr, magic_method, [FunctionCallArgument(v) for v in visited_args])
        else:
            try:
                expr_new = type(expr)(*visited_args)
            except PyccelSemanticError as err:
                errors.report(str(err), symbol=expr, severity='fatal')
            except TypeError as err:
                types = ', '.join(str(a.class_type) for a in visited_args)
                errors.report(f"Operator {type(expr)} between objects of type ({types}) is not yet handled\n"
                        + PYCCEL_RESTRICTION_TODO, symbol=expr, severity='fatal',
                        traceback = err.__traceback__)
        return expr_new

    def _create_Duplicate(self, val, length):
        """
        Create a node which duplicates a tuple.

        Create a node which duplicates a tuple.
        Called by _visit_PyccelMul when a Duplicate is identified.

        Parameters
        ----------
        val : PyccelAstNode
            The tuple object. This object should have a class type which inherits from
            TupleType.

        length : LiteralInteger | TypedAstNode
            The number of times the tuple is duplicated.

        Returns
        -------
        Duplicate | PythonTuple
            The duplicated tuple.
        """
        # Arguments have been visited in PyccelMul

        if not isinstance(val.class_type, (TupleType, HomogeneousListType)):
            errors.report("Unexpected Duplicate", symbol=Duplicate(val, length),
                bounding_box=(self.current_ast_node.lineno, self.current_ast_node.col_offset),
                severity='fatal')

        if isinstance(val.class_type, (HomogeneousTupleType, HomogeneousListType)):
            return Duplicate(val, length)
        else:
            if isinstance(length, LiteralInteger):
                length = length.python_value
            else:
                symbol_map = {}
                used_symbols = set()
                sympy_length = pyccel_to_sympy(length, symbol_map, used_symbols)
                if isinstance(sympy_length, sp_Integer):
                    length = int(sympy_length)
                else:
                    errors.report("Cannot create inhomogeneous tuple of unknown size",
                        symbol=Duplicate(val, length),
                        bounding_box=(self.current_ast_node.lineno, self.current_ast_node.col_offset),
                        severity='fatal')

            return PythonTuple(*([self.scope.collect_tuple_element(v) for v in val]*length))

    def _handle_function_args(self, arguments):
        """
        Get a list of all function arguments.

        Get a list of all the function arguments which are passed
        to a function. This is done by visiting the syntactic
        FunctionCallArguments. If this argument contains a
        starred arguments object then the contents of this object
        are extracted into the final list.

        Parameters
        ----------
        arguments : list of FunctionCallArgument
            The arguments which were passed to the function.

        Returns
        -------
        list of FunctionCallArgument
            The arguments passed to the function.
        """
        args  = []
        for arg in arguments:
            a = self._visit(arg)
            val = a.value
            if isinstance(val, FunctionDef) and not isinstance(val, PyccelFunctionDef) and not val.is_semantic:
                semantic_func = self._annotate_the_called_function_def(val)
                a = FunctionCallArgument(semantic_func, keyword = a.keyword, python_ast = a.python_ast)

            if isinstance(val, StarredArguments):
                args.extend([FunctionCallArgument(av) for av in val.args_var])
            else:
                args.append(a)
        return args

    def _check_argument_compatibility(self, input_args, func_args, func, elemental, raise_error=True, error_type='error'):
        """
        Check that the provided arguments match the expected types.

        Check that the provided arguments match the expected types.

        Parameters
        ----------
        input_args : list
           The arguments provided to the function.
        func_args : list
           The arguments expected by the function.
        func : FunctionDef
           The called function (used for error output).
        elemental : bool
           Indicates if the function is elemental.
        raise_error : bool, default : True
           Raise the error if the arguments are incompatible.
        error_type : str, default : error
           The error type if errors are raised from the function.

        Returns
        -------
        bool
            Return True if the arguments are compatible, False otherwise.
        """
        if elemental:
            def incompatible(i_arg, f_arg):
                return i_arg.class_type.datatype != f_arg.class_type.datatype
        else:
            def incompatible(i_arg, f_arg):
                return i_arg.class_type != f_arg.class_type

        err_msgs = []
        # Compare each set of arguments
        for idx, (i_arg, f_arg) in enumerate(zip(input_args, func_args)):
            i_arg = i_arg.value
            f_arg = f_arg.var
            # Ignore types which cannot be compared
            if (i_arg is Nil()
                    or isinstance(f_arg, FunctionAddress)
                    or f_arg.class_type is GenericType()):
                continue

            # Check for compatibility
            if incompatible(i_arg, f_arg):
                expected  = str(f_arg.class_type)
                type_name = str(i_arg.class_type)
                received  = f'{i_arg} ({type_name})'
                err_msgs += [INCOMPATIBLE_ARGUMENT.format(idx+1, received, func, expected)]

        if err_msgs:
            if raise_error:
                bounding_box=(self.current_ast_node.lineno, self.current_ast_node.col_offset)
                errors.report('\n\n'.join(err_msgs), symbol = func, bounding_box=bounding_box, severity=error_type)
            else:
                return False
        return True

    def _handle_function(self, expr, func, args, *, is_method = False, use_build_functions = True):
        """
        Create the node representing the function call.

        Create a FunctionCall or an instance of a PyccelFunction
        from the function information and arguments.

        Parameters
        ----------
        expr : TypedAstNode
               The expression where this call is found (used for error output).

        func : FunctionDef | Interface
               The function being called.

        args : iterable
               The arguments passed to the function.

        is_method : bool, default = False
                Indicates if the function is a class method.

        use_build_functions : bool, default = True
                In `func` is a PyccelFunctionDef, indicates that the `_build_X` methods should
                be used. This is almost always true but may be false if this function is called
                from a `_build_X` method.

        Returns
        -------
        FunctionCall/PyccelFunction
            The semantic representation of the call.
        """
        if isinstance(func, PyccelFunctionDef):
            if use_build_functions:
                annotation_method = '_build_' + func.cls_name.__name__
                if hasattr(self, annotation_method):
                    if isinstance(expr, DottedName):
                        pyccel_stage.set_stage('syntactic')
                        if is_method:
                            new_expr = DottedName(args[0].value, FunctionCall(func, args[1:]))
                        else:
                            new_expr = FunctionCall(func, args)
                        new_expr.set_current_ast(expr.python_ast)
                        pyccel_stage.set_stage('semantic')
                        new_expr.set_current_user_node(expr.current_user_node)
                        expr = new_expr
                    return getattr(self, annotation_method)(expr, args)

            argument_description = func.argument_description
            func = func.cls_name
            args, kwargs = split_positional_keyword_arguments(*args)

            # Ignore values passed by position but add any unspecified keywords
            # with the correct default value
            for kw, val in list(argument_description.items())[len(args):]:
                if kw not in kwargs:
                    kwargs[kw] = val

            try:
                new_expr = func(*args, **kwargs)
            except TypeError as e:
                message = str(e)
                if not message:
                    message = UNRECOGNISED_FUNCTION_CALL
                errors.report(message,
                              symbol = expr,
                              traceback = e.__traceback__,
                              severity = 'fatal')

            return new_expr
        else:
            if self._current_function == func.name:
                if len(func.results)>0 and not isinstance(func.results[0].var, TypedAstNode):
                    errors.report(RECURSIVE_RESULTS_REQUIRED, symbol=func, severity="fatal")

            parent_assign = expr.get_direct_user_nodes(lambda x: isinstance(x, Assign) and not isinstance(x, AugAssign))

            func_results = func.results if isinstance(func, FunctionDef) else func.functions[0].results
            if not parent_assign and len(func_results) == 1 and func_results[0].var.rank > 0:
                pyccel_stage.set_stage('syntactic')
                tmp_var = PyccelSymbol(self.scope.get_new_name())
                assign = Assign(tmp_var, expr)
                assign.set_current_ast(expr.python_ast)
                pyccel_stage.set_stage('semantic')
                self._additional_exprs[-1].append(self._visit(assign))
                return self._visit(tmp_var)

            func_args = func.arguments if isinstance(func,FunctionDef) else func.functions[0].arguments
            if len(args) > len(func_args):
                errors.report("Too many arguments passed in function call",
                        symbol = expr,
                        severity='fatal')

            new_expr = FunctionCall(func, args, self._current_function)
            for a, f_a in zip(new_expr.args, func_args):
                if f_a.persistent_target:
                    assert is_method
                    val = a.value
                    if isinstance(val, Variable):
                        a.value.is_target = True
                        self._indicate_pointer_target(args[0].value, a.value, expr)
                    else:
                        errors.report(f"{val} cannot be passed to function call as target. Please create a temporary variable.",
                                severity='error', symbol=expr)

            if None in new_expr.args:
                errors.report("Too few arguments passed in function call",
                        symbol = expr,
                        severity='error')
            elif isinstance(func, FunctionDef):
                self._check_argument_compatibility(args, func_args,
                            func, func.is_elemental)

            return new_expr

    def _sort_function_call_args(self, func_args, args):
        """
        Sort and add the missing call arguments to match the arguments in the function definition.

        We sort the call arguments by dividing them into two chunks, positional arguments and keyword arguments.
        We provide the default value of the keyword argument if the corresponding call argument is not present.

        Parameters
        ----------
        func_args : list[FunctionDefArgument]
          The arguments of the function definition.
        args : list[FunctionCallArgument]
          The arguments of the function call.

        Returns
        -------
        list[FunctionCallArgument]
            The sorted and complete call arguments.
        """
        input_args = [a for a in args if a.keyword is None]
        nargs = len(input_args)
        for ka in func_args[nargs:]:
            key = ka.name
            relevant_args = [a for a in args[nargs:] if a.keyword == key]
            n_relevant_args = len(relevant_args)
            assert n_relevant_args <= 1
            if n_relevant_args == 0 and ka.has_default:
                input_args.append(ka.default_call_arg)
            elif n_relevant_args == 1:
                input_args.append(relevant_args[0])

        return input_args

    def _annotate_the_called_function_def(self, old_func, function_call_args=None):
        """
        Annotate the called FunctionDef.

        Annotate the called FunctionDef.

        Parameters
        ----------
        old_func : FunctionDef|Interface
           The function that needs to be annotated.

        function_call_args : list[FunctionCallArgument], optional
           The list of the call arguments.

        Returns
        -------
        func: FunctionDef|Interface
            The new annotated function.
        """
        # The function call might be in a completely different scope from the FunctionDef
        # Store the current scope and go to the parent scope of the FunctionDef
        old_scope            = self._scope
        old_current_function = self._current_function
        names = []
        sc = old_func.scope if isinstance(old_func, FunctionDef) else old_func.syntactic_node.scope
        while sc.parent_scope is not None:
            sc = sc.parent_scope
            if not sc.name is None:
                names.append(sc.name)
        names.reverse()
        if names:
            self._current_function = DottedName(*names) if len(names)>1 else names[0]
        else:
            self._current_function = None

        while names:
            sc = sc.sons_scopes[names[0]]
            names = names[1:]

        # Set the Scope to the FunctionDef's parent Scope and annotate the old_func
        self._scope = sc
        self._visit_FunctionDef(old_func, function_call_args=function_call_args)
        new_name = self.scope.get_expected_name(old_func.name)
        # Retreive the annotated function
        func = self.scope.find(new_name, 'functions')
        # Add the Module of the imported function to the new function
        if old_func.is_imported:
            mod = old_func.get_direct_user_nodes(lambda x: isinstance(x, Module))[0]
            func.set_current_user_node(mod)

        # Go back to the original Scope
        self._scope = old_scope
        self._current_function = old_current_function
        # Remove the old_func from the imports dict and Assign the new annotated one
        if old_func.is_imported:
            scope = self.scope
            while new_name not in scope.imports['functions']:
                scope = scope.parent_scope
            assert old_func is scope.imports['functions'].get(new_name)
            func = func.clone(new_name, is_imported=True)
            func.set_current_user_node(mod)
            scope.imports['functions'][new_name] = func
        return func

    def _create_variable(self, name, class_type, rhs, d_lhs, *, arr_in_multirets=False,
                         insertion_scope = None):
        """
        Create a new variable.

        Create a new variable. In most cases this is just a call to
        `Variable.__init__`
        but in the case of a tuple variable it is a recursive call to
        create all elements in the tuple.
        This is done separately to _assign_lhs_variable to ensure that
        elements of a tuple do not exist in the scope.

        Parameters
        ----------
        name : str
            The name of the new variable.

        class_type : PyccelType
            The type of the new variable.

        rhs : Variable
            The value assigned to the lhs. This is required to call
            self._infer_type recursively for tuples.

        d_lhs : dict
            Dictionary of properties for the new Variable.

        arr_in_multirets : bool, default: False
            If True, the variable that will be created is an array
            in multi-values return, false otherwise.

        insertion_scope : Scope, optional
            The scope where the variable will be inserted. This is used to add any
            symbolic aliases for inhomogeneous tuples.

        Returns
        -------
        Variable
            The variable that has been created.
        """
        if isinstance(name, PyccelSymbol):
            is_temp = name.is_temp
        else:
            is_temp = False

        if insertion_scope is None:
            insertion_scope = self.scope

        if isinstance(class_type, InhomogeneousTupleType):
            if isinstance(rhs, FunctionCall):
                iterable = [self.scope.collect_tuple_element(r.var) for r in rhs.funcdef.results]
            elif isinstance(rhs, PyccelFunction):
                iterable = [IndexedElement(rhs, i)  for i in range(rhs.shape[0])]
            else:
                iterable = [self.scope.collect_tuple_element(r) for r in rhs]
            elem_vars = []
            for i,tuple_elem in enumerate(iterable):
                elem_name = self.scope.get_new_name( name + '_' + str(i) )
                elem_d_lhs = self._infer_type( tuple_elem )

                if not arr_in_multirets:
                    self._ensure_target( tuple_elem, elem_d_lhs )

                elem_type = elem_d_lhs.pop('class_type')

                var = self._create_variable(elem_name, elem_type, tuple_elem, elem_d_lhs,
                        insertion_scope = insertion_scope)
                elem_vars.append(var)

            if any(v.is_alias for v in elem_vars):
                d_lhs['memory_handling'] = 'alias'

            lhs = Variable(class_type, name, **d_lhs, is_temp=is_temp)

            for i, v in enumerate(elem_vars):
                insertion_scope.insert_symbolic_alias(IndexedElement(lhs, i), v)

        else:
            lhs = Variable(class_type, name, **d_lhs, is_temp=is_temp)

        return lhs

    def _ensure_target(self, rhs, d_lhs):
        """
        Function using data about the new lhs.

        Function using data about the new lhs to determine
        whether the lhs is an alias and the rhs is a target.

        Parameters
        ----------
        rhs : TypedAstNode
            The value assigned to the lhs.

        d_lhs : dict
            Dictionary of properties for the new Variable.
        """

        if isinstance(rhs, NumpyTranspose) and rhs.internal_var.on_heap:
            d_lhs['memory_handling'] = 'alias'
            rhs.internal_var.is_target = True

        if isinstance(rhs, Variable) and (rhs.rank > 0 or isinstance(rhs.class_type, CustomDataType)) \
                and not isinstance(rhs.class_type, (TupleType, StringType)):
            d_lhs['memory_handling'] = 'alias'
            rhs.is_target = not rhs.is_alias

        if isinstance(rhs, IndexedElement) and rhs.rank > 0 and \
                (getattr(rhs.base, 'is_ndarray', False) or getattr(rhs.base, 'is_alias', False)):
            d_lhs['memory_handling'] = 'alias'
            rhs.base.is_target = not rhs.base.is_alias

    def _assign_lhs_variable(self, lhs, d_var, rhs, new_expressions, is_augassign = False,
            arr_in_multirets=False):
        """
        Create a variable from the left-hand side (lhs) of an assignment.
        
        Create a lhs based on the information in d_var, if the lhs already exists
        then check that it has the expected properties.

        Parameters
        ----------
        lhs : PyccelSymbol (or DottedName of PyccelSymbols)
            The representation of the lhs provided by the SyntacticParser.

        d_var : dict
            Dictionary of expected lhs properties.

        rhs : Variable / expression
            The representation of the rhs provided by the SemanticParser.
            This is necessary in order to set the rhs 'is_target' property
            if necessary.

        new_expressions : list
            A list which allows collection of any additional expressions
            resulting from this operation (e.g. Allocation).

        is_augassign : bool, default=False
            Indicates whether this is an assign ( = ) or an augassign ( += / -= / etc )
            This is necessary as the restrictions on the dtype are less strict in this
            case.

        arr_in_multirets : bool, default=False
            If True, rhs has an array in its results, otherwise, it should be set to False.
            It helps when we don't need lhs to be a pointer in case of a returned array in
            a tuple of results.

        Returns
        -------
        pyccel.ast.variable.Variable
            The representation of the lhs provided by the SemanticParser.
        """

        if isinstance(lhs, IndexedElement):
            lhs = self._visit(lhs)
        elif isinstance(lhs, (PyccelSymbol, DottedName)):

            name = lhs
            if lhs == '_':
                name = self.scope.get_new_name()
            class_type = d_var.pop('class_type')

            d_lhs = d_var.copy()
            # ISSUES #177: lhs must be a pointer when rhs is heap array
            if not arr_in_multirets:
                self._ensure_target(rhs, d_lhs)

            if isinstance(lhs, DottedName):
                prefix = self.get_class_prefix(lhs)
                class_def = prefix.cls_base
                attr_name = lhs.name[-1]
                attribute = class_def.scope.find(attr_name) if class_def else None
                if attribute:
                    var = attribute.clone(attribute.name, new_class = DottedVariable, lhs = prefix)
                else:
                    var = None
            else:
                symbolic_var = self.scope.find(lhs, 'symbolic_alias')
                if symbolic_var:
                    errors.report(f"{lhs} variable represents a symbolic concept. Its value cannot be changed.",
                            severity='fatal')
                var = self.scope.find(lhs)

            # Variable not yet declared (hence array not yet allocated)
            if var is None:

                if isinstance(lhs, DottedName):
                    prefix_parts = lhs.name[:-1]
                    syntactic_prefix = prefix_parts[0] if len(prefix_parts) == 1 else DottedName(*prefix_parts)
                    prefix = self._visit(syntactic_prefix)
                    class_def = prefix.cls_base
                    if prefix.name == 'self':
                        var = self.get_variable('self')

                        # Collect the name that should be used in the generated code
                        attribute_name = lhs.name[-1]
                        new_name = class_def.scope.get_expected_name(attribute_name)
                        # Create the attribute
                        member = self._create_variable(new_name, class_type, rhs, d_lhs,
                                insertion_scope = class_def.scope)

                        # Insert the attribute to the class scope
                        # Passing the original name ensures that the attribute can be found under this name
                        class_def.scope.insert_variable(member, attribute_name)

                        lhs = self.insert_attribute_to_class(class_def, var, member)
                    else:
                        errors.report(f"{lhs.name[0]} should be named : self", symbol=lhs, severity='fatal')
                # Update variable's dictionary with information from function decorators
                decorators = self.scope.decorators
                if decorators:
                    if 'stack_array' in decorators:
                        if name in decorators['stack_array']:
                            d_lhs.update(memory_handling='stack')
                    if 'allow_negative_index' in decorators:
                        if lhs in decorators['allow_negative_index']:
                            d_lhs.update(allows_negative_indexes=True)

                # We cannot allow the definition of a stack array from a shape which
                # is unknown at the declaration
                if not isinstance(class_type, StringType) and class_type.rank > 0 and d_lhs.get('memory_handling', None) == 'stack':
                    for a in d_lhs['shape']:
                        if (isinstance(a, FunctionCall) and not a.funcdef.is_pure) or \
                                any(not f.funcdef.is_pure for f in a.get_attribute_nodes(FunctionCall)):
                            errors.report(STACK_ARRAY_SHAPE_UNPURE_FUNC, symbol=a.funcdef.name,
                            severity='error',
                            bounding_box=(self.current_ast_node.lineno,
                                self.current_ast_node.col_offset))
                        if (isinstance(a, Variable) and not a.is_argument) \
                                or not all(b.is_argument for b in a.get_attribute_nodes(Variable)):
                            errors.report(STACK_ARRAY_UNKNOWN_SHAPE, symbol=name,
                            severity='error',
                            bounding_box=(self.current_ast_node.lineno,
                                self.current_ast_node.col_offset))

                if not isinstance(lhs, DottedVariable):
                    new_name = self.scope.get_expected_name(name)
                    # Create new variable
                    lhs = self._create_variable(new_name, class_type, rhs, d_lhs, arr_in_multirets=arr_in_multirets)

                    # Add variable to scope
                    self.scope.insert_variable(lhs, name)

                # ...
                # Add memory allocation if needed
                array_declared_in_function = (isinstance(rhs, FunctionCall) and not isinstance(rhs.funcdef, PyccelFunctionDef) \
                                            and not getattr(rhs.funcdef, 'is_elemental', False) and not isinstance(lhs.class_type, HomogeneousTupleType)) or arr_in_multirets
                if not isinstance(lhs.class_type, StringType) and lhs.on_heap and not array_declared_in_function:
                    if self.scope.is_loop:
                        # Array defined in a loop may need reallocation at every cycle
                        errors.report(ARRAY_DEFINITION_IN_LOOP, symbol=name,
                            severity='warning',
                            bounding_box=(self.current_ast_node.lineno,
                                self.current_ast_node.col_offset))
                        status='unknown'
                    else:
                        # Array defined outside of a loop will be allocated only once
                        status='unallocated'

                    # Create Allocate node
                    if isinstance(lhs.class_type, InhomogeneousTupleType):
                        args = [self.scope.collect_tuple_element(v) for v in lhs if v.rank>0]
                        new_args = []
                        while len(args) > 0:
                            for a in args:
                                if isinstance(a.class_type, InhomogeneousTupleType):
                                    new_args.extend(self.scope.collect_tuple_element(v) for v in a if v.rank>0)
                                elif a.rank > 0:
                                    new_expressions.append(Allocate(a,
                                        shape=a.alloc_shape, status=status))
                            args = new_args
                            new_args = []
                    elif isinstance(lhs.class_type, (HomogeneousListType, HomogeneousSetType,DictType)):
                        if isinstance(rhs, (PythonList, PythonDict, PythonSet, FunctionCall)):
                            alloc_type = 'init'
                        elif isinstance(rhs, IndexedElement) or rhs.get_attribute_nodes(IndexedElement):
                            alloc_type = 'resize'
                        else:
                            alloc_type = 'reserve'
                        new_expressions.append(Allocate(lhs, shape=lhs.alloc_shape, status=status, alloc_type=alloc_type))
                    else:
                        new_expressions.append(Allocate(lhs, shape=lhs.alloc_shape, status=status))
                # ...

                # ...
                # Add memory deallocation
                if isinstance(lhs.class_type, CustomDataType) or (not lhs.on_stack and not isinstance(lhs.class_type, StringType)):
                    if isinstance(lhs.class_type, InhomogeneousTupleType):
                        args = [self.scope.collect_tuple_element(v) for v in lhs if v.rank>0]
                        new_args = []
                        while len(args) > 0:
                            for a in args:
                                if isinstance(a.class_type, InhomogeneousTupleType):
                                    new_args.extend(self.scope.collect_tuple_element(v) for v in a if v.rank>0)
                                else:
                                    self._allocs[-1].add(a)
                            args = new_args
                            new_args = []
                    else:
                        self._allocs[-1].add(lhs)
                # ...

                # We cannot allow the definition of a stack array in a loop
                if lhs.is_stack_array and self.scope.is_loop:
                    errors.report(STACK_ARRAY_DEFINITION_IN_LOOP, symbol=name,
                        severity='error',
                        bounding_box=(self.current_ast_node.lineno,
                            self.current_ast_node.col_offset))

                # Not yet supported for arrays: x=y+z, x=b[:]
                # Because we cannot infer shape of right-hand side yet
                know_lhs_shape = (lhs.rank == 0) or all(sh is not None for sh in lhs.alloc_shape) \
                        or isinstance(lhs.class_type, StringType)

                if isinstance(class_type, (NumpyNDArrayType, HomogeneousTupleType)) and not know_lhs_shape:
                    msg = f"Cannot infer shape of right-hand side for expression {lhs} = {rhs}"
                    errors.report(PYCCEL_RESTRICTION_TODO+'\n'+msg,
                        bounding_box=(self.current_ast_node.lineno, self.current_ast_node.col_offset),
                        severity='fatal')

            # Variable already exists
            else:

                self._ensure_inferred_type_matches_existing(class_type, d_var, var, is_augassign, new_expressions, rhs)

                # in the case of elemental, lhs is not of the same class_type as
                # var.
                # TODO d_lhs must be consistent with var!
                # the following is a small fix, since lhs must be already
                # declared
                if isinstance(lhs, DottedName):
                    lhs = var.clone(var.name, new_class = DottedVariable, lhs = self._visit(lhs.name[0]))
                else:
                    lhs = var
        else:
            lhs_type = str(type(lhs))
            raise NotImplementedError(f"_assign_lhs_variable does not handle {lhs_type}")

        return lhs

    def _ensure_inferred_type_matches_existing(self, class_type, d_var, var, is_augassign, new_expressions, rhs):
        """
        Ensure that the inferred type matches the existing variable.

        Ensure that the inferred type of the new variable, matches the existing variable (which has the
        same name). If this is not the case then errors are raised preventing pyccel reaching the codegen
        stage.
        This function also handles any reallocations caused by differing shapes between the two objects.
        These allocations/deallocations are saved in the list new_expressions

        Parameters
        ----------
        class_type : PyccelType
            The inferred PyccelType.
        d_var : dict
            The inferred information about the variable. Usually created by the _infer_type function.
        var : Variable
            The existing variable.
        is_augassign : bool
            A boolean indicating if the assign statement is an augassign (tests are less strict).
        new_expressions : list
            A list to which any new expressions created are appended.
        rhs : TypedAstNode
            The right hand side of the expression : lhs=rhs.
            If is_augassign is False, this value is not used.
        """

        # TODO improve check type compatibility
        if not isinstance(var, Variable):
            name = var.name
            message = INCOMPATIBLE_TYPES_IN_ASSIGNMENT.format(type(var), class_type)
            if var.pyccel_staging == "syntactic":
                new_name = self.scope.get_expected_name(name)
                if new_name != name:
                    message += '\nThis error may be due to object renaming to avoid name clashes (language-specific or otherwise).'
                    message += f'The conflict is with "{name}".'
                    name = new_name
            errors.report(message,
                    symbol=f'{name}={class_type}',
                    bounding_box=(self.current_ast_node.lineno, self.current_ast_node.col_offset),
                    severity='fatal')

        if not is_augassign and var.is_ndarray and var.is_target:
            errors.report(ARRAY_ALREADY_IN_USE,
                bounding_box=(self.current_ast_node.lineno,
                    self.current_ast_node.col_offset),
                        severity='error', symbol=var.name)

        elif not is_augassign and var.is_ndarray and isinstance(rhs, (Variable, IndexedElement)) and var.on_heap:
            errors.report(ASSIGN_ARRAYS_ONE_ANOTHER,
                bounding_box=(self.current_ast_node.lineno,
                    self.current_ast_node.col_offset),
                        severity='error', symbol=var)

        elif var.is_ndarray and var.is_alias and isinstance(rhs, NumpyNewArray):
            errors.report(INVALID_POINTER_REASSIGN,
                bounding_box=(self.current_ast_node.lineno,
                    self.current_ast_node.col_offset),
                        severity='error', symbol=var.name)

        elif var.is_ndarray and var.is_alias and not is_augassign:
            # we allow pointers to be reassigned multiple times
            # pointers reassigning need to call free_pointer func
            # to remove memory leaks
            new_expressions.append(Deallocate(var))

        elif class_type != var.class_type:
            if is_augassign:
                tmp_result = PyccelAdd(var, rhs)
                result_type = tmp_result.class_type
                raise_error = var.class_type != result_type
            elif isinstance(var.class_type, InhomogeneousTupleType) and \
                    isinstance(class_type, HomogeneousTupleType):
                if d_var['shape'][0] == var.shape[0]:
                    rhs_elem = self.scope.collect_tuple_element(var[0])
                    self._ensure_inferred_type_matches_existing(class_type.element_type,
                            self._infer_type(rhs_elem), rhs_elem, is_augassign, new_expressions, rhs)
                    raise_error = False
                else:
                    raise_error = True
            elif isinstance(var.class_type, InhomogeneousTupleType) and \
                    isinstance(class_type, InhomogeneousTupleType):
                for i, element_type in enumerate(class_type):
                    rhs_elem = self.scope.collect_tuple_element(var[i])
                    self._ensure_inferred_type_matches_existing(element_type,
                            self._infer_type(rhs_elem), rhs_elem, is_augassign, new_expressions, rhs)
                raise_error = False
            elif isinstance(var.class_type, HomogeneousTupleType) and \
                    isinstance(class_type, InhomogeneousTupleType):
                # TODO: Remove isinstance(rhs, Variable) condition when tuples are saved like lists
                raise_error = any(a != var.class_type.element_type for a in class_type) or not isinstance(rhs, Variable)
            else:
                raise_error = True

            if raise_error:
                name = var.name
                rhs_str = str(rhs)
                errors.report(INCOMPATIBLE_TYPES_IN_ASSIGNMENT.format(var.class_type, class_type),
                    symbol=f'{name}={rhs_str}',
                    bounding_box=(self.current_ast_node.lineno, self.current_ast_node.col_offset),
                    severity='error')

        elif not is_augassign and not isinstance(var.class_type, StringType):

            shape = var.shape

            # Get previous allocation calls
            previous_allocations = var.get_direct_user_nodes(lambda p: isinstance(p, Allocate))

            if len(previous_allocations) == 0:
                var.set_init_shape(d_var['shape'])

            if d_var['shape'] != shape:

                if var.is_argument:
                    errors.report(ARRAY_IS_ARG, symbol=var,
                        severity='error',
                        bounding_box=(self.current_ast_node.lineno,
                            self.current_ast_node.col_offset))

                elif var.is_stack_array:
                    if var.get_direct_user_nodes(lambda a: isinstance(a, Assign) and a.lhs is var):
                        errors.report(INCOMPATIBLE_REDEFINITION_STACK_ARRAY, symbol=var.name,
                            severity='error',
                            bounding_box=(self.current_ast_node.lineno,
                                self.current_ast_node.col_offset))

                else:
                    alloc_type = None
                    if isinstance(var.class_type, (HomogeneousListType, HomogeneousSetType,DictType)):
                        if isinstance(rhs, (PythonList, PythonDict, PythonSet, FunctionCall)):
                            alloc_type = 'init'
                        elif isinstance(rhs, IndexedElement) or rhs.get_attribute_nodes(IndexedElement):
                            alloc_type = 'resize'
                        else:
                            alloc_type = 'reserve'
                    if previous_allocations:
                        var.set_changeable_shape()
                        last_allocation = previous_allocations[-1]

                        # Find outermost IfSection of last allocation
                        last_alloc_ifsection = last_allocation.get_user_nodes(IfSection)
                        alloc_ifsection = last_alloc_ifsection[-1] if last_alloc_ifsection else None
                        while len(last_alloc_ifsection)>0:
                            alloc_ifsection = last_alloc_ifsection[-1]
                            last_alloc_ifsection = alloc_ifsection.get_user_nodes(IfSection)

                        ifsection_has_if = len(alloc_ifsection.get_direct_user_nodes(
                                                            lambda x: isinstance(x,If))) == 1 \
                                        if alloc_ifsection else False

                        if alloc_ifsection and not ifsection_has_if:
                            status = last_allocation.status
                        elif last_allocation.get_user_nodes((If, For, While)):
                            status='unknown'
                        else:
                            status='allocated'
                    else:
                        status = 'unallocated'

                    new_expressions.append(Allocate(var, shape=d_var['shape'], status=status, alloc_type=alloc_type))

                    if status == 'unallocated':
                        self._allocs[-1].add(var)
                    else:
                        errors.report(ARRAY_REALLOCATION, symbol=var.name,
                            severity='warning',
                            bounding_box=(self.current_ast_node.lineno,
                                self.current_ast_node.col_offset))
            elif previous_allocations and previous_allocations[-1].get_user_nodes(IfSection) \
                        and not previous_allocations[-1].get_user_nodes((If)):
                # If previously allocated in If still under construction
                status = previous_allocations[-1].status

                new_expressions.append(Allocate(var, shape=d_var['shape'], status=status))
            elif isinstance(var.class_type, CustomDataType) and not var.is_alias:
                new_expressions.append(Deallocate(var))

    def _assign_GeneratorComprehension(self, lhs_name, expr):
        """
        Visit the GeneratorComprehension node.

        Create all necessary expressions for the
        GeneratorComprehension node definition.

        Parameters
        ----------
        lhs_name : str
                    The name to which the expression is assigned.
        expr : GeneratorComprehension
                The GeneratorComprehension node.

        Returns
        -------
        pyccel.ast.functionalexpr.GeneratorComprehension
                CodeBlock containing the semantic version of the GeneratorComprehension node.
        """
        result   = expr.expr

        loop = expr.loops
        nlevels = 0
        # Create throw-away variable to help obtain result type
        index   = Variable(PythonNativeInt(),self.scope.get_new_name('to_delete'), is_temp=True)
        self.scope.insert_variable(index)
        new_expr = []
        while isinstance(loop, For):
            nlevels+=1
            self._get_for_iterators(loop.iterable, loop.target, new_expr)

            loop_elem = loop.body.body[0]

            if isinstance(loop_elem, Assign):
                # If the result contains a GeneratorComprehension, treat it and replace
                # it with it's lhs variable before continuing
                gens = set(loop_elem.get_attribute_nodes(GeneratorComprehension))
                if len(gens)==1:
                    gen = gens.pop()
                    pyccel_stage.set_stage('syntactic')
                    assert isinstance(gen.lhs, PyccelSymbol) and gen.lhs.is_temp
                    gen_lhs = self.scope.get_new_name() if gen.lhs.is_temp else gen.lhs
                    syntactic_assign = Assign(gen_lhs, gen, python_ast=gen.python_ast)
                    pyccel_stage.set_stage('semantic')
                    assign = self._visit(syntactic_assign)

                    new_expr.append(assign)
                    loop.substitute(gen, assign.lhs)
                    loop_elem = loop.body.body[0]
            loop = loop_elem

        # Remove the throw-away variable from the scope
        self.scope.remove_variable(index)

        # Visit result expression (correctly defined as iterator
        # objects exist in the scope despite not being defined)
        result = self._visit(result)
        if isinstance(result, CodeBlock):
            result = result.body[-1]

        # Create start value
        if isinstance(expr, FunctionalSum):
            dtype = result.dtype
            if isinstance(dtype, PythonNativeBool):
                val = LiteralInteger(0, dtype)
            else:
                val = convert_to_literal(0, dtype)
            d_var = self._infer_type(PyccelAdd(result, val))
        elif isinstance(expr, FunctionalMin):
            val = math_constants['inf']
            d_var = self._infer_type(result)
        elif isinstance(expr, FunctionalMax):
            val = PyccelUnarySub(math_constants['inf'])
            d_var = self._infer_type(result)

        # Infer the final dtype of the expression
        class_type = d_var.pop('class_type')
        d_var['is_temp'] = expr.lhs.is_temp

        lhs  = self.check_for_variable(lhs_name)
        if lhs:
            self._ensure_inferred_type_matches_existing(class_type, d_var, lhs, False, new_expr, None)
        else:
            lhs_name = self.scope.get_expected_name(lhs_name)
            lhs = Variable(class_type, lhs_name, **d_var)
            self.scope.insert_variable(lhs)

        # Iterate over the loops
        # This provides the definitions of iterators as well
        # as the central expression
        loops = [self._visit(expr.loops)]

        # If necessary add additional expressions corresponding
        # to nested GeneratorComprehensions
        if new_expr:
            loop = loops[0]
            for _ in range(nlevels-1):
                loop = loop.body.body[0]
            for e in new_expr:
                loop.body.insert2body(e, back=False)
                e.loops[-1].scope.update_parent_scope(loop.scope, is_loop = True)

        # Initialise result with correct initial value
        stmt = Assign(lhs, val)
        stmt.set_current_ast(expr.python_ast)
        loops.insert(0, stmt)

        indices = [self._visit(i) for i in expr.indices]

        if isinstance(expr, FunctionalSum):
            expr_new = FunctionalSum(loops, lhs=lhs, indices = indices)
        elif isinstance(expr, FunctionalMin):
            expr_new = FunctionalMin(loops, lhs=lhs, indices = indices)
        elif isinstance(expr, FunctionalMax):
            expr_new = FunctionalMax(loops, lhs=lhs, indices = indices)
        expr_new.set_current_ast(expr.python_ast)
        return expr_new

    def _find_superclasses(self, expr):
        """
        Find all the superclasses in the scope.

        From a syntactic ClassDef, extract the names of the superclasses and
        search through the scope to find their definitions. If there is no
        definition then an error is raised.

        Parameters
        ----------
        expr : ClassDef
            The class whose superclasses we wish to find.

        Returns
        -------
        list
            An iterable containing the definitions of all the superclasses.

        Raises
        ------
        PyccelSemanticError
            A `PyccelSemanticError` is reported and will be raised after the
            semantic stage is complete.
        """
        parent = {s: self.scope.find(s, 'classes') for s in expr.superclasses}
        if any(c is None for c in parent.values()):
            for s,c in parent.items():
                if c is None:
                    errors.report(f"Couldn't find class {s} in scope", symbol=expr,
                            severity='error')
            parent = {s:c for s,c in parent.items() if c is not None}

        return list(parent.values())

    def _convert_syntactic_object_to_type_annotation(self, syntactic_annotation):
        """
        Convert an arbitrary syntactic object to a type annotation.

        Convert an arbitrary syntactic object to a type annotation. This means that
        the syntactic object is wrapped in a SyntacticTypeAnnotation (if necessary).
        This ensures that a type annotation is obtained instead of e.g. a function.

        Parameters
        ----------
        syntactic_annotation : PyccelAstNode
            A syntactic object that needs to be visited as a type annotation.

        Returns
        -------
        SyntacticTypeAnnotation
            A syntactic object that will be recognised as a type annotation.
        """
        if not isinstance(syntactic_annotation, SyntacticTypeAnnotation):
            pyccel_stage.set_stage('syntactic')
            syntactic_annotation = SyntacticTypeAnnotation(dtype=syntactic_annotation)
            pyccel_stage.set_stage('semantic')
        return syntactic_annotation

    def _get_indexed_type(self, base, args, expr):
        """
        Extract a type annotation from an IndexedElement.

        Extract a type annotation from an IndexedElement. This may be a type indexed with
        slices (indicating a NumPy array), or a class type such as tuple/list/etc which is
        indexed with the datatype.

        Parameters
        ----------
        base : type deriving from PyccelAstNode
            The object being indexed.
        args : tuple of PyccelAstNode
            The indices being used to access the base.
        expr : PyccelAstNode
            The annotation, used for error printing.

        Returns
        -------
        UnionTypeAnnotation
            The type annotation described by this object.
        """
        if isinstance(base, PyccelFunctionDef) and base.cls_name is TypingFinal:
            syntactic_annotation = args[0]
            if not isinstance(syntactic_annotation, SyntacticTypeAnnotation):
                pyccel_stage.set_stage('syntactic')
                syntactic_annotation = SyntacticTypeAnnotation(dtype=syntactic_annotation)
                pyccel_stage.set_stage('semantic')
            annotation = self._visit(syntactic_annotation)
            for t in annotation.type_list:
                t.is_const = True
            return annotation
        elif isinstance(base, UnionTypeAnnotation):
            return UnionTypeAnnotation(*[self._get_indexed_type(t, args, expr) for t in base.type_list])

        if all(isinstance(a, Slice) for a in args):
            rank = len(args)
            order = None if rank < 2 else 'C'
            if isinstance(base, VariableTypeAnnotation):
                dtype = base.class_type
                if dtype.rank != 0:
                    raise errors.report("NumPy element must be a scalar type", severity='fatal', symbol=expr)
                class_type = NumpyNDArrayType(numpy_process_dtype(dtype), rank, order)
            elif isinstance(base, PyccelFunctionDef):
                dtype_cls = base.cls_name
                dtype = numpy_process_dtype(dtype_cls.static_type())
                class_type = NumpyNDArrayType(dtype, rank, order)
            return VariableTypeAnnotation(class_type)

        if not any(isinstance(a, Slice) for a in args):
            if isinstance(base, PyccelFunctionDef):
                dtype_cls = base.cls_name
            else:
                raise errors.report(f"Unknown annotation base {base}\n"+PYCCEL_RESTRICTION_TODO,
                        severity='fatal', symbol=expr)
            if (len(args) == 2 and args[1] is LiteralEllipsis()) or \
                    (len(args) == 1 and dtype_cls is not PythonTupleFunction):
                syntactic_annotation = self._convert_syntactic_object_to_type_annotation(args[0])
                internal_datatypes = self._visit(syntactic_annotation)
                if dtype_cls in type_container:
                    class_type = type_container[dtype_cls]
                else:
                    raise errors.report(f"Unknown annotation base {base}\n"+PYCCEL_RESTRICTION_TODO,
                            severity='fatal', symbol=expr)
                type_annotations = [VariableTypeAnnotation(class_type(u.class_type), u.is_const)
                                    for u in internal_datatypes.type_list]
                return UnionTypeAnnotation(*type_annotations)
            elif len(args) == 2 and dtype_cls is PythonDictFunction:
                syntactic_key_annotation = self._convert_syntactic_object_to_type_annotation(args[0])
                syntactic_val_annotation = self._convert_syntactic_object_to_type_annotation(args[1])
                key_types = self._visit(syntactic_key_annotation)
                val_types = self._visit(syntactic_val_annotation)
                type_annotations = [VariableTypeAnnotation(DictType(k.class_type, v.class_type)) \
                                    for k,v in zip(key_types.type_list, val_types.type_list)]
                return UnionTypeAnnotation(*type_annotations)
            elif dtype_cls is PythonTupleFunction:
                syntactic_annotations = [self._convert_syntactic_object_to_type_annotation(a) for a in args]
                types = [self._visit(a).type_list for a in syntactic_annotations]
                internal_datatypes = list(product(*types))
                type_annotations = [VariableTypeAnnotation(InhomogeneousTupleType(*[ui.class_type for ui in u]), True)
                                    for u in internal_datatypes]
                return UnionTypeAnnotation(*type_annotations)
            else:
                raise errors.report("Cannot handle non-homogenous type index\n"+PYCCEL_RESTRICTION_TODO,
                        severity='fatal', symbol=expr)

        raise errors.report("Unrecognised type slice",
                severity='fatal', symbol=expr)

    def insert_attribute_to_class(self, class_def, self_var, attrib):
        """
        Insert a new attribute into an existing class.

        Insert a new attribute into an existing class definition. In order to do this a dotted
        variable must be created. If the new attribute is an inhomogeneous tuple then this
        function is called recursively to insert each variable comprising the tuple into the
        class definition.

        Parameters
        ----------
        class_def : ClassDef
            The class defintion to which the attribute should be added.
        self_var : Variable
            The variable representing the 'self' variable of the class instance.
        attrib : Variable
            The attribute which should be inserted into the class defintion.

        Returns
        -------
        DottedVariable | PythonTuple
            The object that was inserted into the class definition.
        """
        # Create the local DottedVariable
        lhs = attrib.clone(attrib.name, new_class = DottedVariable, lhs = self_var)

        if isinstance(attrib.class_type, InhomogeneousTupleType):
            for v in attrib:
                self.insert_attribute_to_class(class_def, self_var, class_def.scope.collect_tuple_element(v))
        else:
            # update the attributes of the class and push it to the scope
            class_def.add_new_attribute(lhs)

        return lhs

    def _get_iterable(self, syntactic_iterable):
        """
        Get an Iterable obect from a syntatic object that is used in an iterable context.

        Get an Iterable obect from a syntatic object that is used in an iterable context.
        A typical example of an iterable context is the iterable of a for loop.

        Parameters
        ----------
        syntactic_iterable : PyccelAstNode
            The syntatic object that should be usable as an iterable.

        Returns
        -------
        Iterable
            A semantic Iterable object.
        """
        iterable = self._visit(syntactic_iterable)
        if isinstance(iterable, (Variable, IndexedElement)):
            iterable = VariableIterator(iterable)
        elif not isinstance(iterable, Iterable):
            if isinstance(iterable, TypedAstNode):
                pyccel_stage.set_stage('syntactic')
                tmp_var = self.scope.get_new_name()
                syntactic_assign = Assign(tmp_var, iterable, python_ast = iterable.python_ast)
                pyccel_stage.set_stage('semantic')
                assign = self._visit(syntactic_assign)
                self._additional_exprs[-1].append(assign)
                iterable = VariableIterator(self._visit(tmp_var))
            else:
                errors.report(f"{iterable} is not handled as the iterable of a for loop",
                        symbol=syntactic_iterable, severity='fatal')

        return iterable

    def _get_for_iterators(self, syntactic_iterable, iterator, new_expr):
        """
        Get the semantic target and iterable of a for loop.

        Get the semantic target and iterable of a for loop. This method can be used to
        handle generators, comprehension expressions or basic for loops.

        Parameters
        ----------
        syntactic_iterable : TypedAstNode
            The iterable that the for loop iterates over.
        iterator : TypedAstNode
            The syntactic iterator that takes the value of the elements of the iterable.
        new_expr : list[PyccelAstNode]
            A list which allows collection of any additional expressions
            resulting from this operation (e.g. Allocation).

        Returns
        -------
        target : TypedAstNode
            The semantic iterator that takes the value of the elements of the iterable.
        iterable : TypedAstNode
            The semantic iterable that the for loop iterates over.
        """
        iterable = self._get_iterable(syntactic_iterable)

        if iterable.num_loop_counters_required:
            indices = [Variable(PythonNativeInt(), self.scope.get_new_name(), is_temp=True)
                        for i in range(iterable.num_loop_counters_required)]
            iterable.set_loop_counter(*indices)
        else:
            if isinstance(iterable, PythonEnumerate):
                if isinstance(iterator, PythonTuple):
                    syntactic_index = iterator[0]
                else:
                    pyccel_stage.set_stage('syntactic')
                    syntactic_index = IndexedElement(iterator,0)
                    pyccel_stage.set_stage('semantic')
            else:
                syntactic_index = iterator

            index = self.check_for_variable(syntactic_index)
            if index is None:
                start = LiteralInteger(0)
                d_var = self._infer_type(start)
                if isinstance(syntactic_index, PyccelSymbol):
                    index = self._assign_lhs_variable(syntactic_index, d_var,
                                    rhs=start, new_expressions=new_expr)
                else:
                    index = self.scope.get_temporary_variable(PythonNativeInt())
            iterable.set_loop_counter(index)

        # Collect a target with a deducible dtype
        iterator_rhs = iterable.get_python_iterable_item()

        # Use _visit_Assign to create the requested iterator with the correct type
        # The result of this operation is not stored, it is just used to declare
        # iterator with the correct dtype to allow correct dtype deductions later
        if isinstance(iterator, PyccelSymbol):
            if len(iterator_rhs) != 1:
                iterator_rhs = PythonTuple(*iterator_rhs, prefer_inhomogeneous=True)
            else:
                iterator_rhs = iterator_rhs[0]

            iterator_d_var = self._infer_type(iterator_rhs)

            target = self._assign_lhs_variable(iterator, iterator_d_var,
                            rhs=iterator_rhs, new_expressions=new_expr)
            if isinstance(target.class_type, InhomogeneousTupleType):
                target = [self.scope.collect_tuple_element(v) for v in target]
            else:
                target = [target]

        elif isinstance(iterator, PythonTuple):
            target = [self._assign_lhs_variable(it, self._infer_type(rhs),
                                rhs=rhs, new_expressions=new_expr)
                        for it, rhs in zip(iterator, iterator_rhs)]
        else:
            raise errors.report(INVALID_FOR_ITERABLE, symbol=iterator,
                   bounding_box=(self.current_ast_node.lineno, self.current_ast_node.col_offset),
                   severity='error')

        return target, iterable

    #====================================================
    #                 _visit functions
    #====================================================


    def _visit(self, expr):
        """
        Annotate the AST.

        The annotation is done by finding the appropriate function _visit_X
        for the object expr. X is the type of the object expr. If this function
        does not exist then the method resolution order is used to search for
        other compatible _visit_X functions. If none are found then an error is
        raised.
        
        Parameters
        ----------
        expr : pyccel.ast.basic.PyccelAstNode | PyccelSymbol
            Object to visit of type X.
        
        Returns
        -------
        pyccel.ast.basic.PyccelAstNode
            AST object which is the semantic equivalent of expr.
        """
        if getattr(expr, 'pyccel_staging', 'syntactic') == 'semantic':
            return expr

        # TODO - add settings to Errors
        #      - line and column
        #      - blocking errors
        current_ast = self.current_ast_node

        if getattr(expr,'python_ast', None) is not None:
            self._current_ast_node = expr.python_ast

        classes = type(expr).__mro__
        for cls in classes:
            annotation_method = '_visit_' + cls.__name__
            if hasattr(self, annotation_method):
                obj = getattr(self, annotation_method)(expr)
                if isinstance(obj, PyccelAstNode) and self.current_ast_node:
                    obj.set_current_ast(self.current_ast_node)
                self._current_ast_node = current_ast
                return obj

        # Unknown object, we raise an error.
        return errors.report(PYCCEL_RESTRICTION_TODO, symbol=type(expr),
            bounding_box=(self.current_ast_node.lineno, self.current_ast_node.col_offset),
            severity='fatal')

    def _visit_Module(self, expr):
        imports = [self._visit(i) for i in expr.imports]
        init_func_body = [i for i in imports if not isinstance(i, EmptyNode)]

        for f in expr.funcs:
            self.insert_function(f)

        # Avoid conflicts with symbols from Program
        if expr.program:
            self.scope.insert_symbols(expr.program.scope.all_used_symbols)

        for c in expr.classes:
            self._visit(c)

        init_func_body += self._visit(expr.init_func).body
        mod_name = self.metavars.get('module_name', None)
        if mod_name is None:
            mod_name = expr.name
        else:
            self.scope.insert_symbol(mod_name)
        self._mod_name = mod_name
        if isinstance(expr.name, AsName):
            name_suffix = expr.name.name
        else:
            name_suffix = expr.name

        if expr.program:
            prog_name = 'prog_'+name_suffix
            prog_name = self.scope.get_new_name(prog_name)
            self._allocs.append(set())
            self._pointer_targets.append({})

            mod_scope = self.scope
            prog_syntactic_scope = expr.program.scope
            self.scope = mod_scope.new_child_scope(prog_name,
                    used_symbols = prog_syntactic_scope.local_used_symbols.copy(),
                    original_symbols = prog_syntactic_scope.python_names.copy())
            prog_scope = self.scope

            imports = [self._visit(i) for i in expr.program.imports]
            body = [i for i in imports if not isinstance(i, EmptyNode)]

            body += self._visit(expr.program.body).body

            program_body = CodeBlock(body)

            # Calling the Garbage collecting,
            # it will add the necessary Deallocate nodes
            # to the ast
            program_body.insert2body(*self._garbage_collector(program_body))

            self.scope = mod_scope

        for f in self.scope.functions.copy().values():
            if not f.is_semantic and not isinstance(f, InlineFunctionDef):
                assert isinstance(f, FunctionDef)
                self._visit(f)

        variables = self.get_variables(self.scope)
        init_func = None
        free_func = None
        program   = None

        comment_types = (Header, MacroFunction, EmptyNode, Comment, CommentBlock)

        if not all(isinstance(l, comment_types) for l in init_func_body):
            # If there are any initialisation statements then create an initialisation function
            init_var = Variable(PythonNativeBool(), self.scope.get_new_name('initialised'),
                                is_private=True)
            init_func_name = self.scope.get_new_name(name_suffix+'__init')
            # Ensure that the function is correctly defined within the namespaces
            init_scope = self.create_new_function_scope(init_func_name)
            for b in init_func_body:
                if isinstance(b, ScopedAstNode):
                    b.scope.update_parent_scope(init_scope, is_loop = True)
                if isinstance(b, FunctionalFor):
                    for l in b.loops:
                        if isinstance(l, ScopedAstNode):
                            l.scope.update_parent_scope(init_scope, is_loop = True)

            self.exit_function_scope()

            # Update variable scope for temporaries
            to_remove = []
            scope_variables = list(self.scope.variables.values())
            for v in scope_variables:
                if v.is_temp:
                    self.scope.remove_variable(v)
                    init_scope.insert_variable(v)
                    to_remove.append(v)
                    variables.remove(v)

            # Get deallocations
            deallocs = self._garbage_collector(CodeBlock(init_func_body))

            # Deallocate temporaries in init function
            dealloc_vars = [d.variable for d in deallocs]
            for i,v in enumerate(dealloc_vars):
                if v in to_remove:
                    d = deallocs.pop(i)
                    init_func_body.append(d)

            init_func_body = If(IfSection(PyccelNot(init_var),
                                init_func_body+[Assign(init_var, LiteralTrue())]))

            init_func = FunctionDef(init_func_name, [], [], [init_func_body],
                    global_vars = variables, scope=init_scope)
            self.insert_function(init_func)

        if init_func:
            free_func_name = self.scope.get_new_name(name_suffix+'__free')
            pyccelised_imports = [imp for imp_name, imp in self.scope.imports['imports'].items() \
                             if imp_name in self.d_parsers]

            import_frees = [self.d_parsers[imp.source].semantic_parser.ast.free_func for imp in pyccelised_imports \
                                if imp.source in self.d_parsers]
            import_frees = [f if f.name in imp.target else \
                             f.clone(next(i.target for i in imp.target \
                                        if isinstance(i, AsName) and i.name == f.name)) \
                            for f,imp in zip(import_frees, pyccelised_imports) if f]

            if deallocs or import_frees:
                # If there is anything that needs deallocating when the module goes out of scope
                # create a deallocation function
                import_free_calls = [f() for f in import_frees if f is not None]
                free_func_body = If(IfSection(init_var,
                    import_free_calls+deallocs+[Assign(init_var, LiteralFalse())]))
                # Ensure that the function is correctly defined within the namespaces
                scope = self.create_new_function_scope(free_func_name)
                free_func = FunctionDef(free_func_name, [], [], [free_func_body],
                                    global_vars = variables, scope = scope)
                self.exit_function_scope()
                self.insert_function(free_func)

        funcs = []
        interfaces = []
        for f in self.scope.functions.values():
            if isinstance(f, FunctionDef):
                funcs.append(f)
            elif isinstance(f, Interface):
                interfaces.append(f)

        # in the case of a header file, we need to convert all headers to
        # FunctionDef etc ...

        if self.is_header_file:
            # ARA : issue-999
            is_external = self.metavars.get('external', False)
            for name, headers in self.scope.headers.items():
                if all(isinstance(v, FunctionHeader) and \
                        not isinstance(v, MethodHeader) for v in headers):
                    F = self.scope.find(name, 'functions')
                    if F is None:
                        func_defs = []
                        for v in headers:
                            types = [self._visit(d).type_list[0] for d in v.dtypes]
                            args = [Variable(t.class_type, PyccelSymbol(f'anon_{i}'),
                                shape = None, is_const = t.is_const, is_optional = False,
                                cls_base = t.class_type,
                                memory_handling = 'heap' if t.rank > 0 else 'stack') for i,t in enumerate(types)]

                            types = [self._visit(d).type_list[0] for d in v.results]
                            results = [Variable(t.class_type, PyccelSymbol(f'result_{i}'), shape = None,
                                cls_base = t.class_type,
                                is_const = t.is_const, is_optional = False,
                                memory_handling = 'heap' if t.rank > 0 else 'stack') for i,t in enumerate(types)]

                            args = [FunctionDefArgument(a) for a in args]
                            results = [FunctionDefResult(r) for r in results]
                            func_defs.append(FunctionDef(v.name, args, results, [], is_external = is_external, is_header = True))

                        if len(func_defs) == 1:
                            F = func_defs[0]
                            funcs.append(F)
                        else:
                            F = Interface(name, func_defs)
                            interfaces.append(F)
                        self.insert_function(F)
                    else:
                        errors.report(IMPORTING_EXISTING_IDENTIFIED,
                                symbol=name,
                                severity='fatal')

        for v in variables:
            if v.rank > 0 and not v.is_alias:
                v.is_target = True

        mod = Module(mod_name,
                    variables,
                    funcs,
                    init_func = init_func,
                    free_func = free_func,
                    interfaces=interfaces,
                    classes=self.scope.classes.values(),
                    imports=self.scope.imports['imports'].values(),
                    scope=self.scope)

        if expr.program:
            container = prog_scope.imports
            container['imports'][mod_name] = Import(self.scope.get_python_name(mod_name), mod)

            if init_func:
                import_init  = init_func()
                program_body.insert2body(import_init, back=False)

            if free_func:
                import_free  = free_func()
                program_body.insert2body(import_free)

            program = Program(prog_name,
                            self.get_variables(prog_scope),
                            program_body,
                            container['imports'].values(),
                            scope=prog_scope)

            mod.program = program
        return mod

    def _visit_PythonTuple(self, expr):
        ls = [self._visit(i) for i in expr]
        return PythonTuple(*ls)

    def _visit_PythonList(self, expr):
        ls = [self._visit(i) for i in expr]
        try:
            expr = PythonList(*ls)
        except TypeError:
            errors.report(PYCCEL_RESTRICTION_INHOMOG_LIST, symbol=expr,
                severity='fatal')
        return expr

    def _visit_PythonSet(self, expr):
        ls = [self._visit(i) for i in expr]
        try:
            expr = PythonSet(*ls)
        except TypeError as e:
            message = str(e)
            errors.report(message, symbol=expr,
                severity='fatal')
        return expr

    def _visit_PythonDict(self, expr):
        keys = [self._visit(k) for k in expr.keys]
        vals = [self._visit(v) for v in expr.values]
        try:
            expr = PythonDict(keys, vals)
        except TypeError as e:
            errors.report(str(e), symbol=expr,
                severity='fatal')
        return expr

    def _visit_FunctionCallArgument(self, expr):
        value = self._visit(expr.value)
        a = FunctionCallArgument(value, expr.keyword)
        def generate_and_assign_temp_var():
            pyccel_stage.set_stage('syntactic')
            tmp_var = self.scope.get_new_name()
            syntactic_assign = Assign(tmp_var, expr.value, python_ast = expr.value.python_ast)
            pyccel_stage.set_stage('semantic')

            assign = self._visit(syntactic_assign)
            self._additional_exprs[-1].append(assign)
            return FunctionCallArgument(self._visit(tmp_var))
        if isinstance(value, (PyccelArithmeticOperator, PyccelFunction)) and value.rank:
            a = generate_and_assign_temp_var()
        elif isinstance(value, FunctionCall) and isinstance(value.class_type, CustomDataType):
            if not value.funcdef.results[0].var.is_alias:
                a = generate_and_assign_temp_var()
        return a

    def _visit_UnionTypeAnnotation(self, expr):
        annotations = [self._visit(syntax_type_annot) for syntax_type_annot in expr.type_list]
        types = [t for a in annotations for t in (a.type_list if isinstance(a, UnionTypeAnnotation) else [a])]
        return UnionTypeAnnotation(*types)

    def _visit_FunctionTypeAnnotation(self, expr):
        arg_types = [self._visit(a)[0] for a in expr.args]
        res_types = [self._visit(r)[0] for r in expr.results]
        return UnionTypeAnnotation(FunctionTypeAnnotation(arg_types, res_types))

    def _visit_TypingFinal(self, expr):
        annotation = self._visit(expr.arg)
        for t in annotation:
            t.is_const = True
        return annotation

    def _visit_FunctionDefArgument(self, expr):
        arg = self._visit(expr.var)
        value = None if expr.value is None else self._visit(expr.value)
        kwonly = expr.is_kwonly
        is_optional = isinstance(value, Nil)
        bound_argument = expr.bound_argument

        args = []
        for v in arg:
            if isinstance(v, Variable):
                dtype = v.class_type
                if isinstance(value, Literal) and value is not Nil():
                    value = convert_to_literal(value.python_value, dtype)
                clone_var = v.clone(v.name, is_optional = is_optional, is_argument = True)
                args.append(FunctionDefArgument(clone_var, bound_argument = bound_argument,
                                        value = value, kwonly = kwonly, annotation = expr.annotation))
            else:
                args.append(FunctionDefArgument(v.clone(v.name, is_optional = is_optional,
                                is_kwonly = kwonly, is_argument = True), bound_argument = bound_argument,
                                value = value, kwonly = kwonly, annotation = expr.annotation))
        return args

    def _visit_CodeBlock(self, expr):
        ls = []
        self._additional_exprs.append([])
        for b in expr.body:

            # Save parsed code
            line = self._visit(b)
            ls.extend(self._additional_exprs[-1])
            self._additional_exprs[-1] = []
            if isinstance(line, CodeBlock):
                ls.extend(line.body)
            # ----- If block to handle VariableHeader. To be removed when headers are deprecated. ---
            elif isinstance(line, list) and isinstance(line[0], Variable):
                self.scope.insert_variable(line[0])
                if len(line) != 1:
                    errors.report(f"Variable {line[0]} cannot have multiple types",
                            severity='error', symbol=line[0])
            # ---------------------------- End of if block ------------------------------------------
            else:
                ls.append(line)
        self._additional_exprs.pop()

        return CodeBlock(ls)

    def _visit_Nil(self, expr):
        expr.clear_syntactic_user_nodes()
        expr.update_pyccel_staging()
        return expr

    def _visit_Break(self, expr):
        expr.clear_syntactic_user_nodes()
        expr.update_pyccel_staging()
        return expr

    def _visit_Continue(self, expr):
        expr.clear_syntactic_user_nodes()
        expr.update_pyccel_staging()
        return expr

    def _visit_Comment(self, expr):
        expr.clear_syntactic_user_nodes()
        expr.update_pyccel_staging()
        return expr

    def _visit_CommentBlock(self, expr):
        expr.clear_syntactic_user_nodes()
        expr.update_pyccel_staging()
        return expr

    def _visit_AnnotatedComment(self, expr):
        expr.clear_syntactic_user_nodes()
        expr.update_pyccel_staging()
        return expr

    def _visit_OmpAnnotatedComment(self, expr):
        code = expr._user_nodes
        code = code[-1]
        index = code.body.index(expr)
        combined_loop = expr.combined and ('for' in expr.combined or 'distribute' in expr.combined or 'taskloop' in expr.combined)

        if isinstance(expr, (OMP_Sections_Construct, OMP_Single_Construct)) \
           and expr.has_nowait:
            for node in code.body[index+1:]:
                if isinstance(node, Omp_End_Clause):
                    if node.txt.startswith(expr.name, 4):
                        node.has_nowait = True

        if isinstance(expr, (OMP_For_Loop, OMP_Simd_Construct,
                    OMP_Distribute_Construct, OMP_TaskLoop_Construct)) or combined_loop:
            index += 1
            while index < len(code.body) and isinstance(code.body[index], (Comment, CommentBlock, Pass)):
                index += 1

            if index < len(code.body) and isinstance(code.body[index], For):
                end_expr = ['!$omp', 'end', expr.name]
                if expr.combined:
                    end_expr.append(expr.combined)
                if expr.has_nowait:
                    end_expr.append('nowait')
                code.body[index].end_annotation = ' '.join(e for e in end_expr if e)+'\n'
            else:
                type_name = type(expr).__name__
                msg = f"Statement after {type_name} must be a for loop."
                errors.report(msg, symbol=expr,
                    severity='fatal')

        expr.clear_syntactic_user_nodes()
        expr.update_pyccel_staging()
        return expr

    def _visit_Omp_End_Clause(self, expr):
        end_loop = any(c in expr.txt for c in ['for', 'distribute', 'taskloop', 'simd'])
        if end_loop:
            errors.report("For loops do not require an end clause. This clause is ignored",
                    severity='warning', symbol=expr)
            return EmptyNode()
        else:
            expr.clear_syntactic_user_nodes()
            expr.update_pyccel_staging()
            return expr

    def _visit_Literal(self, expr):
        expr.clear_syntactic_user_nodes()
        expr.update_pyccel_staging()
        return expr

    def _visit_Pass(self, expr):
        expr.clear_syntactic_user_nodes()
        expr.update_pyccel_staging()
        return expr

    def _visit_Variable(self, expr):
        name = self.scope.get_python_name(expr.name)
        var = self.get_variable(name)
        return self._optional_params.get(var, var)

    def _visit_str(self, expr):
        return repr(expr)

    def _visit_Slice(self, expr):
        start = self._visit(expr.start) if expr.start is not None else None
        stop = self._visit(expr.stop) if expr.stop is not None else None
        step = self._visit(expr.step) if expr.step is not None else None

        return Slice(start, stop, step)

    def _visit_IndexedElement(self, expr):
        var = self._visit(expr.base)

        if isinstance(var, (PyccelFunctionDef, VariableTypeAnnotation, UnionTypeAnnotation)):
            return self._get_indexed_type(var, expr.indices, expr)

        # TODO check consistency of indices with shape/rank
        args = [self._visit(idx) for idx in expr.indices]

        if (len(args) == 1 and isinstance(getattr(args[0], 'class_type', None), TupleType)):
            args = args[0]

        elif any(isinstance(getattr(a, 'class_type', None), TupleType) for a in args):
            n_exprs = None
            for a in args:
                if getattr(a, 'shape', None) and isinstance(a.shape[0], LiteralInteger):
                    a_len = a.shape[0]
                    if n_exprs:
                        assert n_exprs == a_len
                    else:
                        n_exprs = a_len

            if n_exprs is not None:
                new_expr_args = [[a[i] if hasattr(a, '__getitem__') else a for a in args]
                                 for i in range(n_exprs)]
                return NumpyArray(PythonTuple(*[var[a] for a in new_expr_args]))

        return self._extract_indexed_from_var(var, args, expr)

    def _visit_PyccelSymbol(self, expr):
        name = expr

        var = self.check_for_variable(name)

        if var is None:
            var = self.scope.find(name)
        if var is None:
            var = builtin_functions_dict.get(name, None)
            if var is not None:
                var = PyccelFunctionDef(name, var)

        if var is None and self._in_annotation:
            var = numpy_funcs.get(name, None)
            if name == 'real':
                var = numpy_funcs['float']
            elif name == '*':
                return GenericType()

        if var is None:
            if name == '_':
                errors.report(UNDERSCORE_NOT_A_THROWAWAY,
                    bounding_box=(self.current_ast_node.lineno, self.current_ast_node.col_offset),
                    severity='fatal')
            else:
                errors.report(UNDEFINED_VARIABLE, symbol=name,
                    bounding_box=(self.current_ast_node.lineno, self.current_ast_node.col_offset),
                    severity='fatal')
        return self._optional_params.get(var, var)

    def _visit_AnnotatedPyccelSymbol(self, expr):
        # Check if the variable already exists
        var = self.scope.find(expr, 'variables', local_only = True)
        if var is not None:
            errors.report("Variable has been declared multiple times",
                    symbol=expr, severity='error')

        if expr.annotation is None:
            errors.report(MISSING_TYPE_ANNOTATIONS,
                    symbol=expr, severity='fatal')

        # Get the semantic type annotation (should be UnionTypeAnnotation)
        types = self._visit(expr.annotation)

        if len(types.type_list) == 0:
            errors.report(MISSING_TYPE_ANNOTATIONS,
                    symbol=expr, severity='fatal')

        python_name = expr.name
        # Get the collisionless name from the scope
        if isinstance(python_name, DottedName):
            prefix_parts = python_name.name[:-1]
            syntactic_prefix = prefix_parts[0] if len(prefix_parts) == 1 else DottedName(*prefix_parts)
            prefix = self._visit(syntactic_prefix)
            class_def = prefix.cls_base
            attribute_name = python_name.name[-1]

            name = class_def.scope.get_expected_name(attribute_name)
            var_class = DottedVariable
            kwargs = {'lhs': prefix}
        else:
            name = self.scope.get_expected_name(python_name)
            var_class = Variable
            kwargs = {}

        # Use the local decorators to define the memory and index handling
        array_memory_handling = 'heap'
        decorators = self.scope.decorators
        if decorators:
            if 'stack_array' in decorators:
                if expr.name in decorators['stack_array']:
                    array_memory_handling = 'stack'
            if 'allow_negative_index' in decorators:
                if expr.name in decorators['allow_negative_index']:
                    kwargs['allows_negative_indexes'] = True

        # For each possible data type create the necessary variables
        possible_args = []
        for t in types.type_list:
            if isinstance(t, FunctionTypeAnnotation):
                args = t.args
                results = [FunctionDefResult(r.var.clone(r.var.name, is_argument = False), annotation=r.annotation) for r in t.results]
                address = FunctionAddress(name, args, results)
                possible_args.append(address)
            elif isinstance(t, VariableTypeAnnotation):
                class_type = t.class_type
                cls_base = self.scope.find(str(class_type), 'classes') or get_cls_base(class_type)
                shape = len(class_type) if isinstance(class_type, InhomogeneousTupleType) else None
                v = var_class(class_type, name, cls_base = cls_base,
                        shape = shape,
                        is_const = t.is_const, is_optional = False,
                        memory_handling = array_memory_handling if class_type.rank > 0 else 'stack',
                        **kwargs)
                possible_args.append(v)
                if isinstance(class_type, InhomogeneousTupleType):
                    for i, t in enumerate(class_type):
                        pyccel_stage.set_stage('syntactic')
                        syntactic_elem = AnnotatedPyccelSymbol(self.scope.get_new_name( f'{name}_{i}'),
                                                annotation = UnionTypeAnnotation(VariableTypeAnnotation(t)))
                        pyccel_stage.set_stage('semantic')
                        elem = self._visit(syntactic_elem)
                        self.scope.insert_symbolic_alias(IndexedElement(v, i), elem[0])
            else:
                errors.report(PYCCEL_RESTRICTION_TODO + '\nUnrecoginsed type annotation',
                        severity='fatal', symbol=expr)

        # An annotated variable must have a type
        assert len(possible_args) != 0

        return possible_args

    def _visit_SyntacticTypeAnnotation(self, expr):
        self._in_annotation = True
        visited_dtype = self._visit(expr.dtype)
        self._in_annotation = False
        order = expr.order

        if isinstance(visited_dtype, PyccelFunctionDef):
            dtype_cls = visited_dtype.cls_name
            class_type = dtype_cls.static_type()
            return UnionTypeAnnotation(VariableTypeAnnotation(class_type))
        elif isinstance(visited_dtype, VariableTypeAnnotation):
            if order and order != visited_dtype.class_type.order:
                visited_dtype = VariableTypeAnnotation(visited_dtype.class_type.swap_order())
            return UnionTypeAnnotation(visited_dtype)
        elif isinstance(visited_dtype, UnionTypeAnnotation):
            return visited_dtype
        elif isinstance(visited_dtype, ClassDef):
            # TODO: Improve when #1676 is merged
            dtype = self.get_class_construct(visited_dtype.name)
            return UnionTypeAnnotation(VariableTypeAnnotation(dtype))
        elif isinstance(visited_dtype, PyccelType):
            return UnionTypeAnnotation(VariableTypeAnnotation(visited_dtype))
        else:
            raise errors.report(PYCCEL_RESTRICTION_TODO + ' Could not deduce type information',
                    severity='fatal', symbol=expr)

    def _visit_VariableTypeAnnotation(self, expr):
        return expr

    def _visit_DottedName(self, expr):

        var = self.check_for_variable(_get_name(expr))
        if var:
            return var

        lhs = expr.name[0] if len(expr.name) == 2 \
                else DottedName(*expr.name[:-1])
        rhs = expr.name[-1]

        visited_lhs = self._visit(lhs)
        first = visited_lhs
        if isinstance(visited_lhs, FunctionCall):
            results = visited_lhs.funcdef.results
            if len(results) != 1:
                errors.report("Cannot get attribute of function call with multiple returns",
                        symbol=expr, severity='fatal')
            first = results[0].var
        rhs_name = _get_name(rhs)

        # Handle case of imported module
        if isinstance(first, Module):

            if rhs_name in first:
                imp = self.scope.find(_get_name(lhs), 'imports')

                new_name = rhs_name
                if imp is not None:
                    new_name = imp.find_module_target(rhs_name)
                    if new_name is None:
                        new_name = self.scope.get_new_name(rhs_name)

                        # Save the import target that has been used
                        imp.define_target(AsName(first[rhs_name], PyccelSymbol(new_name)))
                elif isinstance(rhs, FunctionCall):
                    self.scope.imports['functions'][new_name] = first[rhs_name]
                elif isinstance(rhs, ConstructorCall):
                    self.scope.imports['classes'][new_name] = first[rhs_name]
                elif isinstance(rhs, Variable):
                    self.scope.imports['variables'][new_name] = rhs

                if isinstance(rhs, FunctionCall):
                    # If object is a function
                    args  = self._handle_function_args(rhs.args)
                    func  = first[rhs_name]
                    if new_name != rhs_name:
                        if hasattr(func, 'clone') and not isinstance(func, PyccelFunctionDef):
                            func  = func.clone(new_name)
                    pyccel_stage.set_stage('syntactic')
                    syntactic_call = FunctionCall(func, args)
                    pyccel_stage.set_stage('semantic')
                    return self._handle_function(syntactic_call, func, args)
                elif isinstance(rhs, Constant):
                    var = first[rhs_name]
                    if new_name != rhs_name:
                        var.name = new_name
                    return var
                else:
                    # If object is something else (eg. dict)
                    var = first[rhs_name]
                    return var
            else:
                errors.report(UNDEFINED_IMPORT_OBJECT.format(rhs_name, str(lhs)),
                        symbol=expr, severity='fatal')
        if isinstance(first, ClassDef):
            errors.report("Static class methods are not yet supported", symbol=expr,
                    severity='fatal')

        d_var = self._infer_type(first)
        class_type = d_var['class_type']
        cls_base = get_cls_base(class_type)
        if cls_base is None:
            cls_base = self.scope.find(str(class_type), 'classes')

        # look for a class method
        if isinstance(rhs, FunctionCall):
            method = cls_base.get_method(rhs_name)
            macro = self.scope.find(rhs_name, 'macros')
            if macro is not None:
                master = macro.master
                args = rhs.args
                args = [lhs] + list(args)
                args = [self._visit(i) for i in args]
                args = macro.apply(args)
                return FunctionCall(master, args, self._current_function)

            args = [FunctionCallArgument(visited_lhs), *self._handle_function_args(rhs.args)]
            if cls_base.name == 'numpy.ndarray':
                numpy_class = method.cls_name
                self.insert_import('numpy', AsName(numpy_class, numpy_class.name))
            return self._handle_function(expr, method, args, is_method = True)

        # look for a class attribute / property
        elif isinstance(rhs, PyccelSymbol) and cls_base:
            # standard class attribute
            second = self.check_for_variable(expr)
            if second:
                return second

            # class property?
            else:
                method = cls_base.get_method(rhs_name)
                assert 'property' in method.decorators
                if cls_base.name == 'numpy.ndarray':
                    numpy_class = method.cls_name
                    self.insert_import('numpy', AsName(numpy_class, numpy_class.name))
                return self._handle_function(expr, method, [FunctionCallArgument(visited_lhs)], is_method = True)

        # look for a macro
        else:

            macro = self.scope.find(rhs_name, 'macros')

            # Macro
            if isinstance(macro, MacroVariable):
                return macro.master
            elif isinstance(macro, MacroFunction):
                args = macro.apply([visited_lhs])
                return FunctionCall(macro.master, args, self._current_function)

        # did something go wrong?
        return errors.report(f'Attribute {rhs_name} not found',
            bounding_box=(self.current_ast_node.lineno, self.current_ast_node.col_offset),
            severity='fatal')

    def _visit_PyccelOperator(self, expr):
        args     = [self._visit(a) for a in expr.args]
        return self._create_PyccelOperator(expr, args)

    def _visit_PyccelAdd(self, expr):
        args = [self._visit(a) for a in expr.args]
        arg0 = args[0]
        if isinstance(arg0.class_type, (TupleType, HomogeneousListType)):
            arg1 = args[1]
            is_homogeneous = not isinstance(arg0.class_type, InhomogeneousTupleType) and \
                                arg0.class_type == arg1.class_type
            if is_homogeneous:
                return Concatenate(*args)
            else:
                if not (isinstance(arg0.shape[0], (LiteralInteger, int)) and isinstance(arg1.shape[0], (LiteralInteger, int))):
                    errors.report("Can't create an inhomogeneous object from objects of unknown size",
                            severity='fatal', symbol=expr)

                tuple_args = [self.scope.collect_tuple_element(v) for v in arg0] + [self.scope.collect_tuple_element(v) for v in arg1]
                expr_new = PythonTuple(*tuple_args)
        else:
            expr_new = self._create_PyccelOperator(expr, args)
        return expr_new

    def _visit_PyccelMul(self, expr):
        args = [self._visit(a) for a in expr.args]
        if isinstance(args[0].class_type, (TupleType, HomogeneousListType)):
            expr_new = self._create_Duplicate(args[0], args[1])
        elif isinstance(args[1].class_type, (TupleType, HomogeneousListType)):
            expr_new = self._create_Duplicate(args[1], args[0])
        else:
            expr_new = self._create_PyccelOperator(expr, args)
        return expr_new

    def _visit_PyccelPow(self, expr):
        base, exponent = [self._visit(a) for a in expr.args]

        exp_val = exponent
        if isinstance(exponent, LiteralInteger):
            exp_val = exponent.python_value
        elif isinstance(exponent, PyccelAssociativeParenthesis):
            exp = exponent.args[0]
            # Handle (1/2)
            if isinstance(exp, PyccelDiv) and all(isinstance(a, Literal) for a in exp.args):
                exp_val = exp.args[0].python_value / exp.args[1].python_value

        if isinstance(base, (Literal, Variable)) and exp_val == 2:
            return PyccelMul(base, base)
        elif exp_val == 0.5:
            pyccel_stage.set_stage('syntactic')

            sqrt_name = self.scope.get_new_name('sqrt')
            imp_name = AsName('sqrt', sqrt_name)
            if isinstance(base.class_type.primitive_type, PrimitiveComplexType) or isinstance(exponent.class_type.primitive_type, PrimitiveComplexType):
                new_import = Import('cmath',imp_name)
            else:
                new_import = Import('math',imp_name)
            self._visit(new_import)
            if isinstance(expr.args[0], PyccelAssociativeParenthesis):
                new_call = FunctionCall(sqrt_name, [expr.args[0].args[0]])
            else:
                new_call = FunctionCall(sqrt_name, [expr.args[0]])

            pyccel_stage.set_stage('semantic')

            return self._visit(new_call)
        else:
            return PyccelPow(base, exponent)

    def _visit_PyccelIn(self, expr):
        element = self._visit(expr.element)
        container = self._visit(expr.container)
        container_type = container.class_type
        if isinstance(container_type, (DictType, HomogeneousSetType, HomogeneousListType)):
            element_type = container_type.key_type if isinstance(container_type, DictType) else container_type.element_type
            if element.class_type == element_type:
                return PyccelIn(element, container)
            else:
                return LiteralFalse()

        container_base = self.scope.find(str(container_type), 'classes') or get_cls_base(container_type)
        contains_method = container_base.get_method('__contains__', raise_error = isinstance(container_type, CustomDataType))
        if contains_method:
            return contains_method(container, element)
        else:
            raise errors.report(f"In operator is not yet implemented for type {container_type}",
                    severity='fatal', symbol=expr)

    def _visit_Lambda(self, expr):
        errors.report("Lambda functions are not currently supported",
                symbol=expr, severity='fatal')
        expr_names = set(str(a) for a in expr.expr.get_attribute_nodes(PyccelSymbol))
        var_names = map(str, expr.variables)
        missing_vars = expr_names.difference(var_names)
        if len(missing_vars) > 0:
            errors.report(UNDEFINED_LAMBDA_VARIABLE, symbol = missing_vars,
                bounding_box=(self.current_ast_node.lineno, self.current_ast_node.col_offset),
                severity='fatal')
        funcs = expr.expr.get_attribute_nodes(FunctionCall)
        for func in funcs:
            name = _get_name(func)
            f = self.scope.find(name, 'symbolic_functions')
            if f is None:
                errors.report(UNDEFINED_LAMBDA_FUNCTION, symbol=name,
                    bounding_box=(self.current_ast_node.lineno, self.current_ast_node.col_offset),
                    severity='fatal')
            else:

                f = f(*func.args)
                expr_new = expr.expr.subs(func, f)
                expr = Lambda(tuple(expr.variables), expr_new)
        return expr

    def _visit_FunctionCall(self, expr):
        name     = expr.funcdef
        try:
            name = self.scope.get_expected_name(name)
        except RuntimeError:
            pass

        func = self.scope.find(name, 'functions')

        if func is None:
            name = str(expr.funcdef)
            if name in builtin_functions_dict:
                func = PyccelFunctionDef(name, builtin_functions_dict[name])

        args = self._handle_function_args(expr.args)

        # Correct keyword names if scope is available
        # The scope is only available if the function body has been parsed
        # (i.e. not for headers or builtin functions)
        if (isinstance(func, FunctionDef) and func.scope) or isinstance(func, Interface):
            scope = func.scope if isinstance(func, FunctionDef) else func.functions[0].scope
            args = [a if a.keyword is None else \
                    FunctionCallArgument(a.value, scope.get_expected_name(a.keyword)) \
                    for a in args]
            func_args = func.arguments if isinstance(func,FunctionDef) else func.functions[0].arguments
            if not func.is_semantic:
                # Correct func_args keyword names
                func_args = [FunctionDefArgument(AnnotatedPyccelSymbol(scope.get_expected_name(a.var.name), a.annotation),
                            annotation=a.annotation, value=a.value, kwonly=a.is_kwonly, bound_argument=a.bound_argument)
                            for a in func_args]
            args      = self._sort_function_call_args(func_args, args)
            is_inline = func.is_inline if isinstance(func, FunctionDef) else func.functions[0].is_inline
            if not func.is_semantic:
                if not is_inline:
                    func = self._annotate_the_called_function_def(func)
                else:
                    func = self._annotate_the_called_function_def(func, function_call_args=args)
            elif is_inline and isinstance(func, Interface):
                is_compatible = False
                for f in func.functions:
                    fl = self._check_argument_compatibility(args, f.arguments, func, f.is_elemental, raise_error=False)
                    is_compatible |= fl
                if not is_compatible:
                    func = self._annotate_the_called_function_def(func, function_call_args=args)

        if name == 'lambdify':
            args = self.scope.find(str(expr.args[0]), 'symbolic_functions')

        if self.scope.find(name, 'cls_constructs'):

            # TODO improve the test
            # we must not invoke the scope like this

            cls = self.scope.find(name, 'classes')
            d_methods = cls.methods_as_dict
            method = d_methods.pop('__init__', None)

            if method is None:

                # TODO improve case of class with the no __init__

                errors.report(UNDEFINED_INIT_METHOD, symbol=name,
                    bounding_box=(self.current_ast_node.lineno, self.current_ast_node.col_offset),
                    severity='error')
            dtype = method.arguments[0].var.class_type
            cls_def = method.arguments[0].var.cls_base
            d_var = {'class_type' : dtype,
                    'memory_handling':'stack',
                    'shape' : None,
                    'cls_base' : cls_def,
                    }
            new_expression = []

            lhs = expr.get_user_nodes(Assign)[0].lhs
            if isinstance(lhs, AnnotatedPyccelSymbol):
                annotation = self._visit(lhs.annotation)
                if len(annotation.type_list) != 1 or annotation.type_list[0].class_type != method.arguments[0].var.class_type:
                    errors.report(f"Unexpected type annotation in creation of {cls_def.name}",
                            symbol=annotation, severity='error')
                lhs = lhs.name

            cls_variable = self._assign_lhs_variable(lhs, d_var, expr, new_expression, False)
            self._additional_exprs[-1].extend(new_expression)
            args = (FunctionCallArgument(cls_variable), *args)
            self._check_argument_compatibility(args, method.arguments,
                            method, method.is_elemental)

            new_expr = ConstructorCall(method, args, cls_variable)

            for a, f_a in zip(new_expr.args, method.arguments):
                if f_a.persistent_target:
                    val = a.value
                    if isinstance(val, Variable):
                        a.value.is_target = True
                        self._indicate_pointer_target(cls_variable, a.value, expr.get_user_nodes(Assign)[0])
                    else:
                        errors.report(f"{val} cannot be passed to class constructor call as target. Please create a temporary variable.",
                                severity='error', symbol=expr)

            self._allocs[-1].add(cls_variable)
            return new_expr
        else:

            # first we check if it is a macro, in this case, we will create
            # an appropriate FunctionCall

            macro = self.scope.find(name, 'macros')
            if macro is not None:
                func = macro.master.funcdef
                name = _get_name(func.name)
                args = macro.apply(args)

            if func is None:
                return errors.report(UNDEFINED_FUNCTION, symbol=name,
                        bounding_box=(self.current_ast_node.lineno, self.current_ast_node.col_offset),
                        severity='fatal')
            else:
                return self._handle_function(expr, func, args)

    def _visit_Assign(self, expr):
        # TODO unset position at the end of this part
        new_expressions = []
        python_ast = expr.python_ast
        assert python_ast

        rhs = expr.rhs
        lhs = expr.lhs

        if isinstance(lhs, AnnotatedPyccelSymbol):
            semantic_lhs = self._visit(lhs)
            if len(semantic_lhs) != 1:
                errors.report("Cannot declare variable with multiple types",
                        symbol=expr, severity='error')
            semantic_lhs_var = semantic_lhs[0]
            if isinstance(semantic_lhs_var, DottedVariable):
                cls_def = semantic_lhs_var.lhs.cls_base
                insert_scope = cls_def.scope
                cls_def.add_new_attribute(semantic_lhs_var)
            else:
                insert_scope = self.scope

            lhs = lhs.name
            if semantic_lhs_var.class_type is TypeAlias():
                if not isinstance(rhs, SyntacticTypeAnnotation):
                    pyccel_stage.set_stage('syntactic')
                    rhs = SyntacticTypeAnnotation(rhs)
                    pyccel_stage.set_stage('semantic')
                type_annot = self._visit(rhs)
                self.scope.insert_symbolic_alias(lhs, type_annot)
                return EmptyNode()

            try:
                insert_scope.insert_variable(semantic_lhs_var)
            except RuntimeError as e:
                errors.report(e, symbol=expr, severity='error')


        # Steps before visiting
        if isinstance(rhs, GeneratorComprehension):
            rhs.substitute(rhs.lhs, lhs)
            genexp = self._assign_GeneratorComprehension(_get_name(lhs), rhs)
            if isinstance(expr, AugAssign):
                new_expressions.append(genexp)
                rhs = genexp.lhs
            elif genexp.lhs.name == lhs:
                return genexp
            else:
                new_expressions.append(genexp)
                rhs = genexp.lhs
        elif isinstance(rhs, IfTernaryOperator):
            value_true  = self._visit(rhs.value_true)
            if value_true.rank > 0 or value_true.dtype is StringType():
                # Temporarily deactivate type checks to construct syntactic assigns
                pyccel_stage.set_stage('syntactic')
                assign_true  = Assign(lhs, rhs.value_true, python_ast = python_ast)
                assign_false = Assign(lhs, rhs.value_false, python_ast = python_ast)
                pyccel_stage.set_stage('semantic')

                cond  = self._visit(rhs.cond)
                true_section  = IfSection(cond, [self._visit(assign_true)])
                false_section = IfSection(LiteralTrue(), [self._visit(assign_false)])
                return If(true_section, false_section)

        # Visit object
        if isinstance(rhs, FunctionCall):
            name = rhs.funcdef
            macro = self.scope.find(name, 'macros')
            if macro is None:
                rhs = self._visit(rhs)
                if isinstance(rhs, (PythonMap, PythonZip, PythonEnumerate, PythonRange)):
                    errors.report(f"{type(rhs)} cannot be saved to variables", symbol=expr, severity='fatal')
            else:

                # TODO check types from FunctionDef
                master = macro.master
                results = []
                args = [self._visit(i) for i in rhs.args]
                args_names = [arg.value.name for arg in args if isinstance(arg.value, Variable)]
                d_m_args = {arg.value.name:arg.value for arg in macro.master_arguments
                                  if isinstance(arg.value, Variable)}

                lhs_iter = lhs

                if not sympy_iterable(lhs_iter):
                    lhs_iter = [lhs]
                results_shapes = macro.get_results_shapes(args)
                for m_result, shape, result in zip(macro.results, results_shapes, lhs_iter):
                    if m_result in d_m_args and not result in args_names:
                        d_result = self._infer_type(d_m_args[m_result])
                        d_result['shape'] = shape
                        tmp = self._assign_lhs_variable(result, d_result, None, new_expressions, False)
                        results.append(tmp)
                    elif result in args_names:
                        _name = _get_name(result)
                        tmp = self.get_variable(_name)
                        results.append(tmp)
                    else:
                        # TODO: check for result in master_results
                        errors.report(INVALID_MACRO_COMPOSITION, symbol=result,
                            bounding_box=(self.current_ast_node.lineno, self.current_ast_node.col_offset),
                            severity='error')

                expr = macro.make_necessary_copies(args, results)
                new_expressions += expr
                args = macro.apply(args, results=results)
                if isinstance(master.funcdef, FunctionDef):
                    func_call = FunctionCall(master.funcdef, args, self._current_function)
                    if new_expressions:
                        return CodeBlock([*new_expressions, func_call])
                    else:
                        return func_call
                else:
                    # TODO treate interface case
                    errors.report(PYCCEL_RESTRICTION_TODO,
                                  bounding_box=(self.current_ast_node.lineno, self.current_ast_node.col_offset),
                                  severity='fatal')

        else:
            rhs = self._visit(rhs)

        if isinstance(rhs, NumpyResultType):
            errors.report("Cannot assign a datatype to a variable.",
                    symbol=expr, severity='error')

        # Checking for the result of _visit_ListExtend
        if isinstance(rhs, (For, CodeBlock, ConstructorCall)):
            return rhs

        elif isinstance(rhs, FunctionCall):
            func = rhs.funcdef
            results = func.results
            if results:
                if len(results)==1:
                    d_var = self._infer_type(results[0].var)
                else:
                    d_var = self._infer_type(PythonTuple(*[r.var for r in results]))
            elif expr.lhs.is_temp:
                return rhs
            else:
                raise NotImplementedError("Cannot assign result of a function without a return")

            # case of elemental function
            # if the input and args of func do not have the same shape,
            # then the lhs must be already declared
            if func.is_elemental:
                # we first compare the funcdef args with the func call
                # args
                # d_var = None
                func_args = func.arguments
                call_args = rhs.args
                f_ranks = [x.var.rank for x in func_args]
                c_ranks = [x.value.rank for x in call_args]
                same_ranks = [x==y for (x,y) in zip(f_ranks, c_ranks)]
                if not all(same_ranks):
                    assert len(c_ranks) == 1
                    arg = call_args[0].value
                    d_var['shape'          ] = arg.shape
                    d_var['memory_handling'] = arg.memory_handling
                    d_var['class_type'     ] = arg.class_type
                    d_var['cls_base'       ] = arg.cls_base

        elif isinstance(rhs, NumpyTranspose):
            d_var  = self._infer_type(rhs)
            if d_var['memory_handling'] == 'alias' and not isinstance(lhs, IndexedElement):
                rhs = rhs.internal_var
        elif isinstance(rhs, PyccelFunction) and isinstance(rhs.dtype, VoidType):
            if expr.lhs.is_temp:
                return rhs
            else:
                raise NotImplementedError("Cannot assign result of a function without a return")

        else:
            d_var  = self._infer_type(rhs)
            d_list = d_var if isinstance(d_var, list) else [d_var]

            for d in d_list:
                name = d['class_type'].__class__.__name__

                if name.startswith('Pyccel'):
                    name = name[6:]
                    d['cls_base'] = self.scope.find(name, 'classes')
                    if d_var['memory_handling'] == 'alias':
                        d['memory_handling'] = 'alias'
                    else:
                        d['memory_handling'] = d_var['memory_handling'] or 'heap'

                    # TODO if we want to use pointers then we set target to true
                    # in the ConsturcterCall

                if isinstance(rhs, Variable) and rhs.is_target:
                    # case of rhs is a target variable the lhs must be a pointer
                    d['memory_handling'] = 'alias'

        if isinstance(lhs, (PyccelSymbol, DottedName)):
            if isinstance(d_var, list):
                if len(d_var) == 1:
                    d_var = d_var[0]
                else:
                    errors.report(WRONG_NUMBER_OUTPUT_ARGS, symbol=expr,
                        severity='error')
                    return None
            lhs = self._assign_lhs_variable(lhs, d_var, rhs, new_expressions)

        # Handle assignment to multiple variables
        elif isinstance(lhs, (PythonTuple, PythonList)):
            if isinstance(rhs, FunctionCall):
                new_lhs = []
                r_iter = [r.var for r in rhs.funcdef.results]
                for i,(l,r) in enumerate(zip(lhs,r_iter)):
                    d = self._infer_type(r)
                    new_lhs.append( self._assign_lhs_variable(l, d, r, new_expressions,
                                                    arr_in_multirets=r.rank>0 ) )
                lhs = PythonTuple(*new_lhs)
            else:
                if isinstance(rhs.class_type, InhomogeneousTupleType):
                    r_iter = [self.scope.collect_tuple_element(v) for v in rhs]
                else:
                    r_iter = rhs

                body = []
                for i,(l,r) in enumerate(zip(lhs,r_iter)):
                    pyccel_stage.set_stage('syntactic')
                    local_assign = Assign(l,r, python_ast = expr.python_ast)
                    pyccel_stage.set_stage('semantic')
                    body.append(self._visit(local_assign))
                return CodeBlock(body)
        else:
            lhs = self._visit(lhs)

        if not isinstance(lhs, (list, tuple)):
            lhs = [lhs]
            if isinstance(d_var,dict):
                d_var = [d_var]

        if len(lhs) == 1:
            lhs = lhs[0]

        if isinstance(lhs, Variable):
            is_pointer = lhs.is_alias
        elif isinstance(lhs, IndexedElement):
            is_pointer = False
        elif isinstance(lhs, (PythonTuple, PythonList)):
            is_pointer = any(l.is_alias for l in lhs if isinstance(lhs, Variable))

        # TODO: does is_pointer refer to any/all or last variable in list (currently last)
        is_pointer = is_pointer and isinstance(rhs, (Variable, Duplicate))
        is_pointer = is_pointer or isinstance(lhs, Variable) and lhs.is_alias

        lhs = [lhs]
        rhs = [rhs]
        # Split into multiple Assigns to ensure AliasAssign is used where necessary
        unravelling = True
        while unravelling:
            unravelling = False
            new_lhs = []
            new_rhs = []
            for l,r in zip(lhs, rhs):
                # Split assign (e.g. for a,b = 1,c)
                if isinstance(l.class_type, InhomogeneousTupleType) \
                        and not isinstance(r, (FunctionCall, PyccelFunction)):
                    new_lhs.extend(self.scope.collect_tuple_element(v) for v in l)
                    new_rhs.extend(self.scope.collect_tuple_element(r[i]) \
                            for i in range(len(l.class_type)))
                    # Repeat step to handle tuples of tuples of etc.
                    unravelling = True
                elif isinstance(l, Variable) and isinstance(l.class_type, InhomogeneousTupleType):
                    new_lhs.append(self.create_tuple_of_inhomogeneous_elements(l))
                    new_rhs.append(r)
                    # Repeat step to handle tuples of tuples of etc.
                    unravelling = True
                elif isinstance(l, Variable) and l.is_optional:
                    if l in self._optional_params:
                        # Collect temporary variable which provides
                        # allocated memory space for this optional variable
                        new_lhs.append(self._optional_params[l])
                    else:
                        # Create temporary variable to provide allocated
                        # memory space before assigning to the pointer value
                        # (may be NULL)
                        tmp_var = self.scope.get_temporary_variable(l,
                                name = l.name+'_loc', is_optional = False)
                        self._optional_params[l] = tmp_var
                        new_lhs.append(tmp_var)
                    new_rhs.append(r)
                else:
                    new_lhs.append(l)
                    new_rhs.append(r)
            lhs = new_lhs
            rhs = new_rhs

        # Examine each assign and determine assign type (Assign, AliasAssign, etc)
        for l, r in zip(lhs,rhs):
            if isinstance(l, PythonTuple):
                for li in l:
                    if li.is_const:
                        # If constant (can't use annotations on tuple assignment)
                        errors.report("Cannot modify 'const' variable",
                            bounding_box=(self.current_ast_node.lineno, self.current_ast_node.col_offset),
                            symbol=li, severity='error')
            else:
                if getattr(l, 'is_const', False) and (not isinstance(expr.lhs, AnnotatedPyccelSymbol) or \
                        any(not isinstance(u, (Allocate, PyccelArrayShapeElement)) for u in l.get_all_user_nodes())):
                    # If constant and not the initialising declaration of a constant variable
                    errors.report("Cannot modify 'const' variable",
                        bounding_box=(self.current_ast_node.lineno, self.current_ast_node.col_offset),
                        symbol=l, severity='error')
            if isinstance(expr, AugAssign):
                new_expr = AugAssign(l, expr.op, r)
            else:
                is_pointer_i = l.is_alias if isinstance(l, Variable) else is_pointer
                new_expr = Assign(l, r)

                if is_pointer_i:
                    new_expr = AliasAssign(l, r)
                    if isinstance(r, FunctionCall):
                        funcdef = r.funcdef
                        target_r_idx = funcdef.result_pointer_map[funcdef.results[0].var]
                        for ti in target_r_idx:
                            self._indicate_pointer_target(l, r.args[ti].value, expr)
                    else:
                        self._indicate_pointer_target(l, r, expr)

                elif isinstance(l.class_type, SymbolicType):
                    errors.report(PYCCEL_RESTRICTION_TODO,
                                  bounding_box=(self.current_ast_node.lineno, self.current_ast_node.col_offset),
                                  severity='fatal')

            new_expressions.append(new_expr)


        if (len(new_expressions)==1):
            new_expressions = new_expressions[0]

            return new_expressions
        else:
            result = CodeBlock(new_expressions)
            return result

    def _visit_AugAssign(self, expr):
        lhs = self._visit(expr.lhs)
        if lhs.is_const:
            errors.report("Cannot modify 'const' variable",
                bounding_box=(self.current_ast_node.lineno, self.current_ast_node.col_offset),
                symbol=lhs, severity='error')
        rhs = self._visit(expr.rhs)
        operator = expr.pyccel_operator
        new_expressions = []
        try:
            test_node = operator(lhs, rhs)
        except TypeError:
            test_node = None
        if test_node:
            lhs.remove_user_node(test_node, invalidate = False)
            rhs.remove_user_node(test_node, invalidate = False)
            lhs = self._assign_lhs_variable(expr.lhs, self._infer_type(test_node), test_node,
                    new_expressions, is_augassign = True)
            lhs = self._optional_params.get(lhs, lhs)
            aug_assign = AugAssign(lhs, expr.op, rhs)
        else:
            magic_method_name = magic_method_map[operator]
            increment_magic_method_name = '__i' + magic_method_name[2:]
            class_type = lhs.class_type
            class_base = self.scope.find(str(class_type), 'classes') or get_cls_base(class_type)
            increment_magic_method = class_base.get_method(increment_magic_method_name, False)
            args = [FunctionCallArgument(lhs), FunctionCallArgument(rhs)]
            if increment_magic_method:
                lhs = self._optional_params.get(lhs, lhs)
                return self._handle_function(expr, increment_magic_method, args)
            magic_method = class_base.get_method(magic_method_name)
            operator_node = self._handle_function(expr, magic_method, args)
            lhs = self._assign_lhs_variable(expr.lhs, self._infer_type(operator_node), test_node,
                    new_expressions, is_augassign = True)
            lhs = self._optional_params.get(lhs, lhs)
            aug_assign = Assign(lhs, operator_node)
        if new_expressions:
            return CodeBlock(new_expressions + [aug_assign])
        else:
            return aug_assign

    def _visit_For(self, expr):

        scope = self.create_new_loop_scope()

        new_expr = []

        # treatment of the index/indices
        target, iterable = self._get_for_iterators(expr.iterable, expr.target, new_expr)

        body = self._visit(expr.body)

        self.exit_loop_scope()

        if isinstance(iterable, Product):
            for_expr = body
            scopes = self.scope.create_product_loop_scope(scope, len(target))

            for t, i, r, s in zip(target[::-1], iterable.loop_counters[::-1], iterable.get_python_iterable_item()[::-1], scopes[::-1]):
                # Create Variable iterable
                loop_iter = VariableIterator(r.base)
                loop_iter.set_loop_counter(i)

                # Create a For loop for each level of the Product
                for_expr = For((t,), loop_iter, for_expr, scope=s)
                for_expr.end_annotation = expr.end_annotation
                for_expr = [for_expr]
            for_expr = for_expr[0]
        else:
            for_expr = For(target, iterable, body, scope=scope)
            for_expr.end_annotation = expr.end_annotation
        return for_expr

    def _visit_FunctionalFor(self, expr):
        """
        Visit and transform a FunctionalFor AST node into an equivalent code block.

        This method processes a `FunctionalFor` expression and transforms the loop structure
        into a corresponding code block.

        Parameters
        ----------
        expr : pyccel.ast.functionalexpr.FunctionalFor
            The FunctionalFor AST node.

        Returns
        -------
        pyccel.ast.basic.CodeBlock
            A code block containing the equivalent loops and necessary variable allocations for the given `FunctionalFor` expression.
        """
         
        target  = expr.expr
        indices = []
        dims = []
        idx_subs = {}
        tmp_used_names = self.scope.all_used_symbols.copy()
        body = expr.loops[0]
        i = 0
        while isinstance(body, For):
            stop = None
            start = LiteralInteger(0)
            step = LiteralInteger(1)
            vars = []
            a = Iterable(self._visit(body.iterable))
            if isinstance(a.iterable, PythonRange):
                var = self.scope.get_expected_name(expr.indices[i])
                indices.append(var)
                var   = self._create_variable(var, PythonNativeInt(), start, {})
                dvar  = self._infer_type(var)
                vars.append((var, dvar))
                stop  = a.iterable.stop
                start = a.iterable.start
                step  = a.iterable.step
            elif isinstance(a.iterable, PythonEnumerate):
                var1 = self.scope.get_expected_name(expr.indices[i][0])
                var2 = self.scope.get_expected_name(expr.indices[i][1])
                indices.append(var1)
                indices.append(var2)
                dvar2 = self._infer_type(a.iterable.element)
                class_type = dvar2.pop('class_type')
                if class_type.rank > 0:
                    class_type = class_type.switch_rank(class_type.rank - 1)
                    dvar2['shape'] = (dvar2['shape'])[1:]
                if class_type.rank == 0:
                    dvar2['shape'] = None
                    dvar2['memory_handling'] = 'stack'
                var2 = Variable(class_type, var2, **dvar2)
                var1 = Variable(PythonNativeInt(), var1)
                vars.append((var1, self._infer_type(var1)))
                vars.append((var2, dvar2))
                stop = a.iterable.element.shape[0]
            elif isinstance(a.iterable, PythonZip):
                for idx, arg in enumerate(a.iterable.args):
                    var = self.scope.get_expected_name(expr.indices[i][idx])
                    indices.append(var)
                    dvar = self._infer_type(arg)
                    class_type = dvar.pop('class_type')
                    if class_type.rank > 0:
                        class_type = class_type.switch_rank(class_type.rank-1)
                        dvar['shape'] = (dvar['shape'])[1:]
                    if class_type.rank == 0:
                        dvar['shape'] = None
                        dvar['memory_handling'] = 'stack'
                    var  = Variable(class_type, var, **dvar)
                    vars.append((var, dvar))
                stop = a.iterable.length
            
            elif isinstance(a.iterable, Variable):
                var = self.scope.get_expected_name(expr.indices[i])
                indices.append(var)
                dvar  = self._infer_type(a.iterable)
                class_type = dvar.pop('class_type')
                if class_type.rank > 0:
                    class_type = class_type.switch_rank(class_type.rank-1)
                    dvar['shape'] = (dvar['shape'])[1:]
                if class_type.rank == 0:
                    dvar['shape'] = None
                    dvar['memory_handling'] = 'stack'
                var  = Variable(class_type, var, **dvar)
                vars.append((var, dvar))
                stop = a.iterable.shape[0]
            
            else:
                errors.report(PYCCEL_RESTRICTION_TODO,
                              bounding_box=(self.current_ast_node.lineno, self.current_ast_node.col_offset),
                              severity='fatal')
            
            for var, dvar in vars:
                existing_var = self.scope.find(var.name, 'variables')
                if existing_var:
                    if self._infer_type(existing_var) != dvar:
                        errors.report(f"Variable {var} already exists with different type",
                                symbol = expr, severity='error')
                else:
                    self.scope.insert_variable(var)
            
            step.invalidate_node()
            step  = pyccel_to_sympy(step , idx_subs, tmp_used_names)
            start.invalidate_node()
            start = pyccel_to_sympy(start, idx_subs, tmp_used_names)
            stop.invalidate_node()
            stop  = pyccel_to_sympy(stop , idx_subs, tmp_used_names)
            size = (stop - start) / step
            if (step != 1):
                size = ceiling(size)

            dims.append((size, step, start, stop))         
            body = body.body.body[0]
            i += 1
        
        for idx in indices:
            var = self.get_variable(idx)
            idx_subs[idx] = var


        sp_indices  = [sp_Symbol(i) for i in indices]

        dim = sp_Integer(1)

        for i in reversed(range(len(dims))):
            size  = dims[i][0]
            step  = dims[i][1]
            start = dims[i][2]
            stop  = dims[i][3]

            # For complicated cases we must ensure that the upper bound is never smaller than the
            # lower bound as this leads to too little memory being allocated
            min_size = size
            # Collect all uses of other indices
            start_idx = [-1] + [sp_indices.index(a) for a in start.atoms(sp_Symbol) if a in sp_indices]
            stop_idx  = [-1] + [sp_indices.index(a) for a in  stop.atoms(sp_Symbol) if a in sp_indices]
            start_idx.sort()
            stop_idx.sort()

            # Find the minimum size
            while max(len(start_idx),len(stop_idx))>1:
                # Use the maximum value of the start
                if start_idx[-1] > stop_idx[-1]:
                    s = start_idx.pop()
                    min_size = min_size.subs(sp_indices[s], dims[s][3])
                # and the minimum value of the stop
                else:
                    s = stop_idx.pop()
                    min_size = min_size.subs(sp_indices[s], dims[s][2])

            # While the min_size is not a known integer, assume that the bounds are positive
            j = 0
            while not isinstance(min_size, sp_Integer) and j<=i:
                min_size = min_size.subs(dims[j][3]-dims[j][2], 1).simplify()
                j+=1
            # If the min_size is negative then the size will be wrong and an error is raised
            if isinstance(min_size, sp_Integer) and min_size < 0:
                errors.report(PYCCEL_RESTRICTION_LIST_COMPREHENSION_LIMITS.format(indices[i]),
                          bounding_box=(self.current_ast_node.lineno, self.current_ast_node.col_offset),
                          severity='error')

            # sympy is necessary to carry out the summation
            dim   = dim.subs(sp_indices[i], start+step*sp_indices[i])
            dim   = Summation(dim, (sp_indices[i], 0, size-1))
            dim   = dim.doit()

        try:
            dim = sympy_to_pyccel(dim, idx_subs)
        except TypeError:
            errors.report(PYCCEL_RESTRICTION_LIST_COMPREHENSION_SIZE + f'\n Deduced size : {dim}',
                          symbol=expr,
                          severity='fatal')

        target = self._visit(target)
        d_var = self._infer_type(target)

        class_type = d_var['class_type']

        if class_type is GenericType():
            errors.report(LIST_OF_TUPLES,
                          bounding_box=(self.current_ast_node.lineno, self.current_ast_node.col_offset),
                          severity='fatal')

        d_var['memory_handling'] = 'heap'
        target_type_name = expr.target_type
        if isinstance(target_type_name, DottedName):
            lhs = target_type_name.name[0] if len(target_type_name.name) == 2 \
                    else DottedName(*target_type_name.name[:-1])
            first = self._visit(lhs)
            if isinstance(first, Module):
                conversion_func = first[target_type_name.name[-1]]
            else:
                conversion_func = None
        else:
            conversion_func = self.scope.find(target_type_name, 'functions')
            if conversion_func is None:
                if target_type_name in builtin_functions_dict:
                    conversion_func = PyccelFunctionDef(target_type_name,
                                            builtin_functions_dict[target_type_name])
        if conversion_func is None:
            errors.report("Unrecognised output type from functional for.\n"+PYCCEL_RESTRICTION_TODO,
                          symbol=expr,
                          severity='fatal')

        try:
            class_type = type_container[conversion_func.cls_name](class_type)
        except TypeError:
            if class_type.rank > 0:
                errors.report("ND comprehension expressions cannot be saved directly to an array yet.\n"+PYCCEL_RESTRICTION_TODO,
                              symbol=expr,
                              severity='fatal')

            class_type = type_container[conversion_func.cls_name](numpy_process_dtype(class_type), rank=1, order=None)
        d_var['class_type'] = class_type
        shape = [dim]
        if d_var['shape']:
            shape.extend(d_var['shape'])
        d_var['shape'] = shape
        d_var['cls_base'] = get_cls_base(class_type)

        # ...
        # TODO [YG, 30.10.2020]:
        #  - Check if we should allow the possibility that is_stack_array=True
        # ...
        lhs_symbol = expr.lhs
        ne = []
        lhs = self._assign_lhs_variable(lhs_symbol, d_var, rhs=expr, new_expressions=ne)
        lhs_alloc = ne[0]

        if isinstance(target, PythonTuple) and not target.is_homogeneous:
            errors.report(LIST_OF_TUPLES, symbol=expr, severity='fatal')

        target.invalidate_node()

        loops = [self._visit(i) for i in expr.loops]
<<<<<<< HEAD
=======
        index = self._visit(index)

        l = loops[-1]
        for idx in indices:
            assert isinstance(l, For)
            # Sub in indices as defined here for coherent naming
            if idx.is_temp:
                self.scope.remove_variable(l.target[0])
                l.substitute(l.target[0], idx_subs[idx])
            l = l.body.body[-1]

        #self.exit_loop_scope()
>>>>>>> 1d735e8c

        return CodeBlock([lhs_alloc, FunctionalFor(loops, lhs=lhs, indices=expr.indices, index=indices[0])])

    def _visit_GeneratorComprehension(self, expr):
        lhs = self.check_for_variable(expr.lhs)
        if lhs is None:
            pyccel_stage.set_stage('syntactic')
            if expr.lhs.is_temp:
                lhs = PyccelSymbol(self.scope.get_new_name(), is_temp=True)
            else:
                lhs = expr.lhs
            syntactic_assign = Assign(lhs, expr, python_ast=expr.python_ast)
            pyccel_stage.set_stage('semantic')

            creation = self._visit(syntactic_assign)
            self._additional_exprs[-1].append(creation)
            return self.get_variable(lhs)
        else:
            return lhs

    def _visit_While(self, expr):

        scope = self.create_new_loop_scope()
        test = self._visit(expr.test)
        body = self._visit(expr.body)
        self.exit_loop_scope()

        return While(test, body, scope=scope)

    def _visit_IfSection(self, expr):
        condition = expr.condition

        cond = self._visit(expr.condition)

        body = self._visit(expr.body)

        return IfSection(cond, body)

    def _visit_If(self, expr):
        args = [self._visit(i) for i in expr.blocks]

        conds = [b.condition for b in args]

        allocations = [arg.get_attribute_nodes(Allocate) for arg in args]

        var_shapes = [{a.variable : a.shape for a in allocs} for allocs in allocations]
        variables = [v for branch in var_shapes for v in branch]

        for v in variables:
            all_shapes_set = all(v in branch_shapes.keys() for branch_shapes in var_shapes)
            if all_shapes_set:
                shape_branch1 = var_shapes[0][v]
                same_shapes = all(shape_branch1==branch_shapes[v] \
                                for branch_shapes in var_shapes[1:])
            else:
                same_shapes = False

            if not same_shapes:
                v.set_changeable_shape()

        return If(*args)

    def _visit_IfTernaryOperator(self, expr):
        value_true  = self._visit(expr.value_true)
        if value_true.rank > 0 or value_true.dtype is StringType():
            lhs = PyccelSymbol(self.scope.get_new_name(), is_temp=True)
            # Temporarily deactivate type checks to construct syntactic assigns
            pyccel_stage.set_stage('syntactic')
            assign_true  = Assign(lhs, expr.value_true, python_ast = expr.python_ast)
            assign_false = Assign(lhs, expr.value_false, python_ast = expr.python_ast)
            pyccel_stage.set_stage('semantic')

            cond  = self._visit(expr.cond)
            true_section  = IfSection(cond, [self._visit(assign_true)])
            false_section = IfSection(LiteralTrue(), [self._visit(assign_false)])
            self._additional_exprs[-1].append(If(true_section, false_section))

            return self._visit(lhs)
        else:
            cond        = self._visit(expr.cond)
            value_false = self._visit(expr.value_false)
            return IfTernaryOperator(cond, value_true, value_false)

    def _visit_FunctionHeader(self, expr):
        warnings.warn("Support for specifying types via headers will be removed in a " +
                      "future version of Pyccel. Please use type hints. The @template " +
                      "decorator can be used to specify multiple types. See the " +
                      "documentation at " +
                      "https://github.com/pyccel/pyccel/blob/devel/docs/quickstart.md#type-annotations " +
                      "for examples.", FutureWarning)
        # TODO should we return it and keep it in the AST?
        expr.clear_syntactic_user_nodes()
        expr.update_pyccel_staging()
        self.scope.insert_header(expr)
        return expr

    def _visit_Template(self, expr):
        warnings.warn("Support for specifying templates via headers will be removed in " +
                      "a future version of Pyccel. Please use the @template decorator. " +
                      "See the documentatiosn at " +
                      "https://github.com/pyccel/pyccel/blob/devel/docs/templates.md " +
                      "for examples.", FutureWarning)
        expr.clear_syntactic_user_nodes()
        expr.update_pyccel_staging()
        self.scope.insert_template(expr)
        return expr

    def _visit_Return(self, expr):

        results     = expr.expr
        f_name      = self._current_function
        if isinstance(f_name, DottedName):
            f_name = f_name.name[-1]

        func = self.scope.find(f_name, 'functions')

        original_name = self.scope.get_python_name(f_name)
        if original_name.startswith('__i') and ('__'+original_name[3:]) in magic_method_map.values():
            valid_return = len(expr.expr) == 1 and expr.stmt is None and len(func.arguments) > 0
            if valid_return:
                out = self._visit(expr.expr[0])
                expected = func.arguments[0].var
                valid_return &= (out == expected)
            if valid_return:
                return EmptyNode()
            else:
                errors.report("Increment functions must return the class instance",
                        severity='fatal', symbol=expr)

        return_objs = func.results
        assigns     = []
        for o,r in zip(return_objs, results):
            v = o.var
            if not (isinstance(r, PyccelSymbol) and r == (v.name if isinstance(v, Variable) else v)):
                # Create a syntactic object to visit
                pyccel_stage.set_stage('syntactic')
                if isinstance(v, Variable):
                    v = PyccelSymbol(v.name)
                syntactic_assign = Assign(v, r, python_ast=expr.python_ast)
                pyccel_stage.set_stage('semantic')

                a = self._visit(syntactic_assign)
                assigns.append(a)
                if isinstance(a, ConstructorCall):
                    a.cls_variable.is_temp = False

        results = [self._visit(i.var) for i in return_objs]
        if any(isinstance(i.class_type, InhomogeneousTupleType) for i in results):
            # Extraction of underlying variables is not yet implemented here
            errors.report("Returning tuples is not yet implemented",
                    severity='error', symbol=expr)

        # add the Deallocate node before the Return node and eliminating the Deallocate nodes
        # the arrays that will be returned.
        self._check_pointer_targets(results)
        code = assigns + [Deallocate(i) for i in self._allocs[-1] if i not in results]
        if code:
            expr  = Return(results, CodeBlock(code))
        else:
            expr  = Return(results)
        return expr

    def _visit_FunctionDef(self, expr, function_call_args=None):
        """
        Annotate the FunctionDef if necessary.

        The FunctionDef is only annotated if the flag annotate is set to True.
        In the case of an inlined function, we always annotate the function partially,
        depending on the function call if it is an interface, otherwise we annotate it
        if the function_call argument are compatible with the FunctionDef arguments.
        In the case of non inlined function, we only pass through this method
        twice, the first time we do nothing and the second time we annotate all of functions.

        Parameter
        ---------
        expr : FunctionDef|Interface
           The node that needs to be annotated.
           If we provide an Interface, this means that the function has been annotated partially,
           and we need to continue annotating the needed ones.

        function_call_args : list[FunctionCallArgument], optional
            The list of call arguments, needed only in the case of an inlined function.
        """
        if expr.get_direct_user_nodes(lambda u: isinstance(u, CodeBlock)):
            errors.report("Functions can only be declared in modules or inside other functions.",
                    symbol=expr, severity='error')

        existing_semantic_funcs = []
        if not expr.is_semantic:
            self.scope.functions.pop(self.scope.get_expected_name(expr.name), None)
        elif isinstance(expr, Interface):
            existing_semantic_funcs = [*expr.functions]
            expr                    = expr.syntactic_node

        name               = self.scope.get_expected_name(expr.name)
        decorators         = expr.decorators
        new_semantic_funcs = []
        sub_funcs          = []
        func_interfaces    = []
        docstring          = self._visit(expr.docstring) if expr.docstring else expr.docstring
        is_pure            = expr.is_pure
        is_elemental       = expr.is_elemental
        is_private         = expr.is_private
        is_inline          = expr.is_inline

        if function_call_args is not None:
            assert is_inline
            found_func = False

        current_class = expr.get_direct_user_nodes(lambda u: isinstance(u, ClassDef))
        cls_name = current_class[0].name if current_class else None
        if cls_name:
            bound_class = self.scope.find(cls_name, 'classes', raise_if_missing = True)

        not_used = [d for d in decorators if d not in def_decorators.__all__]
        if len(not_used) >= 1:
            errors.report(UNUSED_DECORATORS, symbol=', '.join(not_used), severity='warning')

        templates = self.scope.find_all('templates')
        if decorators['template']:
            # Load templates dict from decorators dict
            templates.update(decorators['template']['template_dict'])

        for t,v in templates.items():
            templates[t] = UnionTypeAnnotation(*[self._visit(vi) for vi in v])

        def unpack(ann):
            if isinstance(ann, UnionTypeAnnotation):
                return ann.type_list
            else:
                return [ann]

        # Filter out unused templates
        templatable_args = [unpack(a.annotation) for a in expr.arguments if isinstance(a.annotation, (SyntacticTypeAnnotation, UnionTypeAnnotation))]
        arg_annotations = [annot for a in templatable_args for annot in a if isinstance(annot, SyntacticTypeAnnotation)]
        used_type_names = set(t for a in arg_annotations for t in a.get_attribute_nodes(PyccelSymbol))
        templates = {t: v for t,v in templates.items() if t in used_type_names}

        # Create new temparary templates for the arguments with a Union data type.
        pyccel_stage.set_stage('syntactic')
        tmp_templates = {}
        new_expr_args = []
        for a in expr.arguments:
            if isinstance(a.annotation, UnionTypeAnnotation):
                annotation = [aa for a in a.annotation for aa in unpack(a)]
            else:
                annotation = [a.annotation]
            if len(annotation)>1:
                tmp_template_name = a.name + '_' + random_string(12)
                tmp_template_name = self.scope.get_new_name(tmp_template_name)
                tmp_templates[tmp_template_name] = UnionTypeAnnotation(*[self._visit(vi) for vi in annotation])
                dtype_symb = PyccelSymbol(tmp_template_name, is_temp=True)
                dtype_symb = SyntacticTypeAnnotation(dtype_symb)
                var_clone = AnnotatedPyccelSymbol(a.var.name, annotation=dtype_symb, is_temp=a.var.name.is_temp)
                new_expr_args.append(FunctionDefArgument(var_clone, bound_argument=a.bound_argument,
                                        value=a.value, kwonly=a.is_kwonly, annotation=dtype_symb))
            else:
                new_expr_args.append(a)
        pyccel_stage.set_stage('semantic')

        templates.update(tmp_templates)
        template_combinations = list(product(*[v.type_list for v in templates.values()]))
        template_names = list(templates.keys())
        n_templates = len(template_combinations)

        # this for the case of a function without arguments => no headers
        interface_name = name
        interface_counter = 0
        is_interface = n_templates > 1
        annotated_args = [] # collect annotated arguments to check for argument incompatibility errors
        for tmpl_idx in range(n_templates):
            if function_call_args is not None and found_func:
                break

            if is_interface:
                name, _ = self.scope.get_new_incremented_symbol(interface_name, tmpl_idx)

            scope = self.create_new_function_scope(name, decorators = decorators,
                    used_symbols = expr.scope.local_used_symbols.copy(),
                    original_symbols = expr.scope.python_names.copy())

            for n, v in zip(template_names, template_combinations[tmpl_idx]):
                self.scope.insert_symbolic_alias(n, v)
            self.scope.decorators.update(decorators)

            # Here _visit_AnnotatedPyccelSymbol always give us an list of size 1
            # so we flatten the arguments
            arguments = [i for a in new_expr_args for i in self._visit(a)]
            assert len(arguments) == len(expr.arguments)
            arg_dict  = {a.name:a.var for a in arguments}
            annotated_args.append(arguments)
            for n in template_names:
                self.scope.symbolic_alias.pop(n)

            if function_call_args is not None:
                is_compatible = self._check_argument_compatibility(function_call_args, arguments, expr, is_elemental, raise_error=False)
                if not is_compatible:
                    self.exit_function_scope()
                    # remove the new created scope and the function name
                    self.scope.sons_scopes.pop(name)
                    if is_interface:
                        self.scope.remove_symbol(name)
                    continue
                #In the case of an Interface we set found_func to True so that we don't continue
                #searching for the other functions
                found_func = True

            for a in arguments:
                a_var = a.var
                if isinstance(a_var, FunctionAddress):
                    self.insert_function(a_var)
                else:
                    self.scope.insert_variable(a_var, expr.scope.get_python_name(a.name))

            if arguments and arguments[0].bound_argument:
                if arguments[0].var.cls_base.name != cls_name:
                    errors.report('Class method self argument does not have the expected type',
                            severity='error', symbol=arguments[0])
                for s in expr.scope.dotted_symbols:
                    base = s.name[0]
                    if base in arg_dict:
                        cls_base = arg_dict[base].cls_base
                        cls_base.scope.insert_symbol(DottedName(*s.name[1:]))

            results = expr.results
            if results and results[0].annotation:
                results = [self._visit(r) for r in expr.results]

            # insert the FunctionDef into the scope
            # to handle the case of a recursive function
            # TODO improve in the case of an interface
            recursive_func_obj = FunctionDef(name, arguments, results, [])
            self.insert_function(recursive_func_obj)

            # Create a new list that store local variables for each FunctionDef to handle nested functions
            self._allocs.append(set())
            self._pointer_targets.append({})

            import_init_calls = [self._visit(i) for i in expr.imports]

            for f in expr.functions:
                self.insert_function(f)

            # we annotate the body
            body = self._visit(expr.body)
            body.insert2body(*import_init_calls, back=False)

            # Annotate the remaining functions
            sub_funcs = [i for i in self.scope.functions.values() if not i.is_header and\
                        not isinstance(i, (InlineFunctionDef, FunctionAddress)) and \
                        not i.is_semantic]
            for i in sub_funcs:
                self._visit(i)

            # Calling the Garbage collecting,
            # it will add the necessary Deallocate nodes
            # to the body of the function
            body.insert2body(*self._garbage_collector(body))
            self._check_pointer_targets(results)

            results = [self._visit(a) for a in results]
            results = [r for r in results if not isinstance(r, EmptyNode)]

            # Determine local and global variables
            global_vars = list(self.get_variables(self.scope.parent_scope))
            global_vars = [g for g in global_vars if body.is_user_of(g)]

            # get the imports
            imports   = self.scope.imports['imports'].values()
            # Prefer dict to set to preserve order
            imports   = list({imp:None for imp in imports}.keys())

            # remove the FunctionDef from the function scope
            func_     = self.scope.functions.pop(name)
            is_recursive = False
            # check if the function is recursive if it was called on the same scope
            if func_.is_recursive and not is_inline:
                is_recursive = True
            elif func_.is_recursive and is_inline:
                errors.report("Pyccel does not support an inlined recursive function", symbol=expr,
                        severity='fatal')

            sub_funcs = [i for i in self.scope.functions.values() if not i.is_header and not isinstance(i, FunctionAddress)]

            func_args = [i for i in self.scope.functions.values() if isinstance(i, FunctionAddress)]
            if func_args:
                func_interfaces.append(Interface('', func_args, is_argument = True))

            namespace_imports = self.scope.imports
            self.exit_function_scope()

            results_names = [i.var.name for i in results]

            # Find all nodes which can modify variables
            assigns = body.get_attribute_nodes(Assign, excluded_nodes = (FunctionCall,))
            calls   = body.get_attribute_nodes(FunctionCall)

            # Collect the modified objects
            lhs_assigns   = [a.lhs for a in assigns]
            modified_args = [call_arg.value for f in calls
                                for call_arg, func_arg in zip(f.args, f.funcdef.arguments) if func_arg.inout]
            # Collect modified variables
            all_assigned = [v for a in (lhs_assigns + modified_args) for v in
                            (a.get_attribute_nodes(Variable) if not isinstance(a, Variable) else [a])]

            # ... computing inout arguments
            for a in arguments:
                if a.name not in chain(results_names, ['self']) and a.var not in all_assigned:
                    a.make_const()
            # ...
            # Raise an error if one of the return arguments is an alias.
            pointer_targets = self._pointer_targets.pop()
            result_pointer_map = {}
            for r in results:
                t = pointer_targets.get(r.var, ())
                if r.var.is_alias:
                    persistent_targets = []
                    for target, _ in t:
                        target_argument_index = next((i for i,a in enumerate(arguments) if a.var == target), -1)
                        if target_argument_index != -1:
                            persistent_targets.append(target_argument_index)
                    if not persistent_targets:
                        errors.report(UNSUPPORTED_POINTER_RETURN_VALUE,
                            symbol=r, severity='error',
                            bounding_box=(self.current_ast_node.lineno, self.current_ast_node.col_offset))
                    else:
                        result_pointer_map[r.var] = persistent_targets

            optional_inits = []
            for a in arguments:
                var = self._optional_params.pop(a.var, None)
                if var:
                    optional_inits.append(If(IfSection(PyccelIsNot(a.var, Nil()),
                                                       [Assign(var, a.var)])))
            body.insert2body(*optional_inits, back=False)

            func_kwargs = {
                    'global_vars':global_vars,
                    'is_pure':is_pure,
                    'is_elemental':is_elemental,
                    'is_private':is_private,
                    'imports':imports,
                    'decorators':decorators,
                    'is_recursive':is_recursive,
                    'functions': sub_funcs,
                    'interfaces': func_interfaces,
                    'result_pointer_map': result_pointer_map,
                    'docstring': docstring,
                    'scope': scope,
            }
            if is_inline:
                func_kwargs['namespace_imports'] = namespace_imports
                global_funcs = [f for f in body.get_attribute_nodes(FunctionDef) if self.scope.find(f.name, 'functions')]
                func_kwargs['global_funcs'] = global_funcs
                cls = InlineFunctionDef
            else:
                cls = FunctionDef
            func = cls(name,
                    arguments,
                    results,
                    body,
                    **func_kwargs)
            if not is_recursive:
                recursive_func_obj.invalidate_node()

            if cls_name:
                # update the class methods
                if not is_interface:
                    bound_class.add_new_method(func)

            new_semantic_funcs += [func]
            if expr.python_ast:
                func.set_current_ast(expr.python_ast)

        if function_call_args is not None and len(new_semantic_funcs) == 0:
            for args in annotated_args[:-1]:
                #raise errors if we do not find any compatible function def
                self._check_argument_compatibility(function_call_args, args, expr, is_elemental, error_type='error')
            self._check_argument_compatibility(function_call_args, annotated_args[-1], expr, is_elemental, error_type='fatal')

        if existing_semantic_funcs:
            new_semantic_funcs = existing_semantic_funcs + new_semantic_funcs

        if len(new_semantic_funcs) == 1 and not is_interface:
            new_semantic_funcs = new_semantic_funcs[0]
            self.insert_function(new_semantic_funcs)
        else:
            for f in new_semantic_funcs:
                self.insert_function(f)

            new_semantic_funcs = Interface(interface_name, new_semantic_funcs, syntactic_node=expr)
            if expr.python_ast:
                new_semantic_funcs.set_current_ast(expr.python_ast)
            if cls_name:
                bound_class.add_new_interface(new_semantic_funcs)
            self.insert_function(new_semantic_funcs)

        return EmptyNode()

    def _visit_PythonPrint(self, expr):
        args = [self._visit(i) for i in expr.expr]
        if len(args) == 0:
            return PythonPrint(args)

        def is_symbolic(var):
            return isinstance(var, Variable) \
                and isinstance(var.dtype, SymbolicType)

        if any(isinstance(a.value.class_type, InhomogeneousTupleType) for a in args):
            new_args = []
            for a in args:
                val = a.value
                if isinstance(val.class_type, InhomogeneousTupleType):
                    assert not a.has_keyword
                    if isinstance(val, FunctionCall):
                        pyccel_stage.set_stage('syntactic')
                        tmp_var = PyccelSymbol(self.scope.get_new_name())
                        assign = Assign(tmp_var, val)
                        assign.set_current_ast(expr.python_ast)
                        pyccel_stage.set_stage('semantic')
                        self._additional_exprs[-1].append(self._visit(assign))
                        val.remove_user_node(assign)
                        val = self._visit(tmp_var)
                    new_args.append(FunctionCallArgument(self.create_tuple_of_inhomogeneous_elements(val)))
                else:
                    new_args.append(a)

            args = new_args

        # TODO fix: not yet working because of mpi examples
#        if not test:
#            # TODO: Add description to parser/messages.py
#            errors.report('Either all arguments must be symbolic or none of them can be',
#                   bounding_box=(self.current_ast_node.lineno, self.current_ast_node.col_offset),
#                   severity='fatal')

        return PythonPrint(args)

    def _visit_ClassDef(self, expr):
        # TODO - improve the use and def of interfaces
        #      - wouldn't be better if it is done inside ClassDef?

        if expr.get_direct_user_nodes(lambda u: isinstance(u, CodeBlock)):
            errors.report("Classes can only be declared in modules.",
                    symbol=expr, severity='error')

        name = self.scope.get_expected_name(expr.name)

        #  create a new Datatype for the current class
        dtype = DataTypeFactory(name)()
        typenames_to_dtypes[name] = dtype
        self.scope.cls_constructs[name] = dtype

        parent = self._find_superclasses(expr)

        scope = self.create_new_class_scope(name, used_symbols=expr.scope.local_used_symbols,
                    original_symbols = expr.scope.python_names.copy())

        attribute_annotations = [self._visit(a) for a in expr.attributes]
        attributes = []
        for a in attribute_annotations:
            if len(a) != 1:
                errors.report(f"Couldn't determine type of {a}",
                        severity='error', symbol=a)
            else:
                v = a[0]
                scope.insert_variable(v)
                attributes.append(v)

        docstring = self._visit(expr.docstring) if expr.docstring else expr.docstring

        cls = ClassDef(name, attributes, [], superclasses=parent, scope=scope,
                docstring = docstring, class_type = dtype)
        self.scope.parent_scope.insert_class(cls)

        methods = list(expr.methods)
        init_func = None

        if not any(method.name == '__init__' for method in methods):
            argument = FunctionDefArgument(Variable(dtype, 'self', cls_base = cls), bound_argument = True)
            self.scope.insert_symbol('__init__')
            scope = self.create_new_function_scope('__init__')
            init_func = FunctionDef('__init__', [argument], (), [], cls_name=cls.name, scope=scope)
            self.exit_function_scope()
            self.insert_function(init_func)
            cls.add_new_method(init_func)
            methods.append(init_func)

        for (i, method) in enumerate(methods):
            m_name = method.name
            if m_name == '__init__':
                if init_func is None:
                    self._visit(method)
                    init_func = self.scope.functions.pop(m_name)

                if isinstance(init_func, Interface):
                    errors.report("Pyccel does not support interface constructor", symbol=method,
                        severity='fatal')
                methods.pop(i)

                # create a new attribute to check allocation
                deallocater_lhs = Variable(dtype, 'self', cls_base = cls, is_argument=True)
                deallocater = DottedVariable(lhs = deallocater_lhs, name = self.scope.get_new_name('is_freed'),
                                             class_type = PythonNativeBool(), is_private=True)
                cls.add_new_attribute(deallocater)
                deallocater_assign = Assign(deallocater, LiteralFalse())
                init_func.body.insert2body(deallocater_assign, back=False)
                break

        if not init_func:
            errors.report(UNDEFINED_INIT_METHOD, symbol=name,
                   bounding_box=(self.current_ast_node.lineno, self.current_ast_node.col_offset),
                   severity='error')

        for i in methods:
            self._visit(i)

        if not any(method.name == '__del__' for method in methods):
            argument = FunctionDefArgument(Variable(dtype, 'self', cls_base = cls), bound_argument = True)
            self.scope.insert_symbol('__del__')
            scope = self.create_new_function_scope('__del__')
            del_method = FunctionDef('__del__', [argument], (), [Pass()], scope=scope)
            self.exit_function_scope()
            self.insert_function(del_method)
            cls.add_new_method(del_method)

        for method in cls.methods:
            if method.name == '__del__':
                self._current_function = method.name
                attribute = []
                for attr in cls.attributes:
                    if not attr.on_stack:
                        attribute.append(attr)
                    elif isinstance(attr.class_type, CustomDataType) and not attr.is_alias:
                        attribute.append(attr)
                if attribute:
                    # Create a new list that store local attributes
                    self._allocs.append(set())
                    self._pointer_targets.append({})
                    self._allocs[-1].update(attribute)
                    method.body.insert2body(*self._garbage_collector(method.body))
                    self._pointer_targets.pop()
                condition = If(IfSection(PyccelNot(deallocater),
                                [method.body]+[Assign(deallocater, LiteralTrue())]))
                method.body = [condition]
                self._current_function = None
                break

        self.exit_class_scope()

        return EmptyNode()

    def _visit_Del(self, expr):

        ls = [Deallocate(self._visit(i)) for i in expr.variables]
        return Del(ls)

    def _visit_PyccelIs(self, expr):
        # Handles PyccelIs and PyccelIsNot
        IsClass = type(expr)

        # TODO ERROR wrong position ??

        var1 = self._visit(expr.lhs)
        var2 = self._visit(expr.rhs)

        if (var1 is var2) or (isinstance(var2, Nil) and isinstance(var1, Nil)):
            if IsClass == PyccelIsNot:
                return LiteralFalse()
            elif IsClass == PyccelIs:
                return LiteralTrue()

        if isinstance(var1, Nil):
            var1, var2 = var2, var1

        if isinstance(var2, Nil):
            if not isinstance(var1, Variable):
                if IsClass == PyccelIsNot:
                    return LiteralTrue()
                elif IsClass == PyccelIs:
                    return LiteralFalse()
            elif not var1.is_optional:
                errors.report(PYCCEL_RESTRICTION_OPTIONAL_NONE,
                        bounding_box=(self.current_ast_node.lineno, self.current_ast_node.col_offset),
                        severity='error')
            return IsClass(var1, expr.rhs)

        if (var1.dtype != var2.dtype):
            if IsClass == PyccelIs:
                return LiteralFalse()
            elif IsClass == PyccelIsNot:
                return LiteralTrue()

        if (isinstance(var1.dtype, PythonNativeBool) and
            isinstance(var2.dtype, PythonNativeBool)):
            return IsClass(var1, var2)

        if isinstance(var1.class_type, (StringType, FixedSizeNumericType)):
            errors.report(PYCCEL_RESTRICTION_PRIMITIVE_IMMUTABLE, symbol=expr,
                severity='error')
            return IsClass(var1, var2)

        errors.report(PYCCEL_RESTRICTION_IS_ISNOT,
            symbol=expr, severity='error')
        return IsClass(var1, var2)

    def _visit_Import(self, expr):

        # TODO - must have a dict where to store things that have been
        #        imported
        #      - should not use scope

        if expr.get_direct_user_nodes(lambda u: isinstance(u, CodeBlock)):
            errors.report("Imports can only be used in modules or inside functions.",
                    symbol=expr, severity='error')

        container = self.scope.imports

        result = EmptyNode()

        if isinstance(expr.source, AsName):
            source        = expr.source.name
            source_target = expr.source.local_alias
        else:
            source        = str(expr.source)
            source_target = source

        if source in pyccel_builtin_import_registry:
            imports = pyccel_builtin_import(expr)

            def _insert_obj(location, target, obj):
                F = self.scope.find(target)

                if obj is F:
                    errors.report(FOUND_DUPLICATED_IMPORT,
                                symbol=target, severity='warning')
                elif F is None or isinstance(F, dict):
                    container[location][target] = obj
                else:
                    errors.report(IMPORTING_EXISTING_IDENTIFIED, symbol=expr,
                                  severity='fatal')

            if expr.target:
                for t in expr.target:
                    t_name = t.name if isinstance(t, AsName) else t
                    if t_name not in pyccel_builtin_import_registry[source]:
                        errors.report(f"Function '{t}' from module '{source}' is not currently supported by pyccel",
                                symbol=expr,
                                severity='error')
                for (name, atom) in imports:
                    if not name is None:
                        if isinstance(atom, Decorator):
                            continue
                        elif isinstance(atom, Constant):
                            _insert_obj('variables', name, atom)
                        else:
                            _insert_obj('functions', name, atom)
            else:
                assert len(imports) == 1
                mod = imports[0][1]
                assert isinstance(mod, Module)
                _insert_obj('variables', source_target, mod)

            self.insert_import(source, [AsName(v,n) for n,v in imports], source_target)

        elif recognised_source(source):
            errors.report(f"Module {source} is not currently supported by pyccel",
                    symbol=expr,
                    severity='error')
        else:

            # we need to use str here since source has been defined
            # using repr.
            # TODO shall we improve it?

            p       = self.d_parsers[source_target]
            import_init = p.semantic_parser.ast.init_func if source_target not in container['imports'] else None
            import_free = p.semantic_parser.ast.free_func if source_target not in container['imports'] else None
            if expr.target:
                targets = {i.local_alias if isinstance(i,AsName) else i:None for i in expr.target}
                names = [i.name if isinstance(i,AsName) else i for i in expr.target]

                p_scope = p.scope
                p_imports = p_scope.imports
                entries = ['variables', 'classes', 'functions']
                direct_sons = ((e,getattr(p.scope, e)) for e in entries)
                import_sons = ((e,p_imports[e]) for e in entries)
                for entry, d_son in chain(direct_sons, import_sons):
                    for t,n in zip(targets.keys(),names):
                        if n in d_son:
                            e = d_son[n]
                            if entry == 'functions':
                                container[entry][t] = e.clone(t, is_imported=True)
                                m = e.get_direct_user_nodes(lambda x: isinstance(x, Module))[0]
                                container[entry][t].set_current_user_node(m)
                            elif entry == 'variables':
                                container[entry][t] = e.clone(t)
                            else:
                                container[entry][t] = e
                            targets[t] = e
                if None in targets.values():
                    errors.report("Import target {} could not be found",
                            severity="warning", symbol=expr)
                targets = [AsName(v,k) for k,v in targets.items() if v is not None]
            else:
                mod = p.semantic_parser.ast
                container['variables'][source_target] = mod
                targets = [AsName(mod, source_target)]

            self.scope.cls_constructs.update(p.scope.cls_constructs)
            self.scope.macros.update(p.scope.macros)

            # ... meta variables

            # in some cases (blas, lapack and openacc level-0)
            # the import should not appear in the final file
            # all metavars here, will have a prefix and suffix = __
            __ignore_at_import__ = p.metavars.get('ignore_at_import', False)

            # Indicates that the module must be imported with the syntax 'from mod import *'
            __import_all__ = p.metavars.get('import_all', False)

            # Indicates the name of the fortran module containing the functions
            __module_name__ = p.metavars.get('module_name', None)

            if source_target in container['imports']:
                targets.extend(container['imports'][source_target].target)

            if import_init:
                old_name = import_init.name
                new_name = self.scope.get_new_name(old_name)
                targets.append(AsName(import_init, new_name))

                if new_name != old_name:
                    import_init = import_init.clone(new_name)

                result  = import_init()

            if import_free:
                old_name = import_free.name
                new_name = self.scope.get_new_name(old_name)
                targets.append(AsName(import_free, new_name))

                if new_name != old_name:
                    import_free = import_free.clone(new_name)

            mod = p.semantic_parser.ast

            if __import_all__:
                expr = Import(source_target, AsName(mod, __module_name__), mod=mod)
                container['imports'][source_target] = expr

            elif __module_name__:
                expr = Import(__module_name__, targets, mod=mod)
                container['imports'][source_target] = expr

            elif not __ignore_at_import__:
                expr = Import(source, targets, mod=mod)
                container['imports'][source_target] = expr

        return result



    def _visit_With(self, expr):
        scope = self.create_new_loop_scope()

        domaine = self._visit(expr.test)
        parent  = domaine.cls_base
        if not parent.is_with_construct:
            errors.report(UNDEFINED_WITH_ACCESS, symbol=expr,
                   severity='fatal')

        body = self._visit(expr.body)

        self.exit_loop_scope()
        return With(domaine, body, scope).block



    def _visit_MacroFunction(self, expr):
        # we change here the master name to its FunctionDef

        f_name = expr.master
        header = self.get_headers(f_name)
        if not header:
            func = self.scope.find(f_name, 'functions')
            if func is None:
                errors.report(MACRO_MISSING_HEADER_OR_FUNC,
                    symbol=f_name,severity='error',
                    bounding_box=(self.current_ast_node.lineno, self.current_ast_node.col_offset))
        else:
            interfaces = []
            for hd in header:
                for i,_ in enumerate(hd.dtypes):
                    self.scope.insert_symbol(f'arg_{i}')
                pyccel_stage.set_stage('syntactic')
                syntactic_args = [AnnotatedPyccelSymbol(f'arg_{i}', annotation = arg) \
                        for i, arg in enumerate(hd.dtypes)]
                syntactic_results = [AnnotatedPyccelSymbol(f'out_{i}', annotation = arg) \
                        for i, arg in enumerate(hd.results)]
                pyccel_stage.set_stage('semantic')

                arguments = [FunctionDefArgument(self._visit(a)[0]) for a in syntactic_args]
                results = [FunctionDefResult(self._visit(r)[0]) for r in syntactic_results]
                interfaces.append(FunctionDef(f_name, arguments, results, []))

            # TODO -> Said: must handle interface

            func = interfaces[0]

        name = expr.name
        args = [a if isinstance(a, FunctionDefArgument) else FunctionDefArgument(a) for a in expr.arguments]

        def get_arg(func_arg, master_arg):
            if isinstance(master_arg, PyccelSymbol):
                return FunctionCallArgument(func_arg.var.clone(str(master_arg)))
            else:
                return FunctionCallArgument(master_arg)

        master_args = [get_arg(a,m) for a,m in zip(func.arguments, expr.master_arguments)]

        master = func(*master_args)
        macro   = MacroFunction(name, args, master, master_args,
                                results=expr.results, results_shapes=expr.results_shapes)
        self.scope.insert_macro(macro)

        return macro

    def _visit_MacroShape(self, expr):
        expr.clear_syntactic_user_nodes()
        expr.update_pyccel_staging()
        return expr

    def _visit_MacroVariable(self, expr):

        master = expr.master
        if isinstance(master, DottedName):
            errors.report(PYCCEL_RESTRICTION_TODO,
                          bounding_box=(self.current_ast_node.lineno, self.current_ast_node.col_offset),
                          severity='fatal')
        header = self.get_headers(master)
        if header is None:
            var = self.get_variable(master)
        else:
            var = self.get_variable(master)

                # TODO -> Said: must handle interface

        expr = MacroVariable(expr.name, var)
        self.scope.insert_macro(expr)
        return expr

    def _visit_StarredArguments(self, expr):
        var = self._visit(expr.args_var)
        assert var.rank==1
        size = var.shape[0]
        return StarredArguments([var[i] for i in range(size)])

    def _visit_NumpyMatmul(self, expr):
        self.insert_import('numpy', AsName(NumpyMatmul, 'matmul'))
        a = self._visit(expr.a)
        b = self._visit(expr.b)
        return NumpyMatmul(a, b)

    def _visit_Assert(self, expr):
        test = self._visit(expr.test)
        return Assert(test)

    def _visit_FunctionDefResult(self, expr):
        f_name      = self._current_function
        if isinstance(f_name, DottedName):
            f_name = f_name.name[-1]
        original_name = self.scope.get_python_name(f_name)
        if original_name.startswith('__i') and ('__'+original_name[3:]) in magic_method_map.values():
            return EmptyNode()

        var = self._visit(expr.var)
        if isinstance(var, list):
            n_types = len(var)
            if n_types == 0:
                errors.report("Can't deduce type for function definition result.",
                        severity = 'fatal', symbol = expr)
            elif n_types != 1:
                errors.report("The type of the result of a function definition cannot be a union of multiple types.",
                        severity = 'error', symbol = expr)
            var = var[0]
            self.scope.insert_variable(var)
        return FunctionDefResult(var, annotation = expr.annotation)

    #====================================================
    #                 _build functions
    #====================================================

    def _build_NumpyWhere(self, func_call, func_call_args):
        """
        Method for building the node created by a call to `numpy.where`.

        Method for building the node created by a call to `numpy.where`. If only one argument is passed to `numpy.where`
        then it is equivalent to a call to `numpy.nonzero`. The result of a call to `numpy.nonzero`
        is a complex object so there is a `_build_NumpyNonZero` function which must be called.

        Parameters
        ----------
        func_call : FunctionCall
            The syntactic FunctionCall describing the call to `numpy.nonzero.

        func_call_args : iterable[FunctionCallArgument]
            The semantic arguments passed to the function.

        Returns
        -------
        TypedAstNode
            A node describing the result of a call to the `numpy.nonzero` function.
        """
        # expr is a FunctionCall
        args = [a.value for a in func_call_args if not a.has_keyword]
        kwargs = {a.keyword: a.value for a in func_call.args if a.has_keyword}
        nargs = len(args)+len(kwargs)
        if nargs == 1:
            return self._build_NumpyNonZero(func_call, func_call_args)
        return NumpyWhere(*args, **kwargs)

    def _build_NumpyNonZero(self, func_call, func_call_args):
        """
        Method for building the node created by a call to `numpy.nonzero`.

        Method for building the node created by a call to `numpy.nonzero`. The result of a call to `numpy.nonzero`
        is a complex object (tuple of arrays) in order to ensure that the results are correctly saved into the
        correct objects it is therefore important to call `_visit` on any intermediate expressions that are required.

        Parameters
        ----------
        func_call : FunctionCall
            The syntactic FunctionCall describing the call to `numpy.nonzero.

        func_call_args : iterable[FunctionCallArgument]
            The semantic arguments passed to the function.

        Returns
        -------
        TypedAstNode
            A node describing the result of a call to the `numpy.nonzero` function.
        """
        # expr is a FunctionCall
        arg = func_call_args[0].value
        if not isinstance(arg, Variable):
            pyccel_stage.set_stage('syntactic')
            new_symbol = PyccelSymbol(self.scope.get_new_name())
            syntactic_assign = Assign(new_symbol, arg, python_ast=func_call.python_ast)
            pyccel_stage.set_stage('semantic')

            creation = self._visit(syntactic_assign)
            self._additional_exprs[-1].append(creation)
            arg = self._visit(new_symbol)
        return NumpyWhere(arg)

    def _build_ListExtend(self, expr, args):
        """
        Method to navigate the syntactic DottedName node of an `extend()` call.

        The purpose of this `_build` method is to construct new nodes from a syntactic 
        DottedName node. It checks the type of the iterable passed to `extend()`.
        If the iterable is an instance of `PythonList` or `PythonTuple`, it constructs 
        a CodeBlock node where its body consists of `ListAppend` objects with the 
        elements of the iterable. If not, it attempts to construct a syntactic `For` 
        loop to iterate over the iterable object and append its elements to the list 
        object. Finally, it passes to a `_visit()` call for semantic parsing.

        Parameters
        ----------
        expr : DottedName
            The syntactic DottedName node that represent the call to `.extend()`.

        args : iterable[FunctionCallArgument]
            The semantic arguments passed to the function.

        Returns
        -------
        PyccelAstNode
            CodeBlock or For containing ListAppend objects.
        """
        iterable = expr.name[1].args[0].value

        if isinstance(iterable, (PythonList, PythonTuple)):
            list_variable = self._visit(expr.name[0])
            added_list = self._visit(iterable)
            try:
                store = [ListAppend(list_variable, a) for a in added_list]
            except TypeError as e:
                msg = str(e)
                errors.report(msg, symbol=expr, severity='fatal')
            return CodeBlock(store)
        else:
            pyccel_stage.set_stage('syntactic')
            for_target = self.scope.get_new_name('index')
            arg = FunctionCallArgument(for_target)
            func_call = FunctionCall('append', [arg])
            dotted = DottedName(expr.name[0], func_call)
            lhs = PyccelSymbol('_', is_temp=True)
            assign = Assign(lhs, dotted)
            assign.set_current_ast(expr.python_ast)
            body = CodeBlock([assign])
            for_obj = For(for_target, iterable, body)
            pyccel_stage.set_stage('semantic')
            return self._visit(for_obj)

    def _build_MathSqrt(self, func_call, func_call_args):
        """
        Method for building the node created by a call to `math.sqrt`.

        Method for building the node created by a call to `math.sqrt`. A separate method is needed for
        this because some expressions are simplified. This is notably the case for expressions such as
        `math.sqrt(a**2)`. When `a` is a complex number this expression is equivalent to a call to `math.fabs`.
        The expression is translated to this node. The associated imports therefore need to be inserted into the parser.

        Parameters
        ----------
        func_call : FunctionCall
            The syntactic FunctionCall describing the call to `cmath.sqrt`.

        func_call_args : iterable[FunctionCallArgument]
            The semantic arguments passed to the function.

        Returns
        -------
        TypedAstNode
            A node describing the result of a call to the `cmath.sqrt` function.
        """
        func = self.scope.find(func_call.funcdef, 'functions')
        arg = func_call_args[0]
        if isinstance(arg.value, PyccelMul):
            mul1, mul2 = arg.value.args
            if mul1 is mul2:
                pyccel_stage.set_stage('syntactic')

                fabs_name = self.scope.get_new_name('fabs')
                imp_name = AsName('fabs', fabs_name)
                new_import = Import('math',imp_name)
                new_call = FunctionCall(fabs_name, [mul1])

                pyccel_stage.set_stage('semantic')

                self._visit(new_import)

                return self._visit(new_call)
        elif isinstance(arg.value, PyccelPow):
            base, exponent = arg.value.args
            if exponent == 2:
                pyccel_stage.set_stage('syntactic')

                fabs_name = self.scope.get_new_name('fabs')
                imp_name = AsName('fabs', fabs_name)
                new_import = Import('math',imp_name)
                new_call = FunctionCall(fabs_name, [base])

                pyccel_stage.set_stage('semantic')

                self._visit(new_import)

                return self._visit(new_call)

        return self._handle_function(func_call, func, (arg,), use_build_functions = False)

    def _build_CmathSqrt(self, func_call, func_call_args):
        """
        Method for building the node created by a call to `cmath.sqrt`.

        Method for building the node created by a call to `cmath.sqrt`. A separate method is needed for
        this because some expressions are simplified. This is notably the case for expressions such as
        `cmath.sqrt(a**2)`. When `a` is a complex number this expression is equivalent to a call to `cmath.fabs`.
        The expression is translated to this node. The associated imports therefore need to be inserted into the parser.

        Parameters
        ----------
        func_call : FunctionCall
            The syntactic FunctionCall describing the call to `cmath.sqrt`.

        func_call_args : iterable[FunctionCallArgument]
            The semantic arguments passed to the function.

        Returns
        -------
        TypedAstNode
            A node describing the result of a call to the `cmath.sqrt` function.
        """
        func = self.scope.find(func_call.funcdef, 'functions')
        arg = func_call_args[0]
        if isinstance(arg.value, PyccelMul):
            mul1, mul2 = arg.value.args
            is_abs = False
            if isinstance(mul1, (NumpyConjugate, PythonConjugate)) and mul1.internal_var is mul2:
                is_abs = True
                abs_arg = mul2
            elif isinstance(mul2, (NumpyConjugate, PythonConjugate)) and mul1 is mul2.internal_var:
                is_abs = True
                abs_arg = mul1

            if is_abs:
                pyccel_stage.set_stage('syntactic')

                abs_name = self.scope.get_new_name('abs')
                imp_name = AsName('abs', abs_name)
                new_import = Import('numpy',imp_name)
                new_call = FunctionCall(abs_name, [abs_arg])

                pyccel_stage.set_stage('semantic')

                self._visit(new_import)

                # Cast to preserve final dtype
                return PythonComplex(self._visit(new_call))

        return self._handle_function(func_call, func, (arg,), use_build_functions = False)

    def _build_CmathPolar(self, func_call, func_call_args):
        """
        Method for building the node created by a call to `cmath.polar`.

        Method for building the node created by a call to `cmath.polar`. A separate method is needed for
        this because the function is translated to an expression including calls to `math.sqrt` and
        `math.atan2`. The associated imports therefore need to be inserted into the parser.

        Parameters
        ----------
        func_call : FunctionCall
            The syntactic FunctionCall describing the call to `cmath.polar`.

        func_call_args : iterable[FunctionCallArgument]
            The semantic arguments passed to the function.

        Returns
        -------
        TypedAstNode
            A node describing the result of a call to the `cmath.polar` function.
        """
        arg = func_call_args[0]
        z = arg.value
        x = PythonReal(z)
        y = PythonImag(z)
        x_var = self.scope.get_temporary_variable(z, class_type=PythonNativeFloat())
        y_var = self.scope.get_temporary_variable(z, class_type=PythonNativeFloat())
        self._additional_exprs[-1].append(Assign(x_var, x))
        self._additional_exprs[-1].append(Assign(y_var, y))
        r = MathSqrt(PyccelAdd(PyccelMul(x_var,x_var), PyccelMul(y_var,y_var)))
        t = MathAtan2(y_var, x_var)
        self.insert_import('math', AsName(MathSqrt, 'sqrt'))
        self.insert_import('math', AsName(MathAtan2, 'atan2'))
        return PythonTuple(r,t)

    def _build_CmathRect(self, func_call, func_call_args):
        """
        Method for building the node created by a call to `cmath.rect`.

        Method for building the node created by a call to `cmath.rect`. A separate method is needed for
        this because the function is translated to an expression including calls to `math.cos` and
        `math.sin`. The associated imports therefore need to be inserted into the parser.

        Parameters
        ----------
        func_call : FunctionCall
            The syntactic FunctionCall describing the call to `cmath.rect`.

        func_call_args : iterable[FunctionCallArgument]
            The semantic arguments passed to the function.

        Returns
        -------
        TypedAstNode
            A node describing the result of a call to the `cmath.rect` function.
        """
        arg_r, arg_phi = func_call_args
        r = arg_r.value
        phi = arg_phi.value
        x = PyccelMul(r, MathCos(phi))
        y = PyccelMul(r, MathSin(phi))
        self.insert_import('math', AsName(MathCos, 'cos'))
        self.insert_import('math', AsName(MathSin, 'sin'))
        return PyccelAdd(x, PyccelMul(y, LiteralImaginaryUnit()))

    def _build_CmathPhase(self, func_call, func_call_args):
        """
        Method for building the node created by a call to `cmath.phase`.

        Method for building the node created by a call to `cmath.phase`. A separate method is needed for
        this because the function is translated to a call to `math.atan2`. The associated import therefore
        needs to be inserted into the parser.

        Parameters
        ----------
        func_call : FunctionCall
            The syntactic FunctionCall describing the call to `cmath.phase`.

        func_call_args : iterable[FunctionCallArgument]
            The semantic arguments passed to the function.

        Returns
        -------
        TypedAstNode
            A node describing the result of a call to the `cmath.phase` function.
        """
        arg = func_call_args[0]
        var = arg.value
        if not isinstance(var.dtype.primitive_type, PrimitiveComplexType):
            return LiteralFloat(0.0)
        else:
            self.insert_import('math', AsName(MathAtan2, 'atan2'))
            return MathAtan2(PythonImag(var), PythonReal(var))

    def _build_PythonTupleFunction(self, func_call, func_args):
        """
        Method for building the node created by a call to `tuple()`.

        Method for building the node created by a call to `tuple()`. A separate method is needed for
        this because inhomogeneous variables can be passed to this function. In order to access the
        underlying variables for the indexed elements access to the scope is required.

        Parameters
        ----------
        func_call : FunctionCall
            The syntactic FunctionCall describing the call to `tuple()`.

        func_args : iterable[FunctionCallArgument]
            The semantic arguments passed to the function.

        Returns
        -------
        PythonTuple
            A node describing the result of a call to the `tuple()` function.
        """
        arg = func_args[0].value
        if isinstance(arg, PythonTuple):
            return arg
        elif isinstance(arg.shape[0], LiteralInteger):
            return PythonTuple(*[self.scope.collect_tuple_element(a) for a in arg])
        else:
            raise TypeError(f"Can't unpack {arg} into a tuple")

    def _build_NumpyArray(self, expr, func_call_args):
        """
        Method for building the node created by a call to `numpy.array`.

        Method for building the node created by a call to `numpy.array`. A separate method is needed for
        this because inhomogeneous variables can be passed to this function. In order to access the
        underlying variables for the indexed elements access to the scope is required.

        Parameters
        ----------
        expr : FunctionCall | DottedName
            The syntactic FunctionCall describing the call to `numpy.array`.
            If `numpy.array` is called via a call to `numpy.copy` then this is a DottedName describing the call.

        func_call_args : iterable[FunctionCallArgument]
            The semantic arguments passed to the function.

        Returns
        -------
        NumpyArray
            A node describing the result of a call to the `numpy.array` function.
        """
        if isinstance(expr, DottedName):
            arg = expr.name[0]
            dtype = None
            ndmin = None
            func_call = expr.name[1]
            func = func_call.funcdef
            func_call_args = func_call.args
            order = func_call_args[0].value if func_call_args else func.argument_description['order']
        else:
            args, kwargs = split_positional_keyword_arguments(*func_call_args)

            def unpack_args(arg, dtype = None, order = 'K', ndmin = None):
                """ Small function to reorder and get access to the named variables from args and kwargs.
                """
                return arg, dtype,  order, ndmin

            arg, dtype,  order, ndmin = unpack_args(*args, **kwargs)

        if not isinstance(arg, (PythonTuple, PythonList, Variable, IndexedElement)):
            errors.report('Unexpected object passed to numpy.array',
                    severity='fatal', symbol=expr)

        is_homogeneous_tuple = isinstance(arg.class_type, HomogeneousTupleType)
        # Inhomogeneous tuples can contain homogeneous data if it is inhomogeneous due to pointers
        if isinstance(arg.class_type, InhomogeneousTupleType):
            is_homogeneous_tuple = isinstance(arg.dtype, FixedSizeNumericType) and len(set(a.rank for a in arg))
            if not isinstance(arg, PythonTuple):
                arg = PythonTuple(*(self.scope.collect_tuple_element(a) for a in arg))

        if not (is_homogeneous_tuple or isinstance(arg.class_type, HomogeneousContainerType)):
            errors.report('Inhomogeneous type passed to numpy.array',
                    severity='fatal', symbol=expr)

        if not isinstance(order, (LiteralString, str)):
            errors.report('Order must be specified with a literal string',
                    severity='fatal', symbol=expr)
        elif isinstance(order, LiteralString):
            order = order.python_value

        if ndmin is not None:
            if not isinstance(ndmin, (LiteralInteger, int)):
                errors.report("The minimum number of dimensions must be specified explicitly with an integer.",
                        severity='fatal', symbol=expr)
            elif isinstance(ndmin, LiteralInteger):
                ndmin = ndmin.python_value


        return NumpyArray(arg, dtype, order, ndmin)

    def _build_SetUpdate(self, expr, args):
        """
        Method to navigate the syntactic DottedName node of an `update()` call.

        The purpose of this `_build` method is to construct new nodes from a syntactic 
        DottedName node. It checks the type of the iterable passed to `update()`.
        If the iterable is an instance of `PythonList`, `PythonSet` or `PythonTuple`, it constructs 
        a CodeBlock node where its body consists of `SetAdd` objects with the 
        elements of the iterable. If not, it attempts to construct a syntactic `For` 
        loop to iterate over the iterable object and added its elements to the set 
        object. Finally, it passes to a `_visit()` call for semantic parsing.

        Parameters
        ----------
        expr : DottedName | AugAssign
            The syntactic DottedName node that represent the call to `.update()`.

        args : iterable[FunctionCallArgument]
            The semantic arguments passed to the function.

        Returns
        -------
        PyccelAstNode
            CodeBlock or For containing SetAdd objects.
        """
        if isinstance(expr, DottedName):
            iterable = expr.name[1].args[0].value
            set_obj = expr.name[0]
        elif isinstance(expr, AugAssign):
            iterable = expr.rhs
            set_obj = expr.lhs
        else:
            raise NotImplementedError(f"Function doesn't handle {type(expr)}")

        if isinstance(iterable, (PythonList, PythonSet, PythonTuple)):
            list_variable = self._visit(set_obj)
            added_list = self._visit(iterable)
            try:
                store = [SetAdd(list_variable, a) for a in added_list]
            except TypeError as e:
                msg = str(e)
                errors.report(msg, symbol=expr, severity='fatal')
            return CodeBlock(store)
        else:
            pyccel_stage.set_stage('syntactic')
            for_target = self.scope.get_new_name()
            arg = FunctionCallArgument(for_target)
            func_call = FunctionCall('add', [arg])
            dotted = DottedName(set_obj, func_call)
            lhs = PyccelSymbol('_', is_temp=True)
            assign = Assign(lhs, dotted)
            assign.set_current_ast(expr.python_ast)
            body = CodeBlock([assign])
            for_obj = For(for_target, iterable, body)
            pyccel_stage.set_stage('semantic')
            return self._visit(for_obj)

    def _build_SetUnion(self, expr, function_call_args):
        """
        Method to navigate the syntactic DottedName node of a `set.union()` call.

        The purpose of this `_build` method is to construct new nodes from a syntactic
        DottedName node. It creates a SetUnion node if the type of the arguments matches
        the type of the original set. Otherwise it uses `set.copy` and `set.update` to
        handle iterators.

        Parameters
        ----------
        expr : DottedName
            The syntactic DottedName node that represent the call to `.union()`.

        function_call_args : iterable[FunctionCallArgument]
            The semantic arguments passed to the function.

        Returns
        -------
        SetUnion | CodeBlock
            The nodes describing the union operator.
        """
        if isinstance(expr, DottedName):
            syntactic_set_obj = expr.name[0]
            syntactic_args = [a.value for a in expr.name[1].args]
        elif isinstance(expr, PyccelBitOr):
            syntactic_set_obj = expr.args[0]
            syntactic_args = expr.args[1:]
        else:
            raise NotImplementedError(f"Function doesn't handle {type(expr)}")

        args = [a.value for a in function_call_args]
        set_obj = self._visit(syntactic_set_obj)
        class_type = set_obj.class_type
        if all(a.class_type == class_type for a in args):
            return SetUnion(set_obj, *args)
        else:
            element_type = class_type.element_type
            if any(a.class_type.element_type != element_type for a in args):
                errors.report(("Containers containing objects of a different type cannot be used as "
                               f"arguments to {class_type}.union"),
                        severity='fatal', symbol=expr)

            lhs = expr.get_user_nodes(Assign)[0].lhs
            pyccel_stage.set_stage('syntactic')
            body = [Assign(lhs, DottedName(syntactic_set_obj, FunctionCall('copy', ())),
                           python_ast = expr.python_ast)]
            update_calls = [DottedName(lhs, FunctionCall('update', (s_a,))) for s_a in syntactic_args]
            for c in update_calls:
                c.set_current_ast(expr.python_ast)
            body += [Assign(PyccelSymbol('_', is_temp=True), c, python_ast = expr.python_ast)
                     for c in update_calls]
            pyccel_stage.set_stage('semantic')
            return CodeBlock([self._visit(b) for b in body])<|MERGE_RESOLUTION|>--- conflicted
+++ resolved
@@ -3896,8 +3896,6 @@
         target.invalidate_node()
 
         loops = [self._visit(i) for i in expr.loops]
-<<<<<<< HEAD
-=======
         index = self._visit(index)
 
         l = loops[-1]
@@ -3910,7 +3908,6 @@
             l = l.body.body[-1]
 
         #self.exit_loop_scope()
->>>>>>> 1d735e8c
 
         return CodeBlock([lhs_alloc, FunctionalFor(loops, lhs=lhs, indices=expr.indices, index=indices[0])])
 
