--- conflicted
+++ resolved
@@ -1466,8 +1466,6 @@
 
         return lhs
 
-<<<<<<< HEAD
-=======
 
     def _assign_GeneratorComprehension(self, expr, **settings):
         """
@@ -1579,7 +1577,6 @@
         expr_new.set_fst(expr.fst)
         return expr_new
 
->>>>>>> 2548141a
     #====================================================
     #                 _visit functions
     #====================================================
