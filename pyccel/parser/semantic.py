--- conflicted
+++ resolved
@@ -2425,63 +2425,6 @@
     def _visit_SyntacticTypeAnnotation(self, expr):
         types = []
 
-<<<<<<< HEAD
-        for dtype_name, rank, order in zip(expr.dtypes, expr.ranks, expr.orders):
-            if rank > 1 and order is None:
-                order = 'C'
-
-            if isinstance(dtype_name, (PyccelSymbol, DottedName, IndexedElement)):
-                dtype_from_scope = self._visit(dtype_name)
-            else:
-                dtype_from_scope = self.scope.find(dtype_name)
-
-            if isinstance(dtype_from_scope, type) and PyccelAstNode in dtype_from_scope.__mro__:
-                types.append(self._PyccelAstNode_to_TypeAnnotation(dtype_from_scope, rank, order))
-            elif isinstance(dtype_from_scope, PyccelFunctionDef):
-                types.append(self._PyccelAstNode_to_TypeAnnotation(dtype_from_scope.cls_name, rank, order))
-            elif isinstance(dtype_from_scope, VariableTypeAnnotation):
-                if rank == 0:
-                    types.append(dtype_from_scope)
-                else:
-                    types.append(VariableTypeAnnotation(dtype_from_scope.datatype,
-                        dtype_from_scope.class_type, dtype_from_scope.precision,
-                        rank, order, dtype_from_scope.is_const))
-            elif isinstance(dtype_from_scope, ClassDef):
-                dtype = self.get_class_construct(dtype_name)
-                prec = 0
-                rank = 0
-                order = None
-                types.append(VariableTypeAnnotation(dtype, dtype, prec, rank, order))
-            elif isinstance(dtype_from_scope, UnionTypeAnnotation):
-                types.extend(dtype_from_scope)
-            elif dtype_from_scope is not None:
-                errors.report(PYCCEL_RESTRICTION_TODO + f' Could not deduce type information from {type(dtype_from_scope)} object',
-                        severity='fatal', symbol=expr)
-            else:
-                # Find the DataType instance and the associated precision
-                try:
-                    dtype, prec = dtype_and_precision_registry[dtype_name]
-                except KeyError:
-                    errors.report(f'Could not identify type : {dtype_name}',
-                            severity='fatal', symbol=expr)
-
-                # NumPy objects cannot have default precision
-                if prec == -1 and rank > 0:
-                    prec = default_precision[dtype]
-
-                if order is not None and rank < 2:
-                    errors.report(f"Ordering is not applicable to objects with rank {rank}",
-                            symbol=expr, severity='warning')
-                    order = None
-
-                cls_type = dtype if rank == 0 else NumpyNDArrayType()
-
-                # Save the potential type
-                types.append(VariableTypeAnnotation(dtype, cls_type, prec, rank, order, is_const))
-
-        # Collect all possible types into a UnionTypeAnnotation
-        return UnionTypeAnnotation(*types)
-=======
         self._in_annotation = True
         visited_dtype = self._visit(expr.dtype)
         self._in_annotation = False
@@ -2513,7 +2456,6 @@
         else:
             raise errors.report(PYCCEL_RESTRICTION_TODO + ' Could not deduce type information',
                     severity='fatal', symbol=expr)
->>>>>>> c06172f2
 
 
     def _visit_DottedName(self, expr):
@@ -2875,14 +2817,8 @@
                 errors.report(UNDEFINED_INIT_METHOD, symbol=name,
                     bounding_box=(self.current_ast_node.lineno, self.current_ast_node.col_offset),
                     severity='error')
-<<<<<<< HEAD
-            cls_def = self.scope.find(method.cls_name, 'classes')
-            dtype = self.get_class_construct(method.cls_name)
-            d_var = {'datatype': dtype,
-=======
             cls_def = method.arguments[0].var.cls_base
             d_var = {'datatype': method.arguments[0].var.class_type,
->>>>>>> c06172f2
                     'memory_handling':'stack',
                     'shape' : None,
                     'rank' : 0,
