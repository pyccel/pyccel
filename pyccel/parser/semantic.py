--- conflicted
+++ resolved
@@ -3168,7 +3168,6 @@
                 # case of rhs is a target variable the lhs must be a pointer
                 d_var['memory_handling'] = 'alias'
 
-<<<<<<< HEAD
         lhs = expr.lhs
         if isinstance(lhs, AnnotatedPyccelSymbol):
             semantic_lhs = self._visit(lhs)
@@ -3204,8 +3203,6 @@
             if isinstance(semantic_lhs_var, Constant):
                 return EmptyNode()
 
-=======
->>>>>>> 9032a78a
         if isinstance(lhs, (PyccelSymbol, DottedName)):
             lhs = self._assign_lhs_variable(lhs, d_var, rhs, new_expressions, isinstance(expr, AugAssign))
         elif isinstance(lhs, PythonTuple):
