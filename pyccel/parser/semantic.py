--- conflicted
+++ resolved
@@ -1067,11 +1067,7 @@
             if func is NumpyWhere:
                 if len(args) != 3:
                     errors.report(INVALID_WHERE_ARGUMENT,
-<<<<<<< HEAD
-                        symbol=func, blocker=True,
-=======
                         symbol=expr, blocker=True,
->>>>>>> b437b3ef
                         severity='fatal')
 
             try:
@@ -2383,10 +2379,6 @@
             return CodeBlock(stmts)
 
         elif isinstance(rhs, FunctionCall):
-<<<<<<< HEAD
-            print("test here 3;", rhs)
-=======
->>>>>>> b437b3ef
             func = rhs.funcdef
             if isinstance(func, FunctionDef):
                 results = func.results
