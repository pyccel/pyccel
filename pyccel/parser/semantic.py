--- conflicted
+++ resolved
@@ -817,13 +817,8 @@
 
         elif isinstance(expr, TypedAstNode):
 
-<<<<<<< HEAD
-            d_var['memory_handling'] = 'heap' if expr.rank > 0 and not isinstance(expr.dtype, NativeTuple) else 'stack'
-            d_var['cls_base'   ] = get_cls_base(expr.dtype, expr.precision, expr.class_type)
-=======
             d_var['memory_handling'] = 'heap' if expr.rank > 0 else 'stack'
             d_var['cls_base'   ] = get_cls_base(expr.class_type)
->>>>>>> f17d55b5
             return d_var
 
         else:
@@ -1018,13 +1013,6 @@
             if isinstance(length, LiteralInteger):
                 length = length.python_value
             else:
-<<<<<<< HEAD
-                errors.report("Cannot create inhomogeneous tuple of unknown size",
-                    symbol=Duplicate(val, length),
-                    bounding_box=(self.current_ast_node.lineno, self.current_ast_node.col_offset),
-                    severity='fatal')
-                return PythonTuple(*(list(val)*length))
-=======
                 symbol_map = {}
                 used_symbols = {}
                 sympy_length = pyccel_to_sympy(length, symbol_map, used_symbols)
@@ -1035,11 +1023,7 @@
                         symbol=Duplicate(val, length),
                         bounding_box=(self.current_ast_node.lineno, self.current_ast_node.col_offset),
                         severity='fatal')
-            if isinstance(val, InhomogeneousTupleVariable):
-                return PythonTuple(*(val.get_vars()*length))
-            else:
-                return PythonTuple(*(val.args*length))
->>>>>>> f17d55b5
+            return PythonTuple(*(list(val)*length))
 
     def _handle_function_args(self, arguments):
         """
@@ -1252,9 +1236,6 @@
 
             return new_expr
 
-<<<<<<< HEAD
-    def _create_variable(self, name, dtype, rhs, d_lhs, arr_in_multirets=False, insertion_scope = None):
-=======
     def _sort_function_call_args(self, func_args, args):
         """
         Sort and add the missing call arguments to match the arguments in the function definition.
@@ -1351,8 +1332,7 @@
             scope.imports['functions'][old_func.name] = func
         return func
 
-    def _create_variable(self, name, class_type, rhs, d_lhs, arr_in_multirets=False):
->>>>>>> f17d55b5
+    def _create_variable(self, name, class_type, rhs, d_lhs, arr_in_multirets=False, insertion_scope = None):
         """
         Create a new variable.
 
@@ -1408,14 +1388,11 @@
 
                 if not arr_in_multirets:
                     self._ensure_target( r, elem_d_lhs )
-<<<<<<< HEAD
-=======
                 if elem_d_lhs_ref is None:
                     elem_d_lhs_ref = elem_d_lhs.copy()
                     is_homogeneous = getattr(elem_d_lhs['class_type'], 'datatype', GenericType()) is not GenericType()
                 elif elem_d_lhs != elem_d_lhs_ref:
                     is_homogeneous = False
->>>>>>> f17d55b5
 
                 elem_type = elem_d_lhs.pop('class_type')
 
@@ -1424,17 +1401,10 @@
 
             d_lhs['memory_handling'] = d_lhs.get('memory_handling', False) or 'stack'
 
-<<<<<<< HEAD
             lhs = Variable(dtype, name, **d_lhs, is_temp=is_temp)
 
             for i, v in enumerate(elem_vars):
                 insertion_scope.insert_symbolic_alias(IndexedElement(lhs, i), v)
-=======
-            if is_homogeneous and not (d_lhs['memory_handling'] == 'alias' and isinstance(rhs, PythonTuple)):
-                lhs = Variable(class_type, name, **d_lhs, is_temp=is_temp)
-            else:
-                lhs = InhomogeneousTupleVariable(elem_vars, name, class_type = class_type, **d_lhs, is_temp=is_temp)
->>>>>>> f17d55b5
 
         else:
             lhs = Variable(class_type, name, **d_lhs, is_temp=is_temp)
@@ -1603,73 +1573,8 @@
                 # ...
                 # Add memory allocation if needed
                 array_declared_in_function = (isinstance(rhs, FunctionCall) and not isinstance(rhs.funcdef, PyccelFunctionDef) \
-<<<<<<< HEAD
                                             and not getattr(rhs.funcdef, 'is_elemental', False) and not isinstance(lhs.class_type, NativeHomogeneousTuple)) or arr_in_multirets
                 self._build_first_allocation_node(lhs, array_declared_in_function, new_expressions)
-=======
-                                            and not getattr(rhs.funcdef, 'is_elemental', False) and not isinstance(lhs.class_type, HomogeneousTupleType)) or arr_in_multirets
-                if lhs.on_heap and not array_declared_in_function:
-                    if self.scope.is_loop:
-                        # Array defined in a loop may need reallocation at every cycle
-                        errors.report(ARRAY_DEFINITION_IN_LOOP, symbol=name,
-                            severity='warning',
-                            bounding_box=(self.current_ast_node.lineno,
-                                self.current_ast_node.col_offset))
-                        status='unknown'
-                    else:
-                        # Array defined outside of a loop will be allocated only once
-                        status='unallocated'
-
-                    # Create Allocate node
-                    if isinstance(lhs, InhomogeneousTupleVariable):
-                        args = [v for v in lhs.get_vars() if v.rank>0]
-                        new_args = []
-                        while len(args) > 0:
-                            for a in args:
-                                if isinstance(a, InhomogeneousTupleVariable):
-                                    new_args.extend(v for v in a.get_vars() if v.rank>0)
-                                else:
-                                    new_expressions.append(Allocate(a,
-                                        shape=a.alloc_shape, order=a.order, status=status))
-                            args = new_args
-                    else:
-                        new_expressions.append(Allocate(lhs, shape=lhs.alloc_shape, order=lhs.order, status=status))
-                # ...
-
-                # ...
-                # Add memory deallocation
-                if isinstance(lhs.class_type, CustomDataType) or not lhs.on_stack:
-                    if isinstance(lhs, InhomogeneousTupleVariable):
-                        args = [v for v in lhs.get_vars() if v.rank>0]
-                        new_args = []
-                        while len(args) > 0:
-                            for a in args:
-                                if isinstance(a, InhomogeneousTupleVariable):
-                                    new_args.extend(v for v in a.get_vars() if v.rank>0)
-                                else:
-                                    self._allocs[-1].add(a)
-                            args = new_args
-                    else:
-                        self._allocs[-1].add(lhs)
-                # ...
-
-                # We cannot allow the definition of a stack array in a loop
-                if lhs.is_stack_array and self.scope.is_loop:
-                    errors.report(STACK_ARRAY_DEFINITION_IN_LOOP, symbol=name,
-                        severity='error',
-                        bounding_box=(self.current_ast_node.lineno,
-                            self.current_ast_node.col_offset))
-
-                # Not yet supported for arrays: x=y+z, x=b[:]
-                # Because we cannot infer shape of right-hand side yet
-                know_lhs_shape = (lhs.rank == 0) or all(sh is not None for sh in lhs.alloc_shape)
-
-                if not know_lhs_shape:
-                    msg = f"Cannot infer shape of right-hand side for expression {lhs} = {rhs}"
-                    errors.report(PYCCEL_RESTRICTION_TODO+'\n'+msg,
-                        bounding_box=(self.current_ast_node.lineno, self.current_ast_node.col_offset),
-                        severity='fatal')
->>>>>>> f17d55b5
 
             # Variable already exists
             else:
@@ -1691,7 +1596,6 @@
 
         return lhs
 
-<<<<<<< HEAD
     def _build_first_allocation_node(self, variable, variable_allocated_in_function, new_expressions):
         """
         Ensure correct handling of memory allocation for a variable.
@@ -1764,10 +1668,7 @@
                 bounding_box=(self.current_ast_node.lineno, self.current_ast_node.col_offset),
                 severity='fatal')
 
-    def _ensure_inferred_type_matches_existing(self, dtype, d_var, var, is_augassign, new_expressions, rhs):
-=======
     def _ensure_inferred_type_matches_existing(self, class_type, d_var, var, is_augassign, new_expressions, rhs):
->>>>>>> f17d55b5
         """
         Ensure that the inferred type matches the existing variable.
 
@@ -1952,13 +1853,9 @@
         loop = expr.loops
         nlevels = 0
         # Create throw-away variable to help obtain result type
-<<<<<<< HEAD
-        index   = Variable('int',self.scope.get_new_name('to_delete'), is_temp=True)
+        index   = Variable(PythonNativeInt(),self.scope.get_new_name('to_delete'), is_temp=True)
 
         # We don't need to use insert_variable_to_scope as we know that index is not a tuple
-=======
-        index   = Variable(PythonNativeInt(),self.scope.get_new_name('to_delete'), is_temp=True)
->>>>>>> f17d55b5
         self.scope.insert_variable(index)
 
         new_expr = []
@@ -2027,13 +1924,8 @@
             self._ensure_inferred_type_matches_existing(class_type, d_var, lhs, False, new_expr, None)
         else:
             lhs_name = self.scope.get_expected_name(lhs_name)
-<<<<<<< HEAD
-            lhs = Variable(dtype, lhs_name, **d_var)
+            lhs = Variable(class_type, lhs_name, **d_var)
             self.insert_variable_to_scope(lhs)
-=======
-            lhs = Variable(class_type, lhs_name, **d_var)
-            self.scope.insert_variable(lhs)
->>>>>>> f17d55b5
 
         # Iterate over the loops
         # This provides the definitions of iterators as well
@@ -2295,12 +2187,8 @@
             scope_variables = list(self.scope.variables.values())
             for v in scope_variables:
                 if v.is_temp:
-<<<<<<< HEAD
+                    self.scope.remove_variable(v)
                     self.insert_variable_to_scope(v, scope = init_scope)
-=======
-                    self.scope.remove_variable(v)
-                    init_scope.insert_variable(v)
->>>>>>> f17d55b5
                     to_remove.append(v)
                     variables.remove(v)
 
@@ -2977,38 +2865,15 @@
 
     def _visit_PyccelAdd(self, expr):
         args = [self._visit(a) for a in expr.args]
-<<<<<<< HEAD
         arg0 = args[0]
-        if isinstance(arg0.class_type, (NativeTuple, NativeHomogeneousList)):
+        if isinstance(arg0.class_type, (TupleType, HomogeneousListType)):
             arg1 = args[1]
-            is_homogeneous = not isinstance(arg0.class_type, NativeInhomogeneousTuple) and \
+            is_homogeneous = not isinstance(arg0.class_type, InhomogeneousTupleType) and \
                                 arg0.dtype is arg1.dtype and \
                                 arg0.precision == arg1.precision and \
                                 arg0.rank  == arg1.rank  and \
                                 arg0.order == arg1.order
             if is_homogeneous:
-=======
-        if isinstance(args[0].class_type, (TupleType, HomogeneousListType)):
-            is_inhomogeneous = any(isinstance(a.class_type, InhomogeneousTupleType) for a in args)
-            if is_inhomogeneous:
-                def get_vars(a):
-                    if isinstance(a, InhomogeneousTupleVariable):
-                        return a.get_vars()
-                    elif isinstance(a, PythonTuple):
-                        return a.args
-                    elif isinstance(a.class_type, HomogeneousTupleType):
-                        n_vars = a.shape[0]
-                        if not isinstance(a.shape[0], (LiteralInteger, int)):
-                            errors.report("Can't create an inhomogeneous tuple using a homogeneous tuple of unknown size",
-                                    symbol=expr, severity='fatal')
-                        return [a[i] for i in range(n_vars)]
-                    else:
-                        a_type = type(a)
-                        raise NotImplementedError(f"Unexpected type {a_type} in tuple addition")
-                tuple_args = [ai for a in args for ai in get_vars(a)]
-                expr_new = PythonTuple(*tuple_args)
-            else:
->>>>>>> f17d55b5
                 return Concatenate(*args)
             else:
                 if not (isinstance(arg0.shape[0], (LiteralInteger, int)) and isinstance(arg1.shape[0], (LiteralInteger, int))):
@@ -3248,18 +3113,6 @@
                 errors.report(UNDEFINED_INIT_METHOD, symbol=name,
                     bounding_box=(self.current_ast_node.lineno, self.current_ast_node.col_offset),
                     severity='error')
-<<<<<<< HEAD
-            cls_def = self.scope.find(method.cls_name, 'classes')
-            cls_dtype = self.get_class_construct(method.cls_name)
-            d_var = {'datatype': cls_dtype,
-                     'precision' : 0,
-                     'memory_handling':'stack',
-                     'shape' : None,
-                     'rank' : 0,
-                     'is_target' : False,
-                     'cls_base' : cls_def,
-                     'class_type' : cls_dtype}
-=======
             dtype = method.arguments[0].var.class_type
             cls_def = method.arguments[0].var.cls_base
             d_var = {'class_type' : dtype,
@@ -3269,7 +3122,6 @@
                     'is_target' : False,
                     'cls_base' : cls_def,
                     }
->>>>>>> f17d55b5
             new_expression = []
 
             lhs = expr.get_user_nodes(Assign)[0].lhs
@@ -3528,57 +3380,11 @@
             lhs = self._assign_lhs_variable(lhs, d_var, rhs, new_expressions, isinstance(expr, AugAssign))
         elif isinstance(lhs, (PythonTuple, PythonList)):
             n = len(lhs)
-<<<<<<< HEAD
             new_lhs = []
             if isinstance(rhs, FunctionCall):
                 r_iter = [r.var for r in rhs.funcdef.results]
             elif isinstance(rhs.class_type, NativeInhomogeneousTuple):
                 r_iter = [self.get_tuple_element(v) for v in rhs]
-=======
-            if isinstance(rhs, (PythonTuple, InhomogeneousTupleVariable, FunctionCall)):
-                if isinstance(rhs, FunctionCall):
-                    r_iter = [r.var for r in rhs.funcdef.results]
-                else:
-                    r_iter = rhs
-                new_lhs = []
-                for i,(l,r) in enumerate(zip(lhs,r_iter)):
-                    d = self._infer_type(r)
-                    new_lhs.append( self._assign_lhs_variable(l, d, r, new_expressions, isinstance(expr, AugAssign),arr_in_multirets=r.rank>0 ) )
-                lhs = PythonTuple(*new_lhs)
-
-            elif isinstance(rhs.class_type, HomogeneousTupleType):
-                new_lhs = []
-                d_var = self._infer_type(rhs[0])
-                new_rhs = []
-                for i,l in enumerate(lhs):
-                    new_lhs.append( self._assign_lhs_variable(l, d_var.copy(),
-                        rhs[i], new_expressions, isinstance(expr, AugAssign)) )
-                    new_rhs.append(rhs[i])
-                rhs = PythonTuple(*new_rhs)
-                d_var = [d_var]
-                lhs = PythonTuple(*new_lhs)
-
-            elif isinstance(d_var, list) and len(d_var)== n:
-                new_lhs = []
-                if hasattr(rhs,'__getitem__'):
-                    for i,l in enumerate(lhs):
-                        new_lhs.append( self._assign_lhs_variable(l, d_var[i].copy(), rhs[i], new_expressions, isinstance(expr, AugAssign)) )
-                else:
-                    for i,l in enumerate(lhs):
-                        new_lhs.append( self._assign_lhs_variable(l, d_var[i].copy(), rhs, new_expressions, isinstance(expr, AugAssign)) )
-                lhs = PythonTuple(*new_lhs)
-
-            elif d_var['shape'][0]==n or isinstance(d_var['shape'][0], PyccelArrayShapeElement):
-                new_lhs = []
-                new_rhs = []
-
-                for l, r in zip(lhs, rhs):
-                    new_lhs.append( self._assign_lhs_variable(l, self._infer_type(r), r, new_expressions, isinstance(expr, AugAssign)) )
-                    new_rhs.append(r)
-
-                lhs = PythonTuple(*new_lhs)
-                rhs = PythonTuple(*new_rhs)
->>>>>>> f17d55b5
             else:
                 r_iter = rhs
 
@@ -3619,22 +3425,17 @@
             new_rhs = []
             for l,r in zip(lhs, rhs):
                 # Split assign (e.g. for a,b = 1,c)
-<<<<<<< HEAD
                 if isinstance(l, PythonTuple) and not isinstance(r, FunctionCall):
                     unpacked_l = list(l)
                     new_lhs.extend(unpacked_l)
-                    if isinstance(r.class_type, NativeInhomogeneousTuple) and isinstance(r, Variable):
+                    if isinstance(r.class_type, InhomogeneousTupleType) and isinstance(r, Variable):
                         new_rhs.extend(self.get_tuple_element(v) for v in r)
                     else:
                         new_rhs.extend([self.get_tuple_element(r[i]) for i in range(len(unpacked_l))])
                     # Repeat step to handle tuples of tuples of etc.
                     unravelling = True
-                elif isinstance(l.class_type, NativeInhomogeneousTuple) \
-                        and isinstance(r.class_type, (NativeTuple, NativeHomogeneousList)) \
-=======
-                if isinstance(l, (PythonTuple, InhomogeneousTupleVariable)) \
-                        and isinstance(r.class_type,(TupleType, HomogeneousListType)) \
->>>>>>> f17d55b5
+                elif isinstance(l.class_type, InhomogeneousTupleType) \
+                        and isinstance(r.class_type, (TupleType, HomogeneousListType)) \
                         and not isinstance(r, FunctionCall):
                     new_lhs.extend(self.get_tuple_element(v) for v in l)
                     new_rhs.extend(self.get_tuple_element(v) for v in r)
@@ -4271,65 +4072,6 @@
             annotated_args.append(arguments)
             for n in template_names:
                 self.scope.symbolic_alias.pop(n)
-<<<<<<< HEAD
-            self.exit_function_scope()
-
-            n_interface_funcs = prod(len(a) for a in arguments)
-            argument_vars = list(product(*arguments))
-
-            is_interface = n_templates > 1 or n_interface_funcs > 1
-
-            for i in range(n_interface_funcs):
-                arguments      = argument_vars[i]
-                arg_dict = {a.name:a.var for a in arguments}
-
-                if is_interface:
-                    name = interface_name + '_' + str(tmpl_idx*n_interface_funcs + i).zfill(2)
-                scope = self.create_new_function_scope(name, decorators = decorators,
-                        used_symbols = expr.scope.local_used_symbols.copy(),
-                        original_symbols = expr.scope.python_names.copy())
-
-                if cls_name:
-                    if arguments[0].var.cls_base.name != cls_name:
-                        errors.report('Class method self argument does not have the expected type',
-                                severity='error', symbol=arguments[0])
-                    for s in expr.scope.dotted_symbols:
-                        base = s.name[0]
-                        if base in arg_dict:
-                            cls_base = arg_dict[base].cls_base
-                            cls_base.scope.insert_symbol(DottedName(*s.name[1:]))
-
-                for a in arguments:
-                    a_var = a.var
-                    if isinstance(a_var, FunctionAddress):
-                        self.insert_function(a_var)
-                    else:
-                        self.insert_variable_to_scope(a_var, expr.scope.get_python_name(a.name))
-
-                results = expr.results
-                if results and results[0].annotation:
-                    results = [self._visit(r) for r in expr.results]
-
-                # insert the FunctionDef into the scope
-                # to handle the case of a recursive function
-                # TODO improve in the case of an interface
-                recursive_func_obj = FunctionDef(name, arguments, results, [])
-                self.insert_function(recursive_func_obj)
-
-                # Create a new list that store local variables for each FunctionDef to handle nested functions
-                self._allocs.append([])
-
-                # we annotate the body
-                body = self._visit(expr.body)
-
-                # Calling the Garbage collecting,
-                # it will add the necessary Deallocate nodes
-                # to the body of the function
-                body.insert2body(*self._garbage_collector(body))
-
-                results = [self._visit(a) for a in results]
-=======
->>>>>>> f17d55b5
 
             if function_call_args is not None:
                 is_compatible = self._check_argument_compatibility(function_call_args, arguments, expr, is_elemental, raise_error=False)
@@ -4349,7 +4091,7 @@
                 if isinstance(a_var, FunctionAddress):
                     self.insert_function(a_var)
                 else:
-                    self.scope.insert_variable(a_var, expr.scope.get_python_name(a.name))
+                    self.insert_variable_to_scope(a_var, expr.scope.get_python_name(a.name))
 
             if arguments and arguments[0].bound_argument:
                 if arguments[0].var.cls_base.name != cls_name:
