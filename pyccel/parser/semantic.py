# -*- coding: utf-8 -*-
# pylint: disable=R0201

from collections import OrderedDict
import traceback

#==============================================================================

from pyccel.ast import NativeRange
from pyccel.ast import NativeSymbol
from pyccel.ast import String
from pyccel.ast import DataTypeFactory
from pyccel.ast import Nil
from pyccel.ast import Variable
from pyccel.ast import TupleVariable
from pyccel.ast import DottedName, DottedVariable
from pyccel.ast import Assign, AliasAssign, SymbolicAssign
from pyccel.ast import AugAssign, CodeBlock
from pyccel.ast import Return
from pyccel.ast import ConstructorCall
from pyccel.ast import FunctionDef, Interface
from pyccel.ast import ClassDef
from pyccel.ast import For, FunctionalFor, ForIterator
from pyccel.ast import GeneratorComprehension as GC
from pyccel.ast import FunctionalSum, FunctionalMax, FunctionalMin
from pyccel.ast import If, IfTernaryOperator
from pyccel.ast import While
from pyccel.ast import Print
from pyccel.ast import SymbolicPrint
from pyccel.ast import Del
from pyccel.ast import EmptyLine
from pyccel.ast import Slice, IndexedVariable, IndexedElement
from pyccel.ast import FunctionHeader, ClassHeader, MethodHeader
from pyccel.ast import MacroFunction, MacroVariable
from pyccel.ast import Concatenate
from pyccel.ast import ValuedVariable
from pyccel.ast import ValuedArgument
from pyccel.ast import Is, IsNot
from pyccel.ast import Import
from pyccel.ast import AsName
from pyccel.ast import With, Block
from pyccel.ast import List, Dlist, Len
from pyccel.ast import builtin_function as pyccel_builtin_function
from pyccel.ast import builtin_import as pyccel_builtin_import
from pyccel.ast import builtin_import_registery as pyccel_builtin_import_registery
from pyccel.ast import Zeros, Where, Linspace, Diag, EmptyLike
from pyccel.ast import StarredArguments
from pyccel.ast import inline, subs, create_variable, extract_subexpressions
from pyccel.ast.core import get_assigned_symbols

from pyccel.ast.core      import _atomic

from pyccel.ast.core import PyccelPow, PyccelAdd, PyccelMul, PyccelDiv, PyccelMod, PyccelFloorDiv
from pyccel.ast.core import PyccelEq,  PyccelNe,  PyccelLt,  PyccelLe,  PyccelGt,  PyccelGe
from pyccel.ast.core import PyccelAnd, PyccelOr,  PyccelNot, PyccelAssociativeParenthesis
from pyccel.ast.core import PyccelUnary

from pyccel.ast.core      import Product, FunctionCall
from pyccel.ast.datatypes import NativeInteger, NativeBool, NativeReal, NativeString
from pyccel.ast.datatypes import default_precision
from pyccel.ast.builtins  import python_builtin_datatype
from pyccel.ast.builtins  import Range, Zip, Enumerate, Map, PythonTuple
from pyccel.ast.numbers   import BooleanTrue, BooleanFalse
from pyccel.ast.numbers   import Integer, Float, Complex
from pyccel.ast.numpyext  import PyccelArraySize
from pyccel.ast.numpyext  import NumpyUfuncBase
from pyccel.ast.utilities import split_positional_keyword_arguments
from pyccel.ast.type_inference  import str_dtype
from pyccel.parser.errors import Errors
from pyccel.parser.errors import PyccelSemanticError
from pyccel.ast.numpyext  import NumpyInt, Int32, Int64, NumpyComplex, Complex64
from pyccel.ast.numpyext  import Complex128, NumpyFloat, Float64, Float32
from pyccel.ast.builtins  import Int as PythonInt, PythonFloat, PythonComplex, Bool as PythonBool
from pyccel.ast.mathext   import MathFunctionBase

# TODO - remove import * and only import what we need
#      - use OrderedDict whenever it is possible
# TODO move or delet extract_subexpressions when we introduce 
#   Functional programming
from pyccel.parser.messages import *

#==============================================================================

from sympy.core.function       import Application, UndefinedFunction
from sympy.core.numbers        import ImaginaryUnit
from sympy.utilities.iterables import iterable as sympy_iterable

from sympy import Sum as Summation
from sympy import Symbol
from sympy import Integer as sp_Integer
from sympy import Float as sp_Float
from sympy import Indexed, IndexedBase
from sympy import ceiling

from sympy import oo  as INF
from sympy import Tuple
from sympy import Lambda
from sympy import Expr
from sympy.core import cache

errors = Errors()

from pyccel.parser.base      import BasicParser, Scope
from pyccel.parser.base      import get_filename_from_import
from pyccel.parser.syntactic import SyntaxParser

from pyccel.ast.basic import PyccelAstNode

#==============================================================================

def _get_name(var):
    """."""

    if isinstance(var, (Symbol, IndexedVariable, IndexedBase)):
        return str(var)
    if isinstance(var, (IndexedElement, Indexed)):
        return str(var.base)
    if isinstance(var, Application):
        return type(var).__name__
    if isinstance(var, AsName):
        return var.name
    msg = 'Uncovered type {dtype}'.format(dtype=type(var))
    raise NotImplementedError(msg)

#==============================================================================

class SemanticParser(BasicParser):

    """ Class for a Semantic Parser.
    It takes a syntactic parser as input for the moment"""

    def __init__(self, inputs, **kwargs):

        # a Parser can have parents, who are importing it.
        # imports are then its sons.
        self._parents = kwargs.pop('parents', [])
        self._d_parsers = kwargs.pop('d_parsers', OrderedDict())

        # ...
        if not isinstance(inputs, SyntaxParser):
            raise TypeError('> Expecting a syntactic parser as input')

        parser = inputs
        # ...

        # ...
        BasicParser.__init__(self, **kwargs)
        # ...

        # ...
        self._fst = parser._fst
        self._ast = parser._ast

        self._possible_names = set([str(a.name) for a in self._fst.find_all('name')])

        self._filename  = parser._filename
        self._metavars  = parser._metavars
        self._namespace = parser._namespace
        self._namespace.imports['imports'] = OrderedDict()

        # we use it to detect the current method or function

        #
        self._code = parser._code
        # ...

        # ... TOD add settings
        settings = {}
        self.annotate()
        # ...

    @property
    def parents(self):
        """Returns the parents parser."""
        return self._parents

    @property
    def d_parsers(self):
        """Returns the d_parsers parser."""

        return self._d_parsers

    def annotate(self, **settings):
        """."""

        if self.semantic_done:
            print ('> semantic analysis already done')
            return self.ast

        # TODO - add settings to Errors
        #      - filename

        errors = Errors()
        if self.filename:
            errors.set_target(self.filename, 'file')
        errors.set_parser_stage('semantic')

        # then we treat the current file

        ast = self.ast

        # we add the try/except to allow the parser to find all possible errors
        PyccelAstNode.stage = 'semantic'
        ast = self._visit(ast, **settings)

        self._ast = ast

        # in the case of a header file, we need to convert all headers to
        # FunctionDef etc ...

        if self.is_header_file:
            target = []

            for parent in self.parents:
                for (key, item) in parent.imports.items():
                    if get_filename_from_import(key) == self.filename:
                        target += item

            target = set(target)
            target_headers = target.intersection(self.namespace.headers.keys())

            for name in list(target_headers):
                v = self.namespace.headers[name]
                if isinstance(v, FunctionHeader) and not isinstance(v,
                        MethodHeader):
                    F = self.get_function(name)
                    if F is None:
                        interfaces = v.create_definition()
                        for F in interfaces:
                            self.insert_function(F)
                    else:

                        errors.report(IMPORTING_EXISTING_IDENTIFIED,
                                symbol=name, blocker=True,
                                severity='fatal')

        errors.check()
        self._semantic_done = True

        return ast

    def _get_new_variable(self, obj):
        var = create_variable(obj)
        name = var.name
        while name in self._possible_names:
            var = create_variable(obj)
            name = var.name
        self._possible_names.add(name)
        return var

    def _get_new_variable_name(self, obj, start_name = None):
        name = start_name if start_name is not None else create_variable(obj).name
        while name in self._possible_names:
            name = create_variable(obj).name
        self._possible_names.add(name)
        return name

    def get_variable_from_scope(self, name):
        """."""
        container = self.namespace
        while container.is_loop:
            container = container.parent_scope

        var = self._get_variable_from_scope(name, container)

        return var

    def _get_variable_from_scope(self, name, container):

        if name in container.variables:
            return container.variables[name]

        for container in container.loops:
            var = self._get_variable_from_scope(name, container)
            if var:
                return var

        return None

    def check_for_variable(self, name):
        """."""

        if self.current_class:
            for i in self._current_class.attributes:
                if str(i.name) == name:
                    var = i
                    return var

        container = self.namespace
        while container.is_loop:
            container = container.parent_scope


        imports   = container.imports
        while container:
            var = self._get_variable_from_scope(name, container)
            if var is not None:
                return var
            elif name in container.imports['variables']:
                return container.imports['variables'][name]
            container = container.parent_scope

        return None

    def get_variable(self, name):
        """."""
        var = self.check_for_variable(name)
        if var is None:
            errors.report(UNDEFINED_VARIABLE, symbol=name,
            bounding_box=self._current_fst_node.absolute_bounding_box,
            severity='fatal', blocker=True)
        else:
            return var

    def get_variables(self, container):
        # this only works one called the function scope
        # TODO needs more tests when we have nested functions
        variables = []
        variables.extend(container.variables.values())
        for container in container.loops:
            variables.extend(self.get_variables(container))
        return variables


    def get_parent_functions(self):
        container = self.namespace
        funcs = container.functions.copy()
        container = container.parent_scope
        while container:
            for i in container.functions:
                if not i in funcs:
                    funcs[i] = container.functions[i]
            container = container.parent_scope
        return funcs


    def get_class(self, name):
        """."""

        container = self.namespace

        while container:
            if name in container.classes:
                return container.classes[name]
            elif name in container.imports['classes']:
                return container.imports['classes'][name]

            container = container.parent_scope
        return None

    def insert_variable(self, var, name=None):
        """."""

        # TODO add some checks before
        if not isinstance(var, Variable):
            raise TypeError('variable must be of type Variable')

        if name is None:
            name = str(var.name)

        self.namespace.variables[name] = var


    def insert_class(self, cls, parent=False):
        """."""

        if isinstance(cls, ClassDef):
            name = str(cls.name)
            container = self.namespace
            if parent:
                container = container.parent_scope
            container.classes[name] = cls
        else:
            raise TypeError('Expected A class definition ')

    def insert_header(self, expr):
        """."""
        if isinstance(expr, MethodHeader):
            self.namespace.headers[expr.name] = expr
        elif isinstance(expr, FunctionHeader):
            self.namespace.headers[expr.func] = expr
        elif isinstance(expr, ClassHeader):
            self.namespace.headers[expr.name] = expr

            #  create a new Datatype for the current class

            iterable = 'iterable' in expr.options
            with_construct = 'with' in expr.options
            dtype = DataTypeFactory(str(expr.name), '_name',
                                    is_iterable=iterable,
                                    is_with_construct=with_construct)
            self.set_class_construct(str(expr.name), dtype)
        else:
            msg = 'header of type{0} is not supported'
            msg = msg.format(str(type(expr)))
            raise TypeError(msg)

    def get_function(self, name):
        """."""

        # TODO shall we keep the elif in _imports?

        func = None

        container = self.namespace
        while container:
            if name in container.functions:
                func = container.functions[name]
                break

            if name in container.imports['functions']:
                func =  container.imports['functions'][name]
                break
            container = container.parent_scope


        if func and self._current_function == name and not func.is_recursive:
            func = func.set_recursive()
            container.functions[name] = func

        return func



    def get_symbolic_function(self, name):
        """."""

        # TODO shall we keep the elif in _imports?
        container = self.namespace
        while container:
            if name in container.symbolic_functions:
                return container.symbolic_functions[name]

            if name in container.imports['symbolic_functions']:
                return container.imports['symbolic_functions'][name]
            container = container.parent_scope

        return None

    def get_python_function(self, name):
        """."""

        # TODO shall we keep the elif in _imports?
        container = self.namespace
        while container:
            if name in container.python_functions:
                return container.python_functions[name]

            if name in container.imports['python_functions']:
                return container.imports['python_functions'][name]

            container = container.parent_scope

        return None

    def get_macro(self, name):
        """."""

        # TODO shall we keep the elif in _imports?

        container = self.namespace
        while container:
            if name in container.macros:
                return container.macros[name]
            container = container.parent_scope

        return None

    def insert_macro(self, macro):
        """."""

        container = self.namespace.macros

        if isinstance(macro, (MacroFunction, MacroVariable)):
            name = macro.name
            if isinstance(macro.name, DottedName):
                name = name.name[-1]
            container[str(name)] = macro
        else:
            raise TypeError('Expected a macro')

    def remove_variable(self, name):
        """."""

        container = self.namespace
        while container:
            if name in container.variables:
                container.pop(name)
                break
            container = container.parent_scope

    def get_header(self, name):
        """."""
        container = self.namespace
        while container:
            if name in container.headers:
                return container.headers[name]
            container = container.parent_scope
        return None

    def get_class_construct(self, name):
        """Returns the class datatype for name."""
        container = self.namespace
        while container:
            if name in container.cls_constructs:
                return container.cls_constructs[name]
            container = container.parent_scope

        raise PyccelSemanticError('class construct {} not found'.format(name))


    def set_class_construct(self, name, value):
        """Sets the class datatype for name."""

        self.namespace.cls_constructs[name] = value

    def create_new_function_scope(self, name):
        """."""

        self.namespace._sons_scopes[name] = Scope()
        self.namespace._sons_scopes[name].parent_scope = self.namespace
        self._namespace = self._namespace._sons_scopes[name]
        if self._current_function:
            name = DottedName(self._current_function, name)
        self._current_function = name

    def exit_function_scope(self):

        self._namespace = self._namespace.parent_scope
        if isinstance(self._current_function, DottedName):

            name = self._current_function.name[:-1]
            if len(name)>1:
                name = DottedName(*name)
            else:
                name = name[0]
        else:
            name = None
        self._current_function = name

    def create_new_loop_scope(self):
        new_scope = Scope()
        new_scope._is_loop = True
        new_scope.parent_scope = self._namespace
        self._namespace._loops.append(new_scope)
        self._namespace = new_scope

    def exit_loop_scope(self):
        self._namespace = self._namespace.parent_scope

    def _collect_returns_stmt(self, ast):

        if isinstance(ast, CodeBlock):
            return self._collect_returns_stmt(ast.body)
        vars_ = []
        for stmt in ast:
            if isinstance(stmt, (For, While, CodeBlock)):
                vars_ += self._collect_returns_stmt(stmt.body)
            elif isinstance(stmt, If):
                vars_ += self._collect_returns_stmt(stmt.bodies)
            elif isinstance(stmt, Return):
                vars_ += [stmt]
        return vars_

######################################"

    def _infere_type(self, expr, **settings):
        """
        type inference for expressions
        """

        # TODO - add settings to Errors
        #      - line and column
        #      - blocking errors

        errors = Errors()

        verbose = settings.pop('verbose', False)
        if verbose:
            print ('*** type inference for : ', type(expr))

        d_var = {}
        d_var['datatype'      ] = NativeSymbol()
        d_var['precision'     ] = 0
        d_var['shape'         ] = ()
        d_var['rank'          ] = 0

        # TODO improve => put settings as attribut of Parser

        if isinstance(expr, type(None)):

            return d_var

        elif isinstance(expr, (Integer, Float, Complex, String,
                               BooleanTrue, BooleanFalse,
                               PyccelArraySize, Is, IndexedElement)):

            d_var['datatype'   ] = expr.dtype
            d_var['allocatable'] = expr.rank>0
            d_var['rank'       ] = expr.rank
            d_var['precision'  ] = expr.precision
            d_var['shape']       = expr.shape
            return d_var
        elif expr in (PythonInt, PythonFloat, PythonComplex, PythonBool, NumpyInt, 
                      Int32, Int64, NumpyComplex, Complex64, Complex128, NumpyFloat,
                      Float64, Float32):

            d_var['datatype'   ] = '*'
            d_var['rank'       ] = 0
            d_var['precision'  ] = 0
            return d_var
            
        elif isinstance(expr, Variable):

            d_var['datatype'      ] = expr.dtype
            d_var['allocatable'   ] = expr.allocatable
            d_var['shape'         ] = expr.shape
            d_var['rank'          ] = expr.rank
            d_var['cls_base'      ] = expr.cls_base
            d_var['is_pointer'    ] = expr.is_pointer
            d_var['is_polymorphic'] = expr.is_polymorphic
            d_var['is_optional'   ] = expr.is_optional
            d_var['is_target'     ] = expr.is_target
            d_var['order'         ] = expr.order
            d_var['precision'     ] = expr.precision
            return d_var

        elif isinstance(expr, PythonTuple):
            d_var['datatype'      ] = expr.dtype
            d_var['precision']      = expr.precision
            d_var['is_stack_array'] = expr.is_homogeneous
            #d_var['is_stack_array'] = True
            d_var['shape'         ] = expr.shape
            d_var['rank'          ] = expr.rank
            d_var['is_pointer']     = False

            return d_var

        elif isinstance(expr, IndexedVariable):

            return self._infere_type(expr.internal_variable)

        elif isinstance(expr, Range):

            d_var['datatype'   ] = NativeRange()
            d_var['allocatable'] = False
            d_var['shape'      ] = ()
            d_var['rank'       ] = 0
            d_var['cls_base'   ] = expr  # TODO: shall we keep it?
            return d_var

        elif isinstance(expr, DottedVariable):

            if isinstance(expr.lhs, DottedVariable):
                self._current_class = expr.lhs.rhs.cls_base
            else:
                self._current_class = expr.lhs.cls_base
            d_var = self._infere_type(expr.rhs)
            self._current_class = None
            return d_var


        elif isinstance(expr, Lambda):

            d_var['datatype'   ] = NativeSymbol()
            d_var['allocatable'] = False
            d_var['is_pointer' ] = False
            d_var['rank'       ] = 0
            return d_var

        elif isinstance(expr, ConstructorCall):
            cls_name = expr.func.cls_name
            cls = self.get_class(cls_name)

            dtype = self.get_class_construct(cls_name)()

            d_var['datatype'   ] = dtype
            d_var['allocatable'] = False
            d_var['shape'      ] = ()
            d_var['rank'       ] = 0
            d_var['is_target'  ] = True

            # set target  to True if we want the class objects to be pointers

            d_var['is_polymorphic'] = False
            d_var['cls_base'      ] = cls
            d_var['is_pointer'    ] = False
            return d_var

        elif isinstance(expr, Application):

            name = type(expr).__name__
            func = self.get_function(name)
            if isinstance(func, FunctionDef):
                d_var = self._infere_type(func.results[0], **settings)

            elif name in ['Full', 'Empty', 'Zeros', 'Ones', 'Diag',
                          'Cross', 'Linspace', 'Where']:
                d_var['datatype'   ] = expr.dtype
                d_var['allocatable'] = True
                d_var['shape'      ] = expr.shape
                d_var['rank'       ] = expr.rank
                d_var['is_pointer' ] = False
                d_var['order'      ] = expr.order
                d_var['precision'  ] = expr.precision

            elif name in ['Array']:
                d_var['datatype'      ] = expr.dtype
                d_var['precision'     ] = expr.precision
                d_var['rank'          ] = expr.rank
                d_var['shape'         ] = expr.shape
                d_var['order'         ] = expr.order
                d_var['allocatable'   ] = expr.rank>0
                d_var['is_stack_array'] = False
                d_var['is_pointer'    ] = False
                d_var['is_target'     ] = True # ISSUE 177: TODO this should be done using setter

            elif name in ['Len']:
                d_var['datatype'   ] = expr.dtype
                d_var['rank'       ] = 0
                d_var['allocatable'] = False
                d_var['is_pointer' ] = False

            elif name in ['Rand']:
                d_var['datatype'   ] = expr.dtype
                d_var['rank'       ] = expr.rank
                d_var['is_pointer' ] = False
                d_var['precision'  ] = expr.precision

                if expr.rank == 0:
                    d_var['allocatable'] = False
                else:
                    d_var['shape'      ] = expr.shape
                    d_var['allocatable'] = True
                    d_var['order'      ] = expr.order

            elif name in ['NumpySum', 'Product', 'Min', 'Max']:
                d_var['datatype'   ] = expr.args[0].dtype
                d_var['rank'       ] = 0
                d_var['allocatable'] = False
                d_var['is_pointer' ] = False

            elif name in ['Matmul']:

                d_vars = [self._infere_type(arg,**settings) for arg in expr.args]

                var0_is_vector = d_vars[0]['rank'] < 2
                var1_is_vector = d_vars[1]['rank'] < 2

                if(d_vars[0]['shape'] is None or d_vars[1]['shape'] is None):
                    d_var['shape'] = None
                else:

                    m = 1 if var0_is_vector else d_vars[0]['shape'][0]
                    n = 1 if var1_is_vector else d_vars[1]['shape'][1]
                    d_var['shape'] = [m, n]

                d_var['datatype'   ] = d_vars[0]['datatype']
                if var0_is_vector or var1_is_vector:
                    d_var['rank'   ] = 1
                else:
                    d_var['rank'   ] = 2
                d_var['allocatable'] = False
                d_var['is_pointer' ] = False
                d_var['precision'  ] = max(d_vars[0]['precision'],
                                           d_vars[1]['precision'])

            elif name in ['Int',
                          'PythonFloat','PythonComplex',
                          'NumpyInt','Int32','Int64',
                          'NumpyFloat','Float32','Float64',
                          'NumpyComplex', 'Complex64','Complex128',
                          'Real','Imag','Bool']:

                d_var['datatype'   ] = expr.dtype
                d_var['rank'       ] = 0
                d_var['allocatable'] = False
                d_var['is_pointer' ] = False
                d_var['precision'  ] = expr.precision

            elif name in ['Mod']:

                # Determine output type/rank/shape
                # TODO [YG, 10.10.2018]: use Numpy broadcasting rules
                d_vars = [self._infere_type(arg,**settings) for arg in expr.args]
                i = 0 if (d_vars[0]['rank'] >= d_vars[1]['rank']) else 1

                d_var['datatype'   ] = d_vars[i]['datatype']
                d_var['rank'       ] = d_vars[i]['rank']
                d_var['shape'      ] = d_vars[i]['shape']
                d_var['allocatable'] = d_vars[i]['allocatable']
                d_var['is_pointer' ] = False
                d_var['precision'  ] = d_vars[i].pop('precision',4)

            elif name in ['Norm']:
                d_var = self._infere_type(expr.arg,**settings)

                d_var['shape'] = expr.shape(d_var['shape'])
                d_var['rank' ] = len(d_var['shape'])
                d_var['allocatable'] = d_var['rank']>0
                d_var['is_pointer' ] = False

            elif isinstance(expr, NumpyUfuncBase):
                d_var = self._infere_type(expr.args[0], **settings)
                d_var['datatype'   ] = expr.dtype
                d_var['is_pointer' ] = False
                d_var['precision'  ] = expr.precision

            elif isinstance(expr, MathFunctionBase):
                d_var['datatype' ] = expr.dtype
                d_var['precision'] = expr.precision
                d_var['rank'     ] = expr.rank
                d_var['shape'    ] = expr.shape

            elif name in ['EmptyLike', 'ZerosLike', 'OnesLike', 'FullLike']:
                d_var = self._infere_type(expr.rhs, **settings)
            else:
                raise NotImplementedError('Type of Application : '+type(expr).__name__+' cannot be infered')

            return d_var

        elif isinstance(expr, GC):
            return self._infere_type(expr.lhs, **settings)
        elif isinstance(expr, (Expr, FunctionCall)):
            # ...
            d_var['datatype'   ] = expr.dtype
            d_var['allocatable'] = expr.rank>0 if expr.rank else None
            d_var['is_pointer' ] = False
            d_var['shape'      ] = expr.shape
            d_var['rank'       ] = expr.rank
            d_var['precision'  ] = expr.precision

            return d_var
        elif isinstance(expr, (list, List)):

            import numpy
            d = self._infere_type(expr[0], **settings)

            # TODO must check that it is consistent with pyccel's rules

            d_var['datatype'] = d['datatype']
            d_var['rank'] = d['rank'] + 1
            d_var['shape'] = numpy.asarray(expr).shape  # TODO improve
            d_var['allocatable'] = d['allocatable']
            if isinstance(expr, List):
                d_var['is_target'] = True
                dtype              = str_dtype(d['datatype'])
                d_var['datatype']  = dtype

            return d_var
        elif isinstance(expr, Concatenate):
            import operator
            d_vars = [self._infere_type(a, **settings) for a in expr.args]
            ls = any(d['is_pointer'] or d['is_target'] for d in d_vars)

            if ls:
                shapes = [d['shape'] for d in d_vars if d['shape']]
                shapes = zip(*shapes)
                shape = tuple(sum(s) for s in shapes)
                if not shape:
                    shape = (sum(map(Len,expr.args)),)
                d_vars[0]['shape'     ] = shape
                d_vars[0]['rank'      ] = 1
                d_vars[0]['is_target' ] = True
                d_vars[0]['is_pointer'] = False

            else:
                d_vars[0]['datatype'] = 'str'
            return d_vars[0]


            if not (d_var_left['datatype'] == 'str'
                    or d_var_right['datatype'] == 'str'):
                d_var_left['shape'] = tuple(map(operator.add,
                        d_var_right['shape'], d_var_left['shape']))
            return d_var_left
        elif isinstance(expr, ValuedArgument):
            return self._infere_type(expr.value)

        elif isinstance(expr, IfTernaryOperator):
            return self._infere_type(expr.args[0][1].body[0])
        elif isinstance(expr, Dlist):

            import numpy
            d = self._infere_type(expr.val, **settings)

            # TODO must check that it is consistent with pyccel's rules
            # TODO improve
            d_var['datatype'   ] = d['datatype']
            d_var['rank'       ] = d['rank'] + 1
            d_var['shape'      ] = (expr.length, )
            d_var['allocatable'] = False
            d_var['is_pointer' ] = True
            return d_var

        else:
            msg = '{expr} not yet available'.format(expr=type(expr))
            raise NotImplementedError(msg)


#==============================================================================
#==============================================================================
#==============================================================================



    def _visit(self, expr, **settings):
        """Annotates the AST.

        IndexedVariable atoms are only used to manipulate expressions, we then,
        always have a Variable in the namespace."""

        # TODO - add settings to Errors
        #      - line and column
        #      - blocking errors
        current_fst = self._current_fst_node

        if hasattr(expr,'fst') and expr.fst is not None:
            self._current_fst_node = expr.fst

        classes = type(expr).__mro__
        for cls in classes:
            annotation_method = '_visit_' + cls.__name__
            if hasattr(self, annotation_method):
                obj = getattr(self, annotation_method)(expr, **settings)
                self._current_fst_node = current_fst
                return obj

        # Unknown object, we raise an error.

        raise PyccelSemanticError('{expr} not yet available'.format(expr=type(expr)))

    def _visit_list(self, expr, **settings):
        ls = [self._visit(i, **settings) for i in expr]
        return Tuple(*ls, sympify=False)

    def _visit_tuple(self, expr, **settings):
        ls = tuple(self._visit(i, **settings) for i in expr)
        return ls

    def _visit_PythonTuple(self, expr, **settings):
        ls = [self._visit(i, **settings) for i in expr]
        return PythonTuple(*ls)

    def _visit_Tuple(self, expr, **settings):
        ls = [self._visit(i, **settings) for i in expr]
        return Tuple(*ls, sympify=False)

    def _visit_List(self, expr, **settings):
        ls = [self._visit(i, **settings) for i in expr]
        return List(*ls, sympify=False)

    def _visit_ValuedArgument(self, expr, **settings):
        value = self._visit(expr.value, **settings)
        d_var      = self._infere_type(value, **settings)
        dtype      = d_var.pop('datatype')
        return ValuedVariable(dtype, expr.name,
                               value=value, **d_var)

    def _visit_CodeBlock(self, expr, **settings):
        ls = [self._visit(i, **settings) for i in expr.body]
        return CodeBlock(ls)

    def _visit_Nil(self, expr, **settings):
        return expr
    def _visit_EmptyLine(self, expr, **settings):
        return expr
    def _visit_NewLine(self, expr, **settings):
        return expr
    def _visit_Break(self, expr, **settings):
        return expr
    def _visit_Continue(self, expr, **settings):
        return expr
    def _visit_Comment(self, expr, **settings):
        return expr
    def _visit_CommentBlock(self, expr, **settings):
        return expr
    def _visit_AnnotatedComment(self, expr, **settings):
        return expr
    def _visit_Integer(self, expr, **settings):
        if isinstance(expr, Integer):
            return expr
        elif isinstance(expr, sp_Integer):
            return Integer(expr)
        else:
            raise TypeError("Integer type is not sympy Integer or pyccel Integer")
    def _visit_Float(self, expr, **settings):
        if isinstance(expr, Float):
            return expr
        elif isinstance(expr, sp_Float):
            return Float(expr)
        else:
            raise TypeError("Float type is not sympy Float or pyccel Float")
    def _visit_Complex(self, expr, **settings):
        return expr
    def _visit_String(self, expr, **settings):
        return expr
    def _visit_PythonComplex(self, expr, **settings):
        return expr
    def _visit_BooleanTrue(self, expr, **settings):
        return expr
    def _visit_BooleanFalse(self, expr, **settings):
        return expr
    def _visit_Pass(self, expr, **settings):
        return expr

    def _visit_NumberSymbol(self, expr, **settings):
        return expr.n()

    def _visit_Number(self, expr, **settings):
        return expr.n()

    def _visit_Variable(self, expr, **settings):
        name = expr.name
        return self.get_variable(name)


    def _visit_str(self, expr, **settings):
        return repr(expr)

    def _visit_Slice(self, expr, **settings):
        args = list(expr.args)
        if args[0] is not None:
            args[0] = self._visit(args[0], **settings)

        if args[1] is not None:
            args[1] = self._visit(args[1], **settings)
        return Slice(*args)

    def _extract_indexed_from_var(self, var, args, name):

        # case of Pyccel ast Variable, IndexedVariable
        # if not possible we use symbolic objects

        if not isinstance(var, Variable):
            assert(hasattr(var,'__getitem__'))
            if len_args==1:
                return var[args[0]]
            else:
                return self._visit(Indexed(var[args[0]],args[1:]))

        if var.order == 'C':
            args = args[::-1]
        args = tuple(args)

        if isinstance(var, TupleVariable) and not var.is_homogeneous:

            arg = args[-1]
            if (not isinstance(arg, Integer) and
                    not isinstance(arg, Slice)):
                errors.report(INDEXED_TUPLE, symbol=var,
                    bounding_box=self._current_fst_node.absolute_bounding_box,
                    severity='fatal', blocker=self.blocking)

            if isinstance(arg, Slice):
                if ((arg.start is not None and not isinstance(arg.start, Integer)) or
                        (arg.end is not None and not isinstance(arg.end, Integer))):
                    errors.report(INDEXED_TUPLE, symbol=var,
                        bounding_box=self._current_fst_node.absolute_bounding_box,
                        severity='fatal', blocker=self.blocking)

                idx = slice(arg.start, arg.end)
                selected_vars = var.get_var(idx)
                if len(selected_vars)==1:
                    if len(args) == 1:
                        return selected_vars[0]
                    else:
                        var = selected_vars[0]
                        return self._extract_indexed_from_var(var, args[:-1], name)
                elif len(selected_vars)<1:
                    return None
                elif len(args)==1:
                    return PythonTuple(*selected_vars)
                else:
                    return PythonTuple(*[self._extract_indexed_from_var(var, args[:-1], name) for var in selected_vars])

            else:

                if len(args)==1:
                    return var[arg]

                var = var[arg]
                return self._extract_indexed_from_var(var, args[:-1], name)

        if hasattr(var, 'dtype'):
            dtype = var.dtype
            shape = var.shape
            prec  = var.precision
            order = var.order
            rank  = var.rank

            if isinstance(var, PythonTuple):
                if not var.is_homogeneous:
                    errors.report(LIST_OF_TUPLES, symbol=var,
                        bounding_box=self._current_fst_node.absolute_bounding_box,
                        severity='error', blocker=self.blocking)
                    dtype = 'int'
                else:
                    dtype = var.dtype

            return IndexedVariable(var, dtype=dtype,
                   shape=shape,prec=prec,order=order,rank=rank).__getitem__(*args)
        else:
            return IndexedVariable(name, dtype=dtype).__getitem__(args)

    def _visit_IndexedBase(self, expr, **settings):
        return self._visit(expr.label)

    def _visit_Indexed(self, expr, **settings):
        name = str(expr.base)
        var = self._visit(expr.base)

         # TODO check consistency of indices with shape/rank

        args = list(expr.indices)

        new_args = [self._visit(arg, **settings) for arg in args]

        if (len(new_args)==1 and isinstance(new_args[0],(TupleVariable, PythonTuple))):
            len_args = len(new_args[0])
            args = [self._visit(Indexed(args[0],i)) for i in range(len_args)]
        elif any(isinstance(arg,(TupleVariable, PythonTuple)) for arg in new_args):
            n_exprs = None
            for a in new_args:
                if hasattr(a,'__len__'):
                    if n_exprs:
                        assert(n_exprs)==len(a)
                    else:
                        n_exprs = len(a)
            new_expr_args = []
            for i in range(n_exprs):
                ls = []
                for j,a in enumerate(new_args):
                    if isinstance(a,TupleVariable):
                        ls.append(Indexed(args[j],i))
                    elif hasattr(a,'__getitem__'):
                        ls.append(args[j][i])
                    else:
                        ls.append(args[j])
                new_expr_args.append(ls)

            return Tuple(*[self._visit(Indexed(name,*a)) for a in new_expr_args])
        else:
            args = new_args
            len_args = len(args)

        if var.rank>len_args:
            # add missing dimensions

            args = args + [self._visit(Slice(None, None),**settings)]*(var.rank-len(args))

        return self._extract_indexed_from_var(var, args, name)

    def _visit_Symbol(self, expr, **settings):
        name = expr.name

        var = self.check_for_variable(name)

        if var is None:
            var = self.get_function(name)
        if var is None:
            var = self.get_symbolic_function(name)
        if var is None:
            var = python_builtin_datatype(name)

        if var is None:

            errors.report(UNDEFINED_VARIABLE, symbol=name,
            bounding_box=self._current_fst_node.absolute_bounding_box,
            severity='fatal', blocker=True)
        return var


    def _visit_DottedVariable(self, expr, **settings):

        first = self._visit(expr.lhs)
        rhs_name = _get_name(expr.rhs)
        attr_name = []
        if first.cls_base:
            attr_name = [i.name for i in first.cls_base.attributes]
        name = None

        # look for a class method
        if isinstance(expr.rhs, Application):

            macro = self.get_macro(rhs_name)
            if macro is not None:
                master = macro.master
                name = macro.name
                args = expr.rhs.args
                args = [expr.lhs] + list(args)
                args = [self._visit(i, **settings) for i in args]
                args = macro.apply(args)
                return FunctionCall(master, args)

            args = [self._visit(arg, **settings) for arg in
                    expr.rhs.args]
            methods = list(first.cls_base.methods) + list(first.cls_base.interfaces)
            for i in methods:
                if str(i.name) == rhs_name:
                    second = FunctionCall(i, args)
                    return DottedVariable(first, second)

        # look for a class attribute
        else:

            macro = self.get_macro(rhs_name)

            # Macro
            if isinstance(macro, MacroVariable):
                return macro.master
            elif isinstance(macro, MacroFunction):
                args = macro.apply([first])
                return FunctionCall(macro.master, args)

            # Attribute / property
            if isinstance(expr.rhs, Symbol) and first.cls_base:

                # standard class attribute
                if expr.rhs.name in attr_name:
                    self._current_class = first.cls_base
                    second = self._visit(expr.rhs, **settings)
                    self._current_class = None
                    return DottedVariable(first, second)

                # class property?
                else:
                    methods = list(first.cls_base.methods) + list(first.cls_base.interfaces)
                    for i in methods:
                        if str(i.name) == expr.rhs.name and 'property' \
                            in i.decorators.keys():
                            second = FunctionCall(i, [])
                            return DottedVariable(first, second)

        # did something go wrong?
        raise ValueError('attribute {} not found'.format(rhs_name))

    def _visit_PyccelAdd(self, expr, **settings):
        #stmts, expr = extract_subexpressions(expr)
        #stmts = []
        #if stmts:
        #    stmts = [self._visit(i, **settings) for i in stmts]
        args     = [self._visit(a, **settings) for a in expr.args]
        expr_new = expr.func(*args)
        #if stmts:
        #    expr_new = CodeBlock(stmts + [expr_new])
        return expr_new

    def _visit_PyccelMul(self, expr, **settings):
        #stmts, expr = extract_subexpressions(expr)
        #if stmts:
        #    stmts = [self._visit(i, **settings) for i in stmts]
        args = [self._visit(a, **settings) for a in expr.args]
        if isinstance(args[0], (TupleVariable, PythonTuple, Tuple, List)):
            expr_new = self._visit(Dlist(expr.args[0], expr.args[1]))
        else:
            expr_new = PyccelMul(*args)
        #if stmts:
        #    expr_new = CodeBlock(stmts + [expr_new])
        return expr_new

    def _visit_PyccelDiv(self, expr, **settings):
        #stmts, expr = extract_subexpressions(expr)
        #if stmts:
        #    stmts = [self._visit(i, **settings) for i in stmts]
        args = [self._visit(a, **settings) for a in expr.args]
        expr_new = PyccelDiv(*args)
        #if stmts:
        #    expr_new = CodeBlock(stmts + [expr_new])
        return expr_new

    def _visit_PyccelMod(self, expr, **settings):
        #stmts, expr = extract_subexpressions(expr)
        #if stmts:
        #    stmts = [self._visit(i, **settings) for i in stmts]
        args = [self._visit(a, **settings) for a in expr.args]
        expr_new = PyccelMod(*args)
        #if stmts:
        #    expr_new = CodeBlock(stmts + [expr_new])
        return expr_new

    def _visit_PyccelFloorDiv(self, expr, **settings):
        #stmts, expr = extract_subexpressions(expr)
        #if stmts:
        #    stmts = [self._visit(i, **settings) for i in stmts]
        args = [self._visit(a, **settings) for a in expr.args]
        expr_new = PyccelFloorDiv(*args)
        #if stmts:
        #    expr_new = CodeBlock(stmts + [expr_new])
        return expr_new

    def _visit_PyccelPow(self, expr, **settings):
        #stmts, expr = extract_subexpressions(expr)
        #if stmts:
        #    stmts = [self._visit(i, **settings) for i in stmts]
        args     = [self._visit(a, **settings) for a in expr.args]
        expr_new = PyccelPow(*args)
        #if stmts:
        #    expr_new = CodeBlock(stmts + [expr_new])
        return expr_new

    def _visit_PyccelAssociativeParenthesis(self, expr, **settings):
        return PyccelAssociativeParenthesis(self._visit(expr.args[0]))

    def _visit_PyccelUnary(self, expr, **settings):
        return PyccelUnary(self._visit(expr.args[0]))

    def _visit_PyccelAnd(self, expr, **settings):
        args = [self._visit(a, **settings) for a in expr.args]
        expr_new = PyccelAnd(*args)

        return expr_new

    def _visit_PyccelOr(self, expr, **settings):
        args = [self._visit(a, **settings) for a in expr.args]
        expr_new = PyccelOr(*args)

        return expr_new

    def _visit_PyccelEq(self, expr, **settings):
        args = [self._visit(a, **settings) for a in expr.args]
        expr_new = PyccelEq(*args)
        return expr_new

    def _visit_PyccelNe(self, expr, **settings):
        args = [self._visit(a, **settings) for a in expr.args]
        expr_new = PyccelNe(*args)
        return expr_new

    def _visit_PyccelLt(self, expr, **settings):
        args = [self._visit(a, **settings) for a in expr.args]
        expr_new = PyccelLt(*args)
        return expr_new

    def _visit_PyccelGe(self, expr, **settings):
        args = [self._visit(a, **settings) for a in expr.args]
        expr_new = PyccelGe(*args)
        return expr_new

    def _visit_PyccelLe(self, expr, **settings):
        args = [self._visit(a, **settings) for a in expr.args]
        expr_new = PyccelLe(*args)
        return expr_new

    def _visit_PyccelGt(self, expr, **settings):
        args = [self._visit(a, **settings) for a in expr.args]
        expr_new = PyccelGt(*args)
        return expr_new

    def _visit_PyccelNot(self, expr, **settings):
        a = self._visit(expr.args[0], **settings)
        return PyccelNot(a)

    def _visit_Lambda(self, expr, **settings):


        expr_names = set(map(str, expr.expr.atoms(Symbol)))
        var_names = map(str, expr.variables)
        if len(expr_names.difference(var_names)) > 0:
            msg = 'Unknown variables in lambda definition'
            raise ValueError(msg)
        funcs = expr.expr.atoms(Application)
        for func in funcs:
            name = _get_name(func)
            f = self.get_symbolic_function(name)
            if f is None:
                msg = 'Unknown function in lambda definition'
                raise ValueError(msg)
            else:

                f = f(*func.args)
                expr_new = expr.expr.subs(func, f)
                expr = Lambda(tuple(expr.variables), expr_new)
        return expr

    def _visit_Application(self, expr, **settings):
        name     = type(expr).__name__
        func     = self.get_function(name)

        #stmts, new_args = extract_subexpressions(expr.args)
        #stmts = [self._visit(stmt, **settings) for stmt in stmts]

        args  = []
        for arg in expr.args:
            a = self._visit(arg, **settings)
            if isinstance(a, StarredArguments):
                args.extend(a.args_var)
            else:
                args.append(a)

        if name == 'lambdify':
            args = self.get_symbolic_function(str(expr.args[0]))
        F = pyccel_builtin_function(expr, args)

        if F is not None:
            #if len(stmts) > 0:
            #    stmts.append(F)
            #    return CodeBlock(stmts)
            return F

        elif name in self._namespace.cls_constructs.keys():

            # TODO improve the test
            # we must not invoke the namespace like this

            cls = self.get_class(name)
            d_methods = cls.methods_as_dict
            method = d_methods.pop('__init__', None)

            if method is None:

                # TODO improve case of class with the no __init__

                errors.report(UNDEFINED_INIT_METHOD, symbol=name,
                bounding_box=self._current_fst_node.absolute_bounding_box,
                severity='error', blocker=True)
            args = expr.args
            m_args = method.arguments[1:]  # we delete the self arg

            # TODO check compatibility
            # TODO treat parametrized arguments.

            expr = ConstructorCall(method, args, cls_variable=None)
            #if len(stmts) > 0:
            #    stmts.append(expr)
            #    return CodeBlock(stmts)
            return expr
        else:

            # first we check if it is a macro, in this case, we will create
            # an appropriate FunctionCall

            macro = self.get_macro(name)
            if macro is not None:
                func = macro.master
                name = _get_name(func.name)
                args = macro.apply(args)
            else:
                func = self.get_function(name)

            if func is None:
                # TODO [SH, 25.02.2020] Report error
                errors.report(UNDEFINED_FUNCTION, symbol=name,
                bounding_box=self._current_fst_node.absolute_bounding_box,
                severity='error', blocker=self.blocking)
            else:
                if not isinstance(func, (FunctionDef, Interface)):

                    args, kwargs = split_positional_keyword_arguments(*args)
                    for a in args:
                        if getattr(a,'dtype',None) == 'tuple':
                            self._infere_type(a, **settings)
                    for a in kwargs.values():
                        if getattr(a,'dtype',None) == 'tuple':
                            self._infere_type(a, **settings)
                    expr = func(*args, **kwargs)

                    if isinstance(expr, (Where, Diag, Linspace)):
                        self.insert_variable(expr.index)

                    #if len(stmts) > 0:
                    #    stmts.append(expr)
                    #    return CodeBlock(stmts)
                    return expr
                else:
                    #if isinstance(func, Interface):
                    #    arg_dvar = [self._infere_type(i, **settings) for i in args]
                    #    f_dvar = [[self._infere_type(j, **settings)
                    #              for j in i.arguments] for i in
                    #              func.functions]
                    #    j = -1
                    #    for i in f_dvar:
                    #        j += 1
                    #        found = True
                    #        for (idx, dt) in enumerate(arg_dvar):
                    #            dtype1 = str_dtype(dt['datatype'])
                    #            dtype2 = str_dtype(i[idx]['datatype'])
                    #            found = found and (dtype1 in dtype2
                    #                          or dtype2 in dtype1)
                    #            found = found and dt['rank'] \
                    #                          == i[idx]['rank']
                    #        if found:
                    #            break
                    #
                    #    if found:
                    #        f_args = func.functions[j].arguments
                    #    else:
                    #        msg = 'function not found in the interface'
                    #        raise SystemExit(msg)

                    expr = FunctionCall(func, args)

                    #if len(stmts) > 0:
                    #    stmts.append(expr)
                    #    return CodeBlock(stmts)
                    return expr

    def _visit_Expr(self, expr, **settings):
        msg = '{expr} not yet available'
        msg = msg.format(expr=type(expr))
        raise NotImplementedError(msg)

    def _create_variable(self, name, dtype, rhs, d_lhs):

        if isinstance(rhs, (TupleVariable, PythonTuple)):
            elem_vars = []
            is_pointer = d_lhs['is_pointer']
            for i,r in enumerate(rhs):
                elem_name = self._get_new_variable_name( r, name + '_' + str(i) )
                elem_d_lhs = self._infere_type( r )

                elem_dtype = elem_d_lhs.pop('datatype')

                if elem_d_lhs['allocatable'] and isinstance(r, Variable):
                    elem_d_lhs['allocatable'] = False
                    elem_d_lhs['is_pointer' ] = True
                    is_pointer = True

                    if not r.is_pointer:
                        r.is_target = True

                var = self._create_variable(elem_name, elem_dtype, r, elem_d_lhs)
                elem_vars.append(var)

            d_lhs['is_pointer'] = is_pointer
            lhs = TupleVariable(elem_vars, dtype, name, **d_lhs)

        else:
            lhs = Variable(dtype, name, **d_lhs)

        return lhs

    def _assign_lhs_variable(self, lhs, d_var, rhs, **settings):

        if isinstance(lhs, Symbol):

            name = lhs.name
            dtype = d_var.pop('datatype')

            d_lhs = d_var.copy()
            # ISSUES #177: lhs must be a pointer when rhs is allocatable array
            if isinstance(rhs, (Variable, DottedVariable)) and rhs.allocatable:
                d_lhs['allocatable'] = False
                d_lhs['is_pointer' ] = True

                # TODO uncomment this line, to make rhs target for
                #      lists/tuples.
<<<<<<< HEAD
                if not rhs.is_pointer:
                    rhs = self.update_variable(rhs, is_target=True)
=======
                rhs.is_target = True
            if isinstance(rhs, IndexedElement) and rhs.rank > 0 and rhs.base.internal_variable.allocatable:
                d_lhs['allocatable'] = False
                d_lhs['is_pointer' ] = True
>>>>>>> 40aab822

                # TODO uncomment this line, to make rhs target for
                #      lists/tuples.
                rhs.base.internal_variable.is_target = True

            var = self.get_variable_from_scope(name)

            # Variable not yet declared (hence array not yet allocated)
            if var is None:

                lhs = self._create_variable(name, dtype, rhs, d_lhs)

                # Add variable to scope
                self.insert_variable(lhs, name=lhs.name)

                # Not yet supported for arrays: x=y+z, x=b[:]
                # Because we cannot infer shape of right-hand side yet
                know_lhs_shape = lhs.shape or (lhs.rank == 0) \
                        or isinstance(rhs, (Variable, EmptyLike, DottedVariable))
                if not know_lhs_shape:
                    msg = "Cannot infer shape of right-hand side for expression {} = {}".format(lhs, rhs)
                    raise NotImplementedError(msg)

            else:

                # TODO improve check type compatibility
                if str(dtype) != str(var.dtype):
                    txt = '|{name}| {old} <-> {new}'
                    txt = txt.format(name=name, old=var.dtype, new=dtype)

                    errors.report(INCOMPATIBLE_TYPES_IN_ASSIGNMENT,
                    symbol=txt,bounding_box=self._current_fst_node.absolute_bounding_box,
                    severity='error', blocker=False)

                # in the case of elemental, lhs is not of the same dtype as
                # var.
                # TODO d_lhs must be consistent with var!
                # the following is a small fix, since lhs must be already
                # declared
                lhs = var


        elif isinstance(lhs, DottedVariable):

            dtype = d_var.pop('datatype')
            name = lhs.lhs.name
            if self._current_function == '__init__':

                cls      = self.get_variable('self')
                cls_name = str(cls.cls_base.name)
                cls      = self.get_class(cls_name)

                attributes = cls.attributes
                parent     = cls.parent
                attributes = list(attributes)
                n_name     = str(lhs.rhs.name)

                # update the self variable with the new attributes

                dt       = self.get_class_construct(cls_name)()
                cls_base = self.get_class(cls_name)
                var      = Variable(dt, 'self', cls_base=cls_base)
                d_lhs    = d_var.copy()
                self.insert_variable(var, 'self')


                # ISSUES #177: lhs must be a pointer when rhs is allocatable array
                if isinstance(rhs, Variable) and rhs.allocatable:
                    d_lhs['allocatable'] = False
                    d_lhs['is_pointer' ] = True

                    rhs.is_target = True

                member = self._create_variable(n_name, dtype, rhs, d_lhs)
                lhs    = DottedVariable(var, member)

                # update the attributes of the class and push it to the namespace
                attributes += [member]
                new_cls = ClassDef(cls_name, attributes, [], parent=parent)
                self.insert_class(new_cls, parent=True)
            else:
                lhs = self._visit_DottedVariable(lhs, **settings)
        return lhs


    def _visit_Assign(self, expr, **settings):
        # TODO unset position at the end of this part
        fst = expr.fst
        if fst:
            self._current_fst_node = fst
        else:
            msg = 'Found a node without fst member ({})'
            msg = msg.format(type(expr))
            raise PyccelSemanticError(msg)

        rhs = expr.rhs
        lhs = expr.lhs
        assigns = None

        if isinstance(rhs, Application):
            name = type(rhs).__name__
            macro = self.get_macro(name)
            if macro is None:
                rhs = self._visit(rhs, **settings)
            else:

                # TODO check types from FunctionDef

                master = macro.master
                name = _get_name(master.name)

                # all terms in lhs must be already declared and available
                # the namespace
                # TODO improve

                if not sympy_iterable(lhs):
                    lhs = [lhs]

                results = []
                for a in lhs:
                    _name = _get_name(a)
                    var = self.get_variable(_name)
                    results.append(var)

                # ...

                args = [self._visit(i, **settings) for i in
                            rhs.args]
                args = macro.apply(args, results=results)
                if isinstance(master, FunctionDef):
                    return FunctionCall(master, args)
                else:
                    msg = 'TODO treate interface case'
                    raise NotImplementedError(msg)

        elif isinstance(rhs, DottedVariable):
            var = rhs.rhs
            name = _get_name(var)
            macro = self.get_macro(name)
            if macro is None:
                rhs = self._visit_DottedVariable(rhs, **settings)
            else:
                master = macro.master
                if isinstance(macro, MacroVariable):
                    rhs = master
                    annotated_rhs = True
                else:

                    # If macro is function, create left-hand side variable
                    if isinstance(master, FunctionDef) and master.results:
                        d_var = self._infere_type(master.results[0], **settings)
                        dtype = d_var.pop('datatype')
                        lhs = Variable(dtype, lhs.name, **d_var)
                        var = self.get_variable_from_scope(lhs.name)
                        if var is None:
                            self.insert_variable(lhs)

                    name = macro.name
                    if not sympy_iterable(lhs):
                        lhs = [lhs]
                    results = []
                    for a in lhs:
                        _name = _get_name(a)
                        var = self.get_variable(_name)
                        results.append(var)

                    args = rhs.rhs.args
                    args = [rhs.lhs] + list(args)
                    args = [self._visit(i, **settings) for i in args]

                    args = macro.apply(args, results=results)

                    # Distinguish between function
                    if master.results:
                        return Assign(lhs[0], FunctionCall(master, args))
                    else:
                        return FunctionCall(master, args)
   
        else:
            rhs = self._visit(rhs, **settings)

        if isinstance(rhs, IfTernaryOperator):
            args = rhs.args
            new_args = []
            for arg in args:
                if len(arg[1].body) != 1:
                    msg = 'IfTernary body must be of length 1'
                    raise ValueError(msg)
                result = arg[1].body[0]
                if isinstance(expr, Assign):
                    body = Assign(lhs, result)
                else:
                    body = AugAssign(lhs, expr.op, result)
                body.set_fst(fst)
                new_args.append([arg[0], [body]])
            expr = IfTernaryOperator(*new_args)
            return self._visit_If(expr, **settings)

        elif isinstance(rhs, FunctionDef):

            # case of lambdify

            rhs = rhs.rename(expr.lhs.name)
            for i in rhs.body:
                i.set_fst(fst)
            rhs = self._visit_FunctionDef(rhs, **settings)
            return rhs

        elif isinstance(rhs, Block):
            #case of inline
            results = _atomic(rhs.body,Return)
            sub = list(zip(results,[EmptyLine()]*len(results)))
            body = rhs.body
            body = subs(body,sub)
            results = [i.expr for i in results]
            lhs = expr.lhs
            if isinstance(lhs ,(list, tuple, PythonTuple)):
                sub = [list(zip(i,lhs)) for i in results]
            else:
                sub = [(i[0],lhs) for i in results]
            body = subs(body,sub)
            expr = Block(rhs.name, rhs.variables, body)
            return expr

        elif isinstance(rhs, FunctionalFor):
            return rhs

        elif isinstance(rhs, CodeBlock):
            # case of complex stmt
            # that needs to be splitted
            # into a list of stmts
            stmts = rhs.body
            stmt  = stmts[-1]
            lhs   = expr.lhs
            if isinstance(lhs, Symbol):
                name = lhs.name
                if self.check_for_variable(name) is None:
                    d_var = self._infere_type(stmt, **settings)
                    dtype = d_var.pop('datatype')
                    lhs = Variable(dtype, name , **d_var)
                    self.insert_variable(lhs)

            if isinstance(expr, Assign):
                stmt = Assign(lhs, stmt)
            elif isinstance(expr, AugAssign):
                stmt = AugAssign(lhs, expr.op, stmt)
            stmt.set_fst(fst)
            stmts[-1] = stmt
            return CodeBlock(stmts)

        elif isinstance(rhs, FunctionCall):

            func = rhs.funcdef
            if isinstance(func, FunctionDef):
                results = func.results
                if results:
                    d_var = [self._infere_type(i, **settings)
                                 for i in results]

                # case of elemental function
                # if the input and args of func do not have the same shape,
                # then the lhs must be already declared
                if func.is_elemental:
                    # we first compare the funcdef args with the func call
                    # args
#                   d_var = None
                    func_args = func.arguments
                    call_args = rhs.arguments
                    f_ranks = [x.rank for x in func_args]
                    c_ranks = [x.rank for x in call_args]
                    same_ranks = [x==y for (x,y) in zip(f_ranks, c_ranks)]
                    if not all(same_ranks):
                        _name = _get_name(lhs)
                        var = self.get_variable(_name)

            elif isinstance(func, Interface):
                d_var = [self._infere_type(i, **settings) for i in
                         func.functions[0].results]

                # TODO imporve this will not work for
                # the case of different results types
                d_var[0]['datatype'] = rhs.dtype

            else:
                d_var = self._infere_type(rhs, **settings)

        elif isinstance(rhs, Map):

            name = str(rhs.args[0])
            func = self.get_function(name)

            if func is None:
                errors.report(UNDEFINED_FUNCTION, symbol=name,
                bounding_box=self._current_fst_node.absolute_bounding_box,
                severity='error',blocker=self.blocking)

            dvar  = self._infere_type(rhs.args[1], **settings)
            d_var = [self._infere_type(result, **settings) for result in func.results]
            for i in range(len(d_var)):
                d_var[i]['shape'] = dvar['shape']
                d_var[i]['rank' ]  = dvar['rank']

        else:
            d_var  = self._infere_type(rhs, **settings)
            d_list = d_var if isinstance(d_var, list) else [d_var]

            for d in d_list:
                __name__ = d['datatype'].__class__.__name__

                if __name__.startswith('Pyccel'):
                    __name__ = __name__[6:]
                    d['cls_base'] = self.get_class(__name__)
                    #TODO: Avoid writing the default variables here
                    d['is_pointer'] = d_var.get('is_target',False) or d_var.get('is_pointer',False)

                    # TODO if we want to use pointers then we set target to true
                    # in the ConsturcterCall

                    d['is_polymorphic'] = False

                if isinstance(rhs, Variable) and rhs.is_target:
                    # case of rhs is a target variable the lhs must be a pointer
                    d['is_target' ] = False
                    d['is_pointer'] = True

        lhs = expr.lhs
        if isinstance(lhs, (Symbol, DottedVariable)):
            if isinstance(d_var, list):
                if len(d_var) == 1:
                    d_var = d_var[0]
                else:
                    errors.report(WRONG_NUMBER_OUTPUT_ARGS, symbol=expr,
                        bounding_box=self._current_fst_node.absolute_bounding_box,
                        severity='error', blocker=self.blocking)
                    return None

            lhs = self._assign_lhs_variable(lhs, d_var, rhs, **settings)
        elif isinstance(lhs, PythonTuple):
            n = len(lhs)
            if isinstance(rhs, PythonTuple):
                new_lhs = []
                for i,(l,r) in enumerate(zip(lhs,rhs)):
                    d = self._infere_type(r, **settings)
                    new_lhs.append( self._assign_lhs_variable(l, d, r, **settings) )
                lhs = PythonTuple(*new_lhs)

            elif isinstance(rhs, TupleVariable):
                new_lhs = []

                if rhs.is_homogeneous:
                    d_var = self._infere_type(rhs[0])
                    indexed_rhs = IndexedVariable(rhs, dtype=rhs.dtype,
                            shape=rhs.shape,prec=rhs.precision,order=rhs.order,rank=rhs.rank)
                    new_rhs = []
                    for i,l in enumerate(lhs):
                        new_lhs.append( self._assign_lhs_variable(l, d_var.copy(),
                            indexed_rhs.__getitem__(i), **settings) )
                        new_rhs.append(indexed_rhs.__getitem__(i))
                    rhs = PythonTuple(*new_rhs)
                    d_var = [d_var]
                else:
                    d_var = [self._infere_type(v) for v in rhs]
                    for i,(l,r) in enumerate(zip(lhs,rhs)):
                        new_lhs.append( self._assign_lhs_variable(l, d_var[i].copy(), r, **settings) )

                lhs = PythonTuple(*new_lhs)


            elif isinstance(d_var, list) and len(d_var)== n:
                new_lhs = []
                if hasattr(rhs,'__getitem__'):
                    for i,l in enumerate(lhs):
                        new_lhs.append( self._assign_lhs_variable(l, d_var[i].copy(), rhs[i], **settings) )
                else:
                    for i,l in enumerate(lhs):
                        new_lhs.append( self._assign_lhs_variable(l, d_var[i].copy(), rhs, **settings) )
                lhs = PythonTuple(*new_lhs)

            elif d_var['shape'][0]==n:
                new_lhs = []
                new_rhs = []

                for i,l in enumerate(lhs):
                    rhs_i = self._visit(Indexed(rhs,i))
                    new_lhs.append( self._assign_lhs_variable(l, self._infere_type(rhs_i), rhs_i, **settings) )
                    new_rhs.append(rhs_i)

                lhs = PythonTuple(*new_lhs)
                rhs = new_rhs
            else:
                errors.report(WRONG_NUMBER_OUTPUT_ARGS, symbol=expr,
                    bounding_box=self._current_fst_node.absolute_bounding_box,
                    severity='error', blocker=self.blocking)
                return None
        else:
            lhs = self._visit(lhs, **settings)

        if isinstance(rhs, (Map, Zip)):
            func  = _get_name(rhs.args[0])
            func  = UndefinedFunction(func)
            alloc = Assign(lhs, Zeros(lhs.shape, lhs.dtype))
            alloc.set_fst(fst)
            index = self._get_new_variable(expr)
            index = Variable('int',index.name)
            range_ = UndefinedFunction('range')(UndefinedFunction('len')(lhs))
            name  = _get_name(lhs)
            var   = IndexedBase(name)[index]
            args  = rhs.args[1:]
            args  = [_get_name(arg) for arg in args]
            args  = [IndexedBase(arg)[index] for arg in args]
            body  = [Assign(var, func(*args))]
            body[0].set_fst(fst)
            body  = For(index, range_, body, strict=False)
            body  = self._visit_For(body, **settings)
            body  = [alloc , body]
            return CodeBlock(body)

        elif not isinstance(lhs, (list, tuple)):
            lhs = [lhs]
            if isinstance(d_var,dict):
                d_var = [d_var]

        if len(lhs) == 1:
            lhs = lhs[0]

        if isinstance(lhs, (Variable, DottedVariable)):
            is_pointer = lhs.is_pointer
        elif isinstance(lhs, IndexedElement):
            is_pointer = False
        elif isinstance(lhs, (PythonTuple, List)):
            is_pointer = any(l.is_pointer for l in lhs)

        # TODO: does is_pointer refer to any/all or last variable in list (currently last)
        is_pointer = is_pointer and isinstance(rhs, (Variable, Dlist, DottedVariable))
        is_pointer = is_pointer or isinstance(lhs, (Variable, DottedVariable)) and lhs.is_pointer

        # ISSUES #177: lhs must be a pointer when rhs is allocatable array
        if not ((isinstance(lhs, PythonTuple) or (isinstance(lhs, TupleVariable) and not lhs.is_homogeneous)) \
                and isinstance(rhs,(PythonTuple, TupleVariable, list))):
            lhs = [lhs]
            rhs = [rhs]

        new_expressions = []
        for l, r in zip(lhs,rhs):
            is_pointer_i = is_pointer and isinstance(r, (Variable, Dlist, DottedVariable))
            is_pointer_i = is_pointer or isinstance(l, (Variable, DottedVariable)) and l.is_pointer
            new_expr = Assign(l, r)
            if is_pointer_i:
                if (isinstance(r,(Variable, DottedVariable)) and not (r.is_target or r.is_pointer)):
                    r.is_target = True
                if isinstance(r,PythonTuple):
                    r.is_target = True
                new_expr = AliasAssign(l, r)

            elif isinstance(expr, AugAssign):
                new_expr = AugAssign(l, expr.op, r)


            elif new_expr.is_symbolic_alias:
                new_expr = SymbolicAssign(l, r)

                # in a symbolic assign, the rhs can be a lambda expression
                # it is then treated as a def node

                F = self.get_symbolic_function(l)
                if F is None:
                    self.insert_symbolic_function(new_expr)
                else:
                    raise NotImplementedError('TODO')
            new_expressions.append(new_expr)
        if (len(new_expressions)==1):
            new_expressions = new_expressions[0]
            new_expressions.set_fst(fst)

            return new_expressions
        else:
            result = CodeBlock(new_expressions)
            result.set_fst(fst)
            return result

    def _visit_For(self, expr, **settings):


        self.create_new_loop_scope()

        # treatment of the index/indices
        iterable = self._visit(expr.iterable, **settings)
        body     = list(expr.body)
        iterator = expr.target

        if isinstance(iterable, Variable):
            indx   = self._get_new_variable(iterable)
            assign = Assign(iterator, IndexedBase(iterable)[indx])
            assign.set_fst(expr.fst)
            iterator = indx
            body     = [assign] + body

        elif isinstance(iterable, Map):
            indx   = self._get_new_variable(iterable)
            func   = iterable.args[0]
            args   = [IndexedBase(arg)[indx] for arg in iterable.args[1:]]
            assing = assign = Assign(iterator, func(*args))
            assign.set_fst(expr.fst)
            iterator = indx
            body     = [assign] + body

        elif isinstance(iterable, Zip):
            args = iterable.args
            indx = self._get_new_variable(args)
            for i in range(len(args)):
                assign = Assign(iterator[i], IndexedBase(args[i])[indx])
                assign.set_fst(expr.fst)
                body = [assign] + body
            iterator = indx

        elif isinstance(iterable, Enumerate):
            indx   = iterator.args[0]
            var    = iterator.args[1]
            assign = Assign(var, IndexedBase(iterable.args[0])[indx])
            assign.set_fst(expr.fst)
            iterator = indx
            body     = [assign] + body

        elif isinstance(iterable, Product):
            args     = iterable.elements
            iterator = list(iterator)
            for i in range(len(args)):
                if not isinstance(args[i], Range):
                    indx   = self._get_new_variable(i)
                    assign = Assign(iterator[i], IndexedBase(args[i])[indx])

                    assign.set_fst(expr.fst)
                    body        = [assign] + body
                    iterator[i] = indx

        if isinstance(iterator, Symbol):
            name   = iterator.name
            var    = self.check_for_variable(name)
            target = var
            if var is None:
                target = Variable('int', name, rank=0)
                self.insert_variable(target)

        elif isinstance(iterator, list):
            target = []
            for i in iterator:
                name = str(i.name)
                var  = Variable('int', name, rank=0)
                self.insert_variable(var)
                target.append(var)
        else:
            dtype = type(iterator)

            # TODO ERROR not tested yet

            errors.report(INVALID_FOR_ITERABLE, symbol=expr.target,
                   bounding_box=self._current_fst_node.absolute_bounding_box,
                   severity='error', blocker=self.blocking)

        body = [self._visit(i, **settings) for i in body]

        local_vars = list(self.namespace.variables.values())
        self.exit_loop_scope()

        if isinstance(iterable, Variable):
            return ForIterator(target, iterable, body)

        return For(target, iterable, body, local_vars=local_vars)


    def _visit_GeneratorComprehension(self, expr, **settings):

        result   = expr.expr
        lhs_name = _get_name(expr.lhs)
        lhs  = self.check_for_variable(lhs_name)

        if lhs is None:
            tmp_lhs  = Variable('int', lhs_name)
            self.insert_variable(tmp_lhs)
        else:
            tmp_lhs = None

        loops  = [self._visit(i, **settings) for i in expr.loops]
        result = self._visit(result, **settings)
        if isinstance(result, CodeBlock):
            result = result.body[-1]


        d_var = self._infere_type(result, **settings)
        dtype = d_var.pop('datatype')

        if tmp_lhs is not None:
            self.remove_variable(tmp_lhs)
            lhs = Variable(dtype, lhs_name, **d_var)
            self.insert_variable(lhs)


        if isinstance(expr, FunctionalSum):
            val = Integer(0)
            if str_dtype(dtype) in ['real', 'complex']:
                val = Float(0.0)
        elif isinstance(expr, FunctionalMin):
            val = INF
        elif isinstance(expr, FunctionalMax):
            val = -INF

        stmt = Assign(expr.lhs, val)
        stmt.set_fst(expr.fst)
        loops.insert(0, stmt)

        if isinstance(expr, FunctionalSum):
            expr_new = FunctionalSum(loops, lhs=lhs)
        elif isinstance(expr, FunctionalMin):
            expr_new = FunctionalMin(loops, lhs=lhs)
        elif isinstance(expr, FunctionalMax):
            expr_new = FunctionalMax(loops, lhs=lhs)
        expr_new.set_fst(expr.fst)
        return expr_new

    def _visit_FunctionalFor(self, expr, **settings):

        target  = expr.expr
        index   = expr.index
        indices = expr.indices
        dims    = []
        body    = expr.loops[1]

        while isinstance(body, For):

            stop  = None
            start = 0
            step  = 1
            var   = body.target
            a     = self._visit(body.iterable, **settings)
            if isinstance(a, Range):
                var   = Variable('int', var.name)
                stop  = a.stop
                start = a.start
                step  = a.step
            elif isinstance(a, (Zip, Enumerate)):
                dvar  = self._infere_type(a.element, **settings)
                dtype = dvar.pop('datatype')
                if dvar['rank'] > 0:
                    dvar['rank' ] -= 1
                    dvar['shape'] = (dvar['shape'])[1:]
                if dvar['rank'] == 0:
                    dvar['allocatable'] = dvar['is_pointer'] = False
                var  = Variable(dtype, var.name, **dvar)
                stop = a.element.shape[0]
            elif isinstance(a, Variable):
                dvar  = self._infere_type(a, **settings)
                dtype = dvar.pop('datatype')
                if dvar['rank'] > 0:
                    dvar['rank'] -= 1
                    dvar['shape'] = (dvar['shape'])[1:]
                if dvar['rank'] == 0:
                    dvar['allocatable'] = dvar['is_pointer'] = False

                var  = Variable(dtype, var.name, **dvar)
                stop = a.shape[0]
            else:
                raise NotImplementedError('TODO')
            self.insert_variable(var)

            size = (stop - start) / step
            body = body.body[0]
            dims.append((size, step, start, stop))


        # we now calculate the size of the array which will be allocated

        for i in range(len(indices)):
            var = self.get_variable(indices[i].name)
            indices[i] = var

        dim = dims[-1][0]
        for i in range(len(dims) - 1, 0, -1):
            size  = dims[i - 1][0]
            step  = dims[i - 1][1]
            start = dims[i - 1][2]
            size  = ceiling(size)
            dim   = ceiling(dim)
            dim   = dim.subs(indices[i-1], start+step*indices[i-1])
            dim   = Summation(dim, (indices[i-1], 0, size-1))
            dim   = dim.doit()
        if isinstance(dim, Summation):
            raise NotImplementedError('TODO')

        # TODO find a faster way to calculate dim
        # when step>1 and not isinstance(dim, Sum)
        # maybe use the c++ library of sympy

        # we annotate the target to infere the type of the list created

        target = self._visit(target, **settings)
        d_var = self._infere_type(target, **settings)

        dtype = d_var.pop('datatype')
        d_var['rank'] += 1
        shape = list(d_var['shape'])
        d_var['is_pointer'] = True
        shape.append(dim)
        d_var['shape'] = PythonTuple(*shape)

        lhs_name = _get_name(expr.lhs)

        if isinstance(target, PythonTuple) and not target.is_homogeneous:
            errors.report(LIST_OF_TUPLES, symbol=expr,
                bounding_box=self._current_fst_node.absolute_bounding_box,
                severity='error', blocker=self.blocking)
            lhs      = self._create_variable(lhs_name, target[0].dtype, target, d_var)
        else:
            lhs      = self._create_variable(lhs_name, dtype, target, d_var)
        self.insert_variable(lhs)

        loops = [self._visit(i, **settings) for i in expr.loops]
        index = self._visit(index, **settings)

        return FunctionalFor(loops, lhs=lhs, indices=indices, index=index)

    def _visit_While(self, expr, **settings):

        self.create_new_loop_scope()

        test = self._visit(expr.test, **settings)
        body = self._visit(expr.body, **settings)
        local_vars = list(self.namespace.variables.values())
        self.exit_loop_scope()

        return While(test, body, local_vars)

    def _visit_If(self, expr, **settings):
        args = [self._visit(i, **settings) for i in expr.args]
        return expr.func(*args)

    def _visit_VariableHeader(self, expr, **settings):

        # TODO improve
        #      move it to the ast like create_definition for FunctionHeader?

        name  = expr.name
        d_var = expr.dtypes.copy()
        dtype = d_var.pop('datatype')

        var = Variable(dtype, name, **d_var)
        self.insert_variable(var)
        return expr

    def _visit_FunctionHeader(self, expr, **settings):
        # TODO should we return it and keep it in the AST?
        self.insert_header(expr)
        return expr

    def _visit_ClassHeader(self, expr, **settings):
        # TODO should we return it and keep it in the AST?
        self.insert_header(expr)
        return expr

    def _visit_InterfaceHeader(self, expr, **settings):

        containers = [self.namespace.functions ,
        self.namespace.imports['functions']]
        # TODO improve test all possible containers
        name = None
        for container in containers:
            if set(expr.funcs).issubset(container.keys()):
                name  = expr.name
                funcs = []
                for i in expr.funcs:
                    funcs += [container[i]]

        if name is None:
            raise ValueError('inteface functions {} not found'.format(expr.funcs))
        expr            = Interface(name, funcs, hide=True)
        container[name] = expr
        return expr

    def _visit_Return(self, expr, **settings):

        results  = expr.expr
        assigns  = expr.stmt
        if assigns:
            assigns  = [self._visit_Assign(assign, **settings) for assign in assigns.body]
            results  = [self._visit_Symbol(i, **settings) for i in results]
            expr     = Return(results, CodeBlock(assigns))
        else:
            results = [self._visit_Symbol(i, **settings) for i in results]
            expr    = Return(results)

        return expr

    def _visit_FunctionDef(self, expr, **settings):

        name         = str(expr.name)
        name         = name.replace("'", '')
        cls_name     = expr.cls_name
        hide         = False
        kind         = 'function'
        decorators   = expr.decorators
        funcs        = []
        sub_funcs    = []
        is_pure      = expr.is_pure
        is_elemental = expr.is_elemental
        is_private   = expr.is_private

        header = expr.header
        if header is None:
            if cls_name:
                header = self.get_header(cls_name +'.'+ name)
            else:
                header = self.get_header(name)

        if expr.arguments and not header:

            # TODO ERROR wrong position

            errors.report(FUNCTION_TYPE_EXPECTED, symbol=name,
                   bounding_box=self._current_fst_node.absolute_bounding_box,
                   severity='error', blocker=self.blocking)

        # we construct a FunctionDef from its header
        if header:
            interfaces = header.create_definition()

            # get function kind from the header

            kind = header.kind
        else:

            # this for the case of a function without arguments => no header

            interfaces = [FunctionDef(name, [], [], [])]
#        TODO move this to codegen
#        vec_func = None
#        if 'vectorize' in decorators:
#            #TODO move to another place
#            vec_name  = 'vec_' + name
#            arg       = decorators['vectorize'][0]
#            arg       = str(arg.name)
#            args      = [str(i.name) for i in expr.arguments]
#            index_arg = args.index(arg)
#            arg       = Symbol(arg)
#            vec_arg   = IndexedBase(arg)
#            index     = self._get_new_variable(expr.body)
#            range_    = Function('range')(Function('len')(arg))
#            args      = symbols(args)
#            args[index_arg] = vec_arg[index]
#            body_vec        = Assign(args[index_arg], Function(name)(*args))
#            body_vec.set_fst(expr.fst)
#            body_vec   = [For(index, range_, [body_vec], strict=False)]
#            header_vec = header.vectorize(index_arg)
#            vec_func   = expr.vectorize(body_vec, header_vec)


        for m in interfaces:
            args        = []
            results     = []
            local_vars  = []
            global_vars = []
            imports     = []
            arg         = None
            arguments     = expr.arguments
            header_results = m.results

            self.create_new_function_scope(name)

            if cls_name and str(arguments[0].name) == 'self':
                arg       = arguments[0]
                arguments = arguments[1:]
                dt        = self.get_class_construct(cls_name)()
                cls_base  = self.get_class(cls_name)
                var       = Variable(dt, 'self', cls_base=cls_base)
                self.insert_variable(var, 'self')

            if arguments:
                for (a, ah) in zip(arguments, m.arguments):
                    d_var = self._infere_type(ah, **settings)
                    dtype = d_var.pop('datatype')

                    # this is needed for the static case

                    additional_args = []
                    if isinstance(a, ValuedArgument):

                        # optional argument only if the value is None
                        if isinstance(a.value, Nil):
                            d_var['is_optional'] = True

                        a_new = ValuedVariable(dtype, str(a.name),
                                    value=a.value, **d_var)
                    else:
                        a_new = Variable(dtype, a.name, **d_var)

                    if additional_args:
                        args += additional_args

                    args.append(a_new)
                    self.insert_variable(a_new, name=str(a_new.name))

            # find return stmt and results

            returns = self._collect_returns_stmt(expr.body)

            # Remove duplicated return expressions, because we cannot have
            # duplicated intent(out) arguments in Fortran.
            # TODO [YG, 12.03.2020]: find workaround using temporary variables

            for stmt in returns:
                results += [list(OrderedDict.fromkeys(stmt.expr))]

            if not all(i == results[0] for i in results):
                #case of multiple return
                # with different variable name
                msg = 'TODO not available yet'
                raise PyccelSemanticError(msg)

            if len(results) > 0:
                results = list(results[0])

            if header_results:
                new_results = []

                for a, ah in zip(results, header_results):
                    d_var = self._infere_type(ah, **settings)
                    dtype = d_var.pop('datatype')
                    a_new = Variable(dtype, a.name, **d_var)
                    self.insert_variable(a_new, name=str(a_new.name))
                    new_results.append(a_new)

                results = new_results

            if len(interfaces) == 1:
                # case of recursive function
                # TODO improve
                func = FunctionDef(name, args, results, [])
                self.insert_function(func)

            # we annotate the body
            body = self._visit(expr.body)

            # ISSUE 177: must update arguments to get is_target
            args    = [self.get_variable(a.name) for a in args]
            results = [self.get_variable(a.name) for a in results]

            if arg and cls_name:
                dt       = self.get_class_construct(cls_name)()
                cls_base = self.get_class(cls_name)
                var      = Variable(dt, 'self', cls_base=cls_base)
                args     = [var] + args

            for var in self.get_variables(self._namespace):
                if not var in args + results:
                    local_vars += [var]

            if 'stack_array' in decorators:

                for i in range(len(local_vars)):
                    var = local_vars[i]
                    var_name = var.name
                    if var_name in decorators['stack_array']:
                        d_var = self._infere_type(var, **settings)
                        d_var['is_stack_array'] = True
                        d_var['allocatable'] = False
                        d_var['is_pointer']  = False
                        d_var['is_target']   = False
                        dtype = d_var.pop('datatype')
                        var   = Variable(dtype, var_name, **d_var)
                        local_vars[i] = var

            # TODO should we add all the variables or only the ones used in the function
            container = self._namespace.parent_scope
            for var in self.get_variables(container):
                if not var in args + results + local_vars:
                    global_vars += [var]

            is_recursive = False

            # get the imports
            imports   = self.namespace.imports['imports'].values()
            imports   = list(set(imports))

            func_   = self.namespace.functions.pop(name, None)

            if not func_ is None and func_.is_recursive:
                is_recursive = True

            sub_funcs = [i for i in self.namespace.functions.values() if not i.is_header]

            self.exit_function_scope()
            # ... computing inout arguments
            args_inout = []
            for a in args:
                args_inout.append(False)

            results_names = [str(i) for i in results]

            assigned = get_assigned_symbols(body)
            assigned = [str(i) for i in assigned]

            apps = list(Tuple(*body.body).atoms(Application))
            apps = [i for i in apps if (i.__class__.__name__
                    in self.get_parent_functions())]

            d_apps = OrderedDict()
            for a in args:
                d_apps[a] = []

            for f in apps:
                a_args = set(f.args) & set(args)
                for a in a_args:
                    d_apps[a].append(f)

            for i,a in enumerate(args):
                if str(a) in results_names:
                    args_inout[i] = True

                elif str(a) in assigned:
                    args_inout[i] = True

                elif str(a) == 'self':
                    args_inout[i] = True

                if d_apps[a] and not( args_inout[i] ):
                    intent = False
                    n_fa = len(d_apps[a])
                    i_fa = 0
                    while not(intent) and i_fa < n_fa:
                        fa = d_apps[a][i_fa]
                        f_name = fa.__class__.__name__
                        func = self.get_function(f_name)

                        j = list(fa.args).index(a)
                        intent = func.arguments_inout[j]
                        if intent:
                            args_inout[i] = True

                        i_fa += 1
            # ...

            # Raise an error if one of the return arguments is either:
            #   a) a pointer
            #   b) array which is not among arguments, hence intent(out)
            for r in results:
                if r.is_pointer:
                    errors.report(UNSUPPORTED_ARRAY_RETURN_VALUE,
                    symbol=r,bounding_box=self._current_fst_node.absolute_bounding_box,
                    severity='fatal')
                elif (r not in args) and r.rank > 0:
                    errors.report(UNSUPPORTED_ARRAY_RETURN_VALUE,
                    symbol=r,bounding_box=self._current_fst_node.absolute_bounding_box,
                    severity='fatal')


            func = FunctionDef(name,
                    args,
                    results,
                    body,
                    local_vars=local_vars,
                    global_vars=global_vars,
                    cls_name=cls_name,
                    hide=hide,
                    kind=kind,
                    is_pure=is_pure,
                    is_elemental=is_elemental,
                    is_private=is_private,
                    imports=imports,
                    decorators=decorators,
                    is_recursive=is_recursive,
                    arguments_inout=args_inout,
                    functions = sub_funcs)

            if cls_name:
                cls = self.get_class(cls_name)
                methods = list(cls.methods) + [func]

                # update the class methods

                self.insert_class(ClassDef(cls_name, cls.attributes,
                methods, parent=cls.parent))

            funcs += [func]

            #clear the sympy cache
            #TODO clear all variable except the global ones
            cache.clear_cache()

        if len(funcs) == 1:
            funcs = funcs[0]
            self.insert_function(funcs)

        else:
            new_funcs = []
            for i,f in enumerate(funcs):
                #TODO add new scope for the interface
                self.namespace.sons_scopes[name+'_'+ str(i)] = self.namespace.sons_scopes[name]
                new_funcs.append(f.rename(name+'_'+ str(i)))

            funcs = Interface(name, new_funcs)
            self.insert_function(funcs)
#        TODO move this to codegen
#        if vec_func:
#           self._visit_FunctionDef(vec_func, **settings)
#           vec_func = self.namespace.functions.pop(vec_name)
#           if isinstance(funcs, Interface):
#               funcs = list(funcs.funcs)+[vec_func]
#           else:
#               self.namespace.sons_scopes['sc_'+ name] = self.namespace.sons_scopes[name]
#               funcs = funcs.rename('sc_'+ name)
#               funcs = [funcs, vec_func]
#           funcs = Interface(name, funcs)
#           self.insert_function(funcs)
        return EmptyLine()

    def _visit_Print(self, expr, **settings):
        args = [self._visit(i, **settings) for i in expr.expr]
        if len(args) == 0:
            return Print(args)

        is_symbolic = lambda var: isinstance(var, Variable) \
            and isinstance(var.dtype, NativeSymbol)
        test = all(is_symbolic(i) for i in args)

        # TODO fix: not yet working because of mpi examples
#        if not test:
#            raise ValueError('all arguments must be either symbolic or none of them')

        if is_symbolic(args[0]):
            _args = []
            for a in args:
                f = self.get_symbolic_function(a.name)
                if f is None:
                    _args.append(a)
                else:

                    # TODO improve: how can we print SymbolicAssign as  lhs = rhs

                    _args.append(f)
            return SymbolicPrint(_args)
        else:
            return Print(args)

    def _visit_ClassDef(self, expr, **settings):

        # TODO - improve the use and def of interfaces
        #      - wouldn't be better if it is done inside ClassDef?

        name = str(expr.name)
        name = name.replace("'", '')
        methods = list(expr.methods)
        parent = expr.parent
        interfaces = []

        # remove quotes for str representation
        cls = ClassDef(name, [], [], parent=parent)
        self.insert_class(cls)
        const = None

        for (i, method) in enumerate(methods):
            m_name = str(method.name).replace("'", '')

            if m_name == '__init__':
                self._visit_FunctionDef(method, **settings)
                methods.pop(i)
                const = self.namespace.functions.pop(m_name)
                break



        if not const:
            errors.report(UNDEFINED_INIT_METHOD, symbol=name,
                   bounding_box=self._current_fst_node.absolute_bounding_box,
                   severity='error', blocker=True)

        ms = []
        for i in methods:
            self._visit_FunctionDef(i, **settings)
            m_name = str(i.name).replace("'", '')
            m = self.namespace.functions.pop(m_name)
            ms.append(m)

        methods = [const] + ms
        header = self.get_header(name)

        if not header:
            msg = 'Expecting a header class for {classe} but could not find it.'
            raise ValueError(msg.format(classe=name))

        options    = header.options
        attributes = self.get_class(name).attributes

        for i in methods:
            if isinstance(i, Interface):
                methods.remove(i)
                interfaces += [i]

        cls = ClassDef(name, attributes, methods,
              interfaces=interfaces, parent=parent)
        self.insert_class(cls)

        return EmptyLine()

    def _visit_Del(self, expr, **settings):

        ls = [self._visit(i, **settings) for i in expr.variables]
        return Del(ls)

    def _visit_Is(self, expr, **settings):

        # TODO ERROR wrong position ??

        name = expr.lhs
        var1 = self.get_variable(str(expr.lhs))

        var2 = self.check_for_variable(str(expr.rhs))
        if var2 is None:
            if (isinstance(expr.rhs, Nil) and not var1.is_optional):
                errors.report(PYCCEL_RESTRICTION_OPTIONAL_NONE,
                        bounding_box=self._current_fst_node.absolute_bounding_box,
                        severity='error', blocker=self.blocking)
            return Is(var1, expr.rhs)

        if ((var1.is_Boolean or isinstance(var1.dtype, NativeBool)) and
            (var2.is_Boolean or isinstance(var2.dtype, NativeBool))):
            return Is(var1, var2)

        errors.report(PYCCEL_RESTRICTION_IS_RHS,
            bounding_box=self._current_fst_node.absolute_bounding_box,
            severity='error', blocker=self.blocking)
        return Is(var1, expr.rhs)

    def _visit_IsNot(self, expr, **settings):

        # TODO ERROR wrong position ??

        name = expr.lhs
        var1 = self.get_variable(str(expr.lhs))

        var2 = self.check_for_variable(str(expr.rhs))
        if var2 is None:
            if (isinstance(expr.rhs, Nil) and not var1.is_optional):
                errors.report(PYCCEL_RESTRICTION_OPTIONAL_NONE,
                        bounding_box=self._current_fst_node.absolute_bounding_box,
                        severity='error', blocker=self.blocking)
            return IsNot(var1, expr.rhs)

        if ((var1.is_Boolean or isinstance(var1.dtype, NativeBool)) and
            (var2.is_Boolean or isinstance(var2.dtype, NativeBool))):
            return IsNot(var1, var2)

        errors.report(PYCCEL_RESTRICTION_IS_RHS,
        bounding_box=self._current_fst_node.absolute_bounding_box,
        severity='error', blocker=self.blocking)
        return IsNot(var1, expr.rhs)

    def _visit_Import(self, expr, **settings):

        # TODO - must have a dict where to store things that have been
        #        imported
        #      - should not use namespace

        if expr.source:
            container = self.namespace.imports

            if str(expr.source) in pyccel_builtin_import_registery:

                imports = pyccel_builtin_import(expr)
                for (name, atom) in imports:
                    if not name is None:
                        F = self.check_for_variable(name)

                        if F is None:
                            container['functions'][name] = atom
                        elif name in container:
                            errors.report(FOUND_DUPLICATED_IMPORT,
                                        symbol=name, severity='warning')
                        else:
                            raise NotImplementedError('must report error')
            else:

                # in some cases (blas, lapack, openmp and openacc level-0)
                # the import should not appear in the final file
                # all metavars here, will have a prefix and suffix = __

                __ignore_at_import__ = False
                __module_name__      = None
                __import_all__       = False
                __print__            = False

                # we need to use str here since source has been defined
                # using repr.
                # TODO shall we improve it?
                source = str(expr.source)

                targets = [i.target if isinstance(i,AsName) else i.name for i in expr.target]
                names = [i.name for i in expr.target]
                p       = self.d_parsers[source]
                for entry in ['variables', 'classes', 'functions']:
                    d_son = getattr(p.namespace, entry)
                    for t,n in zip(targets,names):
                        if t in d_son:
                            e = d_son[t]
                            if t == n:
                                container[entry][n] = e
                            else:
                                container[entry][n] = e.rename(n)

                self.namespace.cls_constructs.update(p.namespace.cls_constructs)
                self.namespace.macros.update(p.namespace.macros)

                # ... meta variables

                if 'ignore_at_import' in list(p.metavars.keys()):
                    __ignore_at_import__ = p.metavars['ignore_at_import']

                if 'import_all' in list(p.metavars.keys()):
                    __import_all__ = p.metavars['import_all']

                if 'module_name' in list(p.metavars.keys()):
                    __module_name__ = p.metavars['module_name']

                if 'print' in list(p.metavars.keys()):
                    __print__ = True

                if __import_all__:
                    expr = Import(__module_name__)
                    container['imports'][__module_name__] = expr

                elif __module_name__:
                    expr = Import(expr.target, __module_name__)
                    container['imports'][__module_name__] = expr

                # ...
                elif __print__ in p.metavars.keys():
                    source = str(expr.source).split('.')[-1]
                    source = 'mod_' + source
                    expr   = Import(expr.target, source=source)
                    container['imports'][source] = expr
                elif not __ignore_at_import__:
                    container['imports'][source] = expr

        return EmptyLine()



    def _visit_With(self, expr, **settings):

        domaine = self._visit(expr.test, **settings)
        parent  = domaine.cls_base
        if not parent.is_with_construct:
            msg = '__enter__ or __exit__ methods not found'
            raise ValueError(msg)

        body = self._visit(expr.body, **settings)
        return With(domaine, body, None).block



    def _visit_MacroFunction(self, expr, **settings):

        # we change here the master name to its FunctionDef

        f_name = expr.master
        header = self.get_header(f_name)
        if header is None:
            func = self.get_function(f_name)
            if func is None:
                errors.report(MACRO_MISSING_HEADER_OR_FUNC,
                symbol=f_name,severity='error', blocker=self.blocking,
                bounding_box=self._current_fst_node.absolute_bounding_box)
        else:
            interfaces = header.create_definition()

            # TODO -> Said: must handle interface

            func = interfaces[0]

        name = expr.name
        args = [self._visit(a, **settings) if isinstance(a, ValuedArgument)
                else a for a in expr.arguments]
        master_args = [self._visit(a, **settings) if isinstance(a, ValuedArgument)
                else a for a in expr.master_arguments]
        results = expr.results
        macro   = MacroFunction(name, args, func, master_args,
                                  results=results)
        self.insert_macro(macro)

        return macro

    def _visit_MacroShape(self, expr, **settings):
        return expr

    def _visit_MacroVariable(self, expr, **settings):

        master = expr.master
        if isinstance(master, DottedName):
            raise NotImplementedError('TODO')
        header = self.get_header(master)
        if header is None:
            var = self.get_variable(master)
        else:
            var = Variable(header.dtype, header.name)

                # TODO -> Said: must handle interface

        expr = MacroVariable(expr.name, var)
        self.insert_macro(expr)
        return expr

    def _visit_Dlist(self, expr, **settings):

        val = self._visit(expr.val, **settings)
        shape = self._visit(expr.length, **settings)
        if isinstance(val, (TupleVariable, PythonTuple)):
            if isinstance(val, TupleVariable):
                return PythonTuple(*(val.get_vars()*shape))
            else:
                return PythonTuple(*(val.args*shape))
        return Dlist(val[0], shape)

    def _visit_StarredArguments(self, expr, **settings):
        name = expr.args_var
        var = self._visit(name)
        assert(var.rank==1)
        return StarredArguments([self._visit(Indexed(name,i)) for i in range(var.shape[0])])

#==============================================================================


if __name__ == '__main__':
    import sys

    try:
        filename = sys.argv[1]
    except:
        raise ValueError('Expecting an argument for filename')

    parser = SyntaxParser(filename)
#    print(parser.namespace)
    parser = SemanticParser(parser)
#    print(parser.ast)
#    parser.view_namespace('variables')<|MERGE_RESOLUTION|>--- conflicted
+++ resolved
@@ -1545,15 +1545,10 @@
 
                 # TODO uncomment this line, to make rhs target for
                 #      lists/tuples.
-<<<<<<< HEAD
-                if not rhs.is_pointer:
-                    rhs = self.update_variable(rhs, is_target=True)
-=======
                 rhs.is_target = True
             if isinstance(rhs, IndexedElement) and rhs.rank > 0 and rhs.base.internal_variable.allocatable:
                 d_lhs['allocatable'] = False
                 d_lhs['is_pointer' ] = True
->>>>>>> 40aab822
 
                 # TODO uncomment this line, to make rhs target for
                 #      lists/tuples.
