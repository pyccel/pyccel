--- conflicted
+++ resolved
@@ -49,12 +49,8 @@
 
         self._temporary_variables = []
 
-<<<<<<< HEAD
         self._used_symbols = used_symbols or {}
         self._original_symbol = {}
-=======
-        self._used_symbols = used_symbols or set()
->>>>>>> c34e152b
 
         self._dummy_counter = 0
 
@@ -476,11 +472,7 @@
         elif self.parent_scope:
             return self.parent_scope.get_expected_name(start_name)
         else:
-<<<<<<< HEAD
-            raise ValueError("{} does not exist in scope".format(start_name))
-=======
             raise RuntimeError("{} does not exist in scope".format(start_name))
->>>>>>> c34e152b
 
     def create_product_loop_scope(self, inner_scope, n_loops):
         """ Create a n_loops loop scopes such that the innermost loop
