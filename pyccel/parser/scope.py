--- conflicted
+++ resolved
@@ -117,10 +117,6 @@
         ----------
         name : str
             Name of the new scope, used as a key to retrieve the new scope.
-<<<<<<< HEAD
-
-=======
->>>>>>> f17d55b5
         **kwargs : dict
             Keyword arguments passed to __init__() for object initialization.
 
