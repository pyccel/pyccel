# -*- coding: utf-8 -*-
#------------------------------------------------------------------------------------------#
# This file is part of Pyccel which is released under MIT License. See the LICENSE file or #
# go to https://github.com/pyccel/pyccel/blob/master/LICENSE for full license details.     #
#------------------------------------------------------------------------------------------#

"""
Module containing aspects of a parser which are in common over all stages.
"""

import importlib
import os
import re
import warnings
from filelock import FileLock

#==============================================================================
from pyccel.version import __version__

from pyccel.ast.builtins import Lambda

from pyccel.ast.core import SymbolicAssign
from pyccel.ast.core import FunctionDef, Interface, FunctionAddress
from pyccel.ast.core import SympyFunction
from pyccel.ast.core import Import, AsName
from pyccel.ast.core import create_variable

from pyccel.ast.utilities import recognised_source

from pyccel.ast.variable import DottedName

from pyccel.parser.scope     import Scope
from pyccel.parser.utilities import is_valid_filename_pyh, is_valid_filename_py

from pyccel.errors.errors   import Errors, ErrorsMode
from pyccel.errors.messages import PYCCEL_UNFOUND_IMPORTED_MODULE

#==============================================================================

errors = Errors()
error_mode = ErrorsMode()
#==============================================================================

strip_ansi_escape = re.compile(r'(\x9B|\x1B\[)[0-?]*[ -\/]*[@-~]|[\n\t\r]')

# use this to delete ansi_escape characters from a string
# Useful for very coarse version differentiation.

#==============================================================================


def get_filename_from_import(module,input_folder=''):
    """Returns a valid filename with absolute path, that corresponds to the
    definition of module.
    The priority order is:
        - header files (extension == pyh)
        - python files (extension == py)
    """

    if (isinstance(module, AsName)):
        module = str(module.name)

    # Remove first '.' as it doesn't represent a folder change
    if module[0] == '.':
        module = module[1:]
    filename = module.replace('.','/')

    # relative imports
    folder_above = '../'
    while filename.startswith('/'):
        filename = folder_above + filename[1:]

    filename_pyh = '{}.pyh'.format(filename)
    filename_py  = '{}.py'.format(filename)
    folders = input_folder.split(""".""")
    for i in range(len(folders)):
        poss_dirname      = os.path.join( *folders[:i+1] )
        poss_filename_pyh = os.path.join( poss_dirname, filename_pyh )
        poss_filename_py  = os.path.join( poss_dirname, filename_py  )
        if is_valid_filename_pyh(poss_filename_pyh):
            return os.path.abspath(poss_filename_pyh)
        if is_valid_filename_py(poss_filename_py):
            return os.path.abspath(poss_filename_py)

    source = module
    if len(module.split(""".""")) > 1:

        # we remove the last entry, since it can be a pyh file

        source = """.""".join(i for i in module.split(""".""")[:-1])
        _module = module.split(""".""")[-1]
        filename_pyh = '{}.pyh'.format(_module)
        filename_py = '{}.py'.format(_module)

    try:
        package = importlib.import_module(source)
        package_dir = str(package.__path__[0])
    except ImportError:
        errors = Errors()
        errors.report(PYCCEL_UNFOUND_IMPORTED_MODULE, symbol=source,
                      severity='fatal')

    filename_pyh = os.path.join(package_dir, filename_pyh)
    filename_py = os.path.join(package_dir, filename_py)
    if os.path.isfile(filename_pyh):
        return filename_pyh
    elif os.path.isfile(filename_py):
        return filename_py

    errors = Errors()
    errors.report(PYCCEL_UNFOUND_IMPORTED_MODULE, symbol=module,
                  severity='fatal')



#==============================================================================

class BasicParser(object):

    """ Class for a base Parser.
    This class contains functions and properties which are common to SyntacticParser and SemanticParser

    Parameters
    ----------

        debug: bool
            True if in debug mode.

        headers: list, tuple
            list of headers to append to the scope

    """

    def __init__(self,
                 debug=False,
                 headers=None):

        self._code = None
        self._fst  = None
        self._ast  = None

        self._filename = None
        self._metavars = {}

        # represent the scope of a function
        self._scope    = Scope()
        self._current_class    = None
        self._current_function = None

        # the following flags give us a status on the parsing stage
        self._syntax_done   = False
        self._semantic_done = False

        # current position for errors

        self._current_fst_node = None

        # flag for blocking errors. if True, an error with this flag will cause
        # Pyccel to stop
        # TODO ERROR must be passed to the Parser __init__ as argument

        self._blocking = error_mode.value == 'developer'

        if headers:
            if not isinstance(headers, dict):
                raise TypeError('Expecting a dict of headers')


            self.scope.headers.update(headers)

        self._created_from_pickle = False

    def __setstate__(self, state):
        copy_slots = ('_code', '_fst', '_ast', '_metavars', '_scope', '_filename',
                '_metavars', '_scope', '_current_class', '_current_function',
                '_syntax_done', '_semantic_done', '_current_fst_node')

        self.__dict__.update({s : state[s] for s in copy_slots})

        if not isinstance(self.scope, Scope):
            # self.scope as set, deprecated in PR 1089
            raise AttributeError("Scope should be a Scope (Type was previously set in syntactic parser)")

        # Error related flags. Should not be influenced by pickled file
        self._blocking = ErrorsMode().value == 'developer'

        self._created_from_pickle = True

    @property
    def scope(self):
        """ The Scope object containing all objects defined within the current scope
        """
        return self._scope

    @scope.setter
    def scope(self, scope):
        assert isinstance(scope, Scope)
        self._scope = scope

    @property
    def filename(self):
        return self._filename

    @property
    def code(self):
        return self._code

    @property
    def fst(self):
        return self._fst

    @property
    def ast(self):
        if self._ast is None:
            self._ast = self.parse()
        return self._ast

    @ast.setter
    def ast(self, ast):
        self._ast = ast

    @property
    def metavars(self):
        return self._metavars

    @property
    def current_class(self):
        return self._current_class

    @property
    def current_function(self):
        """Name of current function, if any."""
        return self._current_function

    @property
    def syntax_done(self):
        return self._syntax_done

    @property
    def semantic_done(self):
        return self._semantic_done

    @property
    def is_header_file(self):
        """Returns True if we are treating a header file."""

        if self.filename:
            return self.filename.split(""".""")[-1] == 'pyh'
        else:
            return False

    @property
    def current_fst_node(self):
        return self._current_fst_node

    @property
    def blocking(self):
        return self._blocking

<<<<<<< HEAD
    @property
    def show_traceback(self):
        return self._show_traceback

    def get_new_variable(self, prefix = None):
        """
        Creates a new PyccelSymbol using the prefix provided. If this prefix is None,
        then the standard prefix is used, and the dummy counter is used and updated
        to facilitate finding the next value of this common case

          Parameters
          ----------
          prefix   : str

          Returns
          -------
          variable : PyccelSymbol
        """
        if prefix is not None:
            var,_ = create_variable(self._used_names, prefix)
        else:
            var, self._dummy_counter = create_variable(self._used_names, prefix, counter = self._dummy_counter)
        return var

    # TODO shall we need to export the Parser too?

=======
>>>>>>> 65e1fc32

    def insert_function(self, func):
        """."""

        if isinstance(func, SympyFunction):
            self.insert_symbolic_function(func)
        elif isinstance(func, (FunctionDef, Interface, FunctionAddress)):
            container = self.scope.functions
            container[func.name] = func
        else:
            raise TypeError('Expected a Function definition')

    def insert_symbolic_function(self, func):
        """."""

        container = self.scope.symbolic_functions
        if isinstance(func, SympyFunction):
            container[func.name] = func
        elif isinstance(func, SymbolicAssign) and isinstance(func.rhs,
                Lambda):
            container[func.lhs] = func.rhs
        else:
            raise TypeError('Expected a symbolic_function')

    def insert_import(self, expr):
        """."""

        # this method is only used in the syntatic stage

        if not isinstance(expr, Import):
            raise TypeError('Expecting Import expression')
        container = self.scope.imports['imports']

        # if source is not specified, imported things are treated as sources
        if len(expr.target) == 0:
            if isinstance(expr.source, AsName):
                name   = expr.source
                source = expr.source.name
            else:
                name   = str(expr.source)
                source = name

            if not recognised_source(source):
                container[name] = []
        else:
            source = str(expr.source)
            if not recognised_source(source):
                if not source in container.keys():
                    container[source] = []
                container[source] += expr.target

    def create_new_function_scope(self, name, **kwargs):
        """
        Create a new Scope object for a Python function with the given name,
        and attach any decorators' information to the scope. The new scope is
        a child of the current one, and can be accessed from the dictionary of
        its children using the function name as key.

        Before returning control to the caller, the current scope (stored in
<<<<<<< HEAD
        self._namespace) is changed to the one just created, and the function's
=======
        self._scope) is changed to the one just created, and the function's
>>>>>>> 65e1fc32
        name is stored in self._current_function.

        Parameters
        ----------
        name : str
            Function's name, used as a key to retrieve the new scope.

        decorators : dict
            Decorators attached to FunctionDef object at syntactic stage.

        """
<<<<<<< HEAD
        child = self.namespace.new_child_scope(name, **kwargs)

        self._namespace = child
=======
        child = self.scope.new_child_scope(name, **kwargs)

        self._scope = child
>>>>>>> 65e1fc32
        if self._current_function:
            name = DottedName(self._current_function, name)
        self._current_function = name

        return child

    def exit_function_scope(self):
        """ Exit the function scope and return to the encasing scope
        """

<<<<<<< HEAD
        self._namespace = self._namespace.parent_scope
=======
        self._scope = self._scope.parent_scope
>>>>>>> 65e1fc32
        if isinstance(self._current_function, DottedName):

            name = self._current_function.name[:-1]
            if len(name)>1:
                name = DottedName(*name)
            else:
                name = name[0]
        else:
            name = None
        self._current_function = name

    def create_new_loop_scope(self):
        """ Create a new scope describing a loop
        """
<<<<<<< HEAD
        self._namespace = self._namespace.create_new_loop_scope()
        return self._namespace
=======
        self._scope = self._scope.create_new_loop_scope()
        return self._scope
>>>>>>> 65e1fc32

    def exit_loop_scope(self):
        """ Exit the loop scope and return to the encasing scope
        """
<<<<<<< HEAD
        self._namespace = self._namespace.parent_scope
=======
        self._scope = self._scope.parent_scope
>>>>>>> 65e1fc32

    def create_new_class_scope(self, name, **kwargs):
        """
        Create a new Scope object for a Python class with the given name,
        and attach any decorators' information to the scope. The new scope is
        a child of the current one, and can be accessed from the dictionary of
        its children using the function name as key.

        Before returning control to the caller, the current scope (stored in
<<<<<<< HEAD
        self._namespace) is changed to the one just created, and the function's
=======
        self._scope) is changed to the one just created, and the function's
>>>>>>> 65e1fc32
        name is stored in self._current_function.

        Parameters
        ----------
        name : str
            Function's name, used as a key to retrieve the new scope.

        """
<<<<<<< HEAD
        child = self.namespace.new_child_scope(name, **kwargs)
        self._namespace = child
=======
        child = self.scope.new_child_scope(name, **kwargs)
        self._scope = child
>>>>>>> 65e1fc32

        return child

    def exit_class_scope(self):
        """ Exit the class scope and return to the encasing scope
        """
<<<<<<< HEAD
        self._namespace = self._namespace.parent_scope
=======
        self._scope = self._scope.parent_scope
>>>>>>> 65e1fc32

    def dump(self, filename=None):
        """
        Dump the current ast using Pickle.

          Parameters
          ----------
          filename: str
            output file name. if not given `name.pyccel` will be used and placed
            in the Pyccel directory ($HOME/.pyccel)
        """
        if self._created_from_pickle:
            return

        if not filename:
            if not self.filename:
                raise ValueError('Expecting a filename to load the ast')

            path , name  = os.path.split(self.filename)

            name, ext = os.path.splitext(name)
            if ext != '.pyh':
                return

            name     = '{}.pyccel'.format(name)
            filename = os.path.join(path, name)
        # check extension

        if os.path.splitext(filename)[1] != '.pyccel':
            raise ValueError('Expecting a .pyccel extension')

        import pickle
        import hashlib

#        print('>>> home = ', os.environ['HOME'])
        # ...

        # we are only exporting the AST.
        try:
            with FileLock(filename+'.lock'):
                try:
                    code = self.code.encode('utf-8')
                    hs   = hashlib.md5(code)
                    with open(filename, 'wb') as f:
                        pickle.dump((hs.hexdigest(), __version__, self), f)
                    print("Created pickle file : ", filename)
                except (FileNotFoundError, pickle.PickleError):
                    pass
        except PermissionError:
            warnings.warn("Can't pickle files on a read-only system. Please run `sudo pyccel-init`")

    def load(self, filename=None):
        """ Load the current ast using Pickle.

          Parameters
          ----------
          filename: str
            output file name. if not given `name.pyccel` will be used and placed
            in the Pyccel directory ($HOME/.pyccel)
        """

        # ...

        if not filename:
            if not self.filename:
                raise ValueError('Expecting a filename to load the ast')

            path , name = os.path.split(self.filename)

            name, ext = os.path.splitext(name)

            if ext != '.pyh':
                return

            name     = '{}.pyccel'.format(name)
            filename = os.path.join(path, name)

        if not filename.split(""".""")[-1] == 'pyccel':
            raise ValueError('Expecting a .pyccel extension')

        import pickle

        possible_pickle_errors = (FileNotFoundError, PermissionError,
                pickle.PickleError, AttributeError)

        try:
            with FileLock(filename+'.lock'):
                try:
                    with open(filename, 'rb') as f:
                        hs, version, parser = pickle.load(f)
                    self._created_from_pickle = True
                except possible_pickle_errors:
                    return
        except PermissionError:
            # read/write problems don't need to be avoided on a read-only system
            try:
                with open(filename, 'rb') as f:
                    hs, version, parser = pickle.load(f)
                self._created_from_pickle = True
            except possible_pickle_errors:
                return

        import hashlib
        code = self.code.encode('utf-8')
        if hashlib.md5(code).hexdigest() == hs and __version__ == version:
            self.copy(parser)

    def copy(self, parser):
        """
        Copy the parser attributes in self

          Parameters
          ----------
          parser : BasicParser

        """
        self._fst = parser.fst
        self._ast = parser.ast

<<<<<<< HEAD
        self._metavars  = parser.metavars
        self._namespace = parser.namespace
=======
        self._metavars = parser.metavars
        self._scope    = parser.scope
>>>>>>> 65e1fc32

        # the following flags give us a status on the parsing stage
        self._syntax_done   = parser.syntax_done
        self._semantic_done = parser.semantic_done

#==============================================================================


if __name__ == '__main__':
    import sys

    try:
        filename = sys.argv[1]
    except IndexError:
        raise ValueError('Expecting an argument for filename')

    parser = BasicParser(filename)<|MERGE_RESOLUTION|>--- conflicted
+++ resolved
@@ -257,36 +257,6 @@
     def blocking(self):
         return self._blocking
 
-<<<<<<< HEAD
-    @property
-    def show_traceback(self):
-        return self._show_traceback
-
-    def get_new_variable(self, prefix = None):
-        """
-        Creates a new PyccelSymbol using the prefix provided. If this prefix is None,
-        then the standard prefix is used, and the dummy counter is used and updated
-        to facilitate finding the next value of this common case
-
-          Parameters
-          ----------
-          prefix   : str
-
-          Returns
-          -------
-          variable : PyccelSymbol
-        """
-        if prefix is not None:
-            var,_ = create_variable(self._used_names, prefix)
-        else:
-            var, self._dummy_counter = create_variable(self._used_names, prefix, counter = self._dummy_counter)
-        return var
-
-    # TODO shall we need to export the Parser too?
-
-=======
->>>>>>> 65e1fc32
-
     def insert_function(self, func):
         """."""
 
@@ -345,11 +315,7 @@
         its children using the function name as key.
 
         Before returning control to the caller, the current scope (stored in
-<<<<<<< HEAD
-        self._namespace) is changed to the one just created, and the function's
-=======
         self._scope) is changed to the one just created, and the function's
->>>>>>> 65e1fc32
         name is stored in self._current_function.
 
         Parameters
@@ -361,15 +327,9 @@
             Decorators attached to FunctionDef object at syntactic stage.
 
         """
-<<<<<<< HEAD
-        child = self.namespace.new_child_scope(name, **kwargs)
-
-        self._namespace = child
-=======
         child = self.scope.new_child_scope(name, **kwargs)
 
         self._scope = child
->>>>>>> 65e1fc32
         if self._current_function:
             name = DottedName(self._current_function, name)
         self._current_function = name
@@ -380,11 +340,7 @@
         """ Exit the function scope and return to the encasing scope
         """
 
-<<<<<<< HEAD
-        self._namespace = self._namespace.parent_scope
-=======
         self._scope = self._scope.parent_scope
->>>>>>> 65e1fc32
         if isinstance(self._current_function, DottedName):
 
             name = self._current_function.name[:-1]
@@ -399,22 +355,13 @@
     def create_new_loop_scope(self):
         """ Create a new scope describing a loop
         """
-<<<<<<< HEAD
-        self._namespace = self._namespace.create_new_loop_scope()
-        return self._namespace
-=======
         self._scope = self._scope.create_new_loop_scope()
         return self._scope
->>>>>>> 65e1fc32
 
     def exit_loop_scope(self):
         """ Exit the loop scope and return to the encasing scope
         """
-<<<<<<< HEAD
-        self._namespace = self._namespace.parent_scope
-=======
         self._scope = self._scope.parent_scope
->>>>>>> 65e1fc32
 
     def create_new_class_scope(self, name, **kwargs):
         """
@@ -424,11 +371,7 @@
         its children using the function name as key.
 
         Before returning control to the caller, the current scope (stored in
-<<<<<<< HEAD
-        self._namespace) is changed to the one just created, and the function's
-=======
         self._scope) is changed to the one just created, and the function's
->>>>>>> 65e1fc32
         name is stored in self._current_function.
 
         Parameters
@@ -437,24 +380,15 @@
             Function's name, used as a key to retrieve the new scope.
 
         """
-<<<<<<< HEAD
-        child = self.namespace.new_child_scope(name, **kwargs)
-        self._namespace = child
-=======
         child = self.scope.new_child_scope(name, **kwargs)
         self._scope = child
->>>>>>> 65e1fc32
 
         return child
 
     def exit_class_scope(self):
         """ Exit the class scope and return to the encasing scope
         """
-<<<<<<< HEAD
-        self._namespace = self._namespace.parent_scope
-=======
         self._scope = self._scope.parent_scope
->>>>>>> 65e1fc32
 
     def dump(self, filename=None):
         """
@@ -574,13 +508,8 @@
         self._fst = parser.fst
         self._ast = parser.ast
 
-<<<<<<< HEAD
-        self._metavars  = parser.metavars
-        self._namespace = parser.namespace
-=======
         self._metavars = parser.metavars
         self._scope    = parser.scope
->>>>>>> 65e1fc32
 
         # the following flags give us a status on the parsing stage
         self._syntax_done   = parser.syntax_done
