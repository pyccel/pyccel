# -*- coding: utf-8 -*-
#------------------------------------------------------------------------------------------#
# This file is part of Pyccel which is released under MIT License. See the LICENSE file or #
# go to https://github.com/pyccel/pyccel/blob/devel/LICENSE for full license details.      #
#------------------------------------------------------------------------------------------#

"""
Module containing aspects of a parser which are in common over all stages.
"""

import importlib
import os
import pathlib
import re
import warnings

#==============================================================================
from pyccel.version import __version__

from pyccel.ast.core import FunctionDef, Interface, FunctionAddress
from pyccel.ast.core import Import, AsName

from pyccel.ast.variable import DottedName

from pyccel.parser.scope     import Scope
from pyccel.parser.utilities import is_valid_filename_pyh, is_valid_filename_py

from pyccel.errors.errors   import Errors, ErrorsMode
from pyccel.errors.messages import PYCCEL_UNFOUND_IMPORTED_MODULE

from pyccel.utilities.stage import PyccelStage

#==============================================================================

errors = Errors()
error_mode = ErrorsMode()

pyccel_stage = PyccelStage()

#==============================================================================

strip_ansi_escape = re.compile(r'(\x9B|\x1B\[)[0-?]*[ -\/]*[@-~]|[\n\t\r]')

# use this to delete ansi_escape characters from a string
# Useful for very coarse version differentiation.

#==============================================================================
def get_filename_from_import(module_name, input_folder_name, output_folder_name):
    """
    Get the absolute path of a module_name, searching in a given folder.

    Return a valid filename with an absolute path, that corresponds to the
    definition of module_name.
    When searching for files in a folder, the order of priority is:

    - python files (extension == .py)
    - header files (extension == .pyi)

    In the Pyccel folder the priority is inverted as .py files are sometimes
    provided alongside .pyi files to spoof the functionalities so user code
    relying on these methods can be run in Python.

    Parameters
    ----------
    module_name : str | AsName
        Name of the module_name of interest.

    input_folder_name : str | Path
        Relative path of the folder which should be searched for the module_name.

    output_folder_name : str | Path
        The name of the folder where the output of the translation of the module
        from which we are searching was printed.

    Returns
    -------
    filename : pathlib.Path
        Absolute path to the Python file being imported.
    stashed_filename : pathlib.Path
        Absolute path to the .pyi version of the Python file being imported.
        If none exists then the absolute path to the Python file being imported.

    Raises
    ------
    PyccelError
        Error raised when the module_name cannot be found.
        Error raised when the file imports a file that has not been translated.
        Error raised when the file imports a file that has been changed since its last translation.
    """

    if (isinstance(module_name, AsName)):
        module_name = str(module_name.name)

    relative_project_path = module_name[0] == '.'
    in_project = '.' in module_name

    input_folder = pathlib.Path(input_folder_name)

    if relative_project_path:
        project_depth = next(i for i, c in enumerate(module_name) if c != '.')
        if project_depth == 1:
            project_dir = input_folder
        else:
            project_dir = input_folder.parents[project_depth-2]
        module_path = module_name[project_depth:].split('.')
        filename_stem = project_dir.joinpath(*module_path)
    elif in_project:
        filename_stem = input_folder.joinpath(*module_name.split('.')).with_suffix('.py')
        if not filename_stem.exists():
            module_name_parts = module_name.split('.')
            package = None
            for i in range(len(module_name_parts)):
                try:
                    package = importlib.import_module('.'.join(module_name_parts[:len(module_name_parts)-i]))
                    break
                except ImportError:
                    pass
            if package is None:
                errors.report(PYCCEL_UNFOUND_IMPORTED_MODULE, symbol=module_name,
                                severity='fatal')
            filename_stem = pathlib.Path(package.__file__).parent / module_name.split('.')[-1]
    else:
        filename_stem = pathlib.Path(input_folder).joinpath(*module_name.split('.'))

    pyccel_folder = pathlib.Path(__file__).parent.parent
    filename_py = filename_stem.with_suffix('.py')
    filename_pyi = filename_stem.with_suffix('.pyi')
    filename_pyh = filename_stem.with_suffix('.pyh')

    # Look for .pyi or .pyh files in pyccel
    # Header files take priority in case .py files exist so files can run in Python
    if filename_pyi.exists() and pyccel_folder in filename_pyi.parents:
        abs_pyi_fname = filename_pyi.absolute()
        return abs_pyi_fname, abs_pyi_fname
    elif filename_pyh.exists() and pyccel_folder in filename_pyh.parents:
        abs_pyh_fname = filename_pyh.absolute()
        return abs_pyh_fname, abs_pyh_fname
    elif filename_py.exists() and pyccel_folder in filename_pyh.parents:
        # External files are pure Python
        abs_py_fname = filename_py.absolute()
        return abs_py_fname, abs_py_fname
    # Look for Python files which should have been translated once
    elif filename_py.exists():
        rel_path = os.path.relpath(filename_py.parent, input_folder_name)
        pyccel_output_folder = '__pyccel__' + os.environ.get('PYTEST_XDIST_WORKER', '')
        stashed_file = pathlib.Path(output_folder_name) / rel_path / pyccel_output_folder / filename_pyi.name
        if not stashed_file.exists():
            errors.report("Imported files must be pyccelised before they can be used.",
                    symbol=module_name, severity='fatal')
        if stashed_file.stat().st_mtime < filename_py.stat().st_mtime:
            errors.report(f"File {module_name} has been modified since Pyccel was last run on this file.",
                    symbol=module_name, severity='fatal')
        return filename_py.absolute(), stashed_file.resolve()
    # Look for user-defined .pyi or .pyh files
    elif filename_pyi.exists():
        abs_pyi_fname = filename_pyi.absolute()
        return abs_pyi_fname, abs_pyi_fname
    elif filename_pyh.exists():
        warnings.warn("Pyh files will be deprecated in version 2.0 of Pyccel. " +
                "Please use a .pyi file instead.", FutureWarning)
        abs_pyh_fname = filename_pyh.absolute()
        return abs_pyh_fname, abs_pyh_fname
    else:
        raise errors.report(PYCCEL_UNFOUND_IMPORTED_MODULE, symbol=module_name,
                      severity='fatal')

#==============================================================================
class BasicParser(object):
    """
    Class for a basic parser.

    This class contains functions and properties which are common to SyntacticParser and SemanticParser.

    Parameters
    ----------
    verbose : int
        The level of verbosity.

    See Also
    --------
    SyntacticParser : A parser for Pyccel based on a context-free grammar.
    SemanticParser : A parser for Pyccel based on a context-sensitive grammar.

    Examples
    --------
    To use the BasicParser class, create an instance and call its parse() method:
    >>> parser = BasicParser()
    >>> result = parser.parse("1 + 2")
    """

    def __init__(self, verbose):
        self._code = None
        self._fst = None
        self._ast = None
        self._verbose = verbose

        self._filename = None
        self._metavars = {}

        # represent the scope of a function
        self._scope = Scope()
        self._current_function_name = []
        self._current_function = []

        # the following flags give us a status on the parsing stage
        self._syntax_done   = False
        self._semantic_done = False

        # current position for errors

        self._current_ast_node = None

        # flag for blocking errors. if True, an error with this flag will cause
        # Pyccel to stop
        # TODO ERROR must be passed to the Parser __init__ as argument

        self._blocking = error_mode.value == 'developer'

    @property
    def scope(self):
        """ The Scope object containing all objects defined within the current scope
        """
        return self._scope

    @scope.setter
    def scope(self, scope):
        assert isinstance(scope, Scope)
        self._scope = scope

    @property
    def filename(self):
        """
        The file being translated.

        Get the name of the file being translated.
        """
        return self._filename

    @property
    def code(self):
        """
        The original code.

        Get the original Python code which is being translated.
        """
        return self._code

    @property
    def fst(self):
        """
        Full syntax tree.

        Get the full syntax tree describing the code. This object contains `PyccelAstNode`
        objects and is generated by the semantic stage. The full syntax tree is similar
        to the abstract syntax tree, but additionally contains information about the types
        of the objects etc.
        """
        return self._fst

    @property
    def ast(self):
        """
        Abstract syntax tree.

        Get the abstract syntax tree describing the code. This object contains `PyccelAstNode`
        objects and is generated by the syntactic stage. The abstract syntax tree is similar
        to the full syntax tree, but only contains information about the syntax, there is no
        semantic data (e.g. the types of variables are unknown).
        """
        if self._ast is None:
            self._ast = self.parse()
        return self._ast

    @ast.setter
    def ast(self, ast):
        self._ast = ast

    @property
    def metavars(self):
        return self._metavars

    @property
    def current_function_name(self):
        """
        The name of the function currently being visited.

        The name of the function currently being visited or None if we are not in
        a function.
        """
        return self._current_function_name[-1] if self._current_function_name else None

    @property
    def syntax_done(self):
        return self._syntax_done

    @property
    def semantic_done(self):
        return self._semantic_done

    @property
    def is_header_file(self):
        """
        Indicate if the file being translated is a header file.

        Indicate if the file being translated is a header file.
        A file is a header file if it does not include the implementation of the
        methods. This is the case for .pyi files.
        """

        if self.filename:
            return self.filename.suffix in ('.pyi', '.pyh')
        else:
            return False

    @property
    def current_ast_node(self):
        """
        The AST for the current node.

        The AST object describing the current node. This object is never set to None
        when entering a node. Therefore if a node has no AST object (e.g. a Variable)
        the `current_ast_node` will contain the AST of the enclosing object. It is
        set in the `_visit` method of `SemanticParser`. This object is useful for
        reporting errors on objects whose context is unknown (e.g. Variables).
        """
        return self._current_ast_node

    @property
    def blocking(self):
        return self._blocking

    def insert_function(self, func, scope = None):
        """
        Insert a function into the current scope or a specified scope.

        Insert a function into a scope under the final name by which it
        will be known in the generated code. The scope is the current
        scope unless another scope is provided. This is notably the
        case when dealing with class methods which are not inserted into
        the enclosing scope.

        Parameters
        ----------
        func : FunctionDef | Interface | FunctionAddress
            The function to be inserted into the scope.

        scope : Scope, optional
            The scope where the function should be inserted.
        """

        assert isinstance(func, (FunctionDef, Interface, FunctionAddress))
        scope = scope or self.scope
        if func.pyccel_staging == 'syntactic':
<<<<<<< HEAD
            name = self.scope.get_expected_name(func.name)
            if name in container:
                old_func = container[name]
                pyccel_stage.set_stage('syntactic')
                if isinstance(old_func, Interface):
                    container[name] = Interface(old_func.name, old_func.functions + (func,))
                else:
                    assert 'overload' in func.decorators
                    container[name] = Interface(name, (old_func, func))
                pyccel_stage.set_stage('semantic')
            else:
                container[name] = func
=======
            scope.insert_function(func, func.name)
>>>>>>> 41f33438
        else:
            name = func.name
            scope.insert_function(func, scope.get_python_name(name))
            if self._current_function_name and name == self._current_function_name[-1]:
                self._current_function.append(func)

    def exit_function_scope(self):
        """
        Exit the function scope and return to the enclosing scope.

        Exit the function scope and return to the enclosing scope.
        """

        self._scope = self._scope.parent_scope
        func_name = self._current_function_name.pop()
        if self._current_function and self._current_function[-1].name == func_name:
            self._current_function.pop()

    def create_new_loop_scope(self):
        """ Create a new scope describing a loop
        """
        self._scope = self._scope.create_new_loop_scope()
        return self._scope

    def exit_loop_scope(self):
        """ Exit the loop scope and return to the encasing scope
        """
        self._scope = self._scope.parent_scope

    def create_new_class_scope(self, name, **kwargs):
        """
        Create a new scope for a Python class.

        Create a new Scope object for a Python class with the given name,
        and attach any decorators' information to the scope. The new scope is
        a child of the current one, and can be accessed from the dictionary of
        its children using the function name as key.

        Before returning control to the caller, the current scope (stored in
        self._scope) is changed to the one just created, and the function's
        name is stored in self._current_function_name.

        Parameters
        ----------
        name : str
            Function's name, used as a key to retrieve the new scope.

        **kwargs : dict
            A dictionary containing any additional arguments of the new scope.

        Returns
        -------
        Scope
            The scope for the class.
        """
        child = self.scope.new_child_scope(name, **kwargs)
        self._scope = child

        return child

    def exit_class_scope(self):
        """ Exit the class scope and return to the encasing scope
        """
        self._scope = self._scope.parent_scope


#==============================================================================
if __name__ == '__main__':
    import sys

    try:
        filename = sys.argv[1]
    except IndexError:
        raise ValueError('Expecting an argument for filename')

    parser = BasicParser(filename)<|MERGE_RESOLUTION|>--- conflicted
+++ resolved
@@ -350,25 +350,20 @@
 
         assert isinstance(func, (FunctionDef, Interface, FunctionAddress))
         scope = scope or self.scope
+        name = func.name
         if func.pyccel_staging == 'syntactic':
-<<<<<<< HEAD
-            name = self.scope.get_expected_name(func.name)
-            if name in container:
-                old_func = container[name]
+            if name in scope.functions:
+                old_func = scope.functions[name]
                 pyccel_stage.set_stage('syntactic')
                 if isinstance(old_func, Interface):
-                    container[name] = Interface(old_func.name, old_func.functions + (func,))
+                    scope.insert_function(Interface(name, old_func.functions + (func,)), name)
                 else:
                     assert 'overload' in func.decorators
-                    container[name] = Interface(name, (old_func, func))
+                    scope.insert_function(Interface(name, (old_func, func)), name)
                 pyccel_stage.set_stage('semantic')
             else:
-                container[name] = func
-=======
-            scope.insert_function(func, func.name)
->>>>>>> 41f33438
+                scope.insert_function(func, name)
         else:
-            name = func.name
             scope.insert_function(func, scope.get_python_name(name))
             if self._current_function_name and name == self._current_function_name[-1]:
                 self._current_function.append(func)
