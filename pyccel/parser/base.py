--- conflicted
+++ resolved
@@ -283,13 +283,6 @@
             return False
 
     @property
-<<<<<<< HEAD
-    def current_fst_node(self):
-        """
-        The ast object currently being visited.
-
-        The ast object currently being visited.
-=======
     def current_ast_node(self):
         """
         The AST for the current node.
@@ -299,7 +292,6 @@
         the `current_ast_node` will contain the AST of the enclosing object. It is
         set in the `_visit` method of `SemanticParser`. This object is useful for
         reporting errors on objects whose context is unknown (e.g. Variables).
->>>>>>> 77a78827
         """
         return self._current_ast_node
 
