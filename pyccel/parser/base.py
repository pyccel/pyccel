# -*- coding: utf-8 -*-
#------------------------------------------------------------------------------------------#
# This file is part of Pyccel which is released under MIT License. See the LICENSE file or #
# go to https://github.com/pyccel/pyccel/blob/devel/LICENSE for full license details.      #
#------------------------------------------------------------------------------------------#

"""
Module containing aspects of a parser which are in common over all stages.
"""

import importlib
import os
import pathlib
import re
import warnings

#==============================================================================
from pyccel.version import __version__

from pyccel.ast.core import FunctionDef, Interface, FunctionAddress
from pyccel.ast.core import Import, AsName

from pyccel.ast.variable import DottedName

from pyccel.parser.scope     import Scope
from pyccel.parser.utilities import is_valid_filename_pyh, is_valid_filename_py

from pyccel.errors.errors   import Errors, ErrorsMode
from pyccel.errors.messages import PYCCEL_UNFOUND_IMPORTED_MODULE

from pyccel.utilities.stage import PyccelStage

#==============================================================================

errors = Errors()
error_mode = ErrorsMode()

pyccel_stage = PyccelStage()

#==============================================================================

strip_ansi_escape = re.compile(r'(\x9B|\x1B\[)[0-?]*[ -\/]*[@-~]|[\n\t\r]')

# use this to delete ansi_escape characters from a string
# Useful for very coarse version differentiation.

#==============================================================================
def get_filename_from_import(module_name, input_folder_name, output_folder_name):
    """
    Get the absolute path of a module_name, searching in a given folder.

    Return a valid filename with an absolute path, that corresponds to the
    definition of module_name.
    When searching for files in a folder, the order of priority is:

    - python files (extension == .py)
    - header files (extension == .pyi)

    In the Pyccel folder the priority is inverted as .py files are sometimes
    provided alongside .pyi files to spoof the functionalities so user code
    relying on these methods can be run in Python.

    Parameters
    ----------
    module_name : str | AsName
        Name of the module_name of interest.

    input_folder_name : str | Path
        Relative path of the folder which should be searched for the module_name.

    output_folder_name : str | Path
        The name of the folder where the output of the translation of the module
        from which we are searching was printed.

    Returns
    -------
    filename : pathlib.Path
        Absolute path to the Python file being imported.
    stashed_filename : pathlib.Path
        Absolute path to the .pyi version of the Python file being imported.
        If none exists then the absolute path to the Python file being imported.

    Raises
    ------
    PyccelError
        Error raised when the module_name cannot be found.
        Error raised when the file imports a file that has not been translated.
        Error raised when the file imports a file that has been changed since its last translation.
    """

    if (isinstance(module_name, AsName)):
        module_name = str(module_name.name)

    relative_project_path = module_name[0] == '.'
    in_project = '.' in module_name

    input_folder = pathlib.Path(input_folder_name)

    if relative_project_path:
        project_depth = next(i for i, c in enumerate(module_name) if c != '.')
        if project_depth == 1:
            project_dir = input_folder
        else:
            project_dir = input_folder.parents[project_depth-2]
        module_path = module_name[project_depth:].split('.')
        filename_stem = project_dir.joinpath(*module_path)
    elif in_project:
        filename_stem = input_folder.joinpath(*module_name.split('.')).with_suffix('.py')
        if not filename_stem.exists():
            module_name_parts = module_name.split('.')
            package = None
            for i in range(len(module_name_parts)):
                try:
                    package = importlib.import_module('.'.join(module_name_parts[:len(module_name_parts)-i]))
                    break
                except ImportError:
                    pass
            if package is None:
                errors.report(PYCCEL_UNFOUND_IMPORTED_MODULE, symbol=module_name,
                                severity='fatal')
            filename_stem = pathlib.Path(package.__file__).parent / module_name.split('.')[-1]
    else:
        filename_stem = pathlib.Path(input_folder).joinpath(*module_name.split('.'))

    pyccel_folder = pathlib.Path(__file__).parent.parent
    filename_py = filename_stem.with_suffix('.py')
    filename_pyi = filename_stem.with_suffix('.pyi')
    filename_pyh = filename_stem.with_suffix('.pyh')

    # Look for .pyi or .pyh files in pyccel
    # Header files take priority in case .py files exist so files can run in Python
    if filename_pyi.exists() and pyccel_folder in filename_pyi.parents:
        abs_pyi_fname = filename_pyi.absolute()
        return abs_pyi_fname, abs_pyi_fname
    elif filename_pyh.exists() and pyccel_folder in filename_pyh.parents:
        abs_pyh_fname = filename_pyh.absolute()
        return abs_pyh_fname, abs_pyh_fname
    elif filename_py.exists() and pyccel_folder in filename_pyh.parents:
        # External files are pure Python
        abs_py_fname = filename_py.absolute()
        return abs_py_fname, abs_py_fname
    # Look for Python files which should have been translated once
    elif filename_py.exists():
        rel_path = os.path.relpath(filename_py.parent, input_folder_name)
        pyccel_output_folder = '__pyccel__' + os.environ.get('PYTEST_XDIST_WORKER', '')
        stashed_file = pathlib.Path(output_folder_name) / rel_path / pyccel_output_folder / filename_pyi.name
        if not stashed_file.exists():
            errors.report("Imported files must be pyccelised before they can be used.",
                    symbol=module_name, severity='fatal')
        if stashed_file.stat().st_mtime < filename_py.stat().st_mtime:
            errors.report(f"File {module_name} has been modified since Pyccel was last run on this file.",
                    symbol=module_name, severity='fatal')
        return filename_py.absolute(), stashed_file.resolve()
    # Look for user-defined .pyi or .pyh files
    elif filename_pyi.exists():
        abs_pyi_fname = filename_pyi.absolute()
        return abs_pyi_fname, abs_pyi_fname
    elif filename_pyh.exists():
        warnings.warn("Pyh files will be deprecated in version 2.0 of Pyccel. " +
                "Please use a .pyi file instead.", FutureWarning)
        abs_pyh_fname = filename_pyh.absolute()
        return abs_pyh_fname, abs_pyh_fname
    else:
        raise errors.report(PYCCEL_UNFOUND_IMPORTED_MODULE, symbol=module_name,
                      severity='fatal')

#==============================================================================
class BasicParser(object):
    """
    Class for a basic parser.

    This class contains functions and properties which are common to SyntacticParser and SemanticParser.

    Parameters
    ----------
    verbose : int
        The level of verbosity.

    See Also
    --------
    SyntacticParser : A parser for Pyccel based on a context-free grammar.
    SemanticParser : A parser for Pyccel based on a context-sensitive grammar.

    Examples
    --------
    To use the BasicParser class, create an instance and call its parse() method:
    >>> parser = BasicParser()
    >>> result = parser.parse("1 + 2")
    """

    def __init__(self, verbose):
        self._code = None
        self._fst = None
        self._ast = None
        self._verbose = verbose

        self._filename = None
        self._metavars = {}

        # represent the scope of a function
        self._scope = Scope()
        self._current_function_name = []
        self._current_function = []

        # the following flags give us a status on the parsing stage
        self._syntax_done   = False
        self._semantic_done = False

        # current position for errors

        self._current_ast_node = None

        # flag for blocking errors. if True, an error with this flag will cause
        # Pyccel to stop
        # TODO ERROR must be passed to the Parser __init__ as argument

        self._blocking = error_mode.value == 'developer'

    @property
    def scope(self):
        """ The Scope object containing all objects defined within the current scope
        """
        return self._scope

    @scope.setter
    def scope(self, scope):
        assert isinstance(scope, Scope)
        self._scope = scope

    @property
    def filename(self):
        """
        The file being translated.

        Get the name of the file being translated.
        """
        return self._filename

    @property
    def code(self):
        """
        The original code.

        Get the original Python code which is being translated.
        """
        return self._code

    @property
    def fst(self):
        """
        Full syntax tree.

        Get the full syntax tree describing the code. This object contains `PyccelAstNode`
        objects and is generated by the semantic stage. The full syntax tree is similar
        to the abstract syntax tree, but additionally contains information about the types
        of the objects etc.
        """
        return self._fst

    @property
    def ast(self):
        """
        Abstract syntax tree.

        Get the abstract syntax tree describing the code. This object contains `PyccelAstNode`
        objects and is generated by the syntactic stage. The abstract syntax tree is similar
        to the full syntax tree, but only contains information about the syntax, there is no
        semantic data (e.g. the types of variables are unknown).
        """
        if self._ast is None:
            self._ast = self.parse()
        return self._ast

    @ast.setter
    def ast(self, ast):
        self._ast = ast

    @property
    def metavars(self):
        return self._metavars

    @property
    def current_function_name(self):
        """
        The name of the function currently being visited.

        The name of the function currently being visited or None if we are not in
        a function.
        """
        return self._current_function_name[-1] if self._current_function_name else None

    @property
    def syntax_done(self):
        return self._syntax_done

    @property
    def semantic_done(self):
        return self._semantic_done

    @property
    def is_header_file(self):
        """
        Indicate if the file being translated is a header file.

        Indicate if the file being translated is a header file.
        A file is a header file if it does not include the implementation of the
        methods. This is the case for .pyi files.
        """

        if self.filename:
            return self.filename.suffix in ('.pyi', '.pyh')
        else:
            return False

    @property
    def current_ast_node(self):
        """
        The AST for the current node.

        The AST object describing the current node. This object is never set to None
        when entering a node. Therefore if a node has no AST object (e.g. a Variable)
        the `current_ast_node` will contain the AST of the enclosing object. It is
        set in the `_visit` method of `SemanticParser`. This object is useful for
        reporting errors on objects whose context is unknown (e.g. Variables).
        """
        return self._current_ast_node

    @property
    def blocking(self):
        return self._blocking

    def insert_function(self, func, scope = None):
        """
        Insert a function into the current scope or a specified scope.

        Insert a function into a scope under the final name by which it
        will be known in the generated code. The scope is the current
        scope unless another scope is provided. This is notably the
        case when dealing with class methods which are not inserted into
        the enclosing scope.

        Parameters
        ----------
        func : FunctionDef | Interface | FunctionAddress
            The function to be inserted into the scope.

        scope : Scope, optional
            The scope where the function should be inserted.
        """

        assert isinstance(func, (FunctionDef, Interface, FunctionAddress))
        scope = scope or self.scope
<<<<<<< HEAD
        name = func.name
        if func.pyccel_staging == 'syntactic':
            if name in scope.functions:
                old_func = scope.functions[name]
                pyccel_stage.set_stage('syntactic')
                if isinstance(old_func, Interface):
                    scope.insert_function(Interface(name, old_func.functions + (func,)), name)
                else:
                    assert 'overload' in func.decorators
                    scope.insert_function(Interface(name, (old_func, func)), name)
                pyccel_stage.set_stage('semantic')
            else:
                scope.insert_function(func, name)
        else:
=======
        if func.pyccel_staging == 'syntactic':
            scope.insert_function(func, func.name)
        else:
            name = func.name
>>>>>>> 74febf0c
            scope.insert_function(func, scope.get_python_name(name))
            if self._current_function_name and name == self._current_function_name[-1]:
                self._current_function.append(func)

    def exit_function_scope(self):
        """
        Exit the function scope and return to the enclosing scope.

        Exit the function scope and return to the enclosing scope.
        """

        self._scope = self._scope.parent_scope
        func_name = self._current_function_name.pop()
        if self._current_function and self._current_function[-1].name == func_name:
            self._current_function.pop()

    def create_new_loop_scope(self):
        """ Create a new scope describing a loop
        """
        self._scope = self._scope.create_new_loop_scope()
        return self._scope

    def exit_loop_scope(self):
        """ Exit the loop scope and return to the encasing scope
        """
        self._scope = self._scope.parent_scope

    def create_new_class_scope(self, name, **kwargs):
        """
        Create a new scope for a Python class.

        Create a new Scope object for a Python class with the given name,
        and attach any decorators' information to the scope. The new scope is
        a child of the current one, and can be accessed from the dictionary of
        its children using the function name as key.

        Before returning control to the caller, the current scope (stored in
        self._scope) is changed to the one just created, and the function's
        name is stored in self._current_function_name.

        Parameters
        ----------
        name : str
            Function's name, used as a key to retrieve the new scope.

        **kwargs : dict
            A dictionary containing any additional arguments of the new scope.

        Returns
        -------
        Scope
            The scope for the class.
        """
        child = self.scope.new_child_scope(name, **kwargs)
        self._scope = child

        return child

    def exit_class_scope(self):
        """ Exit the class scope and return to the encasing scope
        """
        self._scope = self._scope.parent_scope


#==============================================================================
if __name__ == '__main__':
    import sys

    try:
        filename = sys.argv[1]
    except IndexError:
        raise ValueError('Expecting an argument for filename')

    parser = BasicParser(filename)<|MERGE_RESOLUTION|>--- conflicted
+++ resolved
@@ -350,27 +350,10 @@
 
         assert isinstance(func, (FunctionDef, Interface, FunctionAddress))
         scope = scope or self.scope
-<<<<<<< HEAD
-        name = func.name
-        if func.pyccel_staging == 'syntactic':
-            if name in scope.functions:
-                old_func = scope.functions[name]
-                pyccel_stage.set_stage('syntactic')
-                if isinstance(old_func, Interface):
-                    scope.insert_function(Interface(name, old_func.functions + (func,)), name)
-                else:
-                    assert 'overload' in func.decorators
-                    scope.insert_function(Interface(name, (old_func, func)), name)
-                pyccel_stage.set_stage('semantic')
-            else:
-                scope.insert_function(func, name)
-        else:
-=======
         if func.pyccel_staging == 'syntactic':
             scope.insert_function(func, func.name)
         else:
             name = func.name
->>>>>>> 74febf0c
             scope.insert_function(func, scope.get_python_name(name))
             if self._current_function_name and name == self._current_function_name[-1]:
                 self._current_function.append(func)
