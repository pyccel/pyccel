# -*- coding: utf-8 -*-
#------------------------------------------------------------------------------------------#
# This file is part of Pyccel which is released under MIT License. See the LICENSE file or #
# go to https://github.com/pyccel/pyccel/blob/master/LICENSE for full license details.     #
#------------------------------------------------------------------------------------------#

"""
Module containing aspects of a parser which are in common over all stages.
"""

from collections import OrderedDict
import importlib
import os
import re

#==============================================================================
from pyccel.version import __version__

from pyccel.ast.builtins import Lambda

from pyccel.ast.core import SymbolicAssign
from pyccel.ast.core import FunctionDef, Interface, FunctionAddress
from pyccel.ast.core import PythonFunction, SympyFunction
from pyccel.ast.core import Import, AsName
from pyccel.ast.core import create_incremented_string, create_variable

from pyccel.ast.utilities import builtin_import_registery as pyccel_builtin_import_registery

from pyccel.parser.utilities import is_valid_filename_pyh, is_valid_filename_py

from pyccel.errors.errors import Errors

# TODO - remove import * and only import what we need
#      - use OrderedDict whenever it is possible

from pyccel.errors.messages import *

#==============================================================================

errors = Errors()
#==============================================================================

strip_ansi_escape = re.compile(r'(\x9B|\x1B\[)[0-?]*[ -\/]*[@-~]|[\n\t\r]')

# use this to delete ansi_escape characters from a string
# Useful for very coarse version differentiation.

#==============================================================================


def get_filename_from_import(module,input_folder=''):
    """Returns a valid filename with absolute path, that corresponds to the
    definition of module.
    The priority order is:
        - header files (extension == pyh)
        - python files (extension == py)
    """

    if (isinstance(module, AsName)):
        module = str(module.name)

    # Remove first '.' as it doesn't represent a folder change
    if module[0] == '.':
        module = module[1:]
    filename = module.replace('.','/')

    # relative imports
    folder_above = '../'
    while filename.startswith('/'):
        filename = folder_above + filename[1:]

    filename_pyh = '{}.pyh'.format(filename)
    filename_py  = '{}.py'.format(filename)

    if is_valid_filename_pyh(filename_pyh):
        return os.path.abspath(filename_pyh)
    if is_valid_filename_py(filename_py):
        return os.path.abspath(filename_py)
    folders = input_folder.split(""".""")
    for i in range(len(folders)):
        poss_dirname      = os.path.join( *folders[:i+1] )
        poss_filename_pyh = os.path.join( poss_dirname, filename_pyh )
        poss_filename_py  = os.path.join( poss_dirname, filename_py  )
        if is_valid_filename_pyh(poss_filename_pyh):
            return os.path.abspath(poss_filename_pyh)
        if is_valid_filename_py(poss_filename_py):
            return os.path.abspath(poss_filename_py)

    source = module
    if len(module.split(""".""")) > 1:

        # we remove the last entry, since it can be a pyh file

        source = """.""".join(i for i in module.split(""".""")[:-1])
        _module = module.split(""".""")[-1]
        filename_pyh = '{}.pyh'.format(_module)
        filename_py = '{}.py'.format(_module)

    try:
        package = importlib.import_module(source)
        package_dir = str(package.__path__[0])
    except ImportError:
        errors = Errors()
        errors.report(PYCCEL_UNFOUND_IMPORTED_MODULE, symbol=source,
                      severity='fatal')

    filename_pyh = os.path.join(package_dir, filename_pyh)
    filename_py = os.path.join(package_dir, filename_py)
    if os.path.isfile(filename_pyh):
        return filename_pyh
    elif os.path.isfile(filename_py):
        return filename_py

    errors = Errors()
    errors.report(PYCCEL_UNFOUND_IMPORTED_MODULE, symbol=module,
                  severity='fatal')


#==============================================================================

class Scope(object):
    """."""

    def __init__(self, *, headers=None, decorators=None, templates=None):

        self._imports = OrderedDict()

        self._imports['functions'] = OrderedDict()
        self._imports['variables'] = OrderedDict()
        self._imports['classes'  ] = OrderedDict()
        self._imports['imports'  ] = OrderedDict()

        self._imports['python_functions'  ] = OrderedDict()
        self._imports['symbolic_functions'] = OrderedDict()

        self._variables = OrderedDict()
        self._classes   = OrderedDict()
        self._functions = OrderedDict()
        self._macros    = OrderedDict()
        self._templates = templates or OrderedDict()
        self._headers   = headers    or OrderedDict()
        self._decorators= decorators or OrderedDict()

        # TODO use another name for headers
        #      => reserved keyword, or use __
        self.parent_scope        = None
        self._sons_scopes        = OrderedDict()
        self._static_functions   = []
        self._cls_constructs     = OrderedDict()
        self._symbolic_functions = OrderedDict()
        self._python_functions   = OrderedDict()

        self._is_loop = False
        # scoping for loops
        self._loops = []

    def new_child_scope(self, name, **kwargs):
        """
        Create a new child Scope object which has the current object as parent.

        The parent scope can access the child scope through the '_sons_scopes'
        dictionary, using the provided name as key. Conversely, the child scope
        can access the parent scope through the 'parent_scope' attribute.

        Parameters
        ----------
        name : str
            Name of the new scope, used as a key to retrieve the new scope.

        kwargs : dict
            Keyword arguments passed to __init__() for object initialization.

        Returns
        -------
        child : Scope
            New child scope, which has the current object as parent.

        """

        child = Scope(**kwargs)

        self._sons_scopes[name] = child
        child.parent_scope = self

        return child

    @property
    def imports(self):
        return self._imports

    @property
    def variables(self):
        return self._variables

    @property
    def classes(self):
        return self._classes

    @property
    def functions(self):
        return self._functions

    @property
    def macros(self):
        return self._macros

    @property
    def headers(self):
        return self._headers

    @property
    def templates(self):
        """A dictionary of user defined templates applied to all the functions in this scope"""
        return self._templates

    @property
    def decorators(self):
        """Dictionary of Pyccel decorators applied to a function definition."""
        return self._decorators

    @property
    def static_functions(self):
        return self._static_functions

    @property
    def cls_constructs(self):
        return self._cls_constructs

    @property
    def sons_scopes(self):
        return self._sons_scopes

    @property
    def symbolic_functions(self):
        return self._symbolic_functions

    @property
    def python_functions(self):
        return self._python_functions

    @property
    def is_loop(self):
        return self._is_loop

    @property
    def loops(self):
        return self._loops




#==============================================================================

class BasicParser(object):

    """ Class for a base Parser.
    This class contains functions and properties which are common to SyntacticParser and SemanticParser

    Parameters
    ----------

        debug: bool
            True if in debug mode.

        headers: list, tuple
            list of headers to append to the namespace

        static: list/tuple
            a list of 'static' functions as strings

        show_traceback: bool
            prints Traceback exception if True

    """

    def __init__(self,
                 debug=False,
                 headers=None,
                 static=None,
                 show_traceback=False):

        self._code = None
        self._fst  = None
        self._ast  = None

        self._filename  = None
        self._metavars  = OrderedDict()
        self._namespace = Scope()

        self._used_names = None

        # represent the namespace of a function

        self._current_class    = None
        self._current_function = None

        # the following flags give us a status on the parsing stage
        self._syntax_done   = False
        self._semantic_done = False

        # the next expected Dummy variable
        self._dummy_counter = 1

        # current position for errors

        self._current_fst_node = None

        # flag for blocking errors. if True, an error with this flag will cause
        # Pyccel to stop
        # TODO ERROR must be passed to the Parser __init__ as argument

        self._blocking = False

        # printing exception

        self._show_traceback = show_traceback

        if headers:
            if not isinstance(headers, dict):
                raise TypeError('Expecting a dict of headers')


            self.namespace.headers.update(headers)


        if static:
            if not isinstance(static, (list, tuple)):
                raise TypeError('Expecting a list/tuple of static')

            for i in static:
                if not isinstance(i, str):
                    raise TypeError('Expecting str. given {}'.format(type(i)))

            self._namespace.static_functions.extend(static)

    @property
    def namespace(self):
        return self._namespace

    @namespace.setter
    def namespace(self, namespace):
        assert isinstance(namespace, Scope)
        self._namespace = namespace

    @property
    def filename(self):
        return self._filename

    @property
    def code(self):
        return self._code

    @property
    def fst(self):
        return self._fst

    @property
    def ast(self):
        if self._ast is None:
            self._ast = self.parse()
        return self._ast

    @ast.setter
    def ast(self, ast):
        self._ast = ast

    @property
    def metavars(self):
        return self._metavars

    @property
    def current_class(self):
        return self._current_class

    @property
    def current_function(self):
        """Name of current function, if any."""
        return self._current_function

    @property
    def syntax_done(self):
        return self._syntax_done

    @property
    def semantic_done(self):
        return self._semantic_done

    @property
    def is_header_file(self):
        """Returns True if we are treating a header file."""

        if self.filename:
            return self.filename.split(""".""")[-1] == 'pyh'
        else:
            return False

    @property
    def current_fst_node(self):
        return self._current_fst_node

    @property
    def blocking(self):
        return self._blocking

    @property
    def show_traceback(self):
        return self._show_traceback

    @property
    def used_names(self):
        """Returns a set of all names used in the current file.
        The set is used to prevent name collisions when creating new variables
        """
        return self._used_names

    def get_new_name(self, current_name = None):
        """
        Creates a new name. A current_name can be provided indicating the name the
        user would like to use if possible. If this name is not available then it
        will be used as a prefix for the new name.
        If no current_name is provided, then the standard prefix is used, and the
        dummy counter is used and updated to facilitate finding the next value of
        this common case

          Parameters
          ----------
          current_name : str

          Returns
          -------
          new_name     : str
        """
        if current_name is not None and current_name not in self.used_names:
            self.used_names.add(current_name)
            return current_name

        if current_name is not None:
            new_name, self._dummy_counter = create_incremented_string(self.used_names, prefix = current_name, counter = self._dummy_counter)
        else:
            new_name,_ = create_incremented_string(self.used_names, prefix = current_name)
        return new_name

    def get_new_variable(self, prefix = None):
        """
<<<<<<< HEAD
        Creates a new Symbol using the prefix provided. If this prefix is None,
=======
        Creates a new PyccelSymbol using the prefix provided. If this prefix is None,
>>>>>>> 87e2ebb3
        then the standard prefix is used, and the dummy counter is used and updated
        to facilitate finding the next value of this common case

          Parameters
          ----------
          prefix   : str

          Returns
          -------
<<<<<<< HEAD
          variable : Symbol
=======
          variable : PyccelSymbol
>>>>>>> 87e2ebb3
        """
        if prefix is not None:
            var,_ = create_variable(self._used_names, prefix)
        else:
            var, self._dummy_counter = create_variable(self._used_names, prefix, counter = self._dummy_counter)
        return var

    # TODO shall we need to export the Parser too?


    def insert_function(self, func):
        """."""

        if isinstance(func, SympyFunction):
            self.insert_symbolic_function(func)
        elif isinstance(func, PythonFunction):
            self.insert_python_function(func)
        elif isinstance(func, (FunctionDef, Interface, FunctionAddress)):
            container = self.namespace.functions
            container[func.name] = func
        else:
            raise TypeError('Expected a Function definition')

    def insert_symbolic_function(self, func):
        """."""

        container = self.namespace.symbolic_functions
        if isinstance(func, SympyFunction):
            container[func.name] = func
        elif isinstance(func, SymbolicAssign) and isinstance(func.rhs,
                Lambda):
            container[func.lhs] = func.rhs
        else:
            raise TypeError('Expected a symbolic_function')

    def insert_python_function(self, func):
        """."""

        container = self.namespace.python_functions

        if isinstance(func, PythonFunction):
            container[func.name] = func
        else:
            raise TypeError('Expected a python_function')

    def insert_import(self, expr):
        """."""

        # this method is only used in the syntatic stage

        if not isinstance(expr, Import):
            raise TypeError('Expecting Import expression')
        container = self.namespace.imports['imports']

        # if source is not specified, imported things are treated as sources
        if len(expr.target) == 0:
            if isinstance(expr.source, AsName):
                name   = expr.source
                source = expr.source.name
            else:
                name   = str(expr.source)
                source = name

            if not source in pyccel_builtin_import_registery:
                container[name] = []
        else:
            source = str(expr.source)
            if source not in pyccel_builtin_import_registery:
                if not source in container.keys():
                    container[source] = []
                container[source] += expr.target

    def dump(self, filename=None):
        """
        Dump the current ast using Pickle.

          Parameters
          ----------
          filename: str
            output file name. if not given `name.pyccel` will be used and placed
            in the Pyccel directory ($HOME/.pyccel)
        """
        import pickle
        import hashlib

        if not filename:
            if not self.filename:
                raise ValueError('Expecting a filename to load the ast')

            path , name  = os.path.split(self.filename)

            if not name.split('.')[-1] == 'pyh':
                return
            else:
                name = name[:-4]

            name     = '{}.pyccel'.format(name)
            filename = os.path.join(path, name)
        # check extension

        if not filename.split(""".""")[-1] == 'pyccel':
            raise ValueError('Expecting a .pyccel extension')

#        print('>>> home = ', os.environ['HOME'])
        # ...

        # we are only exporting the AST.
        try:
            code = self.code.encode('utf-8')
            hs   = hashlib.md5(code)
            with open(filename, 'wb') as f:
                pickle.dump((hs.hexdigest(), __version__, self), f, pickle.HIGHEST_PROTOCOL)
        except (FileNotFoundError, PermissionError, pickle.PickleError):
            pass

    def load(self, filename=None):
        """ Load the current ast using Pickle.

          Parameters
          ----------
          filename: str
            output file name. if not given `name.pyccel` will be used and placed
            in the Pyccel directory ($HOME/.pyccel)
        """

        # ...
        import pickle

        if not filename:
            if not self.filename:
                raise ValueError('Expecting a filename to load the ast')

            path , name = os.path.split(self.filename)

            if not name.split('.')[-1] == 'pyh':
                return
            else:
                name = name[:-4]

            name     = '{}.pyccel'.format(name)
            filename = os.path.join(path, name)

        if not filename.split(""".""")[-1] == 'pyccel':
            raise ValueError('Expecting a .pyccel extension')

        try:
            with open(filename, 'rb') as f:
                hs, version, parser = pickle.load(f)
        except (FileNotFoundError, PermissionError, pickle.PickleError):
            return

        import hashlib
        code = self.code.encode('utf-8')
        if hashlib.md5(code).hexdigest() == hs and __version__ == version:
            self.copy(parser)

    def copy(self, parser):
        """
        Copy the parser attributes in self

          Parameters
          ----------
          parser : BasicParser

        """
        self._fst = parser.fst
        self._ast = parser.ast

        self._metavars  = parser.metavars
        self._namespace = parser.namespace

        self._used_names = parser.used_names

        # the following flags give us a status on the parsing stage
        self._syntax_done   = parser.syntax_done
        self._semantic_done = parser.semantic_done

#==============================================================================


if __name__ == '__main__':
    import sys

    try:
        filename = sys.argv[1]
    except IndexError:
        raise ValueError('Expecting an argument for filename')

    parser = BasicParser(filename)<|MERGE_RESOLUTION|>--- conflicted
+++ resolved
@@ -442,11 +442,7 @@
 
     def get_new_variable(self, prefix = None):
         """
-<<<<<<< HEAD
-        Creates a new Symbol using the prefix provided. If this prefix is None,
-=======
         Creates a new PyccelSymbol using the prefix provided. If this prefix is None,
->>>>>>> 87e2ebb3
         then the standard prefix is used, and the dummy counter is used and updated
         to facilitate finding the next value of this common case
 
@@ -456,11 +452,7 @@
 
           Returns
           -------
-<<<<<<< HEAD
-          variable : Symbol
-=======
           variable : PyccelSymbol
->>>>>>> 87e2ebb3
         """
         if prefix is not None:
             var,_ = create_variable(self._used_names, prefix)
