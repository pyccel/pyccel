--- conflicted
+++ resolved
@@ -125,22 +125,14 @@
     }
     arr.is_view = is_view;
     arr.length = 1;
-<<<<<<< HEAD
-    (*fun_ptr_arr[managedMemory])(&(arr.shape), arr.nd * sizeof(int64_t));
-=======
     cudaMallocManaged(&(arr.shape), arr.nd * sizeof(int64_t));
->>>>>>> 33e34395
     for (int32_t i = 0; i < arr.nd; i++)
     {
         arr.length *= shape[i];
         arr.shape[i] = shape[i];
     }
     arr.buffer_size = arr.length * arr.type_size;
-<<<<<<< HEAD
-    (*fun_ptr_arr[managedMemory])(&(arr.strides), nd * sizeof(int64_t));
-=======
     cudaMallocManaged(&(arr.strides), nd * sizeof(int64_t));
->>>>>>> 33e34395
     for (int32_t i = 0; i < arr.nd; i++)
     {
         arr.strides[i] = 1;
@@ -150,19 +142,6 @@
     if (!is_view)
         (*fun_ptr_arr[location])(&(arr.raw_data), arr.buffer_size);
     return (arr);
-}
-
-int32_t cuda_free_array(t_ndarray arr)
-{
-    if (arr.shape == NULL)
-        return (0);
-    cudaFree(arr.raw_data);
-    arr.raw_data = NULL;
-    cudaFree(arr.shape);
-    arr.shape = NULL;
-    cudaFree(arr.strides);
-    arr.strides = NULL;
-    return (1);
 }
 
 int32_t cuda_free_host(t_ndarray arr)
