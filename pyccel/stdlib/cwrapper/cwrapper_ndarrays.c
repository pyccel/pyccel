/* --------------------------------------------------------------------------------------- */
/* This file is part of Pyccel which is released under MIT License. See the LICENSE file   */
/* or go to https://github.com/pyccel/pyccel/blob/master/LICENSE for full license details. */
/* --------------------------------------------------------------------------------------- */

#include "cwrapper_ndarrays.h"

/*
 * Function : _numpy_to_ndarray_strides
 * --------------------
 * Convert numpy strides to nd_array strides, and return it in a new array, to
 * avoid the problem of different implementations of strides in numpy and ndarray.
 * Parameters :
 *     np_strides : npy_intp array
 *     type_size  : data type enum
 *     nd : size of the array
 *
 * Returns    :
 *     ndarray_strides : a new array with new strides values
 */
static int64_t	*_numpy_to_ndarray_strides(npy_intp  *np_strides, int type_size, int nd)
{
    int64_t *ndarray_strides;

    ndarray_strides = (int64_t*)malloc(sizeof(int64_t) * nd);
    for (int i = 0; i < nd; i++)
        ndarray_strides[i] = (int64_t) np_strides[i] / type_size;

    return ndarray_strides;
}


/*
 * Function : _numpy_to_ndarray_shape
 * --------------------
 * Copy numpy shape to nd_array shape, and return it in a new array, to
 * avoid the problem of variation of system architecture because numpy shape
 * is not saved in fixed length type.
 * Parameters :
 *     np_shape : npy_intp array
 *     nd : size of the array
 *
 * Returns    :
 *     ndarray_strides : new array
*/
static int64_t     *_numpy_to_ndarray_shape(npy_intp  *np_shape, int nd)
{
    int64_t *nd_shape;

    nd_shape = (int64_t*)malloc(sizeof(int64_t) * nd);
    for (int i = 0; i < nd; i++)
        nd_shape[i] = (int64_t) np_shape[i];
    return nd_shape;
}

/*
 * Function: _check_pyarray_dtype
 * --------------------
 * Check Python Object DataType:
 *
 * 	Parameters	:
 *		a 	  : python array object
 *      dtype : desired data type enum
 * 	Returns		:
 *		return true if no error occurred otherwise it will return false
 *      and raise TypeError exception
 * reference of the used c/python api function
 * -------------------------------------------
 * https://numpy.org/doc/stable/reference/c-api/array.html#c.PyArray_TYPE
 */
bool	check_pyarray_dtype(PyArrayObject *a, int dtype)
{
	int current_dtype;

	if (dtype == NO_TYPE_CHECK)
		return true;

	current_dtype = PyArray_TYPE(a);
	if (current_dtype != dtype)
	{
		PyErr_Format(PyExc_TypeError,
			"argument dtype must be %s, not %s",
			dataTypes[dtype],
			dataTypes[current_dtype]);
		return false;
	}

	return true;
}

/*
 * Function: _check_pyarray_rank
 * --------------------
 * Check Python Object Rank:
 *
 * 	Parameters	:
 *		a 	  : python array object
 *      rank  : desired rank
 * 	Returns		:
 *		return true if no error occurred otherwise it will return false
 *      and raise TypeError exception
 * reference of the used c/python api function
 * -------------------------------------------
 * https://numpy.org/doc/stable/reference/c-api/array.html#c.PyArray_NDIM
 */
static bool _check_pyarray_rank(PyArrayObject *a, int rank)
{
	int	current_rank;
<<<<<<< HEAD

	current_rank = PyArray_NDIM(a);
	if (current_rank != rank)
	{
		PyErr_Format(PyExc_TypeError, "argument rank must be %d, not %d",
			rank,
			current_rank);
		return false;
	}

=======

	current_rank = PyArray_NDIM(a);
	if (current_rank != rank)
	{
		PyErr_Format(PyExc_TypeError, "argument rank must be %d, not %d",
			rank,
			current_rank);
		return false;
	}

>>>>>>> 2c77f98d
	return true;
}

/*
 * Function: _check_pyarray_order
 * --------------------
 * Check Python Object Order:
 *
 * 	Parameters	:
 *		a 	  : python array object
 *      flag  : desired order
 * 	Returns		:
 *		return true if no error occurred otherwise it will return false
 *      and raise NotImplementedError exception
 * reference of the used c/python api function
 * -------------------------------------------
 * https://numpy.org/doc/stable/reference/c-api/array.html#c.PyArray_CHKFLAGS
 */
static bool _check_pyarray_order(PyArrayObject *a, int flag)
{
<<<<<<< HEAD
	char	order;
=======
>>>>>>> 2c77f98d

	if (flag == NO_ORDER_CHECK)
		return true;

	if (!PyArray_CHKFLAGS(a, flag))
	{
<<<<<<< HEAD
		order = flag == NPY_ARRAY_C_CONTIGUOUS ? 'C' : 'F';
=======
		char order = (flag == NPY_ARRAY_C_CONTIGUOUS ? 'C' : (flag == NPY_ARRAY_F_CONTIGUOUS ? 'F' : '?'));
>>>>>>> 2c77f98d
		PyErr_Format(PyExc_NotImplementedError,
			"argument does not have the expected ordering (%c)", order);
		return false;
	}

	return true;
}


/*
 * Function: _check_pyarray_type
 * --------------------
 * Check if Python Object is ArrayType:
 *
 * 	Parameters	:
 *		a 	  : python array object
 *
 * 	Returns		:
 *		return true if no error occurred otherwise it will return false
 *      and raise TypeError exception
 * reference of the used c/python api function
 * -------------------------------------------
 * https://numpy.org/doc/stable/reference/c-api/array.html#c.PyArray_Check
 */
static bool _check_pyarray_type(PyObject *a)
{
	if (!PyArray_Check(a))
	{
		PyErr_Format(PyExc_TypeError,
			"argument must be numpy.ndarray, not %s",
			 a == Py_None ? "None" : Py_TYPE(a)->tp_name);
		return false;
	}

	return true;
}


/* converting numpy array to c nd array*/
t_ndarray	pyarray_to_ndarray(PyArrayObject *a)
{
	t_ndarray		array;

	array.nd          = PyArray_NDIM(a);
	array.raw_data    = PyArray_DATA(a);
	array.type_size   = PyArray_ITEMSIZE(a);
	array.type        = PyArray_TYPE(a);
	array.length      = PyArray_SIZE(a);
	array.buffer_size = PyArray_NBYTES(a);
	array.shape       = _numpy_to_ndarray_shape(PyArray_SHAPE(a), array.nd);
	array.strides     = _numpy_to_ndarray_strides(PyArray_STRIDES(a), array.type_size, array.nd);

	array.is_view     = 1;

	return array;
}


/*
 * Function: pyarray_check
 * --------------------
 * Check Python Object (DataType, Rank, Order):
 *
 * 	Parameters	:
 *		a 	  : python array object
 *      dtype : desired data type enum
 *		rank  : desired rank
 *		flag  : desired order flag
 * 	Returns		:
 *		return true if no error occurred otherwise it will return false
 */
bool	pyarray_check(PyArrayObject *o, int dtype, int rank, int flag)
{
	if (!_check_pyarray_type((PyObject *)o)) return false;

	// check array element type / rank / order
	if(!check_pyarray_dtype(o, dtype)) return false;

	if(!_check_pyarray_rank(o, rank)) return false;

	if(rank > 1 && !_check_pyarray_order(o, flag)) return false;

	return true;
}


/*
 * Function: nd_ndim
 * --------------------
 * Return the shape in the n dimension.
 *
 * 	Parameters	:
 *		a 	  : python array object
 *      index : dimension index
 * 	Returns		:
 *		return 0 if object is NULL or shape at indexed dimension
 * reference of the used c/numpy api function
 * -------------------------------------------
 * https://numpy.org/doc/1.17/reference/c-api.array.html#c.PyArray_DIM
 */
int     nd_ndim(t_ndarray *a, int n)
{
	if (a == NULL)
		return 0;
<<<<<<< HEAD
	
=======

>>>>>>> 2c77f98d
	return a->shape[n];
}


/*
 * Function: nd_data
 * --------------------
 * Return data pointed by array
 *
 * 	Parameters	:
 *		a 	  : python array object
 *      index : dimension index
 * 	Returns		:
 *		return NULL if object is NULL or the data of the array
 * reference of the used c/numpy api function
 * -------------------------------------------
 * https://numpy.org/doc/1.17/reference/c-api.array.html#c.PyArray_DIM
 */
void    *nd_data(t_ndarray *a)
{
	if (a == NULL)
		return NULL;
<<<<<<< HEAD
	
	return a->data;
=======

	return a->raw_data;
>>>>>>> 2c77f98d
}<|MERGE_RESOLUTION|>--- conflicted
+++ resolved
@@ -106,7 +106,6 @@
 static bool _check_pyarray_rank(PyArrayObject *a, int rank)
 {
 	int	current_rank;
-<<<<<<< HEAD
 
 	current_rank = PyArray_NDIM(a);
 	if (current_rank != rank)
@@ -117,18 +116,6 @@
 		return false;
 	}
 
-=======
-
-	current_rank = PyArray_NDIM(a);
-	if (current_rank != rank)
-	{
-		PyErr_Format(PyExc_TypeError, "argument rank must be %d, not %d",
-			rank,
-			current_rank);
-		return false;
-	}
-
->>>>>>> 2c77f98d
 	return true;
 }
 
@@ -149,21 +136,13 @@
  */
 static bool _check_pyarray_order(PyArrayObject *a, int flag)
 {
-<<<<<<< HEAD
-	char	order;
-=======
->>>>>>> 2c77f98d
 
 	if (flag == NO_ORDER_CHECK)
 		return true;
 
 	if (!PyArray_CHKFLAGS(a, flag))
 	{
-<<<<<<< HEAD
-		order = flag == NPY_ARRAY_C_CONTIGUOUS ? 'C' : 'F';
-=======
 		char order = (flag == NPY_ARRAY_C_CONTIGUOUS ? 'C' : (flag == NPY_ARRAY_F_CONTIGUOUS ? 'F' : '?'));
->>>>>>> 2c77f98d
 		PyErr_Format(PyExc_NotImplementedError,
 			"argument does not have the expected ordering (%c)", order);
 		return false;
@@ -268,11 +247,7 @@
 {
 	if (a == NULL)
 		return 0;
-<<<<<<< HEAD
-	
-=======
-
->>>>>>> 2c77f98d
+
 	return a->shape[n];
 }
 
@@ -295,11 +270,6 @@
 {
 	if (a == NULL)
 		return NULL;
-<<<<<<< HEAD
-	
-	return a->data;
-=======
 
 	return a->raw_data;
->>>>>>> 2c77f98d
 }