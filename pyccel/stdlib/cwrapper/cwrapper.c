--- conflicted
+++ resolved
@@ -135,7 +135,6 @@
     return PyArray_Scalar(d, PyArray_DescrFromType(NPY_FLOAT), NULL);
 }
 
-<<<<<<< HEAD
 
 /*
  * Functions : Numpy array handling functions
@@ -166,7 +165,7 @@
         }
     }
 }
-=======
+
 void capsule_cleanup(PyObject *capsule) {
     void *memory = PyCapsule_GetPointer(capsule, NULL);
     free(memory);
@@ -204,4 +203,3 @@
     }
     return arr;
 }
->>>>>>> b739d46f
