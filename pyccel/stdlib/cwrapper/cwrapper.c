--- conflicted
+++ resolved
@@ -7,20 +7,12 @@
 
 
 
-<<<<<<< HEAD
-// strings order needs to be the same as its equivalent numpy macro
-// https://numpy.org/doc/stable/reference/c-api/dtype.html
-const char* dataTypes[17] = {"Bool", "Int8", "UInt8", "Int16", "UIn16", "Int32", "UInt32",
-                             "Int64", "UInt64", "Int128", "UInt128", "Float32", "Float64",
-                             "Float128", "Complex64", "Complex128", "Complex256"};
 
 const int NO_TYPE_CHECK = -1;
 const int NO_ORDER_CHECK = -1;
 
 
 
-=======
->>>>>>> fede2e66
 /* Casting python object to c type
  *
  * Reference of the used c python api function
