/* --------------------------------------------------------------------------------------- */
/* This file is part of Pyccel which is released under MIT License. See the LICENSE file   */
/* or go to https://github.com/pyccel/pyccel/blob/master/LICENSE for full license details. */
/* --------------------------------------------------------------------------------------- */

#include "cwrapper.h"



// strings order needs to be the same as its equivalent numpy macro
// https://numpy.org/doc/stable/reference/c-api/dtype.html
const char* dataTypes[17] = {"Bool", "Int8", "UInt8", "Int16", "UIn16", "Int32", "UInt32",
                             "Int64", "UInt64", "Int128", "UInt128", "Float32", "Float64",
                             "Float128", "Complex64", "Complex128", "Complex256"};




/* Casting python object to c type
 *
 * Reference of the used c python api function
 * --------------------------------------------
 * https://docs.python.org/3/c-api/float.html#c.PyFloat_AsDouble
 * https://docs.python.org/3/c-api/complex.html#c.PyComplex_RealAsDouble
 * https://docs.python.org/3/c-api/complex.html#c.PyComplex_ImagAsDouble
 * https://docs.python.org/3/c-api/long.html#c.PyLong_AsLong
 * https://docs.python.org/3/c-api/long.html#c.PyLong_AsLongLong
 */
float complex PyComplex_to_Complex64(PyObject *object)
{
	float complex	c;

	// https://numpy.org/doc/1.17/reference/c-api.array.html#c.PyArray_IsScalar
	// https://numpy.org/doc/stable/reference/c-api/array.html#c.PyArray_ScalarAsCtype
	if (PyArray_IsScalar(object, Complex64))
	{
		PyArray_ScalarAsCtype(object, &c);
	}
	else
	{
		float real_part = (float)PyComplex_RealAsDouble(object);
		float imag_part = (float)PyComplex_ImagAsDouble(object);

		c = real_part + imag_part * _Complex_I;
	}
	return	c;
}
//-----------------------------------------------------//
double complex	PyComplex_to_Complex128(PyObject *object)
{
	double	real_part;
	double	imag_part;

	real_part = PyComplex_RealAsDouble(object);
	imag_part = PyComplex_ImagAsDouble(object);

	return real_part + imag_part * _Complex_I;
}


/* casting c type to python object
 *
 * reference of the used c/python api function
 * ---------------------------------------------------
 * https://docs.python.org/3/c-api/long.html#c.PyLong_Check
 * https://docs.python.org/3/c-api/complex.html#c.PyComplex_Check
 * https://docs.python.org/3/c-api/float.html#c.PyFloat_Check
 * https://docs.python.org/3/c-api/bool.html#c.PyBool_Check
 * https://numpy.org/doc/1.17/reference/c-api.array.html#c.PyArray_IsScalar
 */

PyObject	*Complex128_to_PyComplex(double complex *c)
{
	double		real_part;
	double		imag_part;

	real_part = creal(*c);
	imag_part = cimag(*c);
	return PyComplex_FromDoubles(real_part, imag_part);
}
//-----------------------------------------------------//
PyObject	*Complex64_to_PyComplex(float complex *c)
{
	float		real_part;
	float		imag_part;

	real_part = crealf(*c);
	imag_part = cimagf(*c);
	return PyComplex_FromDoubles((double) real_part, (double) imag_part);
}
//-----------------------------------------------------//
PyObject	*Bool_to_PyBool(bool *b)
{
	return (*b) ? Py_True : Py_False;
}
//-----------------------------------------------------//
PyObject	*Int64_to_PyLong(int64_t *i)
{
	return PyLong_FromLongLong((long long) *i);
}
//-----------------------------------------------------//
PyObject	*Int32_to_PyLong(int32_t *i)
{
	return PyLong_FromLongLong((long long) *i);
}
//-----------------------------------------------------//
PyObject	*Int16_to_PyLong(int16_t *i)
{
	return PyLong_FromLongLong((long long) *i);
}
//--------------------------------------------------------//
PyObject	*Int8_to_PyLong(int8_t *i)
{
	return PyLong_FromLongLong((long long) *i);
}
//--------------------------------------------------------//
PyObject	*Double_to_PyDouble(double *d)
{
	return PyFloat_FromDouble(*d);
}
//--------------------------------------------------------//
PyObject	*Float_to_PyDouble(float *d)
{
	return PyFloat_FromDouble((double)*d);
<<<<<<< HEAD
}




=======
}
>>>>>>> 2c77f98d
<|MERGE_RESOLUTION|>--- conflicted
+++ resolved
@@ -122,12 +122,4 @@
 PyObject	*Float_to_PyDouble(float *d)
 {
 	return PyFloat_FromDouble((double)*d);
-<<<<<<< HEAD
-}
-
-
-
-
-=======
-}
->>>>>>> 2c77f98d
+}