/* -------------------------------------------------------------------------------------- */
/* This file is part of Pyccel which is released under MIT License. See the LICENSE file  */
/* or go to https://github.com/pyccel/pyccel/blob/devel/LICENSE for full license details. */
/* -------------------------------------------------------------------------------------- */

#include "cwrapper.h"




const int NO_TYPE_CHECK = -1;
const int NO_ORDER_CHECK = -1;



/* Casting python object to c type
 *
 * Reference of the used c python api function
 * --------------------------------------------
 * https://docs.python.org/3/c-api/complex.html#c.PyComplex_RealAsDouble
 * https://docs.python.org/3/c-api/complex.html#c.PyComplex_ImagAsDouble
 */
float complex PyComplex_to_Complex64(PyObject *object)
{
	float complex	c;

	// https://numpy.org/doc/1.17/reference/c-api.array.html#c.PyArray_IsScalar
	// https://numpy.org/doc/stable/reference/c-api/array.html#c.PyArray_ScalarAsCtype
	if (PyArray_IsScalar(object, Complex64))
    {
		PyArray_ScalarAsCtype(object, &c);
    }
	else
	{
		float real_part = (float)PyComplex_RealAsDouble(object);
		float imag_part = (float)PyComplex_ImagAsDouble(object);

		c = real_part + imag_part * _Complex_I;
	}
	return	c;
}
//-----------------------------------------------------//
double complex	PyComplex_to_Complex128(PyObject *object)
{
	double	real_part;
	double	imag_part;

	real_part = PyComplex_RealAsDouble(object);
	imag_part = PyComplex_ImagAsDouble(object);

	return real_part + imag_part * _Complex_I;
}


/* casting c type to python object
 *
 * reference of the used c/python api function
 * ---------------------------------------------------
 * https://numpy.org/doc/stable/reference/c-api/array.html?highlight=pyarray_scalar#c.PyArray_Scalar
 * https://docs.python.org/3/c-api/complex.html#c.PyComplex_FromDoubles
 * https://docs.python.org/3/c-api/float.html#c.PyFloat_FromDouble
 * https://docs.python.org/3/c-api/long.html#c.PyLong_FromLongLong
 */

PyObject	*Complex128_to_PyComplex(double complex *c)
{
	double		real_part;
	double		imag_part;

	real_part = creal(*c);
	imag_part = cimag(*c);
	return PyComplex_FromDoubles(real_part, imag_part);
}
//-----------------------------------------------------//
PyObject	*Complex128_to_NumpyComplex(double complex *c)
{
    return PyArray_Scalar(c, PyArray_DescrFromType(NPY_COMPLEX128), NULL);
}
//-----------------------------------------------------//
PyObject	*Complex64_to_NumpyComplex(float complex *c)
{
    return PyArray_Scalar(c, PyArray_DescrFromType(NPY_COMPLEX64), NULL);
}
//-----------------------------------------------------//
PyObject	*Bool_to_PyBool(bool *b)
{
	return (*b) ? Py_True : Py_False;
}
//-----------------------------------------------------//
PyObject	*Int64_to_PyLong(int64_t *i)
{
	return PyLong_FromLongLong((long long) *i);
}
//-----------------------------------------------------//
PyObject	*Int32_to_PyLong(int32_t *i)
{
	return PyLong_FromLongLong((long long) *i);
}
//-----------------------------------------------------//
PyObject	*Int64_to_NumpyLong(int64_t *i)
{
    return PyArray_Scalar(i, PyArray_DescrFromType(NPY_INT64), NULL);
}
//-----------------------------------------------------//
PyObject	*Int32_to_NumpyLong(int32_t *i)
{
    return PyArray_Scalar(i, PyArray_DescrFromType(NPY_INT32), NULL);
}
//-----------------------------------------------------//
PyObject	*Int16_to_NumpyLong(int16_t *i)
{
    return PyArray_Scalar(i, PyArray_DescrFromType(NPY_INT16), NULL);
}
//--------------------------------------------------------//
PyObject	*Int8_to_NumpyLong(int8_t *i)
{
    return PyArray_Scalar(i, PyArray_DescrFromType(NPY_INT8), NULL);
}
//--------------------------------------------------------//
PyObject	*Double_to_PyDouble(double *d)
{
	return PyFloat_FromDouble(*d);
}
//--------------------------------------------------------//
PyObject	*Double_to_NumpyDouble(double *d)
{
    return PyArray_Scalar(d, PyArray_DescrFromType(NPY_DOUBLE), NULL);
}
//--------------------------------------------------------//
PyObject	*Float_to_NumpyDouble(float *d)
{
    return PyArray_Scalar(d, PyArray_DescrFromType(NPY_FLOAT), NULL);
}


/*
 * Functions : Numpy array handling functions
 */

void get_strides_and_shape_from_numpy_array(PyObject* arr, int64_t shape[], int64_t strides[])
{
    PyArrayObject* a = (PyArrayObject*)(arr);
    int nd = PyArray_NDIM(a);

    PyArrayObject* base = (PyArrayObject*)PyArray_BASE(a);

    if (base == NULL) {
        npy_intp* np_shape = PyArray_SHAPE(a);
        for (int i = 0; i < nd; ++i) {
            shape[i] = np_shape[i];
            strides[i] = 1;
        }
    }
    else {
        npy_intp current_stride = PyArray_ITEMSIZE(a);
        npy_intp* np_strides = PyArray_STRIDES(a);
        npy_intp* np_shape = PyArray_SHAPE(a);
        if (PyArray_CHKFLAGS(a, NPY_ARRAY_C_CONTIGUOUS)) {
            for (int i = nd-1; i >= 0; --i) {
                shape[i] = np_shape[i];
                strides[i] = np_strides[i] / current_stride;
                current_stride *= shape[i];
            }
        }
        else {
            for (int i = 0; i < nd; ++i) {
                shape[i] = np_shape[i];
                strides[i] = np_strides[i] / current_stride;
                current_stride *= shape[i];
            }
        }
    }
}

void capsule_cleanup(PyObject *capsule) {
    void *memory = PyCapsule_GetPointer(capsule, NULL);
    // TODO: Correct free method. See #2001
#ifndef __INTEL_LLVM_COMPILER
    free(memory);
#endif
}

#if defined(WIN32) && (PyArray_RUNTIME_VERSION >= NPY_2_0_API_VERSION)
PyObject* to_pyarray(int nd, enum NPY_TYPES typenum, void* data, int32_t shape[], bool c_order, bool release_memory)
#else
PyObject* to_pyarray(int nd, enum NPY_TYPES typenum, void* data, int64_t shape[], bool c_order, bool release_memory)
#endif
{
    int FLAGS;
    if (nd == 1) {
        FLAGS = NPY_ARRAY_F_CONTIGUOUS | NPY_ARRAY_C_CONTIGUOUS | NPY_ARRAY_WRITEABLE;
    }
    else if (c_order) {
        FLAGS = NPY_ARRAY_C_CONTIGUOUS | NPY_ARRAY_WRITEABLE;
    }
    else {
        FLAGS = NPY_ARRAY_F_CONTIGUOUS | NPY_ARRAY_WRITEABLE;
    }

    npy_intp npy_shape[nd];

    for (int i=0; i<nd; ++i) {
        npy_shape[i] = shape[i];
    }

    PyObject* arr = PyArray_NewFromDescr(&PyArray_Type, PyArray_DescrFromType(typenum),
                                         nd, npy_shape, NULL, data, FLAGS, NULL);
    if (release_memory) {
        // Add a capsule base to ensure that memory is freed.
        PyObject* base = PyCapsule_New(data, NULL, capsule_cleanup);
        PyArray_SetBaseObject((PyArrayObject*)arr, base);
    }
    return arr;
}

<<<<<<< HEAD
/*
 * Function: _check_pyarray_dtype
 * --------------------
 * Check Python Object DataType:
 *
 * 	Parameters	:
 *		a 	  : python array object
 *      dtype : desired data type enum
 * 	Returns		:
 *		return NULL if no error occurred otherwise it will return the
 *      message to be reported in a TypeError exception
 * reference of the used c/python api function
 * -------------------------------------------
 * https://numpy.org/doc/stable/reference/c-api/array.html#c.PyArray_TYPE
 */
static char*	_check_pyarray_dtype(PyArrayObject *a, int dtype)
{
	int current_dtype;

	if (dtype == NO_TYPE_CHECK)
		return NULL;

	current_dtype = PyArray_TYPE(a);
	if (current_dtype != dtype)
	{
        PyObject* current_type_name = PyObject_Str(PyArray_DESCR(a)->typeobj);
        PyObject* expected_type_name = PyObject_Str(PyArray_TypeObjectFromType(dtype));
        Py_ssize_t c_size;
        const char* current_name = PyUnicode_AsUTF8AndSize(current_type_name, &c_size);
        const char* expected_name = PyUnicode_AsUTF8AndSize(expected_type_name, &c_size);
        char* error = (char *)malloc(200);
        sprintf(error, "argument dtype must be %s, not %s",
			expected_name,
			current_name);
		return error;
	}

	return NULL;
}

/*
 * Function: _check_pyarray_rank
 * --------------------
 * Check Python Object Rank:
 *
 * 	Parameters	:
 *		a 	  : python array object
 *      rank  : desired rank
 * 	Returns		:
 *		return NULL if no error occurred otherwise it will return the
 *      message to be reported in a TypeError exception
 * reference of the used c/python api function
 * -------------------------------------------
 * https://numpy.org/doc/stable/reference/c-api/array.html#c.PyArray_NDIM
 */
static char* _check_pyarray_rank(PyArrayObject *a, int rank)
{
    int current_rank;

    current_rank = PyArray_NDIM(a);
    if (current_rank != rank)
    {
        char* error = (char *)malloc(200);
        sprintf(error, "argument rank must be %d, not %d",
            rank,
            current_rank);
        return error;
    }

    npy_intp* np_shape = PyArray_SHAPE(a);
    for (int i = 0; i < rank; ++i) {
        if (np_shape[i] == 0) {
            char* error = (char *)malloc(200);
            sprintf(error, "Array has size 0 in dimension %d", i);
            return error;
        }
    }

    return NULL;
}

/*
 * Function: _check_pyarray_order
 * --------------------
 * Check Python Object Order:
 *
 * 	Parameters	:
 *		a 	  : python array object
 *      flag  : desired order
 * 	Returns		:
 *		return NULL if no error occurred otherwise it will return the
 *      message to be reported in a TypeError exception
 * reference of the used c/python api function
 * -------------------------------------------
 * https://numpy.org/doc/stable/reference/c-api/array.html#c.PyArray_CHKFLAGS
 */
static char* _check_pyarray_order(PyArrayObject *a, int flag)
{
	if (flag == NO_ORDER_CHECK)
		return NULL;

	if (!PyArray_CHKFLAGS(a, flag))
	{
		char order = (flag == NPY_ARRAY_C_CONTIGUOUS ? 'C' : (flag == NPY_ARRAY_F_CONTIGUOUS ? 'F' : '?'));
        char* error = (char *)malloc(200);
		sprintf(error, "argument does not have the expected ordering (%c)", order);
		return error;
	}

	return NULL;
}


/*
 * Function: _check_pyarray_type
 * --------------------
 * Check if Python Object is ArrayType:
 *
 * 	Parameters	:
 *		a 	  : python array object
 *
 * 	Returns		:
 *		return NULL if no error occurred otherwise it will return the
 *      message to be reported in a TypeError exception
 * reference of the used c/python api function
 * -------------------------------------------
 * https://numpy.org/doc/stable/reference/c-api/array.html#c.PyArray_Check
 */
static char* _check_pyarray_type(PyObject *a)
{
	if (!PyArray_Check(a))
	{
        char* error = (char *)malloc(200);
        sprintf(error, "argument must be numpy.ndarray, not %s",
			 a == Py_None ? "None" : Py_TYPE(a)->tp_name);
        return error;
	}

	return NULL;
}

/*
 * Function: pyarray_check
 * --------------------
 * Check Python Object (DataType, Rank, Order):
 *
 * 	Parameters	:
 * 	    name  : the name of the argument (used for error output)
 *		a 	  : python array object
 *      dtype : desired data type enum
 *		rank  : desired rank
 *		flag  : desired order flag
 * 	Returns		:
 *		return true if no error occurred otherwise it will return false
 */
bool	pyarray_check(const char* name, PyObject *o, int dtype, int rank, int flag)
{
    char* array_type = _check_pyarray_type(o);
	if (array_type != NULL) {
		PyErr_Format(PyExc_TypeError, array_type);
        free(array_type);
        return false;
    }

    PyArrayObject* a = (PyArrayObject*)o;

    bool correct_type = true;
    char error[800];
    sprintf(error, "Wrong argument type for argument %s : ", name);

	// check array element type / rank / order
    char* array_dtype = _check_pyarray_dtype(a, dtype);
    if (array_dtype != NULL) {
        strcat(error, array_dtype);
        free(array_dtype);
        correct_type = false;
    }

    char* array_rank = _check_pyarray_rank(a, rank);
    if (array_rank != NULL) {
        if (!correct_type)
            strcat(error, ", ");
        strcat(error, array_rank);
        free(array_rank);
        correct_type = false;
    }

    if (rank > 1) {
        char* array_order = _check_pyarray_order(a, flag);
        if (array_order != NULL) {
            if (!correct_type)
                strcat(error, ", ");
            strcat(error, array_order);
            free(array_order);
            correct_type = false;
        }
    }

    if (!correct_type) {
		PyErr_SetString(PyExc_TypeError, error);
    }
    return correct_type;
}

bool	is_numpy_array(PyObject *o, int dtype, int rank, int flag)
{
    char* array_type = _check_pyarray_type(o);
	if (array_type != NULL) {
        free(array_type);
        return false;
    }

    PyArrayObject* a = (PyArrayObject*)o;

	// check array element type / rank / order
    char* array_dtype = _check_pyarray_dtype(a, dtype);
	if(array_dtype != NULL) {
        free(array_dtype);
        return false;
    }

    char* array_rank = _check_pyarray_rank(a, rank);
	if(array_rank != NULL) {
        free(array_rank);
        return false;
    }

    if (rank > 1) {
        char* array_order = _check_pyarray_order(a, flag);
        if(array_order != NULL) {
            free(array_order);
            return false;
        }
    }

	return true;
}
=======
extern inline int64_t	PyInt64_to_Int64(PyObject *object);
extern inline int32_t	PyInt32_to_Int32(PyObject *object);
extern inline int16_t	PyInt16_to_Int16(PyObject *object);
extern inline int8_t	PyInt8_to_Int8(PyObject *object);
extern inline bool	PyBool_to_Bool(PyObject *object);
extern inline float	PyFloat_to_Float(PyObject *object);
extern inline double	PyDouble_to_Double(PyObject *object);
extern inline bool    PyIs_NativeInt(PyObject *o);
extern inline bool    PyIs_Int8(PyObject *o);
extern inline bool    PyIs_Int16(PyObject *o);
extern inline bool    PyIs_Int32(PyObject *o);
extern inline bool    PyIs_Int64(PyObject *o);
extern inline bool    PyIs_NativeFloat(PyObject *o);
extern inline bool    PyIs_Float(PyObject *o);
extern inline bool    PyIs_Double(PyObject *o);
extern inline bool    PyIs_Bool(PyObject *o);
extern inline bool    PyIs_NativeComplex(PyObject *o);
extern inline bool    PyIs_Complex128(PyObject *o);
extern inline bool    PyIs_Complex64(PyObject *o);
>>>>>>> 6d5693ac
<|MERGE_RESOLUTION|>--- conflicted
+++ resolved
@@ -213,7 +213,6 @@
     return arr;
 }
 
-<<<<<<< HEAD
 /*
  * Function: _check_pyarray_dtype
  * --------------------
@@ -451,7 +450,7 @@
 
 	return true;
 }
-=======
+
 extern inline int64_t	PyInt64_to_Int64(PyObject *object);
 extern inline int32_t	PyInt32_to_Int32(PyObject *object);
 extern inline int16_t	PyInt16_to_Int16(PyObject *object);
@@ -470,5 +469,4 @@
 extern inline bool    PyIs_Bool(PyObject *o);
 extern inline bool    PyIs_NativeComplex(PyObject *o);
 extern inline bool    PyIs_Complex128(PyObject *o);
-extern inline bool    PyIs_Complex64(PyObject *o);
->>>>>>> 6d5693ac
+extern inline bool    PyIs_Complex64(PyObject *o);