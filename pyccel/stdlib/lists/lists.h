
#ifndef _LISTS_
#define _LISTS_
#define DEFAULT_CAP 10

#include <stddef.h>
#include <string.h>
#include <stdlib.h>

#define GET_INDEX(list, i) (list->elements + (i * tSizes[list->type]))

// typedef enum e_type t_type;

typedef enum    e_type
{
    lst_bool    ,
    lst_int8    ,
    lst_int16   ,
    lst_int32   ,
    lst_int64   ,
    lst_float   ,
    lst_double  ,
    lst_list
}       t_type;

typedef struct  s_list
{
    void*       elements;
    enum e_type type;
    size_t      capacity;
    size_t      size;
}               t_list;

<<<<<<< HEAD
static const int tSizes[8] = {
            1,
            sizeof(int8_t), 
            sizeof(int16_t), 
            sizeof(int32_t), 
            sizeof(int64_t), 
            sizeof(float), 
            sizeof(double), 
            sizeof(t_list *)
};
=======
typedef struct s_pop_ret
{
    char *raw;
    t_type type;
}               t_pop_ret;

typedef  int(*cmp_function)(void*, void*, t_type);
>>>>>>> 33654c55

t_list  *allocate_list(size_t size, t_type type, void *elemnts);
void    free_list(t_list **list);
void    free_pop(t_pop_ret** pop_val);
size_t  calculate_index(long int index, size_t size);
void    extend(t_list* list1, t_list* list2);
void    clear(t_list* list);
t_list* copy(t_list* list);
size_t  count(t_list* list, void *item);
void    append(t_list* list, void* item);
int     lst_index(t_list* list, void* item);
void    insert(t_list* list, long int index, void* item);
void    *pop(t_list* list, long int index);
void    lst_remove(t_list* list, void* value);
void    reverse(t_list* list);
<<<<<<< HEAD
void    sort(t_list *list);
=======
>>>>>>> 33654c55
int     default_cmp_func(void* item1, void* item2, t_type type);
void*   array_subscripting(t_list *list, size_t index);
void    print_list(t_list* list, int newline);
#endif<|MERGE_RESOLUTION|>--- conflicted
+++ resolved
@@ -31,7 +31,6 @@
     size_t      size;
 }               t_list;
 
-<<<<<<< HEAD
 static const int tSizes[8] = {
             1,
             sizeof(int8_t), 
@@ -42,15 +41,12 @@
             sizeof(double), 
             sizeof(t_list *)
 };
-=======
+
 typedef struct s_pop_ret
 {
     char *raw;
     t_type type;
 }               t_pop_ret;
-
-typedef  int(*cmp_function)(void*, void*, t_type);
->>>>>>> 33654c55
 
 t_list  *allocate_list(size_t size, t_type type, void *elemnts);
 void    free_list(t_list **list);
@@ -66,10 +62,7 @@
 void    *pop(t_list* list, long int index);
 void    lst_remove(t_list* list, void* value);
 void    reverse(t_list* list);
-<<<<<<< HEAD
 void    sort(t_list *list);
-=======
->>>>>>> 33654c55
 int     default_cmp_func(void* item1, void* item2, t_type type);
 void*   array_subscripting(t_list *list, size_t index);
 void    print_list(t_list* list, int newline);
