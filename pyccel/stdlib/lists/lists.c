#include "lists.h"

t_list   *allocate_list(size_t size, t_type type, void *elemnts)

{
    t_list *list;
    size_t tsize = tSizes[type];

    if (!(list = (t_list*)malloc(sizeof(t_list))))
        return NULL;
    list->size = size;
    list->type = type;
    list->capacity = DEFAULT_CAP;
    while (list->capacity <= list->size)
        list->capacity *= 2;
    if (!(list->elements = malloc(list->capacity * tsize)))
        return NULL;
    if (elemnts)
        memcpy(list->elements, elemnts, tsize * list->size);
    return list;
}

void     free_list(t_list **list)
{
    free((*list)->elements);
    free(*list);
    *list = NULL;
}

void    extend(t_list* list1, t_list* list2)
{
    size_t totalSize = list1->size + list2->size;
    size_t tsize = tSizes[list1->type];
    char *elements = list1->elements;

    if (totalSize >= list1->capacity)
    {
        while (list1->capacity <= totalSize)
            list1->capacity *= 2;
        elements = realloc(elements, list1->capacity * tsize);
        list1->elements = elements;
    }
    memcpy(&elements[list1->size], list2->elements, list2->size * tsize);
    list1->size = totalSize;
}

void     clear(t_list* list)
{
    list->size = 0;
}

t_list*  copy(t_list* list)
{
    return (allocate_list(list->size, list->type, list->elements));
}

size_t   count(t_list* list, void *item)
{
    size_t index = 0;
    int count = 0;
    char *elements = list->elements;
    while (index < list->size)
    {
        if (list->type == lst_list)
        {
            t_list *tmp = ((t_list**)elements)[index];
            if (!(memcmp(item, tmp, sizeof(t_list))))
                count += 1;
        }
        else if (!(memcmp(item, &(elements[index * tSizes[list->type]]), tSizes[list->type])))
                count += 1;
        index += 1;
    }
    return (count);
}

void     append(t_list* list, void* item)
{
    t_list listTmp;
    listTmp.capacity = DEFAULT_CAP;
    listTmp.elements = item;
    listTmp.size = 1;
    listTmp.type = list->type;
    extend(list, &listTmp);
}



int   lst_index(t_list* list, void* item)
{
    size_t index = 0;
    char *elements = (char*)(list->elements);
    while (index < list->size)
    {
        if (list->type == lst_list)
        {
            t_list *tmp = ((t_list**)elements)[index];
            t_list *itmTmp = (t_list*)item;
            // NEEDS TO COMPARE LITERALS (group node items)
            if (tmp->size == itmTmp->size || 
                !(memcmp(itmTmp->elements, tmp->elements, tmp->size * tSizes[tmp->type]))) 
                return index;
        }
        else if (!(memcmp(item, &elements[index * tSizes[list->type]], tSizes[list->type])))
                return index;
        index += 1;
    }
    return (-1);
}

size_t calculate_index(long int index, size_t size)
{
    if (index >= size)
        index = size;
    else if (index < 0)
    {
        index += size + 1;
        index = (index > 0) ? index : 0;
    }
    return index;
}

void     insert(t_list* list, long int index, void* item)
{
    char * elements = list->elements;
    size_t totalSize = list->size + 1;
    size_t tsize = tsize;
    size_t ind = calculate_index(index, list->size) * tsize;

    if (totalSize >= list->capacity)
    {
        list->capacity *= 2;
        elements = realloc(elements, list->capacity * tsize);
        list->elements = elements;
    }
    memmove(&(elements[ind + tsize]), &(elements[ind]), (list->size * tsize) - ind);
    memcpy(&(elements[ind]), item, tsize);
    list->size = totalSize; 
}

t_pop_ret   *pop(t_list* list, long int index)
{

    size_t tsize = tSizes[list->type];
    char *elements = (char*)(list->elements);
    t_pop_ret *ret_val = malloc(sizeof(t_pop_ret));

    index = (index < 0) ? list->size + index : index;
    if (index >= 0 && list->size > index)
    {
        ret_val->type = list->type;
        if (list->type == lst_list)
            ret_val->raw = (char *)((t_list**)elements)[index];
        else
        {
            ret_val->raw = malloc(list->type);
            memcpy(ret_val->raw, &elements[index * tsize], tsize);
        }
        memmove(&elements[index * tsize], &elements[(index + 1) * tsize], list->size - index);
        list->size -= 1;
        return (ret_val);
    }

    return (NULL);
}

void    free_pop(t_pop_ret** pop_val)
{
    if (pop_val && (*pop_val))
    {
        free((*pop_val)->raw);
        free(*pop_val);
        *pop_val = NULL;
    }
}

void     lst_remove(t_list* list, void* item)
{
    int index;
    t_pop_ret *ret;

    if ((index = lst_index(list, item)) != -1)
    {
        ret = pop(list, (size_t)index);
        free_pop(&ret);
    }
}

void     reverse(t_list* list)
{
    size_t tsize = tSizes[list->type];
    size_t index = 0;
    char *elements = (char*)(list->elements);
    void *buffer = malloc(tsize);

    while (index + 1 <= list->size / 2)
    {
        memcpy(buffer, &elements[index * tsize], tsize);
        memcpy(&elements[index * tsize], &elements[(list->size - index - 1) * tsize], tsize);
        memcpy(&elements[(list->size - index - 1) * tsize], buffer, tsize);
        index++;
    }
    free(buffer);
}


void*   array_subscripting(t_list *list, size_t index)
{
    char *elements = (char*)(list->elements);

    if (list->size > index)
        return ((void*)(&elements[index * tSizes[list->type]]));
    return (NULL);
}

<<<<<<< HEAD
// Sorting ////////////////////////////

/**
 * @brief Set the length and type object for group allocation.
 * 
 * @param list 
 * @param len 
 * @param type 
 */
void set_length_and_type(t_list *list, size_t *len, int8_t *type)
{
    t_list *tmp;

    tmp = list;
    *len = tmp->size;
    while (tmp->type == lst_list)
    {
        tmp = ((t_list **)(tmp->elements))[0];
        *len *= tmp->size;
    }
    *type = tmp->type;
}

/**
 * @brief Branch recursively through every element in the list and copy 
 * it's value in the array pointed to by `int8_t *group`.
 * Returns the number of elements copied on every recursion.
 * 
 * @param list 
 * @param group 
 * @param offset 
 * @return size_t 
 */
size_t collect_data(t_list *list, int8_t *group, size_t offset)
{
    if (list->type == lst_list)
    {
        for (size_t i = 0; i < list->size; i++)
            offset += collect_data(((t_list **)list->elements)[i], group, offset);
    }
    else
    {
        memcpy(group + offset*tSizes[list->type], list->elements, list->size);
        offset += list->size;
    }
    return (offset);
}

/**
 * @brief Allocate and collect the sub-elements of a list.
 * 
 * @param list 
 * @param len 
 * @param type 
 * @return int8_t* 
 */
int8_t *group_node_items(t_list *list, size_t len, int8_t type)
{
    int8_t *group;

    group = (int8_t *)malloc(len * tSizes[type]);
    collect_data(list, group, 0);
    return (group);
}

/**
 * @brief If the list consists of pointers over other lists, it attempts
 * to collect the sub-elements of the lists pointed to by the indexs `i1`
 * and `i2`, putting them in two seperate allocated arrays, then compare 
 * every value.
 * Returns comparision value.
 * 
 * @param list 
 * @param i1 
 * @param i2 
 * @return int 
 */
int compare(t_list *list, int i1, int i2)
{
    int8_t *group_1;
    int8_t *group_2;
    int8_t type;
    size_t len;
    int cmp;

    cmp = 0;
    len = 0;
    type = 0;
    if (list->type != lst_list)
    {
        switch (list->type)
        {
            case lst_int8:
                return *((int8_t *)GET_INDEX(list, i1)) - *((int8_t *)GET_INDEX(list, i2));
            case lst_int16:
                return *((int16_t *)GET_INDEX(list, i1)) - *((int16_t *)GET_INDEX(list, i2));
            case lst_int32:
                return *((int32_t *)GET_INDEX(list, i1)) - *((int32_t *)GET_INDEX(list, i2));
            case lst_int64:
                return *((int64_t *)GET_INDEX(list, i1)) - *((int64_t *)GET_INDEX(list, i2));
            case lst_float:
                return *((float *)GET_INDEX(list, i1)) - *((float *)GET_INDEX(list, i2));
            case lst_double:
                return *((double *)GET_INDEX(list, i1)) - *((double *)GET_INDEX(list, i2));
            case lst_complex:
                fprintf(stderr, "Ordering of complex numbers is not supported.");
                exit(-1);
        }
    }

    set_length_and_type(((t_list **)list->elements)[0], &len, &type);
    group_1 = group_node_items(((t_list **)list->elements)[i1], len, type);
    group_2 = group_node_items(((t_list **)list->elements)[i2], len, type);

    for (size_t i = 0; i < len && cmp == 0; i++)
    {
        switch (type)
        {
            case lst_int8:
                cmp = ((int8_t *)group_1)[i] - ((int8_t *)group_2)[i];
                break ;
            case lst_int16:
                cmp = ((int16_t *)group_1)[i] - ((int16_t *)group_2)[i];
                break ;
            case lst_int32:
                cmp = ((int32_t *)group_1)[i] - ((int32_t *)group_2)[i];
                break ;
            case lst_int64:
                cmp = ((int64_t *)group_1)[i] - ((int64_t *)group_2)[i];
                break ;
            case lst_float:
                cmp = ((float *)group_1)[i] - ((float *)group_2)[i];
                break ;
            case lst_double:
                cmp = ((double *)group_1)[i] - ((double *)group_2)[i];
                break ;
            case lst_complex:
                fprintf(stderr, "Ordering of complex numbers is not supported.");
                exit(-1);
        }
    }

    free(group_1);
    free(group_2);
    return cmp;
}

/**
 * @brief Always take the last element of the list and use it as an anchor
 * for sorting the elements with values less than it's value, while updating 
 * the index where the anchor should exist, then swap the value in the index 
 * `r` (the current position of the anchor) with new found position, this 
 * ensures that the anchor is always in the right position.
 * Returns the index of the anchor.
 * 
 * @param list 
 * @param p 
 * @param r 
 * @return int 
 */
int partition(t_list *list, int p, int r)
{
    int i;
    void *elements;
    int8_t tmp[64];
    size_t size;

    elements = list->elements;
    size = tSizes[list->type];
    i = p - 1;
    for (int j = p; j < r; j++)
    {
        if (compare(list, j, r) <= 0)
        {
            i++;
            memcpy(tmp, elements + i*size, size);
            memcpy(elements + i*size, elements + j*size, size);
            memcpy(elements + j*size, tmp, size);
            memset(tmp, 0, sizeof(tmp));
        }
    }
    memcpy(tmp, elements + (i+1)*size, size);
    memcpy(elements + (i+1)*size, elements + r*size, size);
    memcpy(elements + r*size, tmp, size);
    memset(tmp, 0, sizeof(tmp));
    return i+1;
}

/**
 * @brief Implementation of quicksort algorithm.
 * step 1: find the index of the pivot point `q` using `partition`
 * step 2: run quicksort recursivly on the two sides
 *         from list[p .. q-1] and list[q+1 .. r]
 * 
 * @param list 
 * @param p 
 * @param r 
 */
void quicksort(t_list *list, int p, int r)
{
    int q;

    if (p < r)
    {
        q = partition(list, p, r);
        quicksort(list, p, q - 1);
        quicksort(list, q + 1, r);
    }
}

/**
 * @brief Sort the list pointed to by `t_list *list` in ascending order,
 * or in descending order depending on the value of `size_t rev`.
 * It runs the quicksort algorithm on lists with size greater than 2, or simply 
 * swap the elements if they happen to be not sorted without going through 
 * the recursion of quicksort function.
 * 
 * @param list 
 * @param rev 
 */
void sort(t_list *list, size_t rev)
{
    int8_t tmp[64] = {0};
    size_t tsize;
    size_t len;

    tsize = tSizes[list->type];
    len = list->size;
    if (len == 2 && compare(list, 0, 1) > 0)
    {
        memcpy(tmp, list->elements, tsize);
        memcpy(list->elements, list->elements + tsize, tsize);
        memcpy(list->elements + tsize, tmp, tsize);
    }
    else if (len > 2)
        quicksort(list, 0, list->size - 1);

    if (rev && len > 1)
        reverse(list);
}

///////////////////////////////////////

/**
 * @brief Prints recursively the list.
 * 
 * @param list 
 * @param newline 
 */
=======
>>>>>>> 209abdd3
void print_list(t_list *list, int newline)
{
    printf("[");
    for (int i = 0; i < list->size; i++)
    {
        if (list->type == lst_list)
            print_list(((t_list **)list->elements)[i], 0);
        else
        {
            switch (list->type)
            {
                case lst_int8:   printf("%hhd", *(int8_t *)GET_INDEX(list, i));  break;
                case lst_int16:  printf("%hd",  *(int16_t *)GET_INDEX(list, i)); break;
                case lst_int32:  printf("%d",   *(int32_t *)GET_INDEX(list, i)); break;
                case lst_int64:  printf("%ld",  *(int64_t *)GET_INDEX(list, i)); break;
                case lst_float:  printf("%f",   *(float *)GET_INDEX(list, i));   break;
                case lst_double: printf("%lf",  *(double *)GET_INDEX(list, i));  break;
                case lst_complex: 
                    double real = creal(*(complex *)GET_INDEX(list, i));
                    double imag = cimag(*(complex *)GET_INDEX(list, i));
                    printf("%lf%s%lfj", real, imag >= 0 ? "+" : "", imag);
                    break;
            }
        }
        if (i+1 < list->size)
            printf(", ");
    }
    printf("]");
    if (newline)
        printf("\n");
}<|MERGE_RESOLUTION|>--- conflicted
+++ resolved
@@ -213,7 +213,6 @@
     return (NULL);
 }
 
-<<<<<<< HEAD
 // Sorting ////////////////////////////
 
 /**
@@ -463,8 +462,6 @@
  * @param list 
  * @param newline 
  */
-=======
->>>>>>> 209abdd3
 void print_list(t_list *list, int newline)
 {
     printf("[");
