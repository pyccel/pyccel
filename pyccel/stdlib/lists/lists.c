#include "lists.h"
<<<<<<< HEAD
#include <stdio.h>
=======

size_t tSizes[8] = {
            1,
            sizeof(int8_t), 
            sizeof(int16_t), 
            sizeof(int32_t), 
            sizeof(int64_t), 
            sizeof(float), 
            sizeof(double), 
            sizeof(void *)
};
>>>>>>> 33654c55

t_list   *allocate_list(size_t size, t_type type, void *elemnts) // va_arg could alow us to take in multiple list of elements
{
    t_list *list;
    size_t tsize = tSizes[type];

    if (!(list = (t_list*)malloc(sizeof(t_list))))
        return NULL;
    list->size = size;
    list->type = type;
    list->capacity = DEFAULT_CAP;
    while (list->capacity <= list->size)
        list->capacity *= 2;
<<<<<<< HEAD
    if (!(list->elements = malloc(list->capacity)))
        return NULL;
    if (elemnts)
        memcpy(list->elements, elemnts, list->size);
=======
    if (!(list->elements = malloc(list->capacity * tsize)))
        return NULL;
    if (elemnts)
        memcpy(list->elements, elemnts, tsize * list->size);
>>>>>>> 33654c55
    return list;
}

void     free_list(t_list **list)
{
    free((*list)->elements);
    free(*list);
    *list = NULL;
}

void    extend(t_list* list1, t_list* list2)
{
    size_t totalSize = list1->size + list2->size;
    size_t tsize = tSizes[list1->type];
    char *elements = list1->elements;

    if (totalSize >= list1->capacity)
    {
        while (list1->capacity <= totalSize)
            list1->capacity *= 2;
        elements = realloc(elements, list1->capacity * tsize);
        list1->elements = elements;
    }
    memcpy(&elements[list1->size], list2->elements, list2->size * tsize);
    list1->size = totalSize;
}

void     clear(t_list* list)
{
    list->size = 0;
}

t_list*  copy(t_list* list)
{
    return (allocate_list(list->size, list->type, list->elements));
}

size_t   count(t_list* list, void *item)
{
    size_t index = 0;
    int count = 0;
    char *elements = list->elements;
    while (index < list->size)
    {
        if (list->type == lst_list)
        {
            t_list *tmp = ((t_list**)elements)[index];
            if (!(memcmp(item, tmp, sizeof(t_list))))
                count += 1;
        }
        else if (!(memcmp(item, &(elements[index * tSizes[list->type]]), tSizes[list->type])))
                count += 1;
        index += 1;
    }
    return (count);
}

void     append(t_list* list, void* item) // this could just be an insert call
{
    t_list listTmp;
    listTmp.capacity = DEFAULT_CAP;
    listTmp.elements = item;
    listTmp.size = 1;
    listTmp.type = list->type;
    extend(list, &listTmp);
}



int   lst_index(t_list* list, void* item)
{
    size_t index = 0;
    char *elements = (char*)(list->elements);
    while (index < list->size)
    {
        if (list->type == lst_list)
        {
            t_list *tmp = ((t_list**)elements)[index];
            t_list *itmTmp = (t_list*)item;
            // NEEDS TO COMPARE LITERALS (group node items)
            if (tmp->size == itmTmp->size || 
                !(memcmp(itmTmp->elements, tmp->elements, tmp->size * tSizes[tmp->type]))) 
                return index;
        }
        else if (!(memcmp(item, &elements[index * tSizes[list->type]], tSizes[list->type])))
                return index;
        index += 1;
    }
    return (-1);
}

size_t calculate_index(long int index, size_t size)
{
    if (index >= size)
        index = size;
    else if (index < 0)
    {
        index += size + 1;
        index = (index > 0) ? index : 0;
    }
    return index;
}

void     insert(t_list* list, long int index, void* item)
{
    char * elements = list->elements;
    size_t totalSize = list->size + 1;
    size_t tsize = tsize;
    size_t ind = calculate_index(index, list->size) * tsize;

    if (totalSize >= list->capacity)
    {
        list->capacity *= 2;
        elements = realloc(elements, list->capacity * tsize);
        list->elements = elements;
    }
    memmove(&(elements[ind + tsize]), &(elements[ind]), (list->size * tsize) - ind);
    memcpy(&(elements[ind]), item, tsize);
    list->size = totalSize; 
}

void    *pop(t_list* list, long int index)
{

    size_t tsize = tSizes[list->type];
    char *elements = (char*)(list->elements);
    t_pop_ret *ret_val = malloc(sizeof(t_pop_ret));

    index = (index < 0) ? list->size + index : index;
    if (index >= 0 && list->size > index)
    {
        ret_val->type = list->type;
        if (list->type == lst_list)
            ret_val->raw = ((t_list**)elements)[index];
        else
        {
            ret_val->raw = malloc(list->type);
            memcpy(ret_val->raw, elements[index * tsize], tsize);
        }
        memmove(&elements[index * tsize], &elements[(index + 1) * tsize], list->size - index);
        list->size -= 1;
        return (ret_val);
    }

    return (NULL);
}

void    free_pop(t_pop_ret** pop_val)
{
    if (pop_val && (*pop_val))
    {
        free((*pop_val)->raw);
        free(*pop_val);
        *pop_val = NULL;
    }
}

void     lst_remove(t_list* list, void* item)
{
    int index;
    t_pop_ret *ret;

    if ((index = lst_index(list, item)) != -1)
        ret = pop(list, (size_t)index);
    free_pop(ret);
}

void     reverse(t_list* list)
{
    size_t tsize = tSizes[list->type];
    size_t index = 0;
    char *elements = (char*)(list->elements);
    void *buffer = malloc(tsize);

    while (index + 1 <= list->size / 2)
    {
        memcpy(buffer, &elements[index * tsize], tsize);
        memcpy(&elements[index * tsize], &elements[(list->size - index - 1) * tsize], tsize);
        memcpy(&elements[(list->size - index - 1) * tsize], buffer, tsize);
        index++;
    }
    free(buffer);
}


void*   array_subscripting(t_list *list, size_t index)
{
    char *elements = (char*)(list->elements);

    if (list->size > index)
        return ((void*)(&elements[index * tSizes[list->type]]));
    return (NULL);
}

// Sorting ////////////////////////////

void set_length_and_type(t_list *list, size_t *len, int8_t *type)
{
    t_list *tmp;

    tmp = list;
    *len = tmp->size / tSizes[tmp->type];
    while (tmp->type == lst_list)
    {
        tmp = ((t_list **)(tmp->elements))[0];
        *len *= tmp->size / tSizes[tmp->type];
    }
    *type = tmp->type;
}

size_t collect_data(t_list *list, int8_t *group, size_t offset)
{
    size_t length;

    length = list->size / tSizes[list->type];
    if (list->type == lst_list)
    {
        for (size_t i = 0; i < length; i++)
            offset += collect_data(((t_list **)list->elements)[i], group, offset);
    }
    else
    {
        memcpy(group + offset*tSizes[list->type], list->elements, list->size);
        offset += length;
    }
    return (offset);
}

int8_t *group_node_items(t_list *list, size_t len, int8_t type)
{
    int8_t *group;

    group = (int8_t *)malloc(len * tSizes[type]);
    collect_data(list, group, 0);
    return (group);
}

int compare(t_list *list, int i1, int i2)
{
    int8_t *group_1;
    int8_t *group_2;
    int cmp;
    size_t len;
    int8_t type;

    if (list->type != lst_list)
    {
        switch (list->type)
        {
            case lst_int8:
                return *((int8_t *)GET_INDEX(list, i1)) - *((int8_t *)GET_INDEX(list, i2));
            case lst_int16:
                return *((int16_t *)GET_INDEX(list, i1)) - *((int16_t *)GET_INDEX(list, i2));
            case lst_int32:
                return *((int32_t *)GET_INDEX(list, i1)) - *((int32_t *)GET_INDEX(list, i2));
            case lst_int64:
                return *((int64_t *)GET_INDEX(list, i1)) - *((int64_t *)GET_INDEX(list, i2));
            case lst_float:
                return *((float *)GET_INDEX(list, i1)) - *((float *)GET_INDEX(list, i2));
            case lst_double:
                return *((double *)GET_INDEX(list, i1)) - *((double *)GET_INDEX(list, i2));
        }
    }

    cmp = 0;
    len = 0;
    type = 0;
    set_length_and_type(((t_list **)list->elements)[0], &len, &type);
    group_1 = group_node_items(((t_list **)list->elements)[i1], len, type);
    group_2 = group_node_items(((t_list **)list->elements)[i2], len, type);

    for (size_t i = 0; i < len && cmp == 0; i++)
    {
        switch (type)
        {
            case lst_int8:
                cmp = ((int8_t *)group_1)[i] - ((int8_t *)group_2)[i];
                break ;
            case lst_int16:
                cmp = ((int16_t *)group_1)[i] - ((int16_t *)group_2)[i];
                break ;
            case lst_int32:
                cmp = ((int32_t *)group_1)[i] - ((int32_t *)group_2)[i];
                break ;
            case lst_int64:
                cmp = ((int64_t *)group_1)[i] - ((int64_t *)group_2)[i];
                break ;
            case lst_float:
                cmp = ((float *)group_1)[i] - ((float *)group_2)[i];
                break ;
            case lst_double:
                cmp = ((double *)group_1)[i] - ((double *)group_2)[i];
                break ;
        }
    }
    free(group_1);
    free(group_2);
    return cmp;
}

int partition(t_list *list, int p, int r)
{
    int i;
    void *elements;
    int8_t tmp[64];
    size_t size;

    elements = list->elements;
    size = tSizes[list->type];
    i = p - 1;
    for (int j = p; j < r; j++)
    {
        if (compare(list, j, r) <= 0)
        {
            i++;
            memcpy(tmp, elements + i*size, size);
            memcpy(elements + i*size, elements + j*size, size);
            memcpy(elements + j*size, tmp, size);
            memset(tmp, 0, sizeof(tmp));
        }
    }
    memcpy(tmp, elements + (i+1)*size, size);
    memcpy(elements + (i+1)*size, elements + r*size, size);
    memcpy(elements + r*size, tmp, size);
    memset(tmp, 0, sizeof(tmp));
    return i+1;
}

void quicksort(t_list *list, int p, int r)
{
    int q;

    if (p < r)
    {
        q = partition(list, p, r);
        quicksort(list, p, q - 1);
        quicksort(list, q + 1, r);
    }
}

void sort(t_list *list)
{
    int8_t tmp[64] = {0};
    size_t len;
    size_t size;

    size = tSizes[list->type];
    len = list->size / size;
    if (len == 2 && compare(list, 0, 1) > 0)
    {
        memcpy(tmp, list->elements, size);
        memcpy(list->elements, list->elements + size, size);
        memcpy(list->elements + size, tmp, size);
    }
    else if (len > 2)
        quicksort(list, 0, (list->size / tSizes[list->type]) - 1);
}

///////////////////////////////////////

void print_list(t_list *list, int newline)
{
    printf("[");
    if (list->type == lst_list)
    {
        for (int i = 0; i < list->size / tSizes[list->type]; i++)
        {
            print_list(((t_list **)list->elements)[i], 0);
            if (i+1 < list->size / tSizes[list->type])
                printf(", ");
        }
    }
    else
    {
        for (int i = 0; i < list->size / tSizes[list->type]; i++)
        {
            switch(list->type)
            {
                case lst_int8:
                case lst_int16:
                case lst_int32:
                case lst_int64:
                    printf("%ld", *(int64_t *)GET_INDEX(list, i));
                    break;
                case lst_float:
                    printf("%f", *(float *)GET_INDEX(list, i));
                    break;
                case lst_double:
                    printf("%lf", *(double *)GET_INDEX(list, i));
            }
            if (i+1 < list->size / tSizes[list->type])
                printf(", ");
        }
    }
    printf("]");
    if (newline)
        printf("\n");
}<|MERGE_RESOLUTION|>--- conflicted
+++ resolved
@@ -1,19 +1,6 @@
 #include "lists.h"
-<<<<<<< HEAD
 #include <stdio.h>
-=======
-
-size_t tSizes[8] = {
-            1,
-            sizeof(int8_t), 
-            sizeof(int16_t), 
-            sizeof(int32_t), 
-            sizeof(int64_t), 
-            sizeof(float), 
-            sizeof(double), 
-            sizeof(void *)
-};
->>>>>>> 33654c55
+
 
 t_list   *allocate_list(size_t size, t_type type, void *elemnts) // va_arg could alow us to take in multiple list of elements
 {
@@ -27,17 +14,10 @@
     list->capacity = DEFAULT_CAP;
     while (list->capacity <= list->size)
         list->capacity *= 2;
-<<<<<<< HEAD
-    if (!(list->elements = malloc(list->capacity)))
-        return NULL;
-    if (elemnts)
-        memcpy(list->elements, elemnts, list->size);
-=======
     if (!(list->elements = malloc(list->capacity * tsize)))
         return NULL;
     if (elemnts)
         memcpy(list->elements, elemnts, tsize * list->size);
->>>>>>> 33654c55
     return list;
 }
 
