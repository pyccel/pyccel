--- conflicted
+++ resolved
@@ -327,30 +327,6 @@
             o.raw_data, FLAGS, NULL);
 }
 
-<<<<<<< HEAD
-PyObject* c_ndarray_to_pyarray(t_ndarray o)
-{
-    int FLAGS = NPY_ARRAY_C_CONTIGUOUS | NPY_ARRAY_WRITEABLE;
-
-    enum NPY_TYPES npy_type = get_numpy_type(o);
-
-    return PyArray_NewFromDescr(&PyArray_Type, PyArray_DescrFromType(npy_type),
-            o.nd, _ndarray_to_numpy_shape(o.shape, o.nd),
-            _ndarray_to_numpy_strides(o.strides, o.type_size, o.nd),
-            o.raw_data, FLAGS, NULL);
-}
-
-PyObject* fortran_ndarray_to_pyarray(t_ndarray o)
-{
-    int FLAGS = NPY_ARRAY_F_CONTIGUOUS | NPY_ARRAY_WRITEABLE;
-    return PyArray_NewFromDescr(&PyArray_Type, PyArray_DescrFromType(o.type),
-            o.nd, _ndarray_to_numpy_shape(o.shape, o.nd),
-            _ndarray_to_numpy_strides(o.strides, o.type_size, o.nd),
-            o.raw_data, FLAGS, NULL);
-}
-
-=======
->>>>>>> 2cce6b02
 /*
  * Function: pyarray_check
  * --------------------
