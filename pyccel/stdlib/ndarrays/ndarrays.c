/* --------------------------------------------------------------------------------------- */
/* This file is part of Pyccel which is released under MIT License. See the LICENSE file   */
/* or go to https://github.com/pyccel/pyccel/blob/master/LICENSE for full license details. */
/* --------------------------------------------------------------------------------------- */

# include "ndarrays.h"
# include <string.h>
# include <stdarg.h>
# include <stdlib.h>
# include <stdio.h>
# include <stdbool.h>
# include <inttypes.h>
# include <complex.h>
# include <math.h>

/*
 * Takes an array, and prints its elements the way they are laid out in memory (similar to ravel)
*/

void print_ndarray_memory(t_ndarray nd)
{
    int i;

    for (i = 0; i < nd.length; ++i)
    {
        switch (nd.type)
        {
            case nd_int8:
                printf("[%"PRId8"]", nd.nd_int8[i]);
                break;
            case nd_int16:
                printf("[%"PRId16"]", nd.nd_int16[i]);
                break;
            case nd_int32:
                printf("[%"PRId32"]", nd.nd_int32[i]);
                break;
            case nd_int64:
                printf("[%"PRId64"]", nd.nd_int64[i]);
                break;
            case nd_float:
                printf("[%f]", nd.nd_float[i]);
                break;
            case nd_double:
                printf("[%lf]", nd.nd_double[i]);
                break;
            case nd_bool:
                printf("[%d]", nd.nd_bool[i]);
                break;
            case nd_cfloat:
            {
                double real = creal(nd.nd_cfloat[i]);
                double imag = cimag(nd.nd_cfloat[i]);
                printf("[%lf%+lfj]", real, imag);
                break;
            }
            case nd_cdouble:
            {
                double real = creal(nd.nd_cdouble[i]);
                double imag = cimag(nd.nd_cdouble[i]);
                printf("[%lf%+lfj]", real, imag);
                break;
            }
        }
        ++i;
    }
    if (i)
        printf("\n");
}

/*
** allocation
*/

t_ndarray   array_create(int32_t nd, int64_t *shape,
        t_types type, bool is_view, t_order order)
{
    t_ndarray arr;

    arr.nd = nd;
    arr.type = type;
    arr.order = order;
    switch (type)
    {
        case nd_int8:
            arr.type_size = sizeof(int8_t);
            break;
        case nd_int16:
            arr.type_size = sizeof(int16_t);
            break;
        case nd_int32:
            arr.type_size = sizeof(int32_t);
            break;
        case nd_int64:
            arr.type_size = sizeof(int64_t);
            break;
        case nd_float:
            arr.type_size = sizeof(float);
            break;
        case nd_double:
            arr.type_size = sizeof(double);
            break;
        case nd_bool:
            arr.type_size = sizeof(bool);
            break;
        case nd_cfloat:
            arr.type_size = sizeof(float complex);
            break;
        case nd_cdouble:
            arr.type_size = sizeof(double complex);
            break;
    }
    arr.is_view = is_view;
    arr.length = 1;
    arr.shape = malloc(arr.nd * sizeof(int64_t));
    for (int32_t i = 0; i < arr.nd; i++)
    {
        arr.length *= shape[i];
        arr.shape[i] = shape[i];
    }
    arr.buffer_size = arr.length * arr.type_size;
    arr.strides = malloc(nd * sizeof(int64_t));
    if (arr.order == order_c)
    {
        for (int32_t i = 0; i < arr.nd; i++)
        {
            arr.strides[i] = 1;
            for (int32_t j = i + 1; j < arr.nd; j++)
                arr.strides[i] *= arr.shape[j];
        }
    }
    else if (arr.order == order_f)
    {
        for (int32_t i = 0; i < arr.nd; i++)
        {
            arr.strides[i] = 1;
            for (int32_t j = 0; j < i; j++)
                arr.strides[i] *= arr.shape[j];
        }
    }
    if (!is_view)
        arr.raw_data = malloc(arr.buffer_size);
    return (arr);
}

void    stack_array_init(t_ndarray *arr)
{
    switch (arr->type)
    {
        case nd_int8:
            arr->type_size = sizeof(int8_t);
            break;
        case nd_int16:
            arr->type_size = sizeof(int16_t);
            break;
        case nd_int32:
            arr->type_size = sizeof(int32_t);
            break;
        case nd_int64:
            arr->type_size = sizeof(int64_t);
            break;
        case nd_float:
            arr->type_size = sizeof(float);
            break;
        case nd_double:
            arr->type_size = sizeof(double);
            break;
        case nd_bool:
            arr->type_size = sizeof(bool);
            break;
        case nd_cfloat:
            arr->type_size = sizeof(float complex);
            break;
        case nd_cdouble:
            arr->type_size = sizeof(double complex);
            break;
    }
    arr->length = 1;
    for (int32_t i = 0; i < arr->nd; i++)
        arr->length *= arr->shape[i];
    arr->buffer_size = arr->length * arr->type_size;
    for (int32_t i = 0; i < arr->nd; i++)
    {
        arr->strides[i] = 1;
        for (int32_t j = i + 1; j < arr->nd; j++)
            arr->strides[i] *= arr->shape[j];
    }
}

void   _array_fill_int8(int8_t c, t_ndarray arr)
{
    if (c == 0)
        memset(arr.raw_data, 0, arr.buffer_size);
    else
        for (int32_t i = 0; i < arr.length; i++)
            arr.nd_int8[i] = c;
}

void   _array_fill_int16(int16_t c, t_ndarray arr)
{
    if (c == 0)
        memset(arr.raw_data, 0, arr.buffer_size);
    else
        for (int32_t i = 0; i < arr.length; i++)
            arr.nd_int16[i] = c;
}

void   _array_fill_int32(int32_t c, t_ndarray arr)
{
    if (c == 0)
        memset(arr.raw_data, 0, arr.buffer_size);
    else
        for (int32_t i = 0; i < arr.length; i++)
            arr.nd_int32[i] = c;
}

void   _array_fill_int64(int64_t c, t_ndarray arr)
{
    if (c == 0)
        memset(arr.raw_data, 0, arr.buffer_size);
    else
        for (int32_t i = 0; i < arr.length; i++)
            arr.nd_int64[i] = c;
}

void   _array_fill_bool(bool c, t_ndarray arr)
{
    if (c == 0)
        memset(arr.raw_data, 0, arr.buffer_size);
    else
        for (int32_t i = 0; i < arr.length; i++)
            arr.nd_bool[i] = c;
}

void   _array_fill_float(float c, t_ndarray arr)
{
    if (c == 0)
        memset(arr.raw_data, 0, arr.buffer_size);
    else
        for (int32_t i = 0; i < arr.length; i++)
            arr.nd_float[i] = c;
}

void   _array_fill_double(double c, t_ndarray arr)
{
    if (c == 0)
        memset(arr.raw_data, 0, arr.buffer_size);
    else
        for (int32_t i = 0; i < arr.length; i++)
            arr.nd_double[i] = c;
}

void   _array_fill_cfloat(float complex c, t_ndarray arr)
{
    if (c == 0)
        memset(arr.raw_data, 0, arr.buffer_size);
    else
        for (int32_t i = 0; i < arr.length; i++)
            arr.nd_cfloat[i] = c;
}


void   _array_fill_cdouble(double complex c, t_ndarray arr)
{
    if (c == 0)
        memset(arr.raw_data, 0, arr.buffer_size);
    else
        for (int32_t i = 0; i < arr.length; i++)
            arr.nd_cdouble[i] = c;
}

/*
** deallocation
*/

int32_t free_array(t_ndarray* arr)
{
    if (arr->shape == NULL)
        return (0);
    free(arr->raw_data);
    arr->raw_data = NULL;
    free(arr->shape);
    arr->shape = NULL;
    free(arr->strides);
    arr->strides = NULL;
    return (1);
}


int32_t free_pointer(t_ndarray* arr)
{
    if (arr->is_view == false || arr->shape == NULL)
        return (0);
    free(arr->shape);
    arr->shape = NULL;
    free(arr->strides);
    arr->strides = NULL;
    return (1);
}

/*
** slices
*/

t_slice new_slice(int32_t start, int32_t end, int32_t step, t_slice_type type)
{
    t_slice slice;

    slice.start = start;
    slice.end = end;
    slice.step = step;
    slice.type = type;
    return (slice);
}

t_ndarray array_slicing(t_ndarray arr, int n, ...)
{
    t_ndarray view;
    va_list  va;
    t_slice slice;
    int32_t start = 0;
    int32_t j = 0;
    t_order order = arr.order;

    view.nd = n;
    view.type = arr.type;
    view.type_size = arr.type_size;
    view.shape = malloc(sizeof(int64_t) * view.nd);
    view.strides = malloc(sizeof(int64_t) * view.nd);
    view.order = order;
    view.is_view = true;

    va_start(va, n);
    for (int32_t i = 0; i < arr.nd; i++)
    {
        slice = va_arg(va, t_slice);
        if (slice.type == RANGE)
        {
            view.shape[j] = (slice.end - slice.start + (slice.step - 1)) / slice.step;
            view.strides[j] = arr.strides[i] * slice.step;
            j++;
        }
        start += slice.start * arr.strides[i];
    }
    va_end(va);

    view.raw_data = (unsigned char*)arr.raw_data + start * arr.type_size;
    view.length = 1;
    for (int32_t i = 0; i < view.nd; i++)
            view.length *= view.shape[i];
    view.buffer_size =  view.length * view.type_size;

    return (view);
}

/*
** assigns
*/

void        alias_assign(t_ndarray *dest, t_ndarray src)
{
    /*
    ** copy src to dest
    ** allocate new memory for shape and strides
    ** setting is_view to true for the garbage collector to deallocate
    */

    *dest = src;
    dest->shape = malloc(sizeof(int64_t) * src.nd);
    memcpy(dest->shape, src.shape, sizeof(int64_t) * src.nd);
    dest->strides = malloc(sizeof(int64_t) * src.nd);
    memcpy(dest->strides, src.strides, sizeof(int64_t) * src.nd);
    dest->is_view = true;
}

void        transpose_alias_assign(t_ndarray *dest, t_ndarray src)
{
    /*
    ** copy src to dest
    ** allocate new memory for shape and strides
    ** setting is_view to true for the garbage collector to deallocate
    */

    *dest = src;
    dest->shape = malloc(sizeof(int64_t) * src.nd);
    dest->strides = malloc(sizeof(int64_t) * src.nd);
    for (int32_t i = 0; i < src.nd; i++)
    {
        dest->shape[i] = src.shape[src.nd-1-i];
        dest->strides[i] = src.strides[src.nd-1-i];
    }
    dest->is_view = true;
}

/*
** indexing
*/

int64_t     get_index(t_ndarray arr, ...)
{
    va_list va;
    int32_t index;

    va_start(va, arr);
    index = 0;
    for (int32_t i = 0; i < arr.nd; i++)
    {
        index += va_arg(va, int64_t) * arr.strides[i];
    }
    va_end(va);
    return (index);
}

/*
** convert numpy strides to nd_array strides, and return it in a new array, to
** avoid the problem of different implementations of strides in numpy and ndarray.
*/
int64_t     *numpy_to_ndarray_strides(int64_t *np_strides, int type_size, int32_t nd)
{
    int64_t *ndarray_strides;

    ndarray_strides = (int64_t*)malloc(sizeof(int64_t) * nd);
    for (int i = 0; i < nd; i++)
        ndarray_strides[i] = np_strides[i] / type_size;
    return ndarray_strides;

}

/*
** copy numpy shape to nd_array shape, and return it in a new array, to
** avoid the problem of variation of system architecture because numpy shape
** is not saved in fixed length type.
*/
int64_t     *numpy_to_ndarray_shape(int64_t *np_shape, int32_t nd)
{
    int64_t *nd_shape;

    nd_shape = (int64_t*)malloc(sizeof(int64_t) * nd);
    for (int i = 0; i < nd; i++)
        nd_shape[i] = np_shape[i];
    return nd_shape;
}

/**
** takes an array containing the shape of an array 'shape', number of a 
** certain dimension 'nd', and the number of the array's dimensions
** returns the stride (number of single elements to jump in a dimension
** to get to this dimension's next element) of the 'nd`th dimension
*/
int64_t get_dimension_stride(int64_t *shape, int32_t nd, int32_t max_nd)
{
    int64_t product = 1;

    for (int i = nd; i < max_nd; ++i)
        product *= shape[i];
    return (product);
}

/**
**  arr : Takes an array needed to do the calculations
**  flat_c_idx : An element number, representing an element's index if it were
**              in a flattened (order_c/row major) array
**  nd : representing the number of dimensions
**
**  Returns the element's index depending on its required memory layout
**          (order_f/column major or order_c/row major)
*/
int64_t element_index(t_ndarray arr, int64_t flat_c_idx, int32_t nd)
{
    if (arr.order == order_c && !arr.is_view)
        return flat_c_idx;
    if (nd == 0)
        return (0);
    if (nd == arr.nd)
        return (flat_c_idx % arr.shape[nd - 1]) * arr.strides[nd - 1] + element_index(arr, flat_c_idx, nd - 1);
    int64_t true_index = (flat_c_idx / get_dimension_stride(arr.shape, nd, arr.nd));
    if (true_index >= arr.shape[nd - 1])
        true_index = true_index % arr.shape[nd - 1];
    return (true_index * arr.strides[nd - 1] + element_index(arr, flat_c_idx, nd - 1));
}

bool is_same_shape(t_ndarray a, t_ndarray b)
{
    if (a.nd != b.nd)
        return (false);
    for (int i = 0; i < a.nd; ++i)
    {
        if (a.shape[i] != b.shape[i])
            return (false);
    }
    return (true);
}

void array_copy_data(t_ndarray *dest, t_ndarray src, uint32_t offset)
{
    unsigned char *d = (unsigned char*)dest->raw_data;
    unsigned char *s = (unsigned char*)src.raw_data;

    if (!src.is_view && dest->order == src.order
        && (src.order == order_c
            || (src.order == order_f && is_same_shape(*dest, src))))
    {
        memcpy(d + offset * dest->type_size, s, src.buffer_size);
    }
    else
    {
        for (int64_t element_num = 0; element_num < src.length; ++element_num)
        {
            memcpy(d + ((element_index(*dest, element_num, dest->nd) + offset) * dest->type_size),
                s + (element_index(src, element_num, src.nd) * src.type_size), src.type_size);
        }
    }
}

/*
** sum of ndarray
*/

static int64_t     get_index_from_array(t_ndarray arr, int64_t *nd_indices)
{
    /*
    ** returns the one dimentional index equivalent to
    ** the indices in each dimension stored in nd_indices
    */
    int64_t idx = 0;
    for (int64_t dim = 0; dim<arr.nd; ++dim)
    {
        idx += arr.strides[dim] * (nd_indices[dim]);
    }
    return idx;
}

/*
** Calculate the sum of a numpy array of bools by
** looping over the length of the array and computing
** the n-dimensional indices of each element
**
** Example:
**      For a two dimentional array of shape (2, 3),
**  nd_indices is initialized to be [0, 0],
**  the main loop will run for 6 iterations
**  each iteration increments nd_indices[0] by 1, then
**  a carry is performed when nd_indices[i] is equal to shape[i]
**  iteration 0:
**      nd_indices = [0, 0] -> no carry
**  iteration 1:
**      nd_indices = [1, 0] -> no carry
**  iteration 2:
**      nd_indices = [2, 0] -> nd_indices[0] == shape[0]
**                          -> carry -> [0, 1]
**  iteration 3:
**      nd_indices = [1, 1] -> no carry
**  iteration 4:
**      nd_indices = [2, 1] -> nd_indices[0] == shape[0]
**                          -> carry -> [0, 2]
**  iteration 5:
**      nd_indices = [1, 2] -> no carry
*/
#define NUMPY_SUM_(NAME, TYPE, CTYPE) \
    TYPE numpy_sum_##NAME(t_ndarray arr) \
    { \
        int64_t nd_indices[arr.nd]; \
        memset(nd_indices, 0, sizeof(int64_t) * arr.nd); \
        TYPE output = 0; \
        for (int32_t i = 0; i < arr.length; i++) \
        { \
            output += arr.nd_##CTYPE[get_index_from_array(arr, nd_indices)]; \
            nd_indices[0]++; \
            for (int32_t j = 0; j < arr.nd - 1; j++) \
                if (nd_indices[j] == arr.shape[j]) \
                { \
                    nd_indices[j] = 0; \
                    nd_indices[j + 1]++; \
                } \
        } \
        return output; \
    }

NUMPY_SUM_(bool, int64_t, bool)
NUMPY_SUM_(int8, int64_t, int8)
NUMPY_SUM_(int16, int64_t, int16)
NUMPY_SUM_(int32, int64_t, int32)
NUMPY_SUM_(int64, int64_t, int64)
NUMPY_SUM_(float32, float, float)
NUMPY_SUM_(float64, double, double)
NUMPY_SUM_(complex64, float complex, cfloat)
NUMPY_SUM_(complex128, double complex, cdouble)

<<<<<<< HEAD
#define NUMPY_AMIN_(NAME, TYPE, CTYPE) \
    TYPE numpy_amin_##NAME(t_ndarray arr) \
=======
#define NUMPY_AMAX_(NAME, TYPE, CTYPE) \
    TYPE numpy_amax_##NAME(t_ndarray arr) \
>>>>>>> 849958cc
    { \
        int64_t nd_indices[arr.nd]; \
        memset(nd_indices, 0, sizeof(int64_t) * arr.nd); \
        TYPE output = arr.nd_##CTYPE[get_index_from_array(arr, nd_indices)]; \
        for (int32_t i = 0; i < arr.length; i++) \
        { \
            TYPE current_value = arr.nd_##CTYPE[get_index_from_array(arr, nd_indices)]; \
<<<<<<< HEAD
            if (creal(current_value) < creal(output) || \
                (creal(current_value) == creal(output) && cimag(current_value) < cimag(output))) \
=======
            if (creal(current_value) > creal(output) || \
                (creal(current_value) == creal(output) && cimag(current_value) > cimag(output))) \
>>>>>>> 849958cc
            { \
                output = current_value; \
            } \
            nd_indices[0]++; \
            for (int32_t j = 0; j < arr.nd - 1; j++) \
                if (nd_indices[j] == arr.shape[j]) \
                { \
                    nd_indices[j] = 0; \
                    nd_indices[j + 1]++; \
                } \
        } \
        return output; \
    }

<<<<<<< HEAD
NUMPY_AMIN_(bool, int64_t, bool)
NUMPY_AMIN_(int8, int64_t, int8)
NUMPY_AMIN_(int16, int64_t, int16)
NUMPY_AMIN_(int32, int64_t, int32)
NUMPY_AMIN_(int64, int64_t, int64)
NUMPY_AMIN_(float32, float, float)
NUMPY_AMIN_(float64, double, double)
NUMPY_AMIN_(complex64, float complex, cfloat)
NUMPY_AMIN_(complex128, double complex, cdouble)
=======
NUMPY_AMAX_(bool, int64_t, bool)
NUMPY_AMAX_(int8, int64_t, int8)
NUMPY_AMAX_(int16, int64_t, int16)
NUMPY_AMAX_(int32, int64_t, int32)
NUMPY_AMAX_(int64, int64_t, int64)
NUMPY_AMAX_(float32, float, float)
NUMPY_AMAX_(float64, double, double)
NUMPY_AMAX_(complex64, float complex, cfloat)
NUMPY_AMAX_(complex128, double complex, cdouble)
>>>>>>> 849958cc
<|MERGE_RESOLUTION|>--- conflicted
+++ resolved
@@ -585,13 +585,8 @@
 NUMPY_SUM_(complex64, float complex, cfloat)
 NUMPY_SUM_(complex128, double complex, cdouble)
 
-<<<<<<< HEAD
-#define NUMPY_AMIN_(NAME, TYPE, CTYPE) \
-    TYPE numpy_amin_##NAME(t_ndarray arr) \
-=======
 #define NUMPY_AMAX_(NAME, TYPE, CTYPE) \
     TYPE numpy_amax_##NAME(t_ndarray arr) \
->>>>>>> 849958cc
     { \
         int64_t nd_indices[arr.nd]; \
         memset(nd_indices, 0, sizeof(int64_t) * arr.nd); \
@@ -599,13 +594,8 @@
         for (int32_t i = 0; i < arr.length; i++) \
         { \
             TYPE current_value = arr.nd_##CTYPE[get_index_from_array(arr, nd_indices)]; \
-<<<<<<< HEAD
-            if (creal(current_value) < creal(output) || \
-                (creal(current_value) == creal(output) && cimag(current_value) < cimag(output))) \
-=======
             if (creal(current_value) > creal(output) || \
                 (creal(current_value) == creal(output) && cimag(current_value) > cimag(output))) \
->>>>>>> 849958cc
             { \
                 output = current_value; \
             } \
@@ -620,17 +610,6 @@
         return output; \
     }
 
-<<<<<<< HEAD
-NUMPY_AMIN_(bool, int64_t, bool)
-NUMPY_AMIN_(int8, int64_t, int8)
-NUMPY_AMIN_(int16, int64_t, int16)
-NUMPY_AMIN_(int32, int64_t, int32)
-NUMPY_AMIN_(int64, int64_t, int64)
-NUMPY_AMIN_(float32, float, float)
-NUMPY_AMIN_(float64, double, double)
-NUMPY_AMIN_(complex64, float complex, cfloat)
-NUMPY_AMIN_(complex128, double complex, cdouble)
-=======
 NUMPY_AMAX_(bool, int64_t, bool)
 NUMPY_AMAX_(int8, int64_t, int8)
 NUMPY_AMAX_(int16, int64_t, int16)
@@ -640,4 +619,38 @@
 NUMPY_AMAX_(float64, double, double)
 NUMPY_AMAX_(complex64, float complex, cfloat)
 NUMPY_AMAX_(complex128, double complex, cdouble)
->>>>>>> 849958cc
+
+#define NUMPY_AMIN_(NAME, TYPE, CTYPE) \
+    TYPE numpy_amin_##NAME(t_ndarray arr) \
+    { \
+        int64_t nd_indices[arr.nd]; \
+        memset(nd_indices, 0, sizeof(int64_t) * arr.nd); \
+        TYPE output = arr.nd_##CTYPE[get_index_from_array(arr, nd_indices)]; \
+        for (int32_t i = 0; i < arr.length; i++) \
+        { \
+            TYPE current_value = arr.nd_##CTYPE[get_index_from_array(arr, nd_indices)]; \
+            if (creal(current_value) < creal(output) || \
+                (creal(current_value) == creal(output) && cimag(current_value) < cimag(output))) \
+            { \
+                output = current_value; \
+            } \
+            nd_indices[0]++; \
+            for (int32_t j = 0; j < arr.nd - 1; j++) \
+                if (nd_indices[j] == arr.shape[j]) \
+                { \
+                    nd_indices[j] = 0; \
+                    nd_indices[j + 1]++; \
+                } \
+        } \
+        return output; \
+    }
+
+NUMPY_AMIN_(bool, int64_t, bool)
+NUMPY_AMIN_(int8, int64_t, int8)
+NUMPY_AMIN_(int16, int64_t, int16)
+NUMPY_AMIN_(int32, int64_t, int32)
+NUMPY_AMIN_(int64, int64_t, int64)
+NUMPY_AMIN_(float32, float, float)
+NUMPY_AMIN_(float64, double, double)
+NUMPY_AMIN_(complex64, float complex, cfloat)
+NUMPY_AMIN_(complex128, double complex, cdouble)