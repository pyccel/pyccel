--- conflicted
+++ resolved
@@ -149,11 +149,6 @@
 int64_t     *numpy_to_ndarray_strides(int64_t *np_strides, int type_size, int nd);
 int64_t     *numpy_to_ndarray_shape(int64_t *np_shape, int nd);
 
-<<<<<<< HEAD
-#ifdef __cplusplus
-}
-#endif
-=======
 /* numpy sum */
 
 int64_t            numpy_sum_bool(t_ndarray arr);
@@ -165,6 +160,9 @@
 double             numpy_sum_float64(t_ndarray arr);
 float complex      numpy_sum_complex64(t_ndarray arr);
 double complex     numpy_sum_complex128(t_ndarray arr);
->>>>>>> ef95df80
+
+#ifdef __cplusplus
+}
+#endif
 
 #endif