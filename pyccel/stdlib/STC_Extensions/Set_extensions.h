#include <stc/priv/template.h>
#include <stdarg.h>

// This function represents a call to the .pop() method.
// Self: Class type (e.g., hset_int64_t).
// i_key: Data type of the elements in the set (e.g., int64_t).

static inline i_key _c_MEMB(_pop)(Self* self) {
    _c_MEMB(_iter) itr = _c_MEMB(_begin)(self); // Get iterator of the first element in the set using (_begin).
    if (itr.ref) 
    {
        i_key value = *(itr.ref);
        _c_MEMB(_erase_at)(self, itr); // Remove the element by value using "_erase_at".
        return value;
    }
    return *(itr.ref); // Return the element that is being popped.
}

/*
 * This function represents a call to the .union() method.
 * @param self : The set instance
 * @param n : The number of variadic arguments passed to the method.
 * @param ... : The variadic arguments. These are the other sets in which elements may be found
 */
static inline Self _c_MEMB(_union)(Self* self, int n, ...) {
    Self union_result = _c_MEMB(_clone)(*self);

    va_list args;
    va_start(args, n);

    for (int i=0; i<n; ++i) {
        Self* other = va_arg(args, Self*);
        c_foreach (elem, Self, *other)
            _c_MEMB(_insert)(&union_result, (*elem.ref));
    }

    va_end(args);

    return union_result;
}

/**
 * This function represents a call to the .intersection_update() method.
 * @param self : The set instance to modify.
 * @param other : The other set in which elements must be found.
 */
static inline void _c_MEMB(_intersection_update)(Self* self, Self* other) {
    _c_MEMB(_iter) itr = _c_MEMB(_begin)(self);
    while (itr.ref)
    {
        i_key val = (*itr.ref);
        if (_c_MEMB(_contains)(other, val)) {
            _c_MEMB(_next)(&itr);
        } else {
            itr = _c_MEMB(_erase_at)(self, itr);
        }
    }
}

<<<<<<< HEAD
=======
/**
 * This function represents a call to the .isdisjoint() method.
 * @param self : The set instance on which the function is called.
 * @param other : The other set which may or may not be disjoint.
 * @return True if the two sets have no elements in common, false otherwise.
 */
static inline bool _c_MEMB(_is_disjoint)(Self* self, Self* other) {
    Self* shortest = _c_MEMB(_size)(self) < _c_MEMB(_size)(other) ? self : other;
    Self* longest = self == shortest ? other : self;
    _c_MEMB(_iter) itr = _c_MEMB(_begin)(shortest);
    while (itr.ref)
    {
        i_key val = (*itr.ref);
        if (_c_MEMB(_contains)(longest, val)) {
            return false;
        } else {
            _c_MEMB(_next)(&itr);
        }
    }
    return true;
}

>>>>>>> 32ec22a0
#if defined (i_use_cmp) 
// Function to get the minimum element from the set
static inline i_key _c_MEMB(_min)(const Self* self) {
    _c_MEMB(_iter) itr = _c_MEMB(_begin)(self);
    i_key min_val = *(itr.ref);
    while (itr.ref)
    {
        if (i_less(itr.ref, &min_val))
            min_val = *(itr.ref);
        _c_MEMB(_next)(&itr);
    }
    return min_val;
}

// Function to get the maximum element from the set
static inline i_key _c_MEMB(_max)(const Self* self) {
    _c_MEMB(_iter) itr = _c_MEMB(_begin)(self);
    i_key max_val = *(itr.ref);
    while (itr.ref)
    {
        if (i_less(&max_val, itr.ref))
            max_val = *(itr.ref);
        _c_MEMB(_next)(&itr);
    }
    return max_val;
}
#endif

#undef i_type
#undef i_key
#undef i_use_cmp

#include <stc/priv/template2.h><|MERGE_RESOLUTION|>--- conflicted
+++ resolved
@@ -57,8 +57,6 @@
     }
 }
 
-<<<<<<< HEAD
-=======
 /**
  * This function represents a call to the .isdisjoint() method.
  * @param self : The set instance on which the function is called.
@@ -81,7 +79,6 @@
     return true;
 }
 
->>>>>>> 32ec22a0
 #if defined (i_use_cmp) 
 // Function to get the minimum element from the set
 static inline i_key _c_MEMB(_min)(const Self* self) {
