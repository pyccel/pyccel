--- conflicted
+++ resolved
@@ -1,3 +1,5 @@
+#ifndef SET_EXTENSIONS_H
+#define SET_EXTENSIONS_H
 #include <stdarg.h>
 
 // This function represents a call to the .pop() method.
@@ -39,10 +41,6 @@
 }
 
 #undef i_type
-<<<<<<< HEAD
-#undef i_key
-=======
 #undef i_key
 #include <stc/priv/template2.h>
-#endif
->>>>>>> e5bc9120
+#endif