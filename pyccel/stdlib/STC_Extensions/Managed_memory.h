#include <stc/priv/linkage.h>

#ifndef PYCCEL_MANAGED_MEM_H_INCLUDED
#define PYCCEL_MANAGED_MEM_H_INCLUDED
#include <stc/common.h>

#ifndef PYCCEL_TYPES_H_INCLUDED
#define PYCCEL_TYPES_H_INCLUDED

#define _c_mgd_types(SELF, VAL) \
    typedef VAL SELF##_value;   \
    typedef struct SELF {       \
        SELF##_value* get;      \
        bool is_owning;         \
    } SELF
#endif  // PYCCEL_TYPES_H_INCLUDED

#include <stdlib.h>
#endif  // PYCCEL_MANAGED_MEM_H_INCLUDED

#define _i_is_arc
#include <stc/priv/template.h>
#ifndef i_declared
_c_DEFTYPES(_c_mgd_types, Self, i_key);
#endif

STC_API Self _c_MEMB(_init)(void) { return c_literal(Self){false, NULL}; }

STC_API Self _c_MEMB(_make)(_m_value val) {
    Self owned;
    owned.is_owning = true;
    owned.get = i_malloc(c_sizeof(_m_value));
    *owned.get = val;
    return owned;
}

STC_API Self _c_MEMB(_from_ptr)(_m_value* ptr) {
    Self unowned;
    unowned.is_owning = false;
    unowned.get = ptr;
    return unowned;
}

STC_API Self _c_MEMB(_clone)(const Self self) {
    return _c_MEMB(_from_ptr)(self.get);
}

<<<<<<< HEAD
STC_API void _c_MEMB(_drop)(const Self* self) {
=======
STC_INLINE Self _c_MEMB(_steal)(const Self self) {
    return self;
}

STC_INLINE void _c_MEMB(_drop)(const Self* self) {
>>>>>>> 7c268f8e
    if (self->is_owning) {
        i_keydrop(self->get);
        i_free(self->get, c_sizeof(*self->get));
    }
}

STC_API _m_value* _c_MEMB(_take_ptr)(Self self) {
    _m_value* out = self.get;
    return out;
}

STC_API _m_value _c_MEMB(_release)(Self self) {
    c_assert(self.is_owning);
    _m_value out = *self.get;
    i_free(self.get, c_sizeof(*self.get));
    return out;
}

#undef _i_is_arc
#include <stc/priv/linkage2.h>
#include <stc/priv/template2.h><|MERGE_RESOLUTION|>--- conflicted
+++ resolved
@@ -24,9 +24,9 @@
 _c_DEFTYPES(_c_mgd_types, Self, i_key);
 #endif
 
-STC_API Self _c_MEMB(_init)(void) { return c_literal(Self){false, NULL}; }
+STC_INLINE Self _c_MEMB(_init)(void) { return c_literal(Self){false, NULL}; }
 
-STC_API Self _c_MEMB(_make)(_m_value val) {
+STC_INLINE Self _c_MEMB(_make)(_m_value val) {
     Self owned;
     owned.is_owning = true;
     owned.get = i_malloc(c_sizeof(_m_value));
@@ -34,38 +34,34 @@
     return owned;
 }
 
-STC_API Self _c_MEMB(_from_ptr)(_m_value* ptr) {
+STC_INLINE Self _c_MEMB(_from_ptr)(_m_value* ptr) {
     Self unowned;
     unowned.is_owning = false;
     unowned.get = ptr;
     return unowned;
 }
 
-STC_API Self _c_MEMB(_clone)(const Self self) {
+STC_INLINE Self _c_MEMB(_clone)(const Self self) {
     return _c_MEMB(_from_ptr)(self.get);
 }
 
-<<<<<<< HEAD
-STC_API void _c_MEMB(_drop)(const Self* self) {
-=======
 STC_INLINE Self _c_MEMB(_steal)(const Self self) {
     return self;
 }
 
 STC_INLINE void _c_MEMB(_drop)(const Self* self) {
->>>>>>> 7c268f8e
     if (self->is_owning) {
         i_keydrop(self->get);
         i_free(self->get, c_sizeof(*self->get));
     }
 }
 
-STC_API _m_value* _c_MEMB(_take_ptr)(Self self) {
+STC_INLINE _m_value* _c_MEMB(_take_ptr)(Self self) {
     _m_value* out = self.get;
     return out;
 }
 
-STC_API _m_value _c_MEMB(_release)(Self self) {
+STC_INLINE _m_value _c_MEMB(_release)(Self self) {
     c_assert(self.is_owning);
     _m_value out = *self.get;
     i_free(self.get, c_sizeof(*self.get));
