<<<<<<< HEAD
=======
#include <stc/priv/template.h>


>>>>>>> 8abea1b3
// This function represents a call to the .pop() method.
// i_type: Class type (e.g., hset_int64_t).
// i_key: Data type of the elements in the set (e.g., int64_t).

static inline i_key _c_MEMB(_pull_elem)(Self* self, intptr_t pop_idx) {
    // Get the iterator for the specified element using (_advance) and (_begin)
    _c_MEMB(_iter) itr = _c_MEMB(_advance)(_c_MEMB(_begin)(self), pop_idx);

    // If the element is found then remove it from the list
    if (itr.ref) 
    {
        i_key value = *(itr.ref);
        _c_MEMB(_erase_at)(self, itr); // Remove the element by value using "_erase_at".
        return value;
    }
    return *(itr.ref); // Return the element that is being popped.
}

<<<<<<< HEAD
// Function to reverse a list
static inline void _c_MEMB(_reverse)(i_type* self) {
    size_t left = 0;
    size_t right = self->_len - 1;
    while (left < right) {
        i_key temp = self->data[left];
        self->data[left] = self->data[right];
        self->data[right] = temp;
        left++;
        right--;
    }
}

#if defined(i_use_cmp)
// Function to get the minimum element from the vector
static inline i_key _c_MEMB(_min)(const i_type* self) {
    i_key min_val = self->data[0];
    _c_MEMB(_iter) it;
    c_foreach(it, i_type, *self) {
        if (*(it.ref) < min_val) {
            min_val = *(it.ref);
        }
    }
    return min_val;
}

// Function to get the maximum element from the vector
static inline i_key _c_MEMB(_max)(const i_type* self) {
    i_key max_val = self->data[0];
    _c_MEMB(_iter) it;
    c_foreach(it, i_type, *self) {
        if (*(it.ref) > max_val) {
            max_val = *(it.ref);
        }
    }
    return max_val;
}
#endif

#undef i_type
#undef i_key
=======
>>>>>>> 8abea1b3
#include <stc/priv/template2.h><|MERGE_RESOLUTION|>--- conflicted
+++ resolved
@@ -1,9 +1,8 @@
-<<<<<<< HEAD
-=======
+
 #include <stc/priv/template.h>
 
 
->>>>>>> 8abea1b3
+
 // This function represents a call to the .pop() method.
 // i_type: Class type (e.g., hset_int64_t).
 // i_key: Data type of the elements in the set (e.g., int64_t).
@@ -22,7 +21,6 @@
     return *(itr.ref); // Return the element that is being popped.
 }
 
-<<<<<<< HEAD
 // Function to reverse a list
 static inline void _c_MEMB(_reverse)(i_type* self) {
     size_t left = 0;
@@ -64,6 +62,5 @@
 
 #undef i_type
 #undef i_key
-=======
->>>>>>> 8abea1b3
+
 #include <stc/priv/template2.h>