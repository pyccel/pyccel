--- conflicted
+++ resolved
@@ -21,7 +21,6 @@
     return *(itr.ref); // Return the element that is being popped.
 }
 
-<<<<<<< HEAD
 // Function to reverse a list
 static inline void _c_MEMB(_reverse)(i_type* self) {
     size_t left = 0;
@@ -35,22 +34,12 @@
     }
 }
 
-#if defined(i_use_cmp)
-// Function to get the minimum element from the vector
-static inline i_key _c_MEMB(_min)(const i_type* self) {
-    i_key min_val = self->data[0];
-    _c_MEMB(_iter) it;
-    c_foreach(it, i_type, *self) {
-        if (*(it.ref) < min_val) {
-=======
-
 #if defined (i_use_cmp) 
 // Function to get the minimum element from the vector
 static inline i_key _c_MEMB(_min)(const Self* self) {
     i_key min_val = *_c_MEMB(_front)(self);
     c_foreach(it, Self, *self) {
         if (i_less(it.ref, &min_val)) {
->>>>>>> 7e407073
             min_val = *(it.ref);
         }
     }
@@ -58,32 +47,19 @@
 }
 
 // Function to get the maximum element from the vector
-<<<<<<< HEAD
-static inline i_key _c_MEMB(_max)(const i_type* self) {
-    i_key max_val = self->data[0];
-    _c_MEMB(_iter) it;
-    c_foreach(it, i_type, *self) {
-        if (*(it.ref) > max_val) {
-=======
 static inline i_key _c_MEMB(_max)(const Self* self) {
     i_key max_val = *_c_MEMB(_front)(self);
     c_foreach(it, Self, *self) {
         if (i_less(&max_val, it.ref)) {
->>>>>>> 7e407073
             max_val = *(it.ref);
         }
     }
     return max_val;
 }
 #endif
-<<<<<<< HEAD
 
 #undef i_type
 #undef i_key
-=======
-#undef i_type
-#undef i_key
 #undef i_use_cmp
->>>>>>> 7e407073
 
 #include <stc/priv/template2.h>