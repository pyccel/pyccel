--- conflicted
+++ resolved
@@ -1,9 +1,7 @@
-<<<<<<< HEAD
-=======
 #include <stc/priv/template.h>
 
 
->>>>>>> 8abea1b3
+
 // This function represents a call to the .pop() method.
 // i_type: Class type (e.g., hset_int64_t).
 // i_key: Data type of the elements in the set (e.g., int64_t).
@@ -47,9 +45,4 @@
 }
 #endif
 
-<<<<<<< HEAD
-#undef i_type
-#undef i_key
-=======
->>>>>>> 8abea1b3
 #include <stc/priv/template2.h>