/* -------------------------------------------------------------------------------------- */
/* This file is part of Pyccel which is released under MIT License. See the LICENSE file  */
/* or go to https://github.com/pyccel/pyccel/blob/devel/LICENSE for full license details. */
/* -------------------------------------------------------------------------------------- */

#ifndef         PYC_MATH_C_H
#define         PYC_MATH_C_H
#include <math.h>
#include <stdint.h>
#include <stdbool.h>
#include <complex.h>

/*
** (N % M) + M and fmod(N, M) + M are used to handle the negative
** operands of modulo operator.
*/

int64_t             pyc_factorial(int64_t n);
int64_t             pyc_gcd (int64_t a, int64_t b);
int64_t             pyc_lcm (int64_t a, int64_t b);

inline double       pyc_radians(double degrees)
{
    return degrees * (M_PI / 180);
}
inline double       pyc_degrees(double radians)
{
    return radians * (180.0 / M_PI);
}
inline int64_t      pyc_modulo(int64_t a, int64_t b)
{
        int64_t modulo = a % b;
        if(!((a < 0) ^ (b < 0)) || modulo == 0)
            return modulo;
        else
            return modulo + b;
}
inline double        pyc_fmodulo(double a, double b)
{
        double modulo = fmod(a, b);
        if(!((a < 0) ^ (b < 0)) || modulo == 0)
            return modulo;
        else
            return modulo + b;
}

long long int isign(long long int x);
double fsign(double x);
double complex csign(double complex x);

double fpyc_bankers_round(double arg, int64_t ndigits);
int64_t ipyc_bankers_round(int64_t arg, int64_t ndigits);

double complex cpyc_expm1(double complex x);

#define PY_FLOOR_DIV_TYPE(TYPE)                         \
    static inline TYPE py_floor_div_##TYPE(TYPE x, TYPE y) { \
        return (TYPE)(x / y - ((x % y != 0) && ((x < 0) ^ (y < 0)))); \
    }

PY_FLOOR_DIV_TYPE(int8_t)
PY_FLOOR_DIV_TYPE(int16_t)
PY_FLOOR_DIV_TYPE(int32_t)
PY_FLOOR_DIV_TYPE(int64_t)

<<<<<<< HEAD
#define PY_CSIGN_TYPE(TYPE, CABS_FUNC, NAME)                         \
    static inline TYPE py_sign_type_##NAME(TYPE x) { \
    __typeof__(CABS_FUNC(x)) absolute = CABS_FUNC(x); \
    return (TYPE)((absolute == 0.0) ? (TYPE)(0.0 + 0.0 * I) : (x / (TYPE) absolute)); \
}

PY_CSIGN_TYPE(float complex, cabsf, float_complex);
PY_CSIGN_TYPE(double complex, cabs, double_complex);
PY_CSIGN_TYPE(long double complex, cabsl, long_double_complex);
=======
#define PY_CSIGN_TYPE(TYPE)                         \
    static inline TYPE py_sign_type_##TYPE(TYPE x) { \
    __typeof__(cabs(x)) absolute = cabs(x); \
    return (TYPE)((absolute == TYPE (0)) ? TYPE(0) : (x / absolute)); \
}

PY_CSIGN_TYPE(int8_t)
PY_CSIGN_TYPE(int16_t)
PY_CSIGN_TYPE(int32_t)
PY_CSIGN_TYPE(int64_t)
>>>>>>> 7a2bfa4b

inline double complex complex_min(double complex a, double complex b) {
    bool lt = creal(a) == creal(b) ? cimag(a) < cimag(b) : creal(a) < creal(b);
    return lt ? a : b;
}

inline double complex complex_max(double complex a, double complex b) {
    bool lt = creal(a) == creal(b) ? cimag(a) < cimag(b) : creal(a) < creal(b);
    return lt ? b : a;
}

#endif<|MERGE_RESOLUTION|>--- conflicted
+++ resolved
@@ -63,7 +63,6 @@
 PY_FLOOR_DIV_TYPE(int32_t)
 PY_FLOOR_DIV_TYPE(int64_t)
 
-<<<<<<< HEAD
 #define PY_CSIGN_TYPE(TYPE, CABS_FUNC, NAME)                         \
     static inline TYPE py_sign_type_##NAME(TYPE x) { \
     __typeof__(CABS_FUNC(x)) absolute = CABS_FUNC(x); \
@@ -73,18 +72,6 @@
 PY_CSIGN_TYPE(float complex, cabsf, float_complex);
 PY_CSIGN_TYPE(double complex, cabs, double_complex);
 PY_CSIGN_TYPE(long double complex, cabsl, long_double_complex);
-=======
-#define PY_CSIGN_TYPE(TYPE)                         \
-    static inline TYPE py_sign_type_##TYPE(TYPE x) { \
-    __typeof__(cabs(x)) absolute = cabs(x); \
-    return (TYPE)((absolute == TYPE (0)) ? TYPE(0) : (x / absolute)); \
-}
-
-PY_CSIGN_TYPE(int8_t)
-PY_CSIGN_TYPE(int16_t)
-PY_CSIGN_TYPE(int32_t)
-PY_CSIGN_TYPE(int64_t)
->>>>>>> 7a2bfa4b
 
 inline double complex complex_min(double complex a, double complex b) {
     bool lt = creal(a) == creal(b) ? cimag(a) < cimag(b) : creal(a) < creal(b);
