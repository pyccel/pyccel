
#include <set/header.inc>

contains

#define __IDENTITY(x) x
#define __guard __set_guard
#include "parameters/T/copy_set_T_to_internal_T.inc"
#include "parameters/T/define_derived_macros.inc"

  function __IDENTITY(Set)_pop(my_set) result(result)
    class(Set), intent(inout) :: my_set
    __T_declare_dummy__ :: result
  
    type(SetIterator) :: iter1
    type(SetIterator) :: iter2
  
    iter1 = my_set%begin()
  
    result = iter1%of()
  
    iter2 = my_set%erase(iter1)
  
  end function __IDENTITY(Set)_pop

  subroutine __IDENTITY(Set)_intersection_update(this, other_set)
    class(Set), intent(inout) :: this
    class(Set), intent(in) :: other_set

    type(SetIterator) :: iter
    type(SetIterator) :: last

    iter = this%begin()
    last = this%end()
    do while (iter /= last)
      if (other_set % count(iter%of()) == 0) then
        iter = this%erase(iter)
      else
        call iter%next()
      end if
    end do

  end subroutine __IDENTITY(Set)_intersection_update

<<<<<<< HEAD
=======
  function __IDENTITY(Set)_is_disjoint(this, other_set) result(Out)
    use, intrinsic :: ISO_C_Binding, only : b1 => C_BOOL
    class(Set), target, intent(in) :: this
    class(Set), target, intent(in) :: other_set
    logical(b1) :: Out

    class(Set), pointer :: shortest
    class(Set), pointer :: longest
    type(SetIterator) :: iter
    type(SetIterator) :: last

    if (this % size() > other_set % size()) then
      shortest => other_set
      longest => this
    else
      shortest => this
      longest => other_set
    endif

    iter = shortest%begin()
    last = shortest%end()
    do while (iter /= last)
      if (longest % count(iter%of()) /= 0) then
        Out = .false.
        return
      else
        call iter%next()
      end if
    end do

    Out = .true.

  end function __IDENTITY(Set)_is_disjoint
>>>>>>> 32ec22a0

  ! Sets in gFTL are BSTs, therefore the min is the first element
   function __IDENTITY(Set)_min(my_set) result(result)
    class(Set), intent(in) :: my_set
    __T_declare_dummy__ :: result

    type(SetIterator) :: iter
    
    iter = my_set%begin()

    result = iter%of()
  end function __IDENTITY(Set)_min


  ! Sets in gFTL are BSTs, therefore the max is the last element
  function __IDENTITY(Set)_max(my_set) result(result)
    class(Set), intent(in) :: my_set
    __T_declare_dummy__ :: result

    type(SetIterator) :: last

    last = my_set%end()

    call last%prev()

    result = last%of()
  end function __IDENTITY(Set)_max

#include <set/tail.inc><|MERGE_RESOLUTION|>--- conflicted
+++ resolved
@@ -42,8 +42,6 @@
 
   end subroutine __IDENTITY(Set)_intersection_update
 
-<<<<<<< HEAD
-=======
   function __IDENTITY(Set)_is_disjoint(this, other_set) result(Out)
     use, intrinsic :: ISO_C_Binding, only : b1 => C_BOOL
     class(Set), target, intent(in) :: this
@@ -77,7 +75,7 @@
     Out = .true.
 
   end function __IDENTITY(Set)_is_disjoint
->>>>>>> 32ec22a0
+
 
   ! Sets in gFTL are BSTs, therefore the min is the first element
    function __IDENTITY(Set)_min(my_set) result(result)
