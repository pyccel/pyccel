--- conflicted
+++ resolved
@@ -5,12 +5,7 @@
 #------------------------------------------------------------------------------------------#
 
 import os
-<<<<<<< HEAD
-import glob
-import warnings
 import shutil
-=======
->>>>>>> 88dc7950
 
 from pyccel.ast.bind_c                      import as_static_module
 from pyccel.ast.numpy_wrapper               import get_numpy_max_acceptable_version_file
