# coding: utf-8
#------------------------------------------------------------------------------------------#
# This file is part of Pyccel which is released under MIT License. See the LICENSE file or #
# go to https://github.com/pyccel/pyccel/blob/master/LICENSE for full license details.     #
#------------------------------------------------------------------------------------------#

import os
<<<<<<< HEAD
import glob
import warnings
import shutil
from filelock import FileLock
=======
>>>>>>> 9619ac84

from pyccel.ast.bind_c                      import as_static_module
from pyccel.codegen.printing.fcode          import fcode
from pyccel.codegen.printing.cwrappercode   import cwrappercode
from .compiling.basic     import CompileObj

import pyccel.stdlib as stdlib_folder

from pyccel.errors.errors import Errors

errors = Errors()

__all__ = ['create_shared_library']

#==============================================================================
def create_shared_library(codegen,
                          main_obj,
                          language,
                          wrapper_flags,
                          pyccel_dirpath,
                          src_compiler,
                          wrapper_compiler,
                          sharedlib_modname=None,
                          verbose = False):
    # get path to pyccel/stdlib/lib_name
    stdlib_path = os.path.dirname(stdlib_folder.__file__)
    # get the library folder name
    lib_name = 'cwrapper'
    # get lib path (stdlib_path/lib_name)
    lib_path = os.path.join(stdlib_path, lib_name)

    # remove library folder to avoid missing files and copy
    # new one from pyccel stdlib
    lib_dest_path = os.path.join(pyccel_dirpath, lib_name)
    with FileLock(lib_dest_path + '.lock'):
        if not os.path.exists(lib_dest_path):
            try:
                shutil.copytree(lib_path, lib_dest_path)
            except:
                print('[Error : copy folder {}]'.format(lib_path))

    includes.append(lib_dest_path)

    # Consistency checks
    if not codegen.is_module:
        raise TypeError('Expected Module')

    # Get module name
    module_name = codegen.name

    # Change working directory to '__pyccel__'
    base_dirpath = os.getcwd()
    os.chdir(pyccel_dirpath)

    # Name of shared library
    if sharedlib_modname is None:
        sharedlib_modname = module_name

<<<<<<< HEAD
    sharedlib_folder = ''

    if language in ['c', 'fortran']:
        extra_libs = []
        extra_libdirs = []
        if language == 'fortran':
            # Construct static interface for passing array shapes and write it to file bind_c_MOD.f90
            new_module_name = 'bind_c_{}'.format(module_name)
            bind_c_mod = as_static_module(codegen.routines, module_name, new_module_name)
            bind_c_code = fcode(bind_c_mod, codegen.parser)
            bind_c_filename = '{}.f90'.format(new_module_name)

            with open(bind_c_filename, 'w') as f:
                f.writelines(bind_c_code)

            compile_files(bind_c_filename, compiler, flags,
                binary=None,
                verbose=verbose,
                is_module=True,
                output=pyccel_dirpath,
                libs=libs,
                libdirs=libdirs,
                language=language)

            dep_mods = (os.path.join(pyccel_dirpath,'bind_c_{}'.format(module_name)), *dep_mods)
            if compiler == 'gfortran':
                extra_libs.append('gfortran')
                extra_libdirs.append(get_gfortran_library_dir())
            elif compiler == 'ifort':
                extra_libs.append('ifcore')

        if sys.platform == 'win32':
            extra_libs.append('quadmath')

        module_old_name = codegen.expr.name
        codegen.expr.set_name(sharedlib_modname)
        wrapper_code = cwrappercode(codegen.expr, codegen.parser, language)
        if errors.has_errors():
            return

        codegen.expr.set_name(module_old_name)
        wrapper_filename_root = '{}_wrapper'.format(module_name)
        wrapper_filename = '{}.c'.format(wrapper_filename_root)

        with open(wrapper_filename, 'w') as f:
            f.writelines(wrapper_code)

        c_flags = [fortran_c_flag_equivalence[f] if f in fortran_c_flag_equivalence \
                else f for f in flags]

        if sys.platform == "darwin" and "-fopenmp" in c_flags and "-Xpreprocessor" not in c_flags:
            idx = 0
            while idx < len(c_flags):
                if c_flags[idx] == "-fopenmp":
                    c_flags.insert(idx, "-Xpreprocessor")
                    idx += 1
                idx += 1

        setup_code = create_c_setup(sharedlib_modname, wrapper_filename,
                dep_mods, compiler, includes, libs + extra_libs, libdirs + extra_libdirs, c_flags)
        setup_filename = "setup_{}.py".format(module_name)

        with open(setup_filename, 'w') as f:
            f.writelines(setup_code)

        setup_filename = os.path.join(pyccel_dirpath, setup_filename)
        cmd = [sys.executable, setup_filename, "build"]
        if sys.platform == 'win32' and compiler in ('gfortran','gcc','ifort','icc'):
            cmd += ['--compiler=mingw32']

        if verbose:
            print(' '.join(cmd))
        locks = [FileLock(d+'.lock') for d in [*dep_mods, 'cwrapper']]
        for l in locks:
            l.acquire()
        try:
            p = subprocess.Popen(cmd, stdout=subprocess.PIPE, stderr=subprocess.PIPE, universal_newlines=True)
            out, err = p.communicate()
        finally:
            for l in locks:
                l.release()
        if verbose:
            print(out)
        if p.returncode != 0:
            err_msg = "Failed to build module"
            err_msg += "\n" + err
            raise RuntimeError(err_msg)
        if err:
            warnings.warn(UserWarning(err))

        sharedlib_folder += 'build/lib*/'

    # Obtain absolute path of newly created shared library

    # Set file name extension of Python extension module
    if os.name == 'nt':  # Windows
        extext = 'pyd'
    else:
        extext = 'so'
    pattern = '{}{}*.{}'.format(sharedlib_folder, sharedlib_modname, extext)
    sharedlib_filename = glob.glob(pattern)[0]
    sharedlib_filepath = os.path.abspath(sharedlib_filename)
=======
    wrapper_filename_root = '{}_wrapper'.format(module_name)
    wrapper_filename = '{}.c'.format(wrapper_filename_root)
    wrapper_compile_obj = CompileObj(wrapper_filename,
            pyccel_dirpath,
            flags        = wrapper_flags,
            dependencies = (main_obj,),
            accelerators = ('python',))

    if language == 'fortran':
        # Construct static interface for passing array shapes and write it to file bind_c_MOD.f90
        new_module_name = 'bind_c_{}'.format(module_name)
        bind_c_mod = as_static_module(codegen.routines, module_name, new_module_name)
        bind_c_code = fcode(bind_c_mod, codegen.parser)
        bind_c_filename = '{}.f90'.format(new_module_name)

        with open(bind_c_filename, 'w') as f:
            f.writelines(bind_c_code)

        bind_c_obj=CompileObj(file_name = bind_c_filename,
                folder = pyccel_dirpath,
                flags  = main_obj.flags,
                is_module = True,
                dependencies = (main_obj,))
        wrapper_compile_obj.add_dependencies(bind_c_obj)
        src_compiler.compile_module(compile_obj=bind_c_obj,
                output_folder=pyccel_dirpath,
                verbose=verbose)

    module_old_name = codegen.expr.name
    codegen.expr.set_name(sharedlib_modname)
    wrapper_code = cwrappercode(codegen.expr, codegen.parser, language)
    if errors.has_errors():
        return

    codegen.expr.set_name(module_old_name)

    with open(wrapper_filename, 'w') as f:
        f.writelines(wrapper_code)

    wrapper_compiler.compile_module(wrapper_compile_obj,
                                output_folder = pyccel_dirpath,
                                verbose = verbose)

    sharedlib_filepath = src_compiler.compile_shared_library(wrapper_compile_obj,
                                                    output_folder = pyccel_dirpath,
                                                    sharedlib_modname = sharedlib_modname,
                                                    verbose = verbose)
>>>>>>> 9619ac84

    # Change working directory back to starting point
    os.chdir(base_dirpath)

    # Return absolute path of shared library
    return sharedlib_filepath<|MERGE_RESOLUTION|>--- conflicted
+++ resolved
@@ -5,20 +5,14 @@
 #------------------------------------------------------------------------------------------#
 
 import os
-<<<<<<< HEAD
-import glob
-import warnings
-import shutil
-from filelock import FileLock
-=======
->>>>>>> 9619ac84
 
 from pyccel.ast.bind_c                      import as_static_module
+from pyccel.ast.numpy_wrapper               import get_numpy_max_acceptable_version
 from pyccel.codegen.printing.fcode          import fcode
 from pyccel.codegen.printing.cwrappercode   import cwrappercode
+from pyccel.codegen.utilities      import recompile_object
+from pyccel.codegen.utilities      import copy_internal_library
 from .compiling.basic     import CompileObj
-
-import pyccel.stdlib as stdlib_folder
 
 from pyccel.errors.errors import Errors
 
@@ -36,24 +30,6 @@
                           wrapper_compiler,
                           sharedlib_modname=None,
                           verbose = False):
-    # get path to pyccel/stdlib/lib_name
-    stdlib_path = os.path.dirname(stdlib_folder.__file__)
-    # get the library folder name
-    lib_name = 'cwrapper'
-    # get lib path (stdlib_path/lib_name)
-    lib_path = os.path.join(stdlib_path, lib_name)
-
-    # remove library folder to avoid missing files and copy
-    # new one from pyccel stdlib
-    lib_dest_path = os.path.join(pyccel_dirpath, lib_name)
-    with FileLock(lib_dest_path + '.lock'):
-        if not os.path.exists(lib_dest_path):
-            try:
-                shutil.copytree(lib_path, lib_dest_path)
-            except:
-                print('[Error : copy folder {}]'.format(lib_path))
-
-    includes.append(lib_dest_path)
 
     # Consistency checks
     if not codegen.is_module:
@@ -70,110 +46,6 @@
     if sharedlib_modname is None:
         sharedlib_modname = module_name
 
-<<<<<<< HEAD
-    sharedlib_folder = ''
-
-    if language in ['c', 'fortran']:
-        extra_libs = []
-        extra_libdirs = []
-        if language == 'fortran':
-            # Construct static interface for passing array shapes and write it to file bind_c_MOD.f90
-            new_module_name = 'bind_c_{}'.format(module_name)
-            bind_c_mod = as_static_module(codegen.routines, module_name, new_module_name)
-            bind_c_code = fcode(bind_c_mod, codegen.parser)
-            bind_c_filename = '{}.f90'.format(new_module_name)
-
-            with open(bind_c_filename, 'w') as f:
-                f.writelines(bind_c_code)
-
-            compile_files(bind_c_filename, compiler, flags,
-                binary=None,
-                verbose=verbose,
-                is_module=True,
-                output=pyccel_dirpath,
-                libs=libs,
-                libdirs=libdirs,
-                language=language)
-
-            dep_mods = (os.path.join(pyccel_dirpath,'bind_c_{}'.format(module_name)), *dep_mods)
-            if compiler == 'gfortran':
-                extra_libs.append('gfortran')
-                extra_libdirs.append(get_gfortran_library_dir())
-            elif compiler == 'ifort':
-                extra_libs.append('ifcore')
-
-        if sys.platform == 'win32':
-            extra_libs.append('quadmath')
-
-        module_old_name = codegen.expr.name
-        codegen.expr.set_name(sharedlib_modname)
-        wrapper_code = cwrappercode(codegen.expr, codegen.parser, language)
-        if errors.has_errors():
-            return
-
-        codegen.expr.set_name(module_old_name)
-        wrapper_filename_root = '{}_wrapper'.format(module_name)
-        wrapper_filename = '{}.c'.format(wrapper_filename_root)
-
-        with open(wrapper_filename, 'w') as f:
-            f.writelines(wrapper_code)
-
-        c_flags = [fortran_c_flag_equivalence[f] if f in fortran_c_flag_equivalence \
-                else f for f in flags]
-
-        if sys.platform == "darwin" and "-fopenmp" in c_flags and "-Xpreprocessor" not in c_flags:
-            idx = 0
-            while idx < len(c_flags):
-                if c_flags[idx] == "-fopenmp":
-                    c_flags.insert(idx, "-Xpreprocessor")
-                    idx += 1
-                idx += 1
-
-        setup_code = create_c_setup(sharedlib_modname, wrapper_filename,
-                dep_mods, compiler, includes, libs + extra_libs, libdirs + extra_libdirs, c_flags)
-        setup_filename = "setup_{}.py".format(module_name)
-
-        with open(setup_filename, 'w') as f:
-            f.writelines(setup_code)
-
-        setup_filename = os.path.join(pyccel_dirpath, setup_filename)
-        cmd = [sys.executable, setup_filename, "build"]
-        if sys.platform == 'win32' and compiler in ('gfortran','gcc','ifort','icc'):
-            cmd += ['--compiler=mingw32']
-
-        if verbose:
-            print(' '.join(cmd))
-        locks = [FileLock(d+'.lock') for d in [*dep_mods, 'cwrapper']]
-        for l in locks:
-            l.acquire()
-        try:
-            p = subprocess.Popen(cmd, stdout=subprocess.PIPE, stderr=subprocess.PIPE, universal_newlines=True)
-            out, err = p.communicate()
-        finally:
-            for l in locks:
-                l.release()
-        if verbose:
-            print(out)
-        if p.returncode != 0:
-            err_msg = "Failed to build module"
-            err_msg += "\n" + err
-            raise RuntimeError(err_msg)
-        if err:
-            warnings.warn(UserWarning(err))
-
-        sharedlib_folder += 'build/lib*/'
-
-    # Obtain absolute path of newly created shared library
-
-    # Set file name extension of Python extension module
-    if os.name == 'nt':  # Windows
-        extext = 'pyd'
-    else:
-        extext = 'so'
-    pattern = '{}{}*.{}'.format(sharedlib_folder, sharedlib_modname, extext)
-    sharedlib_filename = glob.glob(pattern)[0]
-    sharedlib_filepath = os.path.abspath(sharedlib_filename)
-=======
     wrapper_filename_root = '{}_wrapper'.format(module_name)
     wrapper_filename = '{}.c'.format(wrapper_filename_root)
     wrapper_compile_obj = CompileObj(wrapper_filename,
@@ -213,6 +85,18 @@
     with open(wrapper_filename, 'w') as f:
         f.writelines(wrapper_code)
 
+    cwrapper_lib_dest_path = copy_internal_library('cwrapper', pyccel_dirpath)
+    cwrapper_lib = CompileObj("cwrapper.c",
+                        folder=cwrapper_lib_dest_path,
+                        accelerators=('python',))
+
+    # get the include folder path and library files
+    recompile_object(cwrapper_lib,
+                      compiler = wrapper_compiler,
+                      verbose  = verbose)
+
+    wrapper_compile_obj.add_dependencies(cwrapper_lib)
+
     wrapper_compiler.compile_module(wrapper_compile_obj,
                                 output_folder = pyccel_dirpath,
                                 verbose = verbose)
@@ -221,7 +105,6 @@
                                                     output_folder = pyccel_dirpath,
                                                     sharedlib_modname = sharedlib_modname,
                                                     verbose = verbose)
->>>>>>> 9619ac84
 
     # Change working directory back to starting point
     os.chdir(base_dirpath)
