--- conflicted
+++ resolved
@@ -199,26 +199,8 @@
     #  Compile cwrapper_ndarrays from stdlib (if necessary)
     #--------------------------------------------------------
     start_compile_libs = time.time()
-<<<<<<< HEAD
-    for lib_name in ("ndarrays", "cwrapper_ndarrays"):
-        if lib_name in wrapper_codegen.get_additional_imports():
-            stdlib_folder, stdlib = internal_libs[lib_name]
-
-            lib_dest_path = copy_internal_library(stdlib_folder, pyccel_dirpath)
-
-            # Pylint determines wrong type
-            stdlib.reset_folder(lib_dest_path) # pylint: disable=E1101
-            # get the include folder path and library files
-            recompile_object(stdlib,
-                              compiler = wrapper_compiler,
-                              pyccel_dirpath = pyccel_dirpath,
-                              verbose  = verbose)
-
-            wrapper_compile_obj.add_dependencies(stdlib)
-=======
     manage_dependencies(wrapper_codegen, wrapper_compiler, pyccel_dirpath, wrapper_compile_obj,
             language, verbose)
->>>>>>> 1ca1bd80
     timings['Dependency compilation'] += (time.time() - start_compile_libs)
 
     #---------------------------------------
