# coding: utf-8
#------------------------------------------------------------------------------------------#
# This file is part of Pyccel which is released under MIT License. See the LICENSE file or #
# go to https://github.com/pyccel/pyccel/blob/master/LICENSE for full license details.     #
#------------------------------------------------------------------------------------------#

import os

from pyccel.ast.bind_c                      import as_static_module
from pyccel.ast.numpy_wrapper               import get_numpy_max_acceptable_version_file
from pyccel.codegen.printing.fcode          import fcode
from pyccel.codegen.printing.cwrappercode   import CWrapperCodePrinter
from pyccel.codegen.utilities      import recompile_object
from pyccel.codegen.utilities      import copy_internal_library
from pyccel.codegen.utilities      import internal_libs
from pyccel.naming                 import name_clash_checkers
from pyccel.parser.scope           import Scope
from .compiling.basic     import CompileObj

from pyccel.errors.errors import Errors

errors = Errors()

__all__ = ['create_shared_library']

#==============================================================================
def create_shared_library(codegen,
                          main_obj,
                          language,
                          wrapper_flags,
                          pyccel_dirpath,
                          src_compiler,
                          wrapper_compiler,
                          sharedlib_modname=None,
                          verbose = False):

    # Get module name
    module_name = codegen.name

    # Change working directory to '__pyccel__'
    base_dirpath = os.getcwd()
    os.chdir(pyccel_dirpath)

    # Name of shared library
    if sharedlib_modname is None:
        sharedlib_modname = module_name

    wrapper_filename_root = '{}_wrapper'.format(module_name)
    wrapper_filename = '{}.c'.format(wrapper_filename_root)
    wrapper_compile_obj = CompileObj(wrapper_filename,
            pyccel_dirpath,
            flags        = wrapper_flags,
            dependencies = (main_obj,),
            accelerators = ('python',))

    if language == 'fortran':
        # Construct static interface for passing array shapes and write it to file bind_c_MOD.f90
        bind_c_mod = as_static_module(codegen.routines, codegen.ast)
        bind_c_code = fcode(bind_c_mod, bind_c_mod.name)
        bind_c_filename = '{}.f90'.format(bind_c_mod.name)

        with open(bind_c_filename, 'w') as f:
            f.writelines(bind_c_code)

        bind_c_obj=CompileObj(file_name = bind_c_filename,
                folder = pyccel_dirpath,
                flags  = main_obj.flags,
                dependencies = (main_obj,))
        wrapper_compile_obj.add_dependencies(bind_c_obj)
        src_compiler.compile_module(compile_obj=bind_c_obj,
                output_folder=pyccel_dirpath,
                verbose=verbose)

    #---------------------------------------
    #     Compile cwrapper from stdlib
    #---------------------------------------
    cwrapper_lib_dest_path = copy_internal_library('cwrapper', pyccel_dirpath,
                                extra_files = {'numpy_version.h' :
                                                get_numpy_max_acceptable_version_file()})

    cwrapper_lib = internal_libs["cwrapper"][1]
    cwrapper_lib.reset_folder(cwrapper_lib_dest_path)

    # get the include folder path and library files
    recompile_object(cwrapper_lib,
                      compiler = wrapper_compiler,
                      verbose  = verbose)

    wrapper_compile_obj.add_dependencies(cwrapper_lib)
    extra_includes  = ['cwrapper']

    #---------------------------------------
    #      Print code specific cwrapper
    #---------------------------------------
    module_old_name = codegen.ast.name
    codegen.ast.set_name(sharedlib_modname)
    wrapper_codegen = CWrapperCodePrinter(codegen.parser.filename, language)
<<<<<<< HEAD
=======
    Scope.name_clash_checker = name_clash_checkers['c']
>>>>>>> 65e1fc32
    wrapper_code = wrapper_codegen.doprint(codegen.ast)
    if errors.has_errors():
        return

    codegen.ast.set_name(module_old_name)

    with open(wrapper_filename, 'w') as f:
        f.writelines(wrapper_code)

    #--------------------------------------------------------
    #  Compile cwrapper_ndarrays from stdlib (if necessary)
    #--------------------------------------------------------
    if "ndarrays" in wrapper_codegen.get_additional_imports():
        for lib_name in ("ndarrays", "cwrapper_ndarrays"):
            stdlib_folder, stdlib = internal_libs[lib_name]

            lib_dest_path = copy_internal_library(stdlib_folder, pyccel_dirpath)

            # Pylint determines wrong type
            stdlib.reset_folder(lib_dest_path) # pylint: disable=E1101
            # get the include folder path and library files
            recompile_object(stdlib,
                              compiler = wrapper_compiler,
                              verbose  = verbose)

            wrapper_compile_obj.add_dependencies(stdlib)
        extra_includes.append('cwrapper_ndarrays')

    #---------------------------------------
    #         Compile code
    #---------------------------------------
    wrapper_compiler.compile_module(wrapper_compile_obj,
                                output_folder = pyccel_dirpath,
                                verbose = verbose)

    sharedlib_filepath = src_compiler.compile_shared_library(wrapper_compile_obj,
                                                    output_folder = pyccel_dirpath,
                                                    sharedlib_modname = sharedlib_modname,
                                                    verbose = verbose)

    # Change working directory back to starting point
    os.chdir(base_dirpath)

    # Return absolute path of shared library
    return sharedlib_filepath<|MERGE_RESOLUTION|>--- conflicted
+++ resolved
@@ -95,10 +95,7 @@
     module_old_name = codegen.ast.name
     codegen.ast.set_name(sharedlib_modname)
     wrapper_codegen = CWrapperCodePrinter(codegen.parser.filename, language)
-<<<<<<< HEAD
-=======
     Scope.name_clash_checker = name_clash_checkers['c']
->>>>>>> 65e1fc32
     wrapper_code = wrapper_codegen.doprint(codegen.ast)
     if errors.has_errors():
         return
