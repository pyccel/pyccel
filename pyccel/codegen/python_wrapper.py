--- conflicted
+++ resolved
@@ -53,16 +53,9 @@
 
     if language == 'fortran':
         # Construct static interface for passing array shapes and write it to file bind_c_MOD.f90
-<<<<<<< HEAD
         bind_c_mod = as_static_module(codegen.routines, codegen.ast)
-        bind_c_code = fcode(bind_c_mod, codegen.parser)
+        bind_c_code = fcode(bind_c_mod, new_module_name)
         bind_c_filename = '{}.f90'.format(bind_c_mod.name)
-=======
-        new_module_name = 'bind_c_{}'.format(module_name)
-        bind_c_mod = as_static_module(codegen.routines, module_name, new_module_name)
-        bind_c_code = fcode(bind_c_mod, new_module_name)
-        bind_c_filename = '{}.f90'.format(new_module_name)
->>>>>>> 31ff7120
 
         with open(bind_c_filename, 'w') as f:
             f.writelines(bind_c_code)
