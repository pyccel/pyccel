# coding: utf-8
#------------------------------------------------------------------------------------------#
# This file is part of Pyccel which is released under MIT License. See the LICENSE file or #
# go to https://github.com/pyccel/pyccel/blob/devel/LICENSE for full license details.      #
#------------------------------------------------------------------------------------------#

import os
import time

from pyccel.ast.core                             import ModuleHeader
from pyccel.ast.numpy_wrapper                    import get_numpy_max_acceptable_version_file
from pyccel.codegen.printing.cwrappercode        import CWrapperCodePrinter
from pyccel.codegen.printing.fcode               import FCodePrinter
from pyccel.codegen.wrapper.fortran_to_c_wrapper import FortranToCWrapper
from pyccel.codegen.wrapper.c_to_python_wrapper  import CToPythonWrapper
from pyccel.codegen.utilities                    import recompile_object
from pyccel.codegen.utilities                    import copy_internal_library
from pyccel.codegen.utilities                    import internal_libs
from pyccel.codegen.utilities                    import manage_dependencies
from pyccel.naming                               import name_clash_checkers
from pyccel.parser.scope                         import Scope
from pyccel.utilities.stage                      import PyccelStage
from .compiling.basic                            import CompileObj

from pyccel.errors.errors import Errors

errors = Errors()

pyccel_stage = PyccelStage()

__all__ = ['create_shared_library']

#==============================================================================
def create_shared_library(codegen,
                          main_obj,
                          language,
                          wrapper_flags,
                          pyccel_dirpath,
                          src_compiler,
                          wrapper_compiler,
                          sharedlib_modname=None,
                          verbose = False):
    """
    Create a shared library which can be called from Pyccel.

    From a CodePrinter object describing code which has been printed
    in a target language, create a shared library which can be
    called from Pyccel. In order to do this the code must be wrapped.
    First, if the code is not written in C, it must be wrapped to
    make it callable from C. This intermediary code is printed
    and compiled. From the C-compatible code a second (first for C)
    wrapper is created which exposes the C code to Python. This
    is done via the CWrapper. Finally this new code is compiled
    to generate the required shared language.

    Parameters
    ----------
    codegen : pyccel.codegen.printing.codeprinter.CodePrinter
        The printer which was used to print the translated code.

    main_obj : pyccel.codegen.compiling.basic.CompileObj
        The compile object which describes the translated code.

    language : str
        The language which Pyccel translated to.

    wrapper_flags : iterable
        Any additional flags which should be used to compile the wrapper.

    pyccel_dirpath : str
        The path to the directory where the files are created and compiled.

    src_compiler : pyccel.codegen.compiling.compilers.Compiler
        The compiler which should be used to compile the library.

    wrapper_compiler : pyccel.codegen.compiling.compilers.Compiler
        The compiler which should be used to compile the wrapper.
        Often this is the same as src_compiler but it may be different
        when the language is not C to ensure that src_compiler can link
        the appropriate language-specific libraries.

    sharedlib_modname : str, default: None
        The name of the shared library. The default is the name of the
        module printed by the printer.

    verbose : bool, default: False
        Indicates if the compiling should be done with verbosity to show the
        compiler commands.

    Returns
    -------
    sharedlib_filepath : str
        The absolute path to the shared library which was created.

    timings : dict
        The time spent in the different parts of the library creation.
    """
    timings = {}

    pyccel_stage.set_stage('cwrapper')

    # Get module name
    module_name = codegen.name

    # Change working directory to '__pyccel__'
    base_dirpath = os.getcwd()
    os.chdir(pyccel_dirpath)

    # Name of shared library
    if sharedlib_modname is None:
        sharedlib_modname = module_name

    wrapper_filename_root = f'{module_name}_wrapper'
    wrapper_header_filename = f'{wrapper_filename_root}.h'
    wrapper_filename = f'{wrapper_filename_root}.c'
    wrapper_compile_obj = CompileObj(wrapper_filename,
            pyccel_dirpath,
            flags        = wrapper_flags,
            dependencies = (main_obj,),
            accelerators = ('python',))

    if language == 'fortran':
        start_bind_c_wrapping = time.time()
        # Construct static interface for passing array shapes and write it to file bind_c_MOD.f90
        wrapper = FortranToCWrapper()
        bind_c_mod = wrapper.wrap(codegen.ast)
        timings['Bind C wrapping'] = time.time() - start_bind_c_wrapping

        start_bind_c_printing = time.time()
        bind_c_code = FCodePrinter(bind_c_mod.name).doprint(bind_c_mod)
        bind_c_filename = f'{bind_c_mod.name}.f90'

        with open(bind_c_filename, 'w') as f:
            f.writelines(bind_c_code)
        timings['Bind C printing'] = time.time() - start_bind_c_printing

        start_bind_c_compiling = time.time()
        bind_c_obj=CompileObj(file_name = bind_c_filename,
                folder = pyccel_dirpath,
                flags  = main_obj.flags,
                dependencies = (main_obj,))
        wrapper_compile_obj.add_dependencies(bind_c_obj)
        src_compiler.compile_module(compile_obj=bind_c_obj,
                output_folder=pyccel_dirpath,
                verbose=verbose)
        timings['Bind C wrapping'] = time.time() - start_bind_c_compiling
        c_ast = bind_c_mod
    else:
        c_ast = codegen.ast

    #---------------------------------------
    #     Compile cwrapper from stdlib
    #---------------------------------------
    start_compile_libs = time.time()
    cwrapper_lib_dest_path = copy_internal_library('cwrapper', pyccel_dirpath,
                                extra_files = {'numpy_version.h' :
                                                get_numpy_max_acceptable_version_file()})

    cwrapper_lib = internal_libs["cwrapper"][1]
    cwrapper_lib.reset_folder(cwrapper_lib_dest_path)

    # get the include folder path and library files
    recompile_object(cwrapper_lib,
                      compiler = wrapper_compiler,
                      verbose  = verbose)
    timings['Dependency compilation'] = time.time() - start_compile_libs

    wrapper_compile_obj.add_dependencies(cwrapper_lib)

    #---------------------------------------
    #      Print code specific cwrapper
    #---------------------------------------
    module_old_name = codegen.ast.name
    wrapper_codegen = CWrapperCodePrinter(codegen.parser.filename, language)
    Scope.name_clash_checker = name_clash_checkers['c']
    wrapper = CToPythonWrapper(base_dirpath)

    start_wrapper_creation = time.time()
    cwrap_ast = wrapper.wrap(c_ast)
    timings['Wrapper creation'] = time.time() - start_wrapper_creation

    start_print_cwrapper = time.time()
    wrapper_code = wrapper_codegen.doprint(cwrap_ast)
    #wrapper_code = wrapper_codegen.doprint(c_ast)
    if errors.has_errors():
        return

    with open(wrapper_filename, 'w', encoding="utf-8") as f:
        f.writelines(wrapper_code)
    timings['Wrapper printing'] = time.time() - start_print_cwrapper

    wrapper_header_code = wrapper_codegen.doprint(ModuleHeader(cwrap_ast))

    with open(wrapper_header_filename, 'w', encoding="utf-8") as f:
        f.writelines(wrapper_header_code)

<<<<<<< HEAD
=======
    #--------------------------------------------------------
    #  Compile cwrapper_ndarrays from stdlib (if necessary)
    #--------------------------------------------------------
    start_compile_libs = time.time()
    manage_dependencies(wrapper_codegen.get_additional_imports(), wrapper_compiler, pyccel_dirpath, wrapper_compile_obj,
            language, verbose)
    timings['Dependency compilation'] += (time.time() - start_compile_libs)

>>>>>>> 6aefd217
    #---------------------------------------
    #         Compile code
    #---------------------------------------
    start_compile_wrapper = time.time()
    wrapper_compiler.compile_module(wrapper_compile_obj,
                                output_folder = pyccel_dirpath,
                                verbose = verbose)

    sharedlib_filepath = src_compiler.compile_shared_library(wrapper_compile_obj,
                                                    output_folder = pyccel_dirpath,
                                                    sharedlib_modname = sharedlib_modname,
                                                    verbose = verbose)
    timings['Wrapper compilation'] = time.time() - start_compile_wrapper

    # Change working directory back to starting point
    os.chdir(base_dirpath)

    # Return absolute path of shared library
    return sharedlib_filepath, timings<|MERGE_RESOLUTION|>--- conflicted
+++ resolved
@@ -194,17 +194,6 @@
     with open(wrapper_header_filename, 'w', encoding="utf-8") as f:
         f.writelines(wrapper_header_code)
 
-<<<<<<< HEAD
-=======
-    #--------------------------------------------------------
-    #  Compile cwrapper_ndarrays from stdlib (if necessary)
-    #--------------------------------------------------------
-    start_compile_libs = time.time()
-    manage_dependencies(wrapper_codegen.get_additional_imports(), wrapper_compiler, pyccel_dirpath, wrapper_compile_obj,
-            language, verbose)
-    timings['Dependency compilation'] += (time.time() - start_compile_libs)
-
->>>>>>> 6aefd217
     #---------------------------------------
     #         Compile code
     #---------------------------------------
