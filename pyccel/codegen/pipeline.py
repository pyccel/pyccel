# coding: utf-8
#------------------------------------------------------------------------------------------#
# This file is part of Pyccel which is released under MIT License. See the LICENSE file or #
# go to https://github.com/pyccel/pyccel/blob/master/LICENSE for full license details.     #
#------------------------------------------------------------------------------------------#
"""
Contains the execute_pyccel function which carries out the main steps required to execute pyccel
"""

import os
import sys
import shutil

from pyccel.errors.errors          import Errors, PyccelError
from pyccel.errors.errors          import PyccelSyntaxError, PyccelSemanticError, PyccelCodegenError
from pyccel.errors.messages        import PYCCEL_RESTRICTION_TODO
from pyccel.parser.parser          import Parser
from pyccel.codegen.codegen        import Codegen
from pyccel.codegen.utilities      import recompile_object
from pyccel.codegen.utilities      import copy_internal_library
from pyccel.codegen.python_wrapper import create_shared_library

from .compiling.basic     import CompileObj
from .compiling.compilers import Compiler

__all__ = ['execute_pyccel']

# map internal libraries to their folders inside pyccel/stdlib and their compile objects
# The compile object folder will be in the pyccel dirpath
internal_libs = {
    "ndarrays"     : ("ndarrays", CompileObj("ndarrays.c",folder="ndarrays")),
    "pyc_math_f90" : ("math", CompileObj("pyc_math_f90.f90",folder="math")),
    "pyc_math_c"   : ("math", CompileObj("pyc_math_c.c",folder="math")),
}

#==============================================================================
# NOTE:
# [..]_dirname is the name of a directory
# [..]_dirpath is the full (absolute) path of a directory

# TODO: change name of variable 'module_name', as it could be a program
# TODO [YG, 04.02.2020]: check if we should catch BaseException instead of Exception
def execute_pyccel(fname, *,
                   syntax_only   = False,
                   semantic_only = False,
                   convert_only  = False,
                   verbose       = False,
                   folder        = None,
                   language      = None,
                   compiler      = None,
                   fflags        = None,
                   wrapper_flags = None,
                   includes      = (),
                   libdirs       = (),
                   modules       = (),
                   libs          = (),
                   debug         = False,
                   accelerators  = (),
                   output_name   = None):
    """
    Carries out the main steps required to execute pyccel
    - Parses the python file (syntactic stage)
    - Annotates the abstract syntax tree (semantic stage)
    - Generates the translated file(s) (codegen stage)
    - Compiles the files to generate an executable and/or a shared library

    Parameters
    ----------
    fname         : str
                    Name of python file to be translated

    syntax_only   : bool
                    Boolean indicating whether the pipeline should stop
                    after the syntax stage
                    Default : False

    semantic_only : bool
                    Boolean indicating whether the pipeline should stop
                    after the semantic stage
                    Default : False

    convert_only  : bool
                    Boolean indicating whether the pipeline should stop
                    after the codegen stage
                    Default : False

    verbose       : bool
                    Boolean indicating whether debugging messages should be printed
                    Default : False

    folder        : str
                    Path to the working directory
                    Default : folder containing the file to be translated

    language      : str
                    The language which pyccel is translating to
                    Default : fortran

    compiler      : str
                    The compiler used to compile the generated files
                    Default : GNU

    fflags        : str
                    The flags passed to the compiler
                    Default : provided by Compiler

    wrapper_flags : str
                    The flags passed to the compiler to compile the c wrapper
                    Default : provided by Compiler

    includes      : list
                    list of include directories paths

    libdirs       : list
                    list of paths to directories containing the required libraries

    modules       : list
                    list of files which must also be compiled in order to compile this module

    libs          : list
                    list of required libraries

    debug         : bool
                    Boolean indicating whether the file should be compiled in debug mode
                    (currently this only implies that the flag -fcheck=bounds is added)
                    Default : False

    accelerators  : iterable
                    Tool used to accelerate the code (e.g. openmp openacc)

    output_name   : str
                    Name of the generated module
                    Default : Same name as the file which was translated
    """
    if fname.endswith('.pyh'):
        syntax_only = True
        if verbose:
            print("Header file recognised, stopping after syntactic stage")

    # Reset Errors singleton before parsing a new file
    errors = Errors()
    errors.reset()

    # TODO [YG, 03.02.2020]: test validity of function arguments

    # Copy list arguments to local lists to avoid unexpected behavior
    includes = [*includes]
    libdirs  = [*libdirs]
    modules  = [*modules]
    libs     = [*libs]

    # Store current directory and add it to sys.path
    # variable to imitate Python's import behavior
    base_dirpath = os.getcwd()
    sys.path.insert(0, base_dirpath)

    # Unified way to handle errors: print formatted error message, then move
    # to original working directory. Caller should then raise exception.
    def handle_error(stage):
        print('\nERROR at {} stage'.format(stage))
        errors.check()
        os.chdir(base_dirpath)

    # Identify absolute path, directory, and filename
    pymod_filepath = os.path.abspath(fname)
    pymod_dirpath, pymod_filename = os.path.split(pymod_filepath)

    # Extract module name
    module_name = os.path.splitext(pymod_filename)[0]

    # Define working directory 'folder'
    if folder is None or folder == "":
        folder = pymod_dirpath
    else:
        folder = os.path.abspath(folder)

    # Define directory name and path for pyccel & cpython build
    pyccel_dirname = '__pyccel__'
    pyccel_dirpath = os.path.join(folder, pyccel_dirname)

    # Create new directories if not existing
    os.makedirs(folder, exist_ok=True)
    if not (syntax_only or semantic_only):
        os.makedirs(pyccel_dirpath, exist_ok=True)

    # Change working directory to 'folder'
    os.chdir(folder)

    if language is None:
        language = 'fortran'

    # Choose Fortran compiler
    if compiler is None:
        compiler = 'GNU'

    fflags = [] if fflags is None else fflags.split()
    wrapper_flags = [] if wrapper_flags is None else wrapper_flags.split()

    # Get compiler object
    src_compiler = Compiler(compiler, language, debug)
    wrapper_compiler = Compiler('GNU', 'c', debug)

    # Parse Python file
    try:
        parser = Parser(pymod_filepath, show_traceback=verbose)
        parser.parse(verbose=verbose)
    except NotImplementedError as error:
        msg = str(error)
        errors.report(msg+'\n'+PYCCEL_RESTRICTION_TODO,
            severity='error')
    except PyccelError:
        handle_error('parsing (syntax)')
        raise
    if errors.has_errors():
        handle_error('parsing (syntax)')
        raise PyccelSyntaxError('Syntax step failed')

    if syntax_only:
        return

    # Annotate abstract syntax Tree
    try:
        settings = {'verbose':verbose}
        parser.annotate(**settings)
    except NotImplementedError as error:
        msg = str(error)
        errors.report(msg+'\n'+PYCCEL_RESTRICTION_TODO,
            severity='error')
    except PyccelError:
        handle_error('annotation (semantic)')
        # Raise a new error to avoid a large traceback
        raise PyccelSemanticError('Semantic step failed') from None

    if errors.has_errors():
        handle_error('annotation (semantic)')
        raise PyccelSemanticError('Semantic step failed')

    if semantic_only:
        return

    if parser.module_parser:
        parsers = [parser.module_parser, parser]
        program_name = os.path.basename(os.path.splitext(parser.filename)[0])
        module_names = [module_name, program_name]
    else:
        parsers = [parser]
        module_names = [module_name]

    # -------------------------------------------------------------------------

    internal_libs_name = set()
    for parser, module_name in zip(parsers, module_names):
        semantic_parser = parser.semantic_parser
        # Generate .f90 file
        try:
            codegen = Codegen(semantic_parser, module_name)
            fname = os.path.join(pyccel_dirpath, module_name)
            fname = codegen.export(fname, language=language)
        except NotImplementedError as error:
            msg = str(error)
            errors.report(msg+'\n'+PYCCEL_RESTRICTION_TODO,
                severity='error')
        except PyccelError:
            handle_error('code generation')
            # Raise a new error to avoid a large traceback
            raise PyccelCodegenError('Code generation failed') from None

        if errors.has_errors():
            handle_error('code generation')
            raise PyccelCodegenError('Code generation failed')

        if language == 'python':
            output_file = (output_name + '.py') if output_name else os.path.basename(fname)
            new_location = os.path.join(folder, output_file)
            if verbose:
                print("cp {} {}".format(fname, new_location))
            shutil.copyfile(fname, new_location)
            continue

        main_obj = CompileObj(file_name = fname,
                folder       = pyccel_dirpath,
                is_module    = codegen.is_module,
                flags        = fflags,
                includes     = includes,
                libs         = libs,
                libdirs      = libdirs,
                dependencies = modules,
                accelerators = accelerators)
        parser.compile_obj = main_obj

        #------------------------------------------------------
        # TODO: collect dependencies and proceed recursively
        # if recursive:
        #     for dep in parser.sons:
        #         # Call same function on 'dep'
        #         pass
        #------------------------------------------------------

        # Iterate over the internal_libs list and determine if the printer
        # requires an internal lib to be included.
        for lib_name, (stdlib_folder, stdlib) in internal_libs.items():
            if lib_name in codegen.get_printer_imports() and \
                    lib_name not in internal_libs_name:

                lib_dest_path = copy_internal_library(stdlib_folder, pyccel_dirpath)

                # stop after copying lib to __pyccel__ directory for
                # convert only
                if convert_only:
                    continue

                # Pylint determines wrong type
                stdlib.reset_folder(lib_dest_path) # pylint: disable=E1101
                # get the include folder path and library files
<<<<<<< HEAD
                if lib not in internal_libs_name:
                    # get the library folder name
                    lib_name = internal_libs[lib]
                    # get lib path (stdlib_path/lib_name)
                    lib_path = os.path.join(stdlib_path, lib_name)
                    # remove library folder to avoid missing files and copy
                    # new one from pyccel stdlib
                    lib_dest_path = os.path.join(pyccel_dirpath, lib_name)
                    with FileLock(lib_dest_path + '.lock'):
                        if not os.path.exists(lib_dest_path):
                            try:
                                shutil.copytree(lib_path, lib_dest_path)
                            except:
                                print('[Error : copy folder {}]'.format(lib_path))

                    # stop after copying lib to __pyccel__ directory for
                    # convert only
                    if convert_only:
                        continue

                    # get library source files
                    ext = lang_ext_dict[language]
                    source_files = [os.path.join(lib_dest_path, e) for e in os.listdir(lib_dest_path)
                                                                if e.endswith(ext)]
                    internal_modules = [os.path.splitext(f)[0] for f in source_files]

                    # compile library source files
                    flags = construct_flags(f90exec,
                                            fflags=fflags,
                                            debug=debug,
                                            includes=[lib_dest_path])
                    try:
                        for f,l in zip(source_files, internal_modules):
                            with FileLock(l + '.lock'):
                                compile_files(f, f90exec, flags,
                                                binary=None,
                                                verbose=verbose,
                                                is_module=True,
                                                output=lib_dest_path,
                                                language=language)
                    except Exception:
                        handle_error('C {} library compilation'.format(lib))
                        raise

                    # Add internal lib to internal_libs_name set
                    internal_libs_name.add(lib)
                    # add source file without extension to internal_libs_files
                    internal_libs_files.extend(internal_modules)
                    # add library path to internal_libs_path
                    internal_libs_path.append(lib_dest_path)
=======
                recompile_object(stdlib,
                                  compiler = src_compiler,
                                  verbose  = verbose)

                main_obj.add_dependencies(stdlib)

                # Add internal lib to internal_libs_name set
                internal_libs_name.add(lib_name)
>>>>>>> 9619ac84

        if convert_only:
            continue

        deps = dict()
        # ...
        # Determine all .o files and all folders needed by executable
        def get_module_dependencies(parser, deps):
            mod_folder = os.path.join(os.path.dirname(parser.filename), "__pyccel__")
            mod_base = os.path.basename(parser.filename)

            # Stop conditions
            if parser.metavars.get('ignore_at_import', False) or \
               parser.metavars.get('module_name', None) == 'omp_lib':
                return

            if parser.compile_obj:
                deps[mod_base] = parser.compile_obj
            elif mod_base not in deps:
                deps[mod_base] = CompileObj(mod_base,
                                    folder=mod_folder)

            # Proceed recursively
            for son in parser.sons:
                get_module_dependencies(son, deps)

        for son in parser.sons:
            get_module_dependencies(son, deps)
        main_obj.add_dependencies(*deps.values())

        # Compile code to modules
        try:
            src_compiler.compile_module(compile_obj=main_obj,
                    output_folder=pyccel_dirpath,
                    verbose=verbose)
        except Exception:
            handle_error('Fortran compilation')
            raise


        try:
            if codegen.is_program:
                generated_filepath = src_compiler.compile_program(compile_obj=main_obj,
                        output_folder=pyccel_dirpath,
                        verbose=verbose)
            else:
                # Create shared library
                generated_filepath = create_shared_library(codegen,
                                                       main_obj,
                                                       language,
                                                       wrapper_flags,
                                                       pyccel_dirpath,
                                                       src_compiler,
                                                       wrapper_compiler,
                                                       output_name,
                                                       verbose)
        except NotImplementedError as error:
            msg = str(error)
            errors.report(msg+'\n'+PYCCEL_RESTRICTION_TODO,
                severity='error')
            handle_error('code generation (wrapping)')
            raise PyccelCodegenError(msg) from None
        except PyccelError:
            handle_error('code generation (wrapping)')
            raise
        except Exception:
            handle_error('shared library generation')
            raise

        if errors.has_errors():
            handle_error('code generation (wrapping)')
            raise PyccelCodegenError('Code generation failed')

        # Move shared library to folder directory
        # (First construct absolute path of target location)
        generated_filename = os.path.basename(generated_filepath)
        target = os.path.join(folder, generated_filename)
        shutil.move(generated_filepath, target)
        generated_filepath = target

        if verbose:
            if codegen.is_program:
                print( '> Executable has been created: {}'.format(generated_filepath))
            else:
                print( '> Shared library has been created: {}'.format(generated_filepath))

    # Print all warnings now
    if errors.has_warnings():
        errors.check()

    # Change working directory back to starting point
    os.chdir(base_dirpath)<|MERGE_RESOLUTION|>--- conflicted
+++ resolved
@@ -312,58 +312,6 @@
                 # Pylint determines wrong type
                 stdlib.reset_folder(lib_dest_path) # pylint: disable=E1101
                 # get the include folder path and library files
-<<<<<<< HEAD
-                if lib not in internal_libs_name:
-                    # get the library folder name
-                    lib_name = internal_libs[lib]
-                    # get lib path (stdlib_path/lib_name)
-                    lib_path = os.path.join(stdlib_path, lib_name)
-                    # remove library folder to avoid missing files and copy
-                    # new one from pyccel stdlib
-                    lib_dest_path = os.path.join(pyccel_dirpath, lib_name)
-                    with FileLock(lib_dest_path + '.lock'):
-                        if not os.path.exists(lib_dest_path):
-                            try:
-                                shutil.copytree(lib_path, lib_dest_path)
-                            except:
-                                print('[Error : copy folder {}]'.format(lib_path))
-
-                    # stop after copying lib to __pyccel__ directory for
-                    # convert only
-                    if convert_only:
-                        continue
-
-                    # get library source files
-                    ext = lang_ext_dict[language]
-                    source_files = [os.path.join(lib_dest_path, e) for e in os.listdir(lib_dest_path)
-                                                                if e.endswith(ext)]
-                    internal_modules = [os.path.splitext(f)[0] for f in source_files]
-
-                    # compile library source files
-                    flags = construct_flags(f90exec,
-                                            fflags=fflags,
-                                            debug=debug,
-                                            includes=[lib_dest_path])
-                    try:
-                        for f,l in zip(source_files, internal_modules):
-                            with FileLock(l + '.lock'):
-                                compile_files(f, f90exec, flags,
-                                                binary=None,
-                                                verbose=verbose,
-                                                is_module=True,
-                                                output=lib_dest_path,
-                                                language=language)
-                    except Exception:
-                        handle_error('C {} library compilation'.format(lib))
-                        raise
-
-                    # Add internal lib to internal_libs_name set
-                    internal_libs_name.add(lib)
-                    # add source file without extension to internal_libs_files
-                    internal_libs_files.extend(internal_modules)
-                    # add library path to internal_libs_path
-                    internal_libs_path.append(lib_dest_path)
-=======
                 recompile_object(stdlib,
                                   compiler = src_compiler,
                                   verbose  = verbose)
@@ -372,7 +320,6 @@
 
                 # Add internal lib to internal_libs_name set
                 internal_libs_name.add(lib_name)
->>>>>>> 9619ac84
 
         if convert_only:
             continue
