# coding: utf-8
#------------------------------------------------------------------------------------------#
# This file is part of Pyccel which is released under MIT License. See the LICENSE file or #
# go to https://github.com/pyccel/pyccel/blob/master/LICENSE for full license details.     #
#------------------------------------------------------------------------------------------#
"""
Contains the execute_pyccel function which carries out the main steps required to execute pyccel
"""

import os
import sys
import shutil

from pyccel.errors.errors          import Errors, PyccelError
from pyccel.errors.errors          import PyccelSyntaxError, PyccelSemanticError, PyccelCodegenError
from pyccel.errors.messages        import PYCCEL_RESTRICTION_TODO
from pyccel.parser.parser          import Parser
from pyccel.codegen.codegen        import Codegen
from pyccel.codegen.utilities      import recompile_object
from pyccel.codegen.utilities      import copy_internal_library
from pyccel.codegen.utilities      import internal_libs
from pyccel.codegen.python_wrapper import create_shared_library

from .compiling.basic     import CompileObj
from .compiling.compilers import Compiler

__all__ = ['execute_pyccel']

#==============================================================================
# NOTE:
# [..]_dirname is the name of a directory
# [..]_dirpath is the full (absolute) path of a directory

# TODO: change name of variable 'module_name', as it could be a program
# TODO [YG, 04.02.2020]: check if we should catch BaseException instead of Exception
def execute_pyccel(fname, *,
                   syntax_only   = False,
                   semantic_only = False,
                   convert_only  = False,
                   verbose       = False,
                   folder        = None,
                   language      = None,
                   compiler      = None,
                   fflags        = None,
                   wrapper_flags = None,
                   includes      = (),
                   libdirs       = (),
                   modules       = (),
                   libs          = (),
                   debug         = False,
                   accelerators  = (),
                   output_name   = None):
    """
    Carries out the main steps required to execute pyccel
    - Parses the python file (syntactic stage)
    - Annotates the abstract syntax tree (semantic stage)
    - Generates the translated file(s) (codegen stage)
    - Compiles the files to generate an executable and/or a shared library

    Parameters
    ----------
    fname         : str
                    Name of python file to be translated

    syntax_only   : bool
                    Boolean indicating whether the pipeline should stop
                    after the syntax stage
                    Default : False

    semantic_only : bool
                    Boolean indicating whether the pipeline should stop
                    after the semantic stage
                    Default : False

    convert_only  : bool
                    Boolean indicating whether the pipeline should stop
                    after the codegen stage
                    Default : False

    verbose       : bool
                    Boolean indicating whether debugging messages should be printed
                    Default : False

    folder        : str
                    Path to the working directory
                    Default : folder containing the file to be translated

    language      : str
                    The language which pyccel is translating to
                    Default : fortran

    compiler      : str
                    The compiler used to compile the generated files
                    Default : GNU

    fflags        : str
                    The flags passed to the compiler
                    Default : provided by Compiler

    wrapper_flags : str
                    The flags passed to the compiler to compile the c wrapper
                    Default : provided by Compiler

    includes      : list
                    list of include directories paths

    libdirs       : list
                    list of paths to directories containing the required libraries

    modules       : list
                    list of files which must also be compiled in order to compile this module

    libs          : list
                    list of required libraries

    debug         : bool
                    Boolean indicating whether the file should be compiled in debug mode
                    (currently this only implies that the flag -fcheck=bounds is added)
                    Default : False

    accelerators  : iterable
                    Tool used to accelerate the code (e.g. openmp openacc)

    output_name   : str
                    Name of the generated module
                    Default : Same name as the file which was translated
    """
    if fname.endswith('.pyh'):
        syntax_only = True
        if verbose:
            print("Header file recognised, stopping after syntactic stage")

    # Reset Errors singleton before parsing a new file
    errors = Errors()
    errors.reset()

    # TODO [YG, 03.02.2020]: test validity of function arguments

    # Copy list arguments to local lists to avoid unexpected behavior
    includes = [*includes]
    libdirs  = [*libdirs]
    modules  = [*modules]
    libs     = [*libs]

    # Store current directory and add it to sys.path
    # variable to imitate Python's import behavior
    base_dirpath = os.getcwd()
    sys.path.insert(0, base_dirpath)

    # Unified way to handle errors: print formatted error message, then move
    # to original working directory. Caller should then raise exception.
    def handle_error(stage):
        print('\nERROR at {} stage'.format(stage))
        errors.check()
        os.chdir(base_dirpath)

    # Identify absolute path, directory, and filename
    pymod_filepath = os.path.abspath(fname)
    pymod_dirpath, pymod_filename = os.path.split(pymod_filepath)

    # Extract module name
    module_name = os.path.splitext(pymod_filename)[0]

    # Define working directory 'folder'
    if folder is None or folder == "":
        folder = pymod_dirpath
    else:
        folder = os.path.abspath(folder)

    # Define directory name and path for pyccel & cpython build
    pyccel_dirname = '__pyccel__'
    pyccel_dirpath = os.path.join(folder, pyccel_dirname)

    # Create new directories if not existing
    os.makedirs(folder, exist_ok=True)
    if not (syntax_only or semantic_only):
        os.makedirs(pyccel_dirpath, exist_ok=True)

    # Change working directory to 'folder'
    os.chdir(folder)

    if language is None:
        language = 'fortran'

    # Choose Fortran compiler
    if compiler is None:
        compiler = 'GNU'

    fflags = [] if fflags is None else fflags.split()
    wrapper_flags = [] if wrapper_flags is None else wrapper_flags.split()

    # Get compiler object
    src_compiler = Compiler(compiler, language, debug)
    wrapper_compiler = Compiler('GNU', 'c', debug)

    # Parse Python file
    try:
        parser = Parser(pymod_filepath, show_traceback=verbose)
        parser.parse(verbose=verbose)
    except NotImplementedError as error:
        msg = str(error)
        errors.report(msg+'\n'+PYCCEL_RESTRICTION_TODO,
            severity='error')
    except PyccelError:
        handle_error('parsing (syntax)')
        raise
    if errors.has_errors():
        handle_error('parsing (syntax)')
        raise PyccelSyntaxError('Syntax step failed')

    if syntax_only:
        return

    # Annotate abstract syntax Tree
    try:
        settings = {'verbose':verbose}
        parser.annotate(**settings)
    except NotImplementedError as error:
        msg = str(error)
        errors.report(msg+'\n'+PYCCEL_RESTRICTION_TODO,
            severity='error')
    except PyccelError:
        handle_error('annotation (semantic)')
        # Raise a new error to avoid a large traceback
        raise PyccelSemanticError('Semantic step failed') from None

    if errors.has_errors():
        handle_error('annotation (semantic)')
        raise PyccelSemanticError('Semantic step failed')

    if semantic_only:
        return

    # -------------------------------------------------------------------------

<<<<<<< HEAD
    internal_libs_name = set()
    for parser, module_name in zip(parsers, module_names):
        semantic_parser = parser.semantic_parser
        # Generate .f90 file
        try:
            codegen = Codegen(semantic_parser, module_name)
            fname = os.path.join(pyccel_dirpath, module_name)
            fname = codegen.export(fname, language=language)
        except NotImplementedError as error:
            msg = str(error)
            errors.report(msg+'\n'+PYCCEL_RESTRICTION_TODO,
                severity='error')
        except PyccelError:
            handle_error('code generation')
            # Raise a new error to avoid a large traceback
            raise PyccelCodegenError('Code generation failed') from None

        if errors.has_errors():
            handle_error('code generation')
            raise PyccelCodegenError('Code generation failed')

        if language == 'python':
            output_file = (output_name + '.py') if output_name else os.path.basename(fname)
            new_location = os.path.join(folder, output_file)
            if verbose:
                print("cp {} {}".format(fname, new_location))
            shutil.copyfile(fname, new_location)
            continue

        compile_libs = [*libs, parser.metavars['libraries']] \
                        if 'libraries' in parser.metavars else libs
        main_obj = CompileObj(file_name = fname,
                folder       = pyccel_dirpath,
                is_module    = codegen.is_module,
                flags        = fflags,
                includes     = includes,
                libs         = compile_libs,
                libdirs      = libdirs,
                dependencies = modules,
                accelerators = accelerators)
        parser.compile_obj = main_obj

        #------------------------------------------------------
        # TODO: collect dependencies and proceed recursively
        # if recursive:
        #     for dep in parser.sons:
        #         # Call same function on 'dep'
        #         pass
        #------------------------------------------------------

        # Iterate over the internal_libs list and determine if the printer
        # requires an internal lib to be included.
        l = codegen.get_printer_imports()
        l.add("ndarrays")
        for lib_name, (stdlib_folder, stdlib) in internal_libs.items():
            if lib_name in l and \
                    lib_name not in internal_libs_name:

                lib_dest_path = copy_internal_library(stdlib_folder, pyccel_dirpath)

                # stop after copying lib to __pyccel__ directory for
                # convert only
                if convert_only:
                    continue

                # Pylint determines wrong type
                stdlib.reset_folder(lib_dest_path) # pylint: disable=E1101
                # get the include folder path and library files
                recompile_object(stdlib,
                                  compiler = src_compiler,
                                  verbose  = verbose)

                main_obj.add_dependencies(stdlib)

                # Add internal lib to internal_libs_name set
                internal_libs_name.add(lib_name)

        if convert_only:
            continue

        deps = dict()
        # ...
        # Determine all .o files and all folders needed by executable
        def get_module_dependencies(parser, deps):
            mod_folder = os.path.join(os.path.dirname(parser.filename), "__pyccel__")
            mod_base = os.path.basename(parser.filename)

            # Stop conditions
            if parser.metavars.get('module_name', None) == 'omp_lib':
                return

            if parser.compile_obj:
                deps[mod_base] = parser.compile_obj
            elif mod_base not in deps:
                compile_libs = (parser.metavars['libraries'],) if 'libraries' in parser.metavars else ()
                no_target = parser.metavars.get('no_target',False) or \
                        parser.metavars.get('ignore_at_import',False)
                deps[mod_base] = CompileObj(mod_base,
                                    folder          = mod_folder,
                                    libs            = compile_libs,
                                    has_target_file = not no_target)

            # Proceed recursively
            for son in parser.sons:
                get_module_dependencies(son, deps)
=======
    semantic_parser = parser.semantic_parser
    # Generate .f90 file
    try:
        codegen = Codegen(semantic_parser, module_name)
        fname = os.path.join(pyccel_dirpath, module_name)
        fname, prog_name = codegen.export(fname, language=language)
    except NotImplementedError as error:
        msg = str(error)
        errors.report(msg+'\n'+PYCCEL_RESTRICTION_TODO,
            severity='error')
    except PyccelError:
        handle_error('code generation')
        # Raise a new error to avoid a large traceback
        raise PyccelCodegenError('Code generation failed') from None

    if errors.has_errors():
        handle_error('code generation')
        raise PyccelCodegenError('Code generation failed')

    if language == 'python':
        output_file = (output_name + '.py') if output_name else os.path.basename(fname)
        new_location = os.path.join(folder, output_file)
        if verbose:
            print("cp {} {}".format(fname, new_location))
        shutil.copyfile(fname, new_location)
>>>>>>> 2c77f98d

        # Change working directory back to starting point
        os.chdir(base_dirpath)
        return

    compile_libs = [*libs, parser.metavars['libraries']] \
                    if 'libraries' in parser.metavars else libs
    mod_obj = CompileObj(file_name = fname,
            folder       = pyccel_dirpath,
            flags        = fflags,
            includes     = includes,
            libs         = compile_libs,
            libdirs      = libdirs,
            dependencies = modules,
            accelerators = accelerators)
    parser.compile_obj = mod_obj

    #------------------------------------------------------
    # TODO: collect dependencies and proceed recursively
    # if recursive:
    #     for dep in parser.sons:
    #         # Call same function on 'dep'
    #         pass
    #------------------------------------------------------

    # Iterate over the internal_libs list and determine if the printer
    # requires an internal lib to be included.
    for lib_name, (stdlib_folder, stdlib) in internal_libs.items():
        if lib_name in codegen.get_printer_imports():

            lib_dest_path = copy_internal_library(stdlib_folder, pyccel_dirpath)

            # stop after copying lib to __pyccel__ directory for
            # convert only
            if convert_only:
                continue

            # Pylint determines wrong type
            stdlib.reset_folder(lib_dest_path) # pylint: disable=E1101
            # get the include folder path and library files
            recompile_object(stdlib,
                              compiler = src_compiler,
                              verbose  = verbose)

            mod_obj.add_dependencies(stdlib)

    if convert_only:
        # Change working directory back to starting point
        os.chdir(base_dirpath)
        return

    deps = dict()
    # ...
    # Determine all .o files and all folders needed by executable
    def get_module_dependencies(parser, deps):
        mod_folder = os.path.join(os.path.dirname(parser.filename), "__pyccel__")
        mod_base = os.path.basename(parser.filename)

        # Stop conditions
        if parser.metavars.get('module_name', None) == 'omp_lib':
            return

        if parser.compile_obj:
            deps[mod_base] = parser.compile_obj
        elif mod_base not in deps:
            compile_libs = (parser.metavars['libraries'],) if 'libraries' in parser.metavars else ()
            no_target = parser.metavars.get('no_target',False) or \
                    parser.metavars.get('ignore_at_import',False)
            deps[mod_base] = CompileObj(mod_base,
                                folder          = mod_folder,
                                libs            = compile_libs,
                                has_target_file = not no_target)

        # Proceed recursively
        for son in parser.sons:
            get_module_dependencies(son, deps)

    for son in parser.sons:
        get_module_dependencies(son, deps)
    mod_obj.add_dependencies(*deps.values())

    # Compile code to modules
    try:
        src_compiler.compile_module(compile_obj=mod_obj,
                output_folder=pyccel_dirpath,
                verbose=verbose)
    except Exception:
        handle_error('Fortran compilation')
        raise


    try:
        if codegen.is_program:
            prog_obj = CompileObj(file_name = prog_name,
                    folder       = pyccel_dirpath,
                    dependencies = (mod_obj,),
                    prog_target  = module_name)
            generated_program_filepath = src_compiler.compile_program(compile_obj=prog_obj,
                    output_folder=pyccel_dirpath,
                    verbose=verbose)
        # Create shared library
        generated_filepath = create_shared_library(codegen,
                                               mod_obj,
                                               language,
                                               wrapper_flags,
                                               pyccel_dirpath,
                                               src_compiler,
                                               wrapper_compiler,
                                               output_name,
                                               verbose)
    except NotImplementedError as error:
        msg = str(error)
        errors.report(msg+'\n'+PYCCEL_RESTRICTION_TODO,
            severity='error')
        handle_error('code generation (wrapping)')
        raise PyccelCodegenError(msg) from None
    except PyccelError:
        handle_error('code generation (wrapping)')
        raise
    except Exception:
        handle_error('shared library generation')
        raise

    if errors.has_errors():
        handle_error('code generation (wrapping)')
        raise PyccelCodegenError('Code generation failed')

    # Move shared library to folder directory
    # (First construct absolute path of target location)
    generated_filename = os.path.basename(generated_filepath)
    target = os.path.join(folder, generated_filename)
    shutil.move(generated_filepath, target)
    generated_filepath = target
    if verbose:
        print( '> Shared library has been created: {}'.format(generated_filepath))

    if codegen.is_program:
        generated_program_filename = os.path.basename(generated_program_filepath)
        target = os.path.join(folder, generated_program_filename)
        shutil.move(generated_program_filepath, target)
        generated_program_filepath = target

        if verbose:
            print( '> Executable has been created: {}'.format(generated_program_filepath))

    # Print all warnings now
    if errors.has_warnings():
        errors.check()

    # Change working directory back to starting point
    os.chdir(base_dirpath)<|MERGE_RESOLUTION|>--- conflicted
+++ resolved
@@ -233,113 +233,6 @@
 
     # -------------------------------------------------------------------------
 
-<<<<<<< HEAD
-    internal_libs_name = set()
-    for parser, module_name in zip(parsers, module_names):
-        semantic_parser = parser.semantic_parser
-        # Generate .f90 file
-        try:
-            codegen = Codegen(semantic_parser, module_name)
-            fname = os.path.join(pyccel_dirpath, module_name)
-            fname = codegen.export(fname, language=language)
-        except NotImplementedError as error:
-            msg = str(error)
-            errors.report(msg+'\n'+PYCCEL_RESTRICTION_TODO,
-                severity='error')
-        except PyccelError:
-            handle_error('code generation')
-            # Raise a new error to avoid a large traceback
-            raise PyccelCodegenError('Code generation failed') from None
-
-        if errors.has_errors():
-            handle_error('code generation')
-            raise PyccelCodegenError('Code generation failed')
-
-        if language == 'python':
-            output_file = (output_name + '.py') if output_name else os.path.basename(fname)
-            new_location = os.path.join(folder, output_file)
-            if verbose:
-                print("cp {} {}".format(fname, new_location))
-            shutil.copyfile(fname, new_location)
-            continue
-
-        compile_libs = [*libs, parser.metavars['libraries']] \
-                        if 'libraries' in parser.metavars else libs
-        main_obj = CompileObj(file_name = fname,
-                folder       = pyccel_dirpath,
-                is_module    = codegen.is_module,
-                flags        = fflags,
-                includes     = includes,
-                libs         = compile_libs,
-                libdirs      = libdirs,
-                dependencies = modules,
-                accelerators = accelerators)
-        parser.compile_obj = main_obj
-
-        #------------------------------------------------------
-        # TODO: collect dependencies and proceed recursively
-        # if recursive:
-        #     for dep in parser.sons:
-        #         # Call same function on 'dep'
-        #         pass
-        #------------------------------------------------------
-
-        # Iterate over the internal_libs list and determine if the printer
-        # requires an internal lib to be included.
-        l = codegen.get_printer_imports()
-        l.add("ndarrays")
-        for lib_name, (stdlib_folder, stdlib) in internal_libs.items():
-            if lib_name in l and \
-                    lib_name not in internal_libs_name:
-
-                lib_dest_path = copy_internal_library(stdlib_folder, pyccel_dirpath)
-
-                # stop after copying lib to __pyccel__ directory for
-                # convert only
-                if convert_only:
-                    continue
-
-                # Pylint determines wrong type
-                stdlib.reset_folder(lib_dest_path) # pylint: disable=E1101
-                # get the include folder path and library files
-                recompile_object(stdlib,
-                                  compiler = src_compiler,
-                                  verbose  = verbose)
-
-                main_obj.add_dependencies(stdlib)
-
-                # Add internal lib to internal_libs_name set
-                internal_libs_name.add(lib_name)
-
-        if convert_only:
-            continue
-
-        deps = dict()
-        # ...
-        # Determine all .o files and all folders needed by executable
-        def get_module_dependencies(parser, deps):
-            mod_folder = os.path.join(os.path.dirname(parser.filename), "__pyccel__")
-            mod_base = os.path.basename(parser.filename)
-
-            # Stop conditions
-            if parser.metavars.get('module_name', None) == 'omp_lib':
-                return
-
-            if parser.compile_obj:
-                deps[mod_base] = parser.compile_obj
-            elif mod_base not in deps:
-                compile_libs = (parser.metavars['libraries'],) if 'libraries' in parser.metavars else ()
-                no_target = parser.metavars.get('no_target',False) or \
-                        parser.metavars.get('ignore_at_import',False)
-                deps[mod_base] = CompileObj(mod_base,
-                                    folder          = mod_folder,
-                                    libs            = compile_libs,
-                                    has_target_file = not no_target)
-
-            # Proceed recursively
-            for son in parser.sons:
-                get_module_dependencies(son, deps)
-=======
     semantic_parser = parser.semantic_parser
     # Generate .f90 file
     try:
@@ -365,7 +258,6 @@
         if verbose:
             print("cp {} {}".format(fname, new_location))
         shutil.copyfile(fname, new_location)
->>>>>>> 2c77f98d
 
         # Change working directory back to starting point
         os.chdir(base_dirpath)
