--- conflicted
+++ resolved
@@ -60,85 +60,17 @@
                    compiler_export_file = None,
                    conda_warnings = 'basic'):
     """
-<<<<<<< HEAD
-    Carry out the main steps required to execute Pyccel.
-
-    This file is called by both the pyccel executable and the
-    epyccel function. It carries out the following stages:
-    - Parses the Python file (syntactic stage).
-    - Annotates the abstract syntax tree (semantic stage).
-    - Generates the translated file(s) (codegen stage).
-=======
     Run Pyccel on the provided code.
 
     Carry out the main steps required to execute Pyccel:
     - Parses the python file (syntactic stage)
     - Annotates the abstract syntax tree (semantic stage)
     - Generates the translated file(s) (codegen stage)
->>>>>>> 01da726b
     - Compiles the files to generate an executable and/or a shared library.
 
     Parameters
     ----------
     fname : str
-<<<<<<< HEAD
-                    Name of python file to be translated.
-
-    syntax_only : bool, default: False
-                    Boolean indicating whether the pipeline should stop
-                    after the syntax stage.
-
-    semantic_only : bool, default: False
-                    Boolean indicating whether the pipeline should stop
-                    after the semantic stage.
-
-    convert_only : bool, default: False
-                    Boolean indicating whether the pipeline should stop
-                    after the codegen stage.
-
-    verbose : bool, default: False
-                    Boolean indicating whether debugging messages should be printed.
-
-    folder : str, default: folder containing the file to be translated
-                    Path to the working directory.
-
-    language : str, default: fortran
-                    The language which pyccel is translating to.
-
-    compiler : str, default: GNU
-                    The compiler used to compile the generated files.
-
-    fflags : str, default: provided by Compiler
-                    The flags passed to the compiler.
-
-    wrapper_flags : str, default: provided by Compiler
-                    The flags passed to the compiler to compile the c wrapper.
-
-    includes : list
-                    List of include directories paths.
-
-    libdirs : list
-                    List of paths to directories containing the required libraries.
-
-    modules : list
-                    List of files which must also be compiled in order to compile this module.
-
-    libs : list
-                    List of required libraries.
-
-    debug : bool, default: False
-                    Boolean indicating whether the file should be compiled in debug mode
-                    (currently this only implies that the flag -fcheck=bounds is added).
-
-    accelerators : iterable
-                    Tool used to accelerate the code (e.g. openmp openacc).
-
-    output_name : str, default: Same name as the file which was translated
-                    Name of the generated module.
-
-    compiler_export_file : str, default: None
-                    Name of the json file to which compiler information is exported.
-=======
         Name of the Python file to be translated.
     syntax_only : bool, optional
         Indicates whether the pipeline should stop after the syntax stage. Default is False.
@@ -177,7 +109,6 @@
         Name of the JSON file to which compiler information is exported. Default is None.
     conda_warnings : str, optional
         Specify the level of Conda warnings to display (choices: off, basic, verbose), Default is 'basic'.
->>>>>>> 01da726b
     """
     if fname.endswith('.pyh'):
         syntax_only = True
