--- conflicted
+++ resolved
@@ -179,15 +179,7 @@
     if language is None:
         language = 'fortran'
 
-<<<<<<< HEAD
-    # Choose Cuda compiler
-    if language == 'cuda':
-        compiler = 'nvidia'
-
-    # Choose Fortran compiler
-=======
     # Choose Default compiler
->>>>>>> 5295ee24
     if compiler is None:
         default_compiler_family = 'nvidia' if language == 'cuda' else 'GNU'
         compiler = os.environ.get('PYCCEL_DEFAULT_COMPILER', default_compiler_family)
