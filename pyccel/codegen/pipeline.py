# coding: utf-8
#------------------------------------------------------------------------------------------#
# This file is part of Pyccel which is released under MIT License. See the LICENSE file or #
# go to https://github.com/pyccel/pyccel/blob/devel/LICENSE for full license details.      #
#------------------------------------------------------------------------------------------#
"""
Contains the execute_pyccel function which carries out the main steps required to execute pyccel
"""

import os
import sys
import shutil
import time
from pathlib import Path

from pyccel.errors.errors          import Errors, PyccelError
from pyccel.errors.errors          import PyccelSyntaxError, PyccelSemanticError, PyccelCodegenError
from pyccel.errors.messages        import PYCCEL_RESTRICTION_TODO
from pyccel.parser.parser          import Parser
from pyccel.codegen.codegen        import Codegen
from pyccel.codegen.utilities      import manage_dependencies, get_module_and_compile_dependencies
from pyccel.codegen.python_wrapper import create_shared_library
from pyccel.naming                 import name_clash_checkers
from pyccel.utilities.stage        import PyccelStage
from pyccel.ast.utilities          import python_builtin_libs
from pyccel.parser.scope           import Scope

from .compiling.basic     import CompileObj
from .compiling.compilers import Compiler, get_condaless_search_path

pyccel_stage = PyccelStage()

__all__ = ['execute_pyccel']

#==============================================================================
# NOTE:
# [..]_dirname is the name of a directory
# [..]_dirpath is the full (absolute) path of a directory

# TODO: change name of variable 'module_name', as it could be a program
# TODO [YG, 04.02.2020]: check if we should catch BaseException instead of Exception
def execute_pyccel(fname, *,
                   syntax_only     = False,
                   semantic_only   = False,
                   convert_only    = False,
                   verbose         = 0,
                   time_execution  = False,
                   folder          = None,
                   language        = None,
                   compiler_family = None,
                   flags           = None,
                   wrapper_flags   = None,
                   include         = (),
                   libdir          = (),
                   modules         = (),
                   libs            = (),
                   debug           = None,
                   accelerators    = (),
                   output_name     = None,
                   compiler_export_file = None,
                   conda_warnings  = 'basic',
                   context_dict    = None):
    """
    Run Pyccel on the provided code.

    Carry out the main steps required to execute Pyccel:
    - Parses the python file (syntactic stage)
    - Annotates the abstract syntax tree (semantic stage)
    - Generates the translated file(s) (codegen stage)
    - Compiles the files to generate an executable and/or a shared library.

    Parameters
    ----------
    fname : str
        Name of the Python file to be translated.
    syntax_only : bool, optional
        Indicates whether the pipeline should stop after the syntax stage. Default is False.
    semantic_only : bool, optional
        Indicates whether the pipeline should stop after the semantic stage. Default is False.
    convert_only : bool, optional
        Indicates whether the pipeline should stop after the codegen stage. Default is False.
    verbose : int, default=0
        Indicates the level of verbosity.
    time_execution : bool, default=False
        Show the time spent in each of Pyccel's internal stages.
    folder : str, optional
        Path to the working directory. Default is the folder containing the file to be translated.
    language : str, optional
        The target language Pyccel is translating to. Default is 'fortran'.
    compiler_family : str, optional
        The compiler used to compile the generated files. Default is 'GNU'.
        This can also contain the name of a json file describing a compiler.
    flags : str, optional
        The flags passed to the compiler. Default is provided by the Compiler.
    wrapper_flags : str, optional
        The flags passed to the compiler to compile the C wrapper. Default is provided by the Compiler.
    include : list, optional
        List of include directory paths.
    libdir : list, optional
        List of paths to directories containing the required libraries.
    modules : list, optional
        List of files that must be compiled in order to compile this module.
    libs : list, optional
        List of required libraries.
    debug : bool, optional
        Indicates whether the file should be compiled in debug mode.
        The default value is taken from the environment variable PYCCEL_DEBUG_MODE.
        If no such environment variable exists then the default is False.
    accelerators : iterable, optional
        Tool used to accelerate the code (e.g., OpenMP, OpenACC).
    output_name : str, optional
        Name of the generated module. Default is the same name as the translated file.
    compiler_export_file : str, optional
        Name of the JSON file to which compiler information is exported. Default is None.
    conda_warnings : str, optional
        Specify the level of Conda warnings to display (choices: off, basic, verbose), Default is 'basic'.
    context_dict : dict[str, object], optional
        A dictionary containing any variables that are available in the calling context.
        This can allow certain constants to be defined outside of the function passed to epyccel.
    """
    start = time.time()
    timers = {}
    if fname.endswith('.pyh'):
        syntax_only = True
        if verbose:
            print("Header file recognised, stopping after syntactic stage")

    if Path(fname).stem in python_builtin_libs:
        raise ValueError(f"File called {os.path.basename(fname)} has the same name as a Python built-in package and can't be imported from Python. See #1402")

    # Reset Errors singleton before parsing a new file
    errors = Errors()
    errors.reset()

    # TODO [YG, 03.02.2020]: test validity of function arguments

    # Copy list arguments to local lists to avoid unexpected behavior
    include = [os.path.abspath(i) for i in include]
    libdir  = [os.path.abspath(l) for l in libdir]
    modules  = [*modules]
    libs     = [*libs]


    # Store current directory and add it to sys.path
    # variable to imitate Python's import behavior
    base_dirpath = os.getcwd()
    sys.path.insert(0, base_dirpath)

    # Unified way to handle errors: print formatted error message, then move
    # to original working directory. Caller should then raise exception.
    def handle_error(stage):
        print('\nERROR at {} stage'.format(stage))
        errors.check()
        os.chdir(base_dirpath)

    # Identify absolute path, directory, and filename
    pymod_filepath = os.path.abspath(fname)
    pymod_dirpath, pymod_filename = os.path.split(pymod_filepath)
    if compiler_export_file:
        compiler_export_file = os.path.abspath(compiler_export_file)

    # Extract module name
    module_name = os.path.splitext(pymod_filename)[0]

    # Define working directory 'folder'
    if folder is None or folder == "":
        folder = pymod_dirpath
    else:
        folder = os.path.abspath(folder)

    # Define default debug mode
    if debug is None:
        debug = bool(os.environ.get('PYCCEL_DEBUG_MODE', False))

    # Define directory name and path for pyccel & cpython build
    pyccel_dirname = '__pyccel__' + os.environ.get('PYTEST_XDIST_WORKER', '')
    pyccel_dirpath = os.path.join(folder, pyccel_dirname)

    # Create new directories if not existing
    os.makedirs(folder, exist_ok=True)
    if not (syntax_only or semantic_only):
        os.makedirs(pyccel_dirpath, exist_ok=True)

    if conda_warnings not in ('off', 'basic', 'verbose'):
        raise ValueError("conda warnings accept {off, basic,verbose}")

    if language is None:
        language = 'fortran'
    else:
        language = language.lower()

    # Choose Fortran compiler
    if compiler_family is None:
        compiler_family = os.environ.get('PYCCEL_DEFAULT_COMPILER', 'GNU')

    flags = [] if flags is None else flags.split()
    wrapper_flags = [] if wrapper_flags is None else wrapper_flags.split()

    # Get compiler object
    Compiler.acceptable_bin_paths = get_condaless_search_path(conda_warnings)
    compiler = Compiler(compiler_family, debug)

    # Export the compiler information if requested
    if compiler_export_file:
        compiler.export_compiler_info(compiler_export_file)
        if not fname:
            return

    Scope.name_clash_checker = name_clash_checkers[language]

    # Change working directory to 'folder'
    os.chdir(folder)

    start_syntax = time.time()
    timers["Initialisation"] = start_syntax-start
    # Parse Python file
    try:
        parser = Parser(pymod_filepath, output_folder = folder, context_dict = context_dict)
        parser.parse(verbose=verbose)
    except NotImplementedError as error:
        msg = str(error)
        errors.report(msg+'\n'+PYCCEL_RESTRICTION_TODO,
            severity='error',
            traceback=error.__traceback__)
    except PyccelError:
        handle_error('parsing (syntax)')
        raise
    if errors.has_errors():
        handle_error('parsing (syntax)')
        raise PyccelSyntaxError('Syntax step failed')

    timers["Syntactic Stage"] = time.time() - start_syntax

    if syntax_only:
        pyccel_stage.pyccel_finished()
        if time_execution:
            print_timers(start, timers)
        return

    start_semantic = time.time()
    # Annotate abstract syntax Tree
    try:
        parser.annotate(verbose = verbose)
    except NotImplementedError as error:
        msg = str(error)
        errors.report(msg+'\n'+PYCCEL_RESTRICTION_TODO,
            severity='error',
            traceback=error.__traceback__)
    except PyccelError:
        handle_error('annotation (semantic)')
        # Raise a new error to avoid a large traceback
        raise PyccelSemanticError('Semantic step failed') from None

    if errors.has_errors():
        handle_error('annotation (semantic)')
        raise PyccelSemanticError('Semantic step failed')

    timers["Semantic Stage"] = time.time() - start_semantic

    if semantic_only:
        pyccel_stage.pyccel_finished()
        if time_execution:
            print_timers(start, timers)
        return

    # -------------------------------------------------------------------------

    semantic_parser = parser.semantic_parser
    start_codegen = time.time()
    # Generate .f90 file
    try:
        codegen = Codegen(semantic_parser, module_name, language, verbose)
        fname = os.path.join(pyccel_dirpath, module_name)
        fname, prog_name = codegen.export(fname)
    except NotImplementedError as error:
        msg = str(error)
        errors.report(msg+'\n'+PYCCEL_RESTRICTION_TODO,
            severity='error',
            traceback=error.__traceback__)
    except PyccelError:
        handle_error('code generation')
        # Raise a new error to avoid a large traceback
        raise PyccelCodegenError('Code generation failed') from None

    if errors.has_errors():
        handle_error('code generation')
        raise PyccelCodegenError('Code generation failed')

    timers["Codegen Stage"] = time.time() - start_codegen

    if language == 'python':
        output_file = (output_name + '.py') if output_name else os.path.basename(fname)
        new_location = os.path.join(folder, output_file)
        if verbose:
            print("cp {} {}".format(fname, new_location))
        shutil.copyfile(fname, new_location)

        # Change working directory back to starting point
        os.chdir(base_dirpath)
        pyccel_stage.pyccel_finished()
        if time_execution:
            print_timers(start, timers)
        return

    compile_libs, deps = get_module_and_compile_dependencies(parser)
    compile_libs.extend(libs)

    mod_obj = CompileObj(file_name = fname,
            dirpath      = pyccel_dirpath,
            flags        = flags,
            include      = include,
            libs         = compile_libs,
            libdir       = libdir,
            dependencies = modules + list(deps.values()),
            extra_compilation_tools = accelerators)
    parser.compile_obj = mod_obj

    #------------------------------------------------------
    # TODO: collect dependencies and proceed recursively
    # if recursive:
    #     for dep in parser.sons:
    #         # Call same function on 'dep'
    #         pass
    #------------------------------------------------------
    try:
        manage_dependencies(codegen.get_printer_imports(), compiler, pyccel_dirpath, mod_obj,
                language, verbose, convert_only)
    except NotImplementedError as error:
        errors.report(f'{error}\n'+PYCCEL_RESTRICTION_TODO,
            severity='error',
            traceback=error.__traceback__)
        handle_error('code generation (wrapping)')
        raise PyccelCodegenError(msg) from None
    except PyccelError:
        handle_error('code generation (wrapping)')
        raise

    if convert_only:
        # Change working directory back to starting point
        os.chdir(base_dirpath)
        pyccel_stage.pyccel_finished()
        if time_execution:
            print_timers(start, timers)
        return

    start_compile_target_language = time.time()
    # Compile code to modules
    try:
        compiler.compile_module(compile_obj=mod_obj,
                output_dirpath=pyccel_dirpath,
                language=language,
                verbose=verbose)
    except Exception:
        handle_error('compilation')
        raise


    try:
        if codegen.is_program:
            prog_obj = CompileObj(file_name = prog_name,
                    dirpath      = pyccel_dirpath,
                    dependencies = (mod_obj,),
                    prog_target  = module_name)
            generated_program_filepath = compiler.compile_program(compile_obj=prog_obj,
<<<<<<< HEAD
                    output_dirpath=pyccel_dirpath,
=======
                    output_folder=folder,
>>>>>>> 93963d7b
                    language=language,
                    verbose=verbose)

        timers["Compilation without wrapper"] = time.time() - start_compile_target_language

        # Create shared library
        generated_filepath, shared_lib_timers = create_shared_library(codegen,
                                               mod_obj,
                                               language = language,
                                               wrapper_flags = wrapper_flags,
                                               pyccel_dirpath = pyccel_dirpath,
                                               output_dirpath = folder,
                                               compiler = compiler,
                                               sharedlib_modname = output_name,
                                               verbose = verbose)
    except NotImplementedError as error:
        msg = str(error)
        errors.report(msg+'\n'+PYCCEL_RESTRICTION_TODO,
            severity='error',
            traceback=error.__traceback__)
        handle_error('code generation (wrapping)')
        raise PyccelCodegenError(msg) from None
    except PyccelError:
        handle_error('code generation (wrapping)')
        raise
    except Exception:
        handle_error('shared library generation')
        raise

    timers.update(shared_lib_timers)

    if errors.has_errors():
        handle_error('code generation (wrapping)')
        raise PyccelCodegenError('Code generation failed')

    if verbose:
        print( '> Shared library has been created: {}'.format(generated_filepath))

        if codegen.is_program:
            print( '> Executable has been created: {}'.format(generated_program_filepath))

    # Print all warnings now
    if errors.has_warnings():
        errors.check()

    # Change working directory back to starting point
    os.chdir(base_dirpath)
    pyccel_stage.pyccel_finished()

    if time_execution:
        print_timers(start, timers)

def print_timers(start, timers):
    """
    Print the timers measured during the execution.

    Print the timers measured during the execution.

    Parameters
    ----------
    start : float
        The start time for the execution.
    timers : dict
        A dictionary containing the times measured.
    """
    timers['Total'] = time.time()-start
    print("-------------------- Timers -------------------------")
    for n,t in timers.items():
        print(f'{n:<30}: ',t)<|MERGE_RESOLUTION|>--- conflicted
+++ resolved
@@ -45,7 +45,7 @@
                    convert_only    = False,
                    verbose         = 0,
                    time_execution  = False,
-                   folder          = None,
+                   output_dirpath  = None,
                    language        = None,
                    compiler_family = None,
                    flags           = None,
@@ -83,8 +83,8 @@
         Indicates the level of verbosity.
     time_execution : bool, default=False
         Show the time spent in each of Pyccel's internal stages.
-    folder : str, optional
-        Path to the working directory. Default is the folder containing the file to be translated.
+    output_dirpath : str, optional
+        Path to the working directory. Default is the output_dirpath containing the file to be translated.
     language : str, optional
         The target language Pyccel is translating to. Default is 'fortran'.
     compiler_family : str, optional
@@ -162,11 +162,11 @@
     # Extract module name
     module_name = os.path.splitext(pymod_filename)[0]
 
-    # Define working directory 'folder'
-    if folder is None or folder == "":
-        folder = pymod_dirpath
+    # Define working directory 'output_dirpath'
+    if output_dirpath is None or output_dirpath == "":
+        output_dirpath = pymod_dirpath
     else:
-        folder = os.path.abspath(folder)
+        output_dirpath = os.path.abspath(output_dirpath)
 
     # Define default debug mode
     if debug is None:
@@ -174,10 +174,10 @@
 
     # Define directory name and path for pyccel & cpython build
     pyccel_dirname = '__pyccel__' + os.environ.get('PYTEST_XDIST_WORKER', '')
-    pyccel_dirpath = os.path.join(folder, pyccel_dirname)
+    pyccel_dirpath = os.path.join(output_dirpath, pyccel_dirname)
 
     # Create new directories if not existing
-    os.makedirs(folder, exist_ok=True)
+    os.makedirs(output_dirpath, exist_ok=True)
     if not (syntax_only or semantic_only):
         os.makedirs(pyccel_dirpath, exist_ok=True)
 
@@ -208,14 +208,14 @@
 
     Scope.name_clash_checker = name_clash_checkers[language]
 
-    # Change working directory to 'folder'
-    os.chdir(folder)
+    # Change working directory to 'output_dirpath'
+    os.chdir(output_dirpath)
 
     start_syntax = time.time()
     timers["Initialisation"] = start_syntax-start
     # Parse Python file
     try:
-        parser = Parser(pymod_filepath, output_folder = folder, context_dict = context_dict)
+        parser = Parser(pymod_filepath, output_folder = output_dirpath, context_dict = context_dict)
         parser.parse(verbose=verbose)
     except NotImplementedError as error:
         msg = str(error)
@@ -290,7 +290,7 @@
 
     if language == 'python':
         output_file = (output_name + '.py') if output_name else os.path.basename(fname)
-        new_location = os.path.join(folder, output_file)
+        new_location = os.path.join(output_dirpath, output_file)
         if verbose:
             print("cp {} {}".format(fname, new_location))
         shutil.copyfile(fname, new_location)
@@ -362,11 +362,7 @@
                     dependencies = (mod_obj,),
                     prog_target  = module_name)
             generated_program_filepath = compiler.compile_program(compile_obj=prog_obj,
-<<<<<<< HEAD
-                    output_dirpath=pyccel_dirpath,
-=======
-                    output_folder=folder,
->>>>>>> 93963d7b
+                    output_dirpath=output_dirpath,
                     language=language,
                     verbose=verbose)
 
@@ -378,7 +374,7 @@
                                                language = language,
                                                wrapper_flags = wrapper_flags,
                                                pyccel_dirpath = pyccel_dirpath,
-                                               output_dirpath = folder,
+                                               output_dirpath = output_dirpath,
                                                compiler = compiler,
                                                sharedlib_modname = output_name,
                                                verbose = verbose)
