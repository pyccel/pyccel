# coding: utf-8
#------------------------------------------------------------------------------------------#
# This file is part of Pyccel which is released under MIT License. See the LICENSE file or #
# go to https://github.com/pyccel/pyccel/blob/devel/LICENSE for full license details.      #
#------------------------------------------------------------------------------------------#
"""
Contains the execute_pyccel function which carries out the main steps required to execute pyccel
"""

import os
import sys
import shutil
import time
from pathlib import Path

from pyccel.errors.errors          import Errors, PyccelError
from pyccel.errors.errors          import PyccelSyntaxError, PyccelSemanticError, PyccelCodegenError
from pyccel.errors.messages        import PYCCEL_RESTRICTION_TODO
from pyccel.parser.parser          import Parser
from pyccel.codegen.codegen        import Codegen
from pyccel.codegen.utilities      import manage_dependencies
from pyccel.codegen.python_wrapper import create_shared_library
from pyccel.naming                 import name_clash_checkers
from pyccel.utilities.stage        import PyccelStage
from pyccel.ast.utilities          import python_builtin_libs
from pyccel.parser.scope           import Scope

from .compiling.basic     import CompileObj
from .compiling.compilers import Compiler, get_condaless_search_path

pyccel_stage = PyccelStage()

__all__ = ['execute_pyccel']

#==============================================================================
# NOTE:
# [..]_dirname is the name of a directory
# [..]_dirpath is the full (absolute) path of a directory

# TODO: change name of variable 'module_name', as it could be a program
# TODO [YG, 04.02.2020]: check if we should catch BaseException instead of Exception
def execute_pyccel(fname, *,
                   syntax_only   = False,
                   semantic_only = False,
                   convert_only  = False,
                   verbose       = False,
                   show_timings  = False,
                   folder        = None,
                   language      = None,
                   compiler      = None,
                   fflags        = None,
                   wrapper_flags = None,
                   includes      = (),
                   libdirs       = (),
                   modules       = (),
                   libs          = (),
                   debug         = False,
                   accelerators  = (),
                   output_name   = None,
                   compiler_export_file = None,
                   conda_warnings = 'basic'):
    """
    Run Pyccel on the provided code.

    Carry out the main steps required to execute Pyccel:
    - Parses the python file (syntactic stage)
    - Annotates the abstract syntax tree (semantic stage)
    - Generates the translated file(s) (codegen stage)
    - Compiles the files to generate an executable and/or a shared library.

    Parameters
    ----------
    fname : str
        Name of the Python file to be translated.
    syntax_only : bool, optional
        Indicates whether the pipeline should stop after the syntax stage. Default is False.
    semantic_only : bool, optional
        Indicates whether the pipeline should stop after the semantic stage. Default is False.
    convert_only : bool, optional
        Indicates whether the pipeline should stop after the codegen stage. Default is False.
    verbose : bool, optional
        Indicates whether debugging messages should be printed. Default is False.
    show_timings : bool, default=False
        Show the time spent in each of Pyccel's internal stages.
    folder : str, optional
        Path to the working directory. Default is the folder containing the file to be translated.
    language : str, optional
        The target language Pyccel is translating to. Default is 'fortran'.
    compiler : str, optional
        The compiler used to compile the generated files. Default is 'GNU'.
    fflags : str, optional
        The flags passed to the compiler. Default is provided by the Compiler.
    wrapper_flags : str, optional
        The flags passed to the compiler to compile the C wrapper. Default is provided by the Compiler.
    includes : list, optional
        List of include directory paths.
    libdirs : list, optional
        List of paths to directories containing the required libraries.
    modules : list, optional
        List of files that must be compiled in order to compile this module.
    libs : list, optional
        List of required libraries.
    debug : bool, optional
        Indicates whether the file should be compiled in debug mode. Default is False.
        (Currently, this only implies that the flag -fcheck=bounds is added.).
    accelerators : iterable, optional
        Tool used to accelerate the code (e.g., OpenMP, OpenACC).
    output_name : str, optional
        Name of the generated module. Default is the same name as the translated file.
    compiler_export_file : str, optional
        Name of the JSON file to which compiler information is exported. Default is None.
    conda_warnings : str, optional
        Specify the level of Conda warnings to display (choices: off, basic, verbose), Default is 'basic'.
    """
    start = time.time()
    timers = {}
    if fname.endswith('.pyh'):
        syntax_only = True
        if verbose:
            print("Header file recognised, stopping after syntactic stage")

    if Path(fname).stem in python_builtin_libs:
        raise ValueError(f"File called {os.path.basename(fname)} has the same name as a Python built-in package and can't be imported from Python. See #1402")

    # Reset Errors singleton before parsing a new file
    errors = Errors()
    errors.reset()

    # TODO [YG, 03.02.2020]: test validity of function arguments

    # Copy list arguments to local lists to avoid unexpected behavior
    includes = [os.path.abspath(i) for i in includes]
    libdirs  = [os.path.abspath(l) for l in libdirs]
    modules  = [*modules]
    libs     = [*libs]


    # Store current directory and add it to sys.path
    # variable to imitate Python's import behavior
    base_dirpath = os.getcwd()
    sys.path.insert(0, base_dirpath)

    # Unified way to handle errors: print formatted error message, then move
    # to original working directory. Caller should then raise exception.
    def handle_error(stage):
        print('\nERROR at {} stage'.format(stage))
        errors.check()
        os.chdir(base_dirpath)

    # Identify absolute path, directory, and filename
    pymod_filepath = os.path.abspath(fname)
    pymod_dirpath, pymod_filename = os.path.split(pymod_filepath)
    if compiler_export_file:
        compiler_export_file = os.path.abspath(compiler_export_file)

    # Extract module name
    module_name = os.path.splitext(pymod_filename)[0]

    # Define working directory 'folder'
    if folder is None or folder == "":
        folder = pymod_dirpath
    else:
        folder = os.path.abspath(folder)

    # Define directory name and path for pyccel & cpython build
    pyccel_dirname = '__pyccel__' + os.environ.get('PYTEST_XDIST_WORKER', '')
    pyccel_dirpath = os.path.join(folder, pyccel_dirname)

    # Create new directories if not existing
    os.makedirs(folder, exist_ok=True)
    if not (syntax_only or semantic_only):
        os.makedirs(pyccel_dirpath, exist_ok=True)

    if conda_warnings not in ('off', 'basic', 'verbose'):
        raise ValueError("conda warnings accept {off, basic,verbose}")

    if language is None:
        language = 'fortran'

    # Choose Fortran compiler
    if compiler is None:
        compiler = os.environ.get('PYCCEL_DEFAULT_COMPILER', 'GNU')

    fflags = [] if fflags is None else fflags.split()
    wrapper_flags = [] if wrapper_flags is None else wrapper_flags.split()

    # Get compiler object
    Compiler.acceptable_bin_paths = get_condaless_search_path(conda_warnings)
    src_compiler = Compiler(compiler, language, debug)
    wrapper_compiler = Compiler(compiler, 'c', debug)

    # Export the compiler information if requested
    if compiler_export_file:
        src_compiler.export_compiler_info(compiler_export_file)
        if not fname:
            return

    Scope.name_clash_checker = name_clash_checkers[language]

    # Change working directory to 'folder'
    os.chdir(folder)

    start_syntax = time.time()
    timers["Initialisation"] = start_syntax-start
    # Parse Python file
    try:
        parser = Parser(pymod_filepath)
        parser.parse(verbose=verbose)
    except NotImplementedError as error:
        msg = str(error)
        errors.report(msg+'\n'+PYCCEL_RESTRICTION_TODO,
            severity='error',
            traceback=error.__traceback__)
    except PyccelError:
        handle_error('parsing (syntax)')
        raise
    if errors.has_errors():
        handle_error('parsing (syntax)')
        raise PyccelSyntaxError('Syntax step failed')

    timers["Syntactic Stage"] = time.time() - start_syntax

    if syntax_only:
        pyccel_stage.pyccel_finished()
        if show_timings:
            print_timers(start, timers)
        return

    start_semantic = time.time()
    # Annotate abstract syntax Tree
    try:
        parser.annotate(verbose = verbose)
    except NotImplementedError as error:
        msg = str(error)
        errors.report(msg+'\n'+PYCCEL_RESTRICTION_TODO,
            severity='error',
            traceback=error.__traceback__)
    except PyccelError:
        handle_error('annotation (semantic)')
        # Raise a new error to avoid a large traceback
        raise PyccelSemanticError('Semantic step failed') from None

    if errors.has_errors():
        handle_error('annotation (semantic)')
        raise PyccelSemanticError('Semantic step failed')

    timers["Semantic Stage"] = time.time() - start_semantic

    if semantic_only:
        pyccel_stage.pyccel_finished()
        if show_timings:
            print_timers(start, timers)
        return

    # -------------------------------------------------------------------------

    semantic_parser = parser.semantic_parser
    start_codegen = time.time()
    # Generate .f90 file
    try:
        codegen = Codegen(semantic_parser, module_name, language)
        fname = os.path.join(pyccel_dirpath, module_name)
        fname, prog_name = codegen.export(fname)
    except NotImplementedError as error:
        msg = str(error)
        errors.report(msg+'\n'+PYCCEL_RESTRICTION_TODO,
            severity='error',
            traceback=error.__traceback__)
    except PyccelError:
        handle_error('code generation')
        # Raise a new error to avoid a large traceback
        raise PyccelCodegenError('Code generation failed') from None

    if errors.has_errors():
        handle_error('code generation')
        raise PyccelCodegenError('Code generation failed')

    timers["Codegen Stage"] = time.time() - start_codegen

    if language == 'python':
        output_file = (output_name + '.py') if output_name else os.path.basename(fname)
        new_location = os.path.join(folder, output_file)
        if verbose:
            print("cp {} {}".format(fname, new_location))
        shutil.copyfile(fname, new_location)

        # Change working directory back to starting point
        os.chdir(base_dirpath)
        pyccel_stage.pyccel_finished()
        if show_timings:
            print_timers(start, timers)
        return

    compile_libs = [*libs, parser.metavars['libraries']] \
                    if 'libraries' in parser.metavars else libs
    mod_obj = CompileObj(file_name = fname,
            folder       = pyccel_dirpath,
            flags        = fflags,
            includes     = includes,
            libs         = compile_libs,
            libdirs      = libdirs,
            dependencies = modules,
            accelerators = accelerators)
    parser.compile_obj = mod_obj

    #------------------------------------------------------
    # TODO: collect dependencies and proceed recursively
    # if recursive:
    #     for dep in parser.sons:
    #         # Call same function on 'dep'
    #         pass
    #------------------------------------------------------
<<<<<<< HEAD

    # Iterate over the external_libs list and determine if the printer
    # requires an external lib to be included.
    for key, import_node in codegen.get_printer_imports().items():
        try:
            deps = generate_extension_modules(key, import_node, pyccel_dirpath,
                                              includes     = includes,
                                              libs         = compile_libs,
                                              libdirs      = libdirs,
                                              dependencies = modules,
                                              accelerators = accelerators,
                                              language = language)
        except NotImplementedError as error:
            errors.report(f'{error}\n'+PYCCEL_RESTRICTION_TODO,
                severity='error',
                traceback=error.__traceback__)
            handle_error('code generation (wrapping)')
            raise PyccelCodegenError(msg) from None
        except PyccelError:
            handle_error('code generation (wrapping)')
            raise
        for d in deps:
            recompile_object(d,
                              compiler = src_compiler,
                              pyccel_dirpath = pyccel_dirpath,
                              verbose  = verbose)
            mod_obj.add_dependencies(d)
=======
    try:
        manage_dependencies(codegen.printer, src_compiler, pyccel_dirpath, mod_obj,
                language, verbose, convert_only)
    except NotImplementedError as error:
        errors.report(f'{error}\n'+PYCCEL_RESTRICTION_TODO,
            severity='error',
            traceback=error.__traceback__)
        handle_error('code generation (wrapping)')
        raise PyccelCodegenError(msg) from None
    except PyccelError:
        handle_error('code generation (wrapping)')
        raise
>>>>>>> 1ca1bd80

    # Iterate over the internal_libs list and determine if the printer
    # requires an internal lib to be included.
    for lib_name, (stdlib_folder, stdlib) in internal_libs.items():
        if lib_name in codegen.get_printer_imports():

            lib_dest_path = copy_internal_library(stdlib_folder, pyccel_dirpath)

            # stop after copying lib to __pyccel__ directory for
            # convert only
            if convert_only:
                continue

            # Pylint determines wrong type
            stdlib.reset_folder(lib_dest_path) # pylint: disable=E1101
            # get the include folder path and library files
            recompile_object(stdlib,
                              compiler = src_compiler,
                              pyccel_dirpath = pyccel_dirpath,
                              verbose  = verbose)

            mod_obj.add_dependencies(stdlib)
            modules.append(stdlib)

    if convert_only:
        # Change working directory back to starting point
        os.chdir(base_dirpath)
        pyccel_stage.pyccel_finished()
        if show_timings:
            print_timers(start, timers)
        return

    deps = dict()
    # ...
    # Determine all .o files and all folders needed by executable
    def get_module_dependencies(parser, deps):
        mod_folder = os.path.join(os.path.dirname(parser.filename), '__pyccel__' + os.environ.get('PYTEST_XDIST_WORKER', ''))
        mod_base = os.path.basename(parser.filename)

        # Stop conditions
        if parser.metavars.get('module_name', None) == 'omp_lib':
            return

        if parser.compile_obj:
            deps[mod_base] = parser.compile_obj
        elif mod_base not in deps:
            compile_libs = (parser.metavars['libraries'],) if 'libraries' in parser.metavars else ()
            no_target = parser.metavars.get('no_target',False) or \
                    parser.metavars.get('ignore_at_import',False)
            deps[mod_base] = CompileObj(mod_base,
                                folder          = mod_folder,
                                libs            = compile_libs,
                                has_target_file = not no_target)

        # Proceed recursively
        for son in parser.sons:
            get_module_dependencies(son, deps)

    for son in parser.sons:
        get_module_dependencies(son, deps)
    mod_obj.add_dependencies(*deps.values())

    start_compile_target_language = time.time()
    # Compile code to modules
    try:
        src_compiler.compile_module(compile_obj=mod_obj,
                output_folder=pyccel_dirpath,
                verbose=verbose)
    except Exception:
        handle_error('compilation')
        raise


    try:
        if codegen.is_program:
            prog_obj = CompileObj(file_name = prog_name,
                    folder       = pyccel_dirpath,
                    dependencies = (mod_obj,),
                    prog_target  = module_name)
            generated_program_filepath = src_compiler.compile_program(compile_obj=prog_obj,
                    output_folder=pyccel_dirpath,
                    verbose=verbose)

        timers["Compilation without wrapper"] = time.time() - start_compile_target_language

        # Create shared library
        generated_filepath, shared_lib_timers = create_shared_library(codegen,
                                               mod_obj,
                                               language,
                                               wrapper_flags,
                                               pyccel_dirpath,
                                               src_compiler,
                                               wrapper_compiler,
                                               output_name,
                                               verbose)
    except NotImplementedError as error:
        msg = str(error)
        errors.report(msg+'\n'+PYCCEL_RESTRICTION_TODO,
            severity='error',
            traceback=error.__traceback__)
        handle_error('code generation (wrapping)')
        raise PyccelCodegenError(msg) from None
    except PyccelError:
        handle_error('code generation (wrapping)')
        raise
    except Exception:
        handle_error('shared library generation')
        raise

    timers.update(shared_lib_timers)

    if errors.has_errors():
        handle_error('code generation (wrapping)')
        raise PyccelCodegenError('Code generation failed')

    # Move shared library to folder directory
    # (First construct absolute path of target location)
    generated_filename = os.path.basename(generated_filepath)
    target = os.path.join(folder, generated_filename)
    shutil.move(generated_filepath, target)
    generated_filepath = target
    if verbose:
        print( '> Shared library has been created: {}'.format(generated_filepath))

    if codegen.is_program:
        generated_program_filename = os.path.basename(generated_program_filepath)
        target = os.path.join(folder, generated_program_filename)
        shutil.move(generated_program_filepath, target)
        generated_program_filepath = target

        if verbose:
            print( '> Executable has been created: {}'.format(generated_program_filepath))

    # Print all warnings now
    if errors.has_warnings():
        errors.check()

    # Change working directory back to starting point
    os.chdir(base_dirpath)
    pyccel_stage.pyccel_finished()

    if show_timings:
        print_timers(start, timers)

def print_timers(start, timers):
    """
    Print the timers measured during the execution.

    Print the timers measured during the execution.

    Parameters
    ----------
    start : float
        The start time for the execution.
    timers : dict
        A dictionary containing the times measured.
    """
    timers['Total'] = time.time()-start
    print("-------------------- Timers -------------------------")
    for n,t in timers.items():
        print(f'{n:<30}: ',t)<|MERGE_RESOLUTION|>--- conflicted
+++ resolved
@@ -310,35 +310,6 @@
     #         # Call same function on 'dep'
     #         pass
     #------------------------------------------------------
-<<<<<<< HEAD
-
-    # Iterate over the external_libs list and determine if the printer
-    # requires an external lib to be included.
-    for key, import_node in codegen.get_printer_imports().items():
-        try:
-            deps = generate_extension_modules(key, import_node, pyccel_dirpath,
-                                              includes     = includes,
-                                              libs         = compile_libs,
-                                              libdirs      = libdirs,
-                                              dependencies = modules,
-                                              accelerators = accelerators,
-                                              language = language)
-        except NotImplementedError as error:
-            errors.report(f'{error}\n'+PYCCEL_RESTRICTION_TODO,
-                severity='error',
-                traceback=error.__traceback__)
-            handle_error('code generation (wrapping)')
-            raise PyccelCodegenError(msg) from None
-        except PyccelError:
-            handle_error('code generation (wrapping)')
-            raise
-        for d in deps:
-            recompile_object(d,
-                              compiler = src_compiler,
-                              pyccel_dirpath = pyccel_dirpath,
-                              verbose  = verbose)
-            mod_obj.add_dependencies(d)
-=======
     try:
         manage_dependencies(codegen.printer, src_compiler, pyccel_dirpath, mod_obj,
                 language, verbose, convert_only)
@@ -351,7 +322,6 @@
     except PyccelError:
         handle_error('code generation (wrapping)')
         raise
->>>>>>> 1ca1bd80
 
     # Iterate over the internal_libs list and determine if the printer
     # requires an internal lib to be included.
