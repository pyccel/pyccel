--- conflicted
+++ resolved
@@ -28,20 +28,9 @@
 # map internal libraries to their folders inside pyccel/stdlib and their compile objects
 # The compile object folder will be in the pyccel dirpath
 internal_libs = {
-<<<<<<< HEAD
-    'ndarrays' : 'ndarrays',
-    "pyc_math" : "math",
-}
-
-# map language to its file extension
-lang_ext_dict = {
-    "c" : ".c",
-    "fortran": ".f90",
-=======
     "ndarrays"     : ("ndarrays", CompileObj("ndarrays.c",folder="ndarrays")),
     "pyc_math_f90" : ("math", CompileObj("pyc_math_f90.f90",folder="math")),
     "pyc_math_c"   : ("math", CompileObj("pyc_math_c.c",folder="math")),
->>>>>>> 88dc7950
 }
 
 #==============================================================================
@@ -311,64 +300,10 @@
 
         # Iterate over the internal_libs list and determine if the printer
         # requires an internal lib to be included.
-<<<<<<< HEAD
         l = codegen.get_printer_imports()
         l.add("ndarrays")
-        for lib in internal_libs:
-            if lib in codegen.get_printer_imports():
-                # get the include folder path and library files
-                if lib not in internal_libs_name:
-                    # get the library folder name
-                    lib_name = internal_libs[lib]
-                    # get lib path (stdlib_path/lib_name)
-                    lib_path = os.path.join(stdlib_path, lib_name)
-                    # remove library folder to avoid missing files and copy
-                    # new one from pyccel stdlib
-                    lib_dest_path = os.path.join(pyccel_dirpath, lib_name)
-                    if os.path.exists(lib_dest_path):
-                        shutil.rmtree(lib_dest_path)
-                    try:
-                        shutil.copytree(lib_path, lib_dest_path, copy_function = shutil.copy)
-                    except:
-                        print('[Error : copy folder]')
-
-                    # stop after copying lib to __pyccel__ directory for
-                    # convert only
-                    if convert_only:
-                        continue
-
-                    # get library source files
-                    source_files = []
-                    for e in os.listdir(lib_dest_path):
-                        if e[-2:] == '.c' or (e[-4:] == '.f90' and language == fortran):
-                            source_files.append(os.path.join(lib_dest_path, e))
-                    print('[HERE]', source_files)
-                    # compile library source files
-                    flags = construct_flags(f90exec,
-                                            fflags=fflags,
-                                            debug=debug,
-                                            includes=[lib_dest_path])
-
-                    try:
-                        for f in source_files:
-                            compile_files(f, f90exec, flags,
-                                            binary=None,
-                                            verbose=verbose,
-                                            is_module=True,
-                                            output=lib_dest_path,
-                                            language=language)
-                    except Exception:
-                        handle_error('C {} library compilation'.format(lib))
-                        raise
-                    # Add internal lib to internal_libs_name set
-                    internal_libs_name.add(lib)
-                    # add source file without extension to internal_libs_files
-                    internal_libs_files.extend(os.path.splitext(f)[0] for f in source_files)
-                    # add library path to internal_libs_path
-                    internal_libs_path.append(lib_dest_path)
-=======
         for lib_name, (stdlib_folder, stdlib) in internal_libs.items():
-            if lib_name in codegen.get_printer_imports() and \
+            if lib_name in l and \
                     lib_name not in internal_libs_name:
 
                 lib_dest_path = copy_internal_library(stdlib_folder, pyccel_dirpath)
@@ -389,7 +324,6 @@
 
                 # Add internal lib to internal_libs_name set
                 internal_libs_name.add(lib_name)
->>>>>>> 88dc7950
 
         if convert_only:
             continue
