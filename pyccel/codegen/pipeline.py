--- conflicted
+++ resolved
@@ -132,13 +132,8 @@
     # Annotate abstract syntax Tree
     try:
         settings = {}
-<<<<<<< HEAD
         semantic_parsers = [parser.annotate(**settings)]
-    except PyccelError:
-=======
-        ast = parser.annotate(**settings)
     except PyccelSemanticError:
->>>>>>> 48f81b8f
         handle_error('annotation (semantic)')
         raise
     if errors.is_errors():
@@ -148,7 +143,6 @@
     if semantic_only:
         return
 
-<<<<<<< HEAD
     if parser.module_parser:
         parsers = [parser.module_parser, parser]
         additional_module_name = os.path.basename(os.path.splitext(parser.module_parser.filename)[0])
@@ -157,45 +151,6 @@
     else:
         parsers = [parser]
         module_names = [module_name]
-=======
-    # Generate .f90 file
-    try:
-        codegen = Codegen(ast, module_name)
-        fname = os.path.join(pyccel_dirpath, module_name)
-        fname = codegen.export(fname, language=language)
-    except PyccelCodegenError:
-        handle_error('code generation')
-        raise
-    if errors.is_errors():
-        handle_error('code generation')
-        raise PyccelCodegenError('Code generation failed')
-
-    #------------------------------------------------------
-    # TODO: collect dependencies and proceed recursively
-#    if recursive:
-#        for dep in parser.sons:
-#            # Call same function on 'dep'
-#            pass
-    #------------------------------------------------------
-
-    if convert_only:
-        return
-
-    # ...
-    # Determine all .o files and all folders needed by executable
-    def get_module_dependencies(parser, mods=(), folders=()):
-        mod_folder = os.path.join(os.path.dirname(parser.filename), "__pyccel__")
-        mod_base = os.path.splitext(os.path.basename(parser.filename))[0]
-
-        # Stop conditions
-        if parser.metavars.get('ignore_at_import', False) or \
-           parser.metavars.get('module_name', None) == 'omp_lib':
-            return mods, folders
-
-        # Update lists
-        mods = [*mods, os.path.join(mod_folder, mod_base)]
-        folders = [*folders, mod_folder]
->>>>>>> 48f81b8f
 
     for parser, module_name in zip(parsers, module_names):
         semantic_parser = parser.semantic_parser
@@ -204,9 +159,12 @@
             codegen = Codegen(semantic_parser, module_name)
             fname = os.path.join(pyccel_dirpath, module_name)
             fname = codegen.export(fname, language=language)
-        except PyccelError:
+        except PyccelCodegenError:
             handle_error('code generation')
             raise
+        if errors.is_errors():
+            handle_error('code generation')
+            raise PyccelCodegenError('Code generation failed')
 
         #------------------------------------------------------
         # TODO: collect dependencies and proceed recursively
@@ -217,7 +175,7 @@
         #------------------------------------------------------
 
         if convert_only:
-            return
+            continue
 
         # ...
         # Determine all .o files and all folders needed by executable
@@ -285,7 +243,7 @@
                 exec_filepath = os.path.join(folder, module_name)
                 print( '> Executable has been created: {}'.format(exec_filepath))
             os.chdir(base_dirpath)
-            return
+            continue
 
         # Create shared library
         try:
