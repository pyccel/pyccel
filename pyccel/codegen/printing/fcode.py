--- conflicted
+++ resolved
@@ -1417,13 +1417,6 @@
             self._additional_code += code
             return result
 
-<<<<<<< HEAD
-    def _print_SetDiscard(self, expr):
-        var = self._print(expr.set_variable)
-        val = self._print(expr.args[0])
-        success = self.scope.get_temporary_variable(PythonNativeInt())
-        return f'{success} = {var} % erase_value({val})\n'
-=======
     def _print_SetIntersectionUpdate(self, expr):
         var = expr.set_variable
         expr_type = var.class_type
@@ -1432,7 +1425,12 @@
         self.add_import(self._build_gFTL_extension_module(expr_type))
         return ''.join(f'call {type_name}_intersection_update({var_code}, {self._print(arg)})\n' \
                 for arg in expr.args)
->>>>>>> b5abf6f6
+
+    def _print_SetDiscard(self, expr):
+        var = self._print(expr.set_variable)
+        val = self._print(expr.args[0])
+        success = self.scope.get_temporary_variable(PythonNativeInt())
+        return f'{success} = {var} % erase_value({val})\n'
 
     #========================== Numpy Elements ===============================#
 
