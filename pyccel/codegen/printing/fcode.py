# coding: utf-8
# pylint: disable=R0201
# pylint: disable=missing-function-docstring

"""Print to F90 standard. Trying to follow the information provided at
www.fortran90.org as much as possible."""


import string
from itertools import chain
from collections import OrderedDict

import functools
import operator

from numpy import asarray

from sympy.core import Symbol
from sympy.core import Tuple
from sympy.core.function import Function, Application
from sympy.core.numbers import NegativeInfinity as NINF
from sympy.core.numbers import Infinity as INF

from sympy.logic.boolalg import Not

from pyccel.ast.core import get_iterable_ranges
from pyccel.ast.core import AddOp, MulOp, SubOp, DivOp
from pyccel.ast.core import Nil
from pyccel.ast.core import SeparatorComment, Comment
from pyccel.ast.core import ConstructorCall
from pyccel.ast.core import Subroutine
from pyccel.ast.core import ErrorExit
from pyccel.ast.itertoolsext import Product
from pyccel.ast.core import (Assign, AliasAssign, Variable,
                             VariableAddress,
                             TupleVariable, Declare,
                             IndexedVariable, CodeBlock,
                             IndexedElement, Slice, Dlist,
                             DottedName, AsName,
                             If, PyccelArraySize)


from pyccel.ast.core      import PyccelAdd, PyccelMul, PyccelDiv, PyccelMinus
from pyccel.ast.core      import PyccelUnarySub, PyccelMod
from pyccel.ast.core      import FunctionCall

from pyccel.ast.builtins  import (PythonEnumerate, PythonInt, PythonLen,
                                  PythonMap, PythonPrint, PythonRange,
                                  PythonZip, PythonTuple, PythonFloat)
from pyccel.ast.builtins  import PythonComplex, PythonBool
from pyccel.ast.datatypes import is_pyccel_datatype
from pyccel.ast.datatypes import is_iterable_datatype, is_with_construct_datatype
from pyccel.ast.datatypes import NativeSymbol, NativeString, str_dtype
from pyccel.ast.datatypes import NativeInteger, NativeBool, NativeReal
from pyccel.ast.datatypes import iso_c_binding
from pyccel.ast.datatypes import NativeRange, NativeTensor, NativeTuple
from pyccel.ast.datatypes import CustomDataType
from pyccel.ast.numbers   import Integer, Float
from pyccel.ast.numbers   import BooleanTrue

from pyccel.ast.utilities import builtin_import_registery as pyccel_builtin_import_registery

from pyccel.ast.numpyext import NumpyFull, NumpyArray, NumpyLinspace, NumpyDiag, NumpyCross
from pyccel.ast.numpyext import NumpyReal, NumpyWhere
from pyccel.ast.numpyext import NumpyComplex, NumpyMod, NumpyFloat
from pyccel.ast.numpyext import NumpyFullLike, NumpyEmptyLike, NumpyZerosLike, NumpyOnesLike
from pyccel.ast.numpyext import NumpyRand, NumpyRandint
from pyccel.ast.numpyext import NumpyNewArray
from pyccel.ast.numpyext import Shape

from pyccel.errors.errors import Errors
from pyccel.errors.messages import *
from pyccel.codegen.printing.codeprinter import CodePrinter


# TODO: add examples
# TODO: use _get_statement when returning a string

__all__ = ["FCodePrinter", "fcode"]

known_functions = {
    "sign": "sign",       # TODO: move to numpyext
    "conjugate": "conjg"  # TODO: move to numpyext
}

numpy_ufunc_to_fortran = {
    'NumpyAbs'  : 'abs',
    'NumpyFabs'  : 'abs',
    'NumpyMin'  : 'minval',
    'NumpyMax'  : 'maxval',
    'NumpyFloor': 'floor',  # TODO: might require special treatment with casting
    # ---
    'NumpyExp' : 'exp',
    'NumpyLog' : 'Log',
    # 'NumpySqrt': 'Sqrt',  # sqrt is printed using _Print_NumpySqrt
    # ---
    'NumpySin'    : 'sin',
    'NumpyCos'    : 'cos',
    'NumpyTan'    : 'tan',
    'NumpyArcsin' : 'asin',
    'NumpyArccos' : 'acos',
    'NumpyArctan' : 'atan',
    'NumpyArctan2': 'atan2',
    'NumpySinh'   : 'sinh',
    'NumpyCosh'   : 'cosh',
    'NumpyTanh'   : 'tanh',
    'NumpyArcsinh': 'asinh',
    'NumpyArccosh': 'acosh',
    'NumpyArctanh': 'atanh',
}

math_function_to_fortran = {
    'MathAcos'   : 'acos',
    'MathAcosh'  : 'acosh',
    'MathAsin'   : 'asin',
    'MathAsinh'  : 'asinh',
    'MathAtan'   : 'atan',
    'MathAtan2'  : 'atan2',
    'MathAtanh'  : 'atanh',
    'MathCopysign': 'sign',
    'MathCos'    : 'cos',
    'MathCosh'   : 'cosh',
    # 'MathDegrees': '???',  # TODO
    'MathErf'    : 'erf',
    'MathErfc'   : 'erfc',
    'MathExp'    : 'exp',
    # 'MathExpm1'  : '???', # TODO
    'MathFabs'   : 'abs',
    # 'MathFmod'   : '???',  # TODO
    # 'MathFsum'   : '???',  # TODO
    'MathGamma'  : 'gamma',
    'MathHypot'  : 'hypot',
    # 'MathLdexp'  : '???',  # TODO
    'MathLgamma' : 'log_gamma',
    'MathLog'    : 'log',
    'MathLog10'  : 'log10',
    # 'MathLog1p'  : '???', # TODO
    # 'MathLog2'   : '???', # TODO
    # 'MathPow'    : '???', # TODO
    # 'MathRadians': '???', # TODO
    'MathSin'    : 'sin',
    'MathSinh'   : 'sinh',
    # 'MathSqrt'   : 'sqrt', # sqrt is printed using _Print_MathSqrt
    'MathTan'    : 'tan',
    'MathTanh'   : 'tanh',
    # ---
    'MathCeil'     : 'ceiling',
    # 'MathFactorial': '???', # TODO
    'MathFloor'    : 'floor',
    # 'MathGcd'      : '???', # TODO
    'MathTrunc'    : 'dint', # TODO
    # ---
    # 'MathIsclose' : '???', # TODO
    # 'MathIsfinite': '???', # TODO
    # 'MathIsinf'   : '???', # TODO
    'MathIsnan'   : 'isnan',
}

_default_methods = {
    '__init__': 'create',
    '__del__' : 'free',
}

python_builtin_datatypes = {
    'integer' : PythonInt,
    'real'    : PythonFloat,
    'bool'    : PythonBool,
    'complex' : PythonComplex
}

errors = Errors()

class FCodePrinter(CodePrinter):
    """A printer to convert sympy expressions to strings of Fortran code"""
    printmethod = "_fcode"
    language = "Fortran"

    _default_settings = {
        'order': None,
        'full_prec': 'auto',
        'precision': 15,
        'user_functions': {},
        'human': True,
        'source_format': 'fixed',
        'tabwidth': 2,
        'contract': True,
        'standard': 77
    }

    _operators = {
        'and': '.and.',
        'or': '.or.',
        'xor': '.neqv.',
        'equivalent': '.eqv.',
        'not': '.not. ',
    }

    _relationals = {
        '!=': '/=',
    }


    def __init__(self, parser, settings={}):

        prefix_module = settings.pop('prefix_module', None)

        if parser.filename:
            errors.set_target(parser.filename, 'file')

        CodePrinter.__init__(self, settings)
        self.parser = parser
        self._namespace = self.parser.namespace
        self.known_functions = dict(known_functions)
        userfuncs = settings.get('user_functions', {})
        self.known_functions.update(userfuncs)
        self._current_function = None

        self._additional_code = None

        self.prefix_module = prefix_module

    def set_current_function(self, name):

        if name:
            self._namespace = self._namespace.sons_scopes[name]
            if self._current_function:
                name = DottedName(self._current_function, name)
        else:
            self._namespace = self._namespace.parent_scope
            if isinstance(self._current_function, DottedName):

                # case of a function inside a function

                name = self._current_function.name[:-1]
                if len(name) > 1:
                    name = DottedName(*name)
                else:
                    name = name[0]
        self._current_function = name

    def get_function(self, name):
        container = self._namespace
        while container:
            if name in container.functions:
                return container.functions[name]
            container = container.parent_scope
        errors.report(UNDEFINED_FUNCTION, symbol=name,
            severity='fatal')


    def _get_statement(self, codestring):
        return codestring

    def _get_comment(self, text):
        return "! {0}".format(text)

    def _format_code(self, lines):
        return self._wrap_fortran(self.indent_code(lines))

    def _traverse_matrix_indices(self, mat):
        rows, cols = mat.shape
        return ((i, j) for j in range(cols) for i in range(rows))

    def _handle_fortran_specific_a_prioris(self, var_list):
        for v in var_list:
            if isinstance(v, TupleVariable):
                if v.is_pointer or v.inconsistent_shape:
                    v.is_homogeneous = False

    # ============ Elements ============ #

    def _print_Module(self, expr):
        self._handle_fortran_specific_a_prioris(self.parser.get_variables(self._namespace))
        name = self._print(expr.name)
        name = name.replace('.', '_')
        if not name.startswith('mod_') and self.prefix_module:
            name = '{prefix}_{name}'.format(prefix=self.prefix_module,
                                            name=name)

        imports = ''.join(self._print(i) for i in expr.imports)
        imports += 'use ISO_C_BINDING\n'
        decs    = ''.join(self._print(i) for i in expr.declarations)
        body    = ''

        # ... TODO add other elements
        private_funcs = [f.name for f in expr.funcs if f.is_private]
        private = private_funcs
        if private:
            private = ','.join(self._print(i) for i in private)
            private = 'private :: {}\n'.format(private)
        else:
            private = ''
        # ...

        # ...
        sep = self._print(SeparatorComment(40))
        interfaces = ''
        if expr.interfaces:
            interfaces = '\n'.join(self._print(i) for i in expr.interfaces if not i.hide)
            for interface in expr.interfaces:
                if not interface.hide:
                    body += '\n'.join(''.join([sep, self._print(i), sep]) for i in interface.functions)

        if expr.funcs:
            body += '\n'.join(''.join([sep, self._print(i), sep]) for i in expr.funcs)
        # ...

        # ...
        for i in expr.classes:
            # update decs with declarations from ClassDef
            c_decs, c_funcs = self._print(i)
            decs = '{0}\n{1}'.format(decs, c_decs)
            body = '{0}\n{1}\n'.format(body, c_funcs)
        # ...

        contains = 'contains\n' if (expr.funcs or expr.classes or expr.interfaces) else ''

        parts = ['module {}\n'.format(name),
                 imports,
                 'implicit none\n',
                 private,
                 decs,
                 interfaces,
                 contains,
                 body,
                 'end module {}\n'.format(name)]

        return '\n'.join([a for a in parts if a])

    def _print_Program(self, expr):
        self._handle_fortran_specific_a_prioris(self.parser.get_variables(self._namespace))
        name    = 'prog_{0}'.format(self._print(expr.name)).replace('.', '_')
        imports = ''.join(self._print(i) for i in expr.imports)
        imports += 'use ISO_C_BINDING\n'
        body    = self._print(expr.body)

        # Print the declarations of all variables in the namespace, which include:
        #  - user-defined variables (available in Program.variables)
        #  - pyccel-generated variables added to Scope when printing 'expr.body'
        variables = self.parser.get_variables(self._namespace)
        decs = ''.join(self._print_Declare(Declare(v.dtype, v)) for v in variables)

        # Detect if we are using mpi4py
        # TODO should we find a better way to do this?
        mpi = any('mpi4py' == str(getattr(i.source, 'name', i.source)) for i in expr.imports)

        # Additional code and variable declarations for MPI usage
        # TODO: check if we should really add them like this
        if mpi:
            body = 'call mpi_init(ierr)\n'+\
                   '\nallocate(status(0:-1 + mpi_status_size)) '+\
                   '\nstatus = 0\n'+\
                   body +\
                   '\ncall mpi_finalize(ierr)'

            decs += '\ninteger :: ierr = -1' +\
                    '\ninteger, allocatable :: status (:)'

        parts = ['program {}\n'.format(name),
                 imports,
                'implicit none\n',
                 decs,
                 body,
                'end program {}\n'.format(name)]

        return '\n'.join(a for a in parts if a)

    def _print_Import(self, expr):

        source = ''
        if str(expr.source) in pyccel_builtin_import_registery:
            return ''

        if isinstance(expr.source, DottedName):
            source = expr.source.name[-1]
        else:
            source = self._print(expr.source)

        # importing of pyccel extensions is not printed
        if source in pyccel_builtin_import_registery:
            return ''

        if 'mpi4py' == str(getattr(expr.source,'name',expr.source)):
            return 'use mpi\n' + 'use mpiext\n'

        if len(expr.target) == 0:
            return 'use {}\n'.format(source)

        prefix = 'use {}, only:'.format(source)

        code = ''
        for i in expr.target:
            if isinstance(i, AsName):
                target = '{target} => {name}'.format(target=self._print(i.target),
                                                     name=self._print(i.name))
                line = '{prefix} {target}'.format(prefix=prefix,
                                                  target=target)

            elif isinstance(i, DottedName):
                target = '_'.join(self._print(j) for j in i.name)
                line = '{prefix} {target}'.format(prefix=prefix,
                                                  target=target)

            elif isinstance(i, str):
                line = '{prefix} {target}'.format(prefix=prefix,
                                                  target=str(i))

            elif isinstance(i, Symbol):
                line = '{prefix} {target}'.format(prefix=prefix,
                                                  target=str(i.name))

            else:
                raise TypeError('Expecting str, Symbol, DottedName or AsName, '
                                'given {}'.format(type(i)))

            code = (code + '\n' + line) if code else line

        # in some cases, the source is given as a string (when using metavar)
        code = code.replace("'", '')
        return self._get_statement(code) + '\n'

    def _print_TupleImport(self, expr):
        code = '\n'.join(self._print(i) for i in expr.imports)
        return self._get_statement(code) + '\n'

    def _print_PythonPrint(self, expr):
        args = []
        for f in expr.expr:
            if isinstance(f, str):
                args.append("'{}'".format(f))
            elif isinstance(f, (Tuple, PythonTuple)):
                for i in f:
                    args.append("{}".format(self._print(i)))
            elif isinstance(f, TupleVariable) and not f.is_homogeneous:
                for i in f:
                    args.append("{}".format(self._print(i)))
            elif f.dtype is NativeString() and f != expr.expr[-1]:
                args.append("{} // ' ' ".format(self._print(f)))
            else:
                args.append("{}".format(self._print(f)))

        code = ', '.join(['print *', *args])
        return self._get_statement(code) + '\n'

    def _print_SymbolicPrint(self, expr):
        # for every expression we will generate a print
        code = '\n'.join("print *, 'sympy> {}'".format(a) for a in expr.expr)
        return self._get_statement(code) + '\n'

    def _print_Comment(self, expr):
        comments = self._print(expr.text)
        return '!' + comments + '\n'

    def _print_CommentBlock(self, expr):
        txts = expr.comments
        ln = max(len(i) for i in txts)
        if ln<20:
            ln = 20
        top  = '!' + '_'*int((ln-12)/2) + 'CommentBlock' + '_'*int((ln-12)/2) + '!'
        ln = len(top)
        bottom = '!' + '_'*(ln-2) + '!'

        for i,txt in enumerate(txts):
            txts[i] = '!' + txt + ' '*(ln -2 - len(txt)) + '!'


        body = '\n'.join(i for i in txts)

        return ('{0}\n'
                '{1}\n'
                '{2}\n').format(top, body, bottom)

    def _print_EmptyNode(self, expr):
        return ''

    def _print_NewLine(self, expr):
        return '\n'

    def _print_AnnotatedComment(self, expr):
        accel = self._print(expr.accel)
        txt   = str(expr.txt)
        if len(txt)>72:
            txts = []
            while len(txt)>72:
                txts.append(txt[:72])
                txt  = txt[72:]
            if txt:
                txts.append(txt)

            txt = '&\n!${} &'.format(accel).join(txt for txt in txts)

        return '!${0} {1}\n'.format(accel, txt)

    def _print_Tuple(self, expr):
        shape = list(reversed(asarray(expr).shape))
        if len(shape)>1:
            arg = functools.reduce(operator.concat, expr)
            elements = ', '.join(self._print(i) for i in arg)
            return 'reshape(['+ elements + '], '+ self._print(Tuple(*shape)) + ')'
        fs = ', '.join(self._print(f) for f in expr)
        return '[{0}]'.format(fs)

    def _print_PythonAbs(self, expr):
        """ print the python builtin function abs
        args : variable
        """
        return "abs({})".format(self._print(expr.arg))

    def _print_PythonTuple(self, expr):
        shape = Tuple(*reversed(expr.shape))
        if len(shape)>1:
            elements = ', '.join(self._print(i) for i in expr)
            return 'reshape(['+ elements + '], '+ self._print(shape) + ')'
        fs = ', '.join(self._print(f) for f in expr)
        return '[{0}]'.format(fs)

    def _print_TupleVariable(self, expr):
        if expr.is_homogeneous:
            return self._print_Variable(expr)
        else:
            fs = ', '.join(self._print(f) for f in expr)
            return '[{0}]'.format(fs)

    def _print_Variable(self, expr):
        return self._print(expr.name)

    def _print_ValuedVariable(self, expr):
        if expr.is_argument:
            return self._print_Variable(expr)
        else:
            return '{} = {}'.format(self._print(expr.name), self._print(expr.value))

    def _print_VariableAddress(self, expr):
        return self._print(expr.variable)

    def _print_Constant(self, expr):
        val = Float(expr.value)
        return self._print(val)

    def _print_DottedVariable(self, expr):
        if isinstance(expr.args[1], Function):
            func = expr.args[1].func
            name = func.__name__
            # ...
            code_args = ''
            code_args = ', '.join(self._print(i) for i in expr.args[1].args)
            code = '{0}({1})'.format(name, code_args)
                # ...
                # ...
            code = '{0}%{1}'.format(self._print(expr.args[0]), code)
            if isinstance(func, Subroutine):
                code = 'call {0}'.format(code)
            return code
        return self._print(expr.args[0]) + '%' +self._print(expr.args[1])

    def _print_DottedName(self, expr):
        return ' % '.join(self._print(n) for n in expr.name)

    def _print_Concatenate(self, expr):
        code = ', '.join(self._print(a) for a in expr.args)
        return '[' + code + ']'

    def _print_Lambda(self, expr):
        return '"{args} -> {expr}"'.format(args=expr.variables, expr=expr.expr)

#    # TODO this is not used anymore since, we are calling printer inside
#    #      numpyext. must be improved!!
#    def _print_ZerosLike(self, expr):
#        lhs = self._print(expr.lhs)
#        rhs = self._print(expr.rhs)
#        if isinstance(expr.rhs, IndexedElement):
#            shape = []
#            for i in expr.rhs.indices:
#                if isinstance(i, Slice):
#                    shape.append(i)
#            rank = len(shape)
#        else:
#            rank = expr.rhs.rank
#        rs = []
#        for i in range(1, rank+1):
#            l = 'lbound({0},{1})'.format(rhs, str(i))
#            u = 'ubound({0},{1})'.format(rhs, str(i))
#            r = '{0}:{1}'.format(l, u)
#            rs.append(r)
#        shape = ', '.join(self._print(i) for i in rs)
#        init_value = self._print(expr.init_value)
#
#        code  = ('allocate({lhs}({shape}))\n'
#                 '{lhs} = {init_value}').format(lhs=lhs,
#                                                shape=shape,
#                                                init_value=init_value)
#
#        return self._get_statement(code)

    def _print_SumFunction(self, expr):
        return str(expr)

    def _print_PythonLen(self, expr):
        var = expr.arg
        idx = 1 if var.order == 'F' else var.rank
        return 'size({},{})'.format(self._print(var), self._print(idx))

    def _print_PythonSum(self, expr):
        args = [self._print(arg) for arg in expr.args]
        return "sum({})".format(", ".join(args))

    #========================== Numpy Elements ===============================#

    def _print_NumpySum(self, expr):
        return expr.fprint(self._print)

    def _print_NumpyProduct(self, expr):
        return expr.fprint(self._print)

    def _print_NumpyMatmul(self, expr):
        return expr.fprint(self._print)

    def _print_NumpyCross(self, expr):
        return expr.fprint(self._print)

    def _print_NumpyNorm(self, expr):
        return expr.fprint(self._print)

    def _print_NumpyLinspace(self, expr):
        return expr.fprint(self._print)

    def _print_NumpyArray(self, expr):
        return expr.fprint(self._print)

    def _print_NumpyFloor(self, expr):
        result_code = self._print_MathFloor(expr)
        return 'real({}, {})'.format(result_code, iso_c_binding["real"][8])

    def _print_PythonFloat(self, expr):
        return expr.fprint(self._print)

    # ======================================================================= #
    def _print_PyccelArraySize(self, expr):
        return expr.fprint(self._print)

    def _print_PythonInt(self, expr):
        return expr.fprint(self._print)

    def _print_MathFloor(self, expr):
        arg = expr.args[0]
        arg_code = self._print(arg)

        # math.floor on integer argument is identity,
        # but we need parentheses around expressions
        if arg.dtype is NativeInteger():
            return '({})'.format(arg_code)

        prec = expr.precision
        prec_code = self._print(prec)
        return 'floor({}, kind={})'.format(arg_code, prec_code)

    def _print_NumpyFloat(self, expr):
        return expr.fprint(self._print)

    def _print_Real(self, expr):
        return expr.fprint(self._print)

    def _print_PythonComplex(self, expr):
        return expr.fprint(self._print)

    def _print_PythonBool(self, expr):
        return expr.fprint(self._print)

    def _print_NumpyRand(self, expr):
        if expr.rank != 0:
            errors.report(FORTRAN_ALLOCATABLE_IN_EXPRESSION,
                          symbol=expr, severity='fatal')

        if (not self._additional_code):
            self._additional_code = ''
        var_name = self.parser.get_new_name()
        var = Variable(expr.dtype, var_name, is_stack_array = all([s.is_constant for s in expr.shape]),
                shape = expr.shape, precision = expr.precision,
                order = expr.order, rank = expr.rank)

        if self._current_function:
            name = self._current_function
            func = self.get_function(name)
            func.local_vars.append(var)
        else:
            self._namespace.variables[var.name] = var

        self._additional_code = self._additional_code + self._print(Assign(var,expr)) + '\n'
        return self._print(var)

    def _print_NumpyRandint(self, expr):
        if expr.rank != 0:
            errors.report(FORTRAN_ALLOCATABLE_IN_EXPRESSION,
                          symbol=expr, severity='fatal')
        return expr.fprint(self._print)

    def _print_PythonMin(self, expr):
        args = expr.args
        if len(args) == 1:
            arg = args[0]
            code = 'minval({0})'.format(self._print(arg))
        else:
            code = ','.join(self._print(arg) for arg in args)
            code = 'min('+code+')'
        return self._get_statement(code)

    def _print_PythonMax(self, expr):
        args = expr.args
        if len(args) == 1:
            arg = args[0]
            code = 'maxval({0})'.format(self._print(arg))
        else:
            code = ','.join(self._print(arg) for arg in args)
            code = 'max('+code+')'
        return self._get_statement(code)

    def _print_Dot(self, expr):
        return self._get_statement('dot_product(%s,%s)'%(self._print(expr.expr_l), self._print(expr.expr_r)))

    def _print_Ceil(self, expr):
        return self._get_statement('ceiling(%s)'%(self._print(expr.rhs)))

    def _print_Mod(self, expr):
        args = ','.join(self._print(i) for i in expr.args)
        return 'modulo({})'.format(args)

    def _print_Sign(self, expr):
        # TODO use the appropriate precision from rhs
        return self._get_statement('sign(1.0d0,%s)'%(self._print(expr.rhs)))

    # ... MACROS
    def _print_MacroShape(self, expr):
        var = expr.argument
        if not isinstance(var, (Variable, IndexedElement)):
            raise TypeError('Expecting a variable, given {}'.format(type(var)))
        shape = None
        if isinstance(var, Variable):
            shape = var.shape

        if shape is None:
            rank = var.rank
            shape = []
            for i in range(0, rank):
                l = 'lbound({var},{i})'.format(var=self._print(var),
                                               i=self._print(i+1))
                u = 'ubound({var},{i})'.format(var=self._print(var),
                                               i=self._print(i+1))
                s = '{u}-{l}+1'.format(u=u, l=l)
                shape.append(s)

        if len(shape) == 1:
            shape = shape[0]


        elif not(expr.index is None):
            if expr.index < len(shape):
                shape = shape[expr.index]
            else:
                shape = '1'

        code = '{}'.format(self._print(shape))

        return self._get_statement(code)
    # ...
    def _print_MacroType(self, expr):
        dtype = self._print(expr.argument.dtype)
        prec  = expr.argument.precision

        if dtype == 'integer':
            if prec==4:
                return 'MPI_INTEGER'
            elif prec==8:
                return 'MPI_INTEGER8'
            else:
                errors.report(PYCCEL_RESTRICTION_TODO, symbol=expr,
                    severity='fatal')

        elif dtype == 'real':
            if prec==8:
                return 'MPI_DOUBLE'
            if prec==4:
                return 'MPI_FLOAT'
            else:
                errors.report(PYCCEL_RESTRICTION_TODO, symbol=expr,
                    severity='fatal')

        else:
            errors.report(PYCCEL_RESTRICTION_TODO, symbol=expr,
                severity='fatal')

    def _print_MacroCount(self, expr):

        var = expr.argument
        #TODO calculate size when type is pointer
        # it must work according to fortran documentation
        # but it raises somehow an error when it's a pointer
        # and shape is None

        if isinstance(var, Variable):
            shape = var.shape
            if not isinstance(shape,(tuple,list,Tuple)):
                shape = [shape]
            rank = len(shape)
            if shape is None:
                return 'size({})'.format(self._print(var))


        elif isinstance(var, IndexedElement):
            _shape = var.base.shape
            if _shape is None:
                return 'size({})'.format(self._print(var))

            shape = []
            for (s, i) in zip(_shape, var.indices):
                if isinstance(i, Slice):
                    if i.start is None and i.end is None:
                        shape.append(s)
                    elif i.start is None:
                        if (isinstance(i.end, (int, Integer)) and i.end>0) or not(isinstance(i.end, (int, Integer))):
                            shape.append(i.end)
                    elif i.end is None:
                        if (isinstance(i.start, (int, Integer)) and i.start<s-1) or not(isinstance(i.start, (int, Integer))):
                            shape.append(s-i.start)
                    else:
                        shape.append(i.end-i.start+1)

            rank = len(shape)

        else:
            errors.report(PYCCEL_RESTRICTION_TODO, symbol=expr,
                severity='fatal')

        if rank == 0:
            return '1'

        return str(functools.reduce(operator.mul, shape ))

    def _print_Declare(self, expr):
        # ... ignored declarations
        # we don't print the declaration if iterable object
        if is_iterable_datatype(expr.dtype):
            return ''

        if is_with_construct_datatype(expr.dtype):
            return ''

        if isinstance(expr.dtype, NativeSymbol):
            return ''

        if isinstance(expr.dtype, (NativeRange, NativeTensor)):
            return ''

        # meta-variables
        if (isinstance(expr.variable, Variable) and
              str(expr.variable.name).startswith('__')):
            return ''
        # ...

        if isinstance(expr.variable, TupleVariable) and not expr.variable.is_homogeneous:
            return ''.join(self._print_Declare(Declare(v.dtype,v,intent=expr.intent, static=expr.static)) for v in expr.variable)

        # ... TODO improve
        # Group the variables by intent
        var = expr.variable
        rank        = var.rank
        allocatable = var.allocatable
        shape       = var.alloc_shape
        is_pointer = var.is_pointer
        is_target = var.is_target
        is_stack_array = var.is_stack_array
        is_polymorphic = var.is_polymorphic
        is_optional = var.is_optional
        is_static = expr.static
        intent = expr.intent

        if isinstance(shape, (tuple,PythonTuple)) and len(shape) ==1:
            shape = shape[0]
        # ...

        # ... print datatype
        if isinstance(expr.dtype, CustomDataType):
            dtype = expr.dtype

            name   = dtype.__class__.__name__
            prefix = dtype.prefix
            alias  = dtype.alias

            if not is_polymorphic:
                sig = 'type'
            elif dtype.is_polymorphic:
                sig = 'class'
            else:
                sig = 'type'

            if alias is None:
                name = name.replace(prefix, '')
            else:
                name = alias
            dtype = '{0}({1})'.format(sig, name)
        else:
            if isinstance(expr.dtype, NativeTuple):
                # Non-homogenous NativeTuples must be stored in TupleVariable
                if not expr.variable.is_homogeneous:
                    errors.report(LIST_OF_TUPLES,
                                  symbol=expr.variable, severity='error')
                    expr_dtype = NativeInteger()
                else:
                    expr_dtype = expr.variable.homogeneous_dtype
            else:
                expr_dtype = expr.dtype
            dtype = self._print(expr_dtype)

        # ...
            if isinstance(expr_dtype, NativeString):

                if expr.intent:
                    dtype = dtype[:9] +'(len =*)'
                    #TODO improve ,this is the case of character as argument
            else:
                dtype += '({0})'.format(str(iso_c_binding[dtype][expr.variable.precision]))

        code_value = ''
        if expr.value:
            code_value = ' = {0}'.format(expr.value)

        vstr = self._print(expr.variable.name)

        # arrays are 0-based in pyccel, to avoid ambiguity with range
        s = '0'
        if not(is_static) and (allocatable or (var.shape is None)):
            s = ''

        # Default empty strings
        intentstr      = ''
        allocatablestr = ''
        optionalstr    = ''
        rankstr        = ''

        # Compute intent string
        if intent:
            if intent == 'in' and rank == 0 and not (is_static and is_optional):
                intentstr = ', value'
            else:
                intentstr = ', intent({})'.format(intent)

        # Compute allocatable string
        if not is_static:
            if is_pointer:
                allocatablestr = ', pointer'

            elif allocatable and not intent:
                allocatablestr = ', allocatable'

            # ISSUES #177: var is allocatable and target
            if is_target:
                allocatablestr = '{}, target'.format(allocatablestr)

        # Compute optional string
        if is_optional:
            optionalstr = ', optional'

        # Compute rank string
        # TODO: improve
        if ((rank == 1) and (isinstance(shape, (int, Integer, Variable, PyccelAdd))) and
            (not(allocatable or is_pointer) or is_static or is_stack_array)):
            rankstr = '({0}:{1}-1)'.format(self._print(s), self._print(shape))

        elif ((rank > 0) and (isinstance(shape, (PythonTuple, Tuple, tuple))) and
            (not(allocatable or is_pointer) or is_static or is_stack_array)):
            #TODO fix bug when we include shape of type list

            if var.order == 'C':
                rankstr =  ','.join('{0}:{1}-1'.format(self._print(s),
                                                    self._print(i)) for i in shape[::-1])
            else:
                rankstr =  ','.join('{0}:{1}-1'.format(self._print(s),
                                                     self._print(i)) for i in shape)
            rankstr = '({rank})'.format(rank=rankstr)

        elif (rank > 0) and allocatable and intent:
            rankstr = '({})'.format(','.join(['0:'] * rank))

        elif (rank > 0) and (allocatable or is_pointer):
            rankstr = '({})'.format(','.join( [':'] * rank))

#        else:
#            errors.report(PYCCEL_RESTRICTION_TODO, symbol=expr,
#                severity='fatal')

        # Construct declaration
        left  = dtype + intentstr + allocatablestr + optionalstr
        right = vstr + rankstr + code_value
        return '{} :: {}\n'.format(left, right)

    def _print_AliasAssign(self, expr):
        code = ''
        lhs = expr.lhs
        rhs = expr.rhs
        if isinstance(rhs, VariableAddress):
            rhs = rhs.variable

        if isinstance(lhs, TupleVariable) and not lhs.is_homogeneous:
            if isinstance(rhs, (TupleVariable, PythonTuple)):
                return self._print(CodeBlock([AliasAssign(l, rhs[i]) for i,l in enumerate(lhs)]))
            else:
                return self._print(CodeBlock([AliasAssign(l, IndexedVariable(rhs)[i]) for i,l in enumerate(lhs)]))

        if isinstance(rhs, Dlist):
            pattern = 'allocate({lhs}(0:{length}-1))\n{lhs} = {init_value}\n'
            code = pattern.format(lhs=self._print(lhs),
                                  length=self._print(rhs.length),
                                  init_value=self._print(rhs.val))
            return code

        # TODO improve
        op = '=>'
        shape_code = ''
        if lhs.rank > 0:
            shape_code = ', '.join('0:' for i in range(lhs.rank))
            shape_code = '({s_c})'.format(s_c = shape_code)

        code += '{lhs}{s_c} {op} {rhs}'.format(lhs=self._print(expr.lhs),
                                          s_c = shape_code,
                                          op=op,
                                          rhs=self._print(expr.rhs))

        return self._get_statement(code) + '\n'

    def _print_CodeBlock(self, expr):
        body = []
        for b in expr.body:
            line = self._print(b)
            if (self._additional_code):
                body.append(self._additional_code)
                self._additional_code = None
            body.append(line)
        return ''.join(body)

    # TODO the ifs as they are are, is not optimal => use elif
    def _print_SymbolicAssign(self, expr):
        errors.report(FOUND_SYMBOLIC_ASSIGN,
                      symbol=expr.lhs, severity='warning')

        stmt = Comment(str(expr))
        return self._print_Comment(stmt)


    def _print_Assign(self, expr):
        if isinstance(expr.lhs, TupleVariable) and not expr.lhs.is_homogeneous \
            and isinstance(expr.rhs, (PythonTuple,TupleVariable)):
            return '\n'.join(self._print_Assign(
                        Assign(lhs,
                                rhs,
                                strict=expr.strict,
                                status=expr.status,
                                like=expr.like,
                                )
                        ) for lhs,rhs in zip(expr.lhs,expr.rhs))

        lhs_code = self._print(expr.lhs)
        is_procedure = False
        rhs = expr.rhs
        # we don't print Range, Tensor
        # TODO treat the case of iterable classes
        if isinstance(rhs, NINF):
            rhs_code = '-Huge({0})'.format(lhs_code)
            return '{0} = {1}\n'.format(lhs_code, rhs_code)

        if isinstance(rhs, INF):
            rhs_code = 'Huge({0})'.format(lhs_code)
            return '{0} = {1}\n'.format(lhs_code, rhs_code)

        if isinstance(rhs, (PythonRange, Product)):
            return ''

        if isinstance(rhs, (PythonLen, NumpyRandint)):
            rhs_code = self._print(expr.rhs)
            return '{0} = {1}\n'.format(lhs_code, rhs_code)

        if isinstance(rhs, (PythonInt, NumpyReal, NumpyComplex)):
            lhs = self._print(expr.lhs)
            rhs = expr.rhs.fprint(self._print)
            return '{0} = {1}\n'.format(lhs,rhs)

        if isinstance(rhs, (NumpyArray, NumpyLinspace, NumpyDiag, NumpyCross,\
						NumpyWhere, PyccelArraySize)):
            return rhs.fprint(self._print, expr.lhs) + '\n'

        if isinstance(rhs, (NumpyFull, NumpyFullLike, NumpyEmptyLike,\
						NumpyZerosLike, NumpyOnesLike, NumpyRand)):

            stack_array = False
            if self._current_function:
                name = self._current_function
                func = self.get_function(name)
                lhs_name = expr.lhs.name
                vars_dict = {i.name: i for i in func.local_vars}
                if lhs_name in vars_dict:
                    stack_array = vars_dict[lhs_name].is_stack_array

            return rhs.fprint(self._print, expr.lhs, stack_array)

        if isinstance(rhs, NumpyMod):
            lhs = self._print(expr.lhs)
            args = ','.join(self._print(i) for i in rhs.args)
            rhs  = 'modulo({})'.format(args)
            return '{0} = {1}\n'.format(lhs, rhs)

        # TODO [YG, 10.03.2020]: I have just commented out this block and
        # everything still seems to work; is it dead code?
#        if isinstance(rhs, FunctionDef):
#            rhs_code = self._print(rhs.name)
#            is_procedure = rhs.is_procedure

        if isinstance(rhs, ConstructorCall):
            func = rhs.func
            name = str(func.name)

            # TODO uncomment later

#            # we don't print the constructor call if iterable object
#            if this.dtype.is_iterable:
#                return ''
#
#            # we don't print the constructor call if with construct object
#            if this.dtype.is_with_construct:
#                return ''

            if name == "__init__":
                name = "create"
            rhs_code = self._print(name)
            rhs_code = '{0} % {1}'.format(lhs_code, rhs_code)
            #TODO use is_procedure property
            is_procedure = (rhs.kind == 'procedure')

            code_args = ', '.join(self._print(i) for i in rhs.arguments)
            return 'call {0}({1})\n'.format(rhs_code, code_args)

        if isinstance(rhs, FunctionCall):

            # in the case of a function that returns a list,
            # we should append them to the procedure arguments
            if isinstance(expr.lhs, (tuple, list, Tuple, PythonTuple)):

                rhs_code = self._print(rhs.func)
                args = rhs.arguments
                code_args = [self._print(i) for i in args]
                func = rhs.funcdef
                output_names = func.results
                lhs_code = [self._print(name) + ' = ' + self._print(i) for (name,i) in zip(output_names,expr.lhs)]

                call_args = ', '.join(code_args + lhs_code)

                code = 'call {0}({1})\n'.format(rhs_code, call_args)
                return self._get_statement(code)

        if (isinstance(expr.lhs, Variable) and
              expr.lhs.dtype == NativeSymbol()):
            return ''

        # Right-hand side code
        rhs_code = self._print(rhs)

        code = ''
        # if (expr.status == 'unallocated') and not (expr.like is None):
        #     stmt = ZerosLike(lhs=lhs_code, rhs=expr.like)
        #     code += self._print(stmt)
        #     code += '\n'
        if not is_procedure:
            code += '{0} = {1}'.format(lhs_code, rhs_code)
#        else:
#            code_args = ''
#            func = expr.rhs
#            # func here is of instance FunctionCall
#            cls_name = func.func.cls_name
#            keys = func.func.arguments

#            # for MPI statements, we need to add the lhs as the last argument
#            # TODO improve
#            if isinstance(func.func, MPI):
#                if not func.arguments:
#                    code_args = lhs_code
#                else:
#                    code_args = ', '.join(self._print(i) for i in func.arguments)
#                    code_args = '{0}, {1}'.format(code_args, lhs_code)
#            else:
#                _ij_print = lambda i, j: '{0}={1}'.format(self._print(i), \
#                                                         self._print(j))
#
#                code_args = ', '.join(_ij_print(i, j) \
#                                      for i, j in zip(keys, func.arguments))
#            if (not func.arguments is None) and (len(func.arguments) > 0):
#                if (not cls_name):
#                    code_args = ', '.join(self._print(i) for i in func.arguments)
#                    code_args = '{0}, {1}'.format(code_args, lhs_code)
#                else:
#            print('code_args > {0}'.format(code_args))
#            code = 'call {0}({1})'.format(rhs_code, code_args)
        return self._get_statement(code) + '\n'

    def _print_NativeBool(self, expr):
        return 'logical'

    def _print_NativeInteger(self, expr):
        return 'integer'

    def _print_NativeReal(self, expr):
        return 'real'

    def _print_NativeComplex(self, expr):
        return 'complex'

    def _print_NativeString(self, expr):
        return 'character(len=280)'
        #TODO fix improve later

    def _print_DataType(self, expr):
        return self._print(expr.name)

    def _print_BooleanTrue(self, expr):
        return '.True.'

    def _print_BooleanFalse(self, expr):
        return '.False.'

    def _print_String(self, expr):
        sp_chars = ['\a', '\b', '\f', '\r', '\t', '\v', "'", '\n']
        sub_str = ''
        formatted_str = "''"
        for c in expr.arg:
            if c in sp_chars:
                if sub_str != '':
                    formatted_str += " // '{}'".format(sub_str)
                    sub_str = ''
                formatted_str += ' // ACHAR({})'.format(ord(c))
            else:
                sub_str += c
        if sub_str != '':
            formatted_str += " // '{}'".format(sub_str)
        return formatted_str

    def _print_Interface(self, expr):
        # ... we don't print 'hidden' functions
        name = self._print(expr.name)
        if expr.is_argument:
            funcs_sigs = []
            for f in expr.functions:
                self._handle_fortran_specific_a_prioris(list(f.arguments) + list(f.results))
                parts = self.function_signature(f, f.name)
                parts = ["{}({}) {}\n".format(parts['sig'], parts['arg_code'], parts['func_end']),
                parts['arg_decs'],
                'end {} {}\n'.format(parts['func_type'], f.name)]
                funcs_sigs.append(''.join(a for a in parts))
            interface = 'interface\n' + '\n'.join(a for a in funcs_sigs) + 'end interface\n'
            return interface

        if expr.functions[0].cls_name:
            for k, m in list(_default_methods.items()):
                name = name.replace(k, m)
            cls_name = expr.cls_name
            if not (cls_name == '__UNDEFINED__'):
                name = '{0}_{1}'.format(cls_name, name)
        else:
            for i in _default_methods:
                # because we may have a class Point with init: Point___init__
                if i in name:
                    name = name.replace(i, _default_methods[i])
        interface = 'interface ' + name +'\n'
        for f in expr.functions:
            interface += 'module procedure ' + str(f.name)+'\n'
        interface += 'end interface\n'
        return interface



   # def _print_With(self, expr):
   #     test = 'call '+self._print(expr.test) + '%__enter__()'
   #     body = self._print(expr.body)
   #     end = 'call '+self._print(expr.test) + '%__exit__()'
   #     code = ('{test}\n'
   #            '{body}\n'
   #            '{end}').format(test=test, body=body, end=end)
        #TODO return code later
  #      expr.block
  #      return ''

    def _print_Block(self, expr):

        decs=[]
        for i in expr.variables:
            dec = Declare(i.dtype, i)
            decs += [dec]
        body = expr.body

        body_code = self._print(body)
        prelude   = ''.join(self._print(i) for i in decs)


        #case of no local variables
        if len(decs) == 0:
            return body_code

        return ('{name} : Block\n'
                '{prelude}\n'
                 '{body}\n'
                'end Block {name}\n').format(name=expr.name, prelude=prelude, body=body_code)

    def _print_BindCFunctionDef(self, expr):
        name = self._print(expr.name)
        results   = list(expr.results)
        arguments = list(expr.arguments)
        arguments_inout = expr.arguments_inout
        args_decs = OrderedDict()
        for i,arg in enumerate(arguments):
            if arguments_inout[i]:
                intent='inout'
            else:
                intent='in'

            if arg in results:
                results.remove(i)

            dec = Declare(arg.dtype, arg, intent=intent , static=True)
            args_decs[str(arg.name)] = dec

        for result in results:
            dec = Declare(result.dtype, result, intent='out', static=True)
            args_decs[str(result)] = dec

        if expr.is_procedure:
            func_type = 'subroutine'
            func_end  = ''
        else:
            func_type = 'function'
            result = results.pop()
            func_end = 'result({0})'.format(result.name)
            dec = Declare(result.dtype, result, static=True)
            args_decs[str(result.name)] = dec
        # ...

        interfaces = '\n'.join(self._print(i) for i in expr.interfaces)
        arg_code  = ', '.join(self._print(i) for i in chain( arguments, results ))
        imports   = ''.join(self._print(i) for i in expr.imports)
        imports += 'use ISO_C_BINDING'
        prelude   = ''.join(self._print(i) for i in args_decs.values())
        body_code = self._print(expr.body)

<<<<<<< HEAD
        parts = ['{0} {1}({2}) {3} bind(c)\n'.format(func_type, name, arg_code, func_end),
=======
        parts = ['{0} {1}({2}) bind(c) {3}\n'.format(func_type, name, arg_code, func_end),
>>>>>>> b99c327f
                 imports,
                'implicit none\n',
                 prelude,
                 interfaces,
                 body_code,
                 'end {} {}\n'.format(func_type, name)]

        return '\n'.join(parts)

    def _print_FunctionAddress(self, expr):
        return expr.name

    def function_signature(self, expr, name):
        is_pure      = expr.is_pure
        is_elemental = expr.is_elemental
        out_args = []
        args_decs = OrderedDict()

        for j, i in enumerate(expr.results):
            if not i.name:
                i.rename('out_{}'.format(j))
        for j, i in enumerate(expr.arguments):
            if not i.name:
                i.rename('in_{}'.format(j))

        is_procedure = expr.is_procedure
        func_end  = ''
        rec = 'recursive' if expr.is_recursive else ''
        if is_procedure:
            func_type = 'subroutine'
            out_args = list(expr.results)
            for result in out_args:
                if result in expr.arguments:
                    dec = Declare(result.dtype, result, intent='inout')
                else:
                    dec = Declare(result.dtype, result, intent='out')
                args_decs[str(result)] = dec

            functions = expr.functions

        else:
           #todo: if return is a function
            func_type = 'function'
            result = expr.results[0]
            functions = expr.functions

            func_end = 'result({0})'.format(result.name)

            dec = Declare(result.dtype, result)
            args_decs[str(result)] = dec
        # ...

        for i,arg in enumerate(expr.arguments):
            if isinstance(arg, Variable):
                if expr.arguments_inout[i]:
                    dec = Declare(arg.dtype, arg, intent='inout')
                elif str(arg) == 'self':
                    dec = Declare(arg.dtype, arg, intent='inout')
                else:
                    dec = Declare(arg.dtype, arg, intent='in')
                args_decs[str(arg)] = dec

        #remove parametres intent(inout) from out_args to prevent repetition
        for i in expr.arguments:
            if i in out_args:
                out_args.remove(i)

        # treate case of pure function
        sig = '{0} {1} {2}'.format(rec, func_type, name)
        if is_pure:
            sig = 'pure {}'.format(sig)

        # treate case of elemental function
        if is_elemental:
            sig = 'elemental {}'.format(sig)

        arg_code  = ', '.join(self._print(i) for i in chain( expr.arguments, out_args ))

        arg_decs = ''.join(self._print(i) for i in args_decs.values())

        parts = {
                'sig' : sig,
                'arg_code' : arg_code,
                'func_end' : func_end,
                'arg_decs' : arg_decs,
                'func_type' : func_type
        }
        return parts

    def _print_FunctionDef(self, expr):
        self._handle_fortran_specific_a_prioris(list(expr.local_vars) +
                                                list(expr.arguments)  +
                                                list(expr.results))
        # ... we don't print 'hidden' functions
        if expr.hide:
            return ''

        name = self._print(expr.name)
        self.set_current_function(name)

        if expr.cls_name:
            for k, m in list(_default_methods.items()):
                name = name.replace(k, m)

            cls_name = expr.cls_name
            if not (cls_name == '__UNDEFINED__'):
                name = '{0}_{1}'.format(cls_name, name)
        else:
            for i in _default_methods:
                # because we may have a class Point with init: Point___init__
                if i in name:
                    name = name.replace(i, _default_methods[i])

        sig_parts = self.function_signature(expr, name)
        prelude = sig_parts.pop('arg_decs')
        decs = OrderedDict()
        functions = expr.functions
        func_interfaces = '\n'.join(self._print(i) for i in expr.interfaces)
        body_code = self._print(expr.body)

        for i in expr.local_vars:
            dec = Declare(i.dtype, i)
            decs[str(i)] = dec

        vars_to_print = self.parser.get_variables(self._namespace)
        for v in vars_to_print:
            if (v not in expr.local_vars) and (v not in expr.results) and (v not in expr.arguments):
                decs[str(v)] = Declare(v.dtype,v)
        prelude += ''.join(self._print(i) for i in decs.values())
        if len(functions)>0:
            functions_code = '\n'.join(self._print(i) for  i in functions)
            body_code = body_code +'\ncontains\n' + functions_code

        imports = ''.join(self._print(i) for i in expr.imports)

        self.set_current_function(None)

        parts = parts = ["{}({}) {}\n".format(sig_parts['sig'], sig_parts['arg_code'], sig_parts['func_end']),
                imports,
                'implicit none\n',
                prelude,
                func_interfaces,
                body_code,
                'end {} {}\n'.format(sig_parts['func_type'], name)]

        return '\n'.join(a for a in parts if a)

    def _print_Pass(self, expr):
        return ''

    def _print_Nil(self, expr):
        return ''

    def _print_Return(self, expr):
        code = ''
        if expr.stmt:
            code += self._print(expr.stmt)
        code +='return\n'
        return code

    def _print_Del(self, expr):
        # TODO: treate class case
        code = ''
        for var in expr.variables:
            if isinstance(var, Variable):
                dtype = var.dtype
                if is_pyccel_datatype(dtype):
                    code = 'call {0} % free()'.format(self._print(var))
                else:
                    code = 'deallocate({0}){1}'.format(self._print(var), code)
            else:
                errors.report(PYCCEL_RESTRICTION_TODO, symbol=expr,
                    severity='fatal')
        return code + '\n'

    def _print_ClassDef(self, expr):
        # ... we don't print 'hidden' classes
        if expr.hide:
            return '', ''
        # ...

        name = self._print(expr.name)
        base = None # TODO: add base in ClassDef

        decs = ''.join(self._print(Declare(i.dtype, i)) for i in expr.attributes)

        aliases = []
        names   = []
        ls = [self._print(i.name) for i in expr.methods]
        for i in ls:
            j = _default_methods.get(i,i)
            aliases.append(j)
            names.append('{0}_{1}'.format(name, self._print(j)))
        methods = ''.join('procedure :: {0} => {1}\n'.format(i, j) for i, j in zip(aliases, names))
        for i in expr.interfaces:
            names = ','.join('{0}_{1}'.format(name, self._print(j.name)) for j in i.functions)
            methods += 'generic, public :: {0} => {1}\n'.format(self._print(i.name), names)
            methods += 'procedure :: {0}\n'.format(names)



        options = ', '.join(i for i in expr.options)

        sig = 'type, {0}'.format(options)
        if not(base is None):
            sig = '{0}, extends({1})'.format(sig, base)

        code = ('{0} :: {1}').format(sig, name)
        if len(decs) > 0:
            code = ('{0}\n'
                    '{1}').format(code, decs)
        if len(methods) > 0:
            code = ('{0}\n'
                    'contains\n'
                    '{1}').format(code, methods)
        decs = ('{0}\n'
                'end type {1}').format(code, name)

        sep = self._print(SeparatorComment(40))
        # we rename all methods because of the aliasing
        cls_methods = [i.clone('{0}'.format(i.name)) for i in expr.methods]
        for i in expr.interfaces:
            cls_methods +=  [j.clone('{0}'.format(j.name)) for j in i.functions]


        methods = ''
        for i in cls_methods:
            methods = ('{methods}\n'
                     '{sep}\n'
                     '{f}\n'
                     '{sep}\n').format(methods=methods, sep=sep, f=self._print(i))

        return decs, methods

    def _print_Break(self, expr):
        return 'exit\n'

    def _print_Continue(self, expr):
        return 'cycle\n'

    def _print_AugAssign(self, expr):
        lhs    = expr.lhs
        op     = expr.op
        rhs    = expr.rhs
        strict = expr.strict
        status = expr.status
        like   = expr.like

        if isinstance(op, AddOp):
            rhs = PyccelAdd(lhs, rhs)
        elif isinstance(op, MulOp):
            rhs = PyccelMul(lhs, rhs)
        elif isinstance(op, SubOp):
            rhs = PyccelMinus(lhs, rhs)
        # TODO fix bug with division of integers
        elif isinstance(op, DivOp):
            rhs = PyccelDiv(lhs, rhs)
        else:
            raise ValueError('Unrecognized operation', op)

        stmt = Assign(lhs, rhs, strict=strict, status=status, like=like)
        return self._print_Assign(stmt)

    def _print_PythonRange(self, expr):
        start = self._print(expr.start)
        stop  = self._print(expr.stop) + '-' + self._print(Integer(1))
        step  = self._print(expr.step)
        return '{0}, {1}, {2}'.format(start, stop, step)

    def _print_Tile(self, expr):
        start = self._print(expr.start)
        stop  = self._print(expr.stop)
        return '{0}, {1}'.format(start, stop)


    def _print_ForAll(self, expr):

        start = self._print(expr.iter.start)
        end   = self._print(expr.iter.stop)
        body  = ''.join(self._print(i) for i in expr.body)
        mask  = self._print(expr.mask)
        ind   = self._print(expr.target)

        code = 'forall({ind} = {start}:{end}, {mask})\n'
        code = code.format(ind=ind,start=start,end=end,mask=mask)
        code = code + body + 'end forall\n'
        return code

    def _print_FunctionalFor(self, expr):
        loops = ''.join(self._print(i) for i in expr.loops)
        return loops

    def _print_For(self, expr):
        prolog = ''
        epilog = ''

        # ...

        def _do_range(target, iterable, prolog, epilog):
            if not isinstance(iterable, PythonRange):
                # Only iterable currently supported is PythonRange
                errors.report(PYCCEL_RESTRICTION_TODO, symbol=expr,
                    severity='fatal')

            tar        = self._print(target)
            range_code = self._print(iterable)

            prolog += 'do {0} = {1}\n'.format(tar, range_code)
            epilog = 'end do\n' + epilog

            return prolog, epilog
        # ...

        if not isinstance(expr.iterable, (PythonRange, Product , PythonZip,
                            PythonEnumerate, PythonMap)):
            # Only iterable currently supported are PythonRange or Product
            errors.report(PYCCEL_RESTRICTION_TODO, symbol=expr,
                severity='fatal')

        if isinstance(expr.iterable, PythonRange):
            prolog, epilog = _do_range(expr.target, expr.iterable, \
                                       prolog, epilog)

        elif isinstance(expr.iterable, Product):
            for i, a in zip(expr.target, expr.iterable.args):
                if isinstance(a, PythonRange):
                    itr_ = a
                else:
                    itr_ = PythonRange(a.shape[0])
                prolog, epilog = _do_range(i, itr_, \
                                           prolog, epilog)

        elif isinstance(expr.iterable, PythonZip):
            itr_ = PythonRange(expr.iterable.element.shape[0])
            prolog, epilog = _do_range(expr.target, itr_, \
                                       prolog, epilog)

        elif isinstance(expr.iterable, PythonEnumerate):
            itr_ = PythonRange(PythonLen(expr.iterable.element))
            prolog, epilog = _do_range(expr.target, itr_, \
                                       prolog, epilog)

        elif isinstance(expr.iterable, PythonMap):
            itr_ = PythonRange(PythonLen(expr.iterable.args[1]))
            prolog, epilog = _do_range(expr.target, itr_, \
                                       prolog, epilog)

        body = self._print(expr.body)

        return ('{prolog}'
                '{body}'
                '{epilog}').format(prolog=prolog, body=body, epilog=epilog)

    # .....................................................
    #                   OpenMP statements
    # .....................................................
    def _print_OMP_Parallel_Construct(self, expr):
        omp_expr   = str(expr.txt)
        ompexpr = '!$omp {}\n'.format(omp_expr)
        return ompexpr

    def _print_Omp_End_Clause(self, expr):
        omp_expr = str(expr.txt)
        ompexpr = '!$omp {}\n'.format(omp_expr)
        return ompexpr

    def _print_OMP_Single_Construct(self, expr):
        omp_expr   = str(expr.txt)
        ompexpr = '!$omp {}\n'.format(omp_expr)
        return ompexpr

    def _print_OMP_For_Loop(self, expr):
        omp_expr   = str(expr.txt)
        return '!$omp do{}\n'.format(omp_expr)

    # .....................................................
    def _print_OMP_Parallel(self, expr):
        clauses = ' '.join(self._print(i)  for i in expr.clauses)
        body    = ''.join(self._print(i) for i in expr.body)

        # ... TODO adapt get_statement to have continuation with OpenMP
        prolog = '!$omp parallel {clauses}\n'.format(clauses=clauses)
        epilog = '!$omp end parallel\n'
        # ...

        # ...
        code = ('{prolog}'
                '{body}'
                '{epilog}').format(prolog=prolog, body=body, epilog=epilog)
        # ...

        return self._get_statement(code)

    def _print_OMP_For(self, expr):
        # ...
        loop    = self._print(expr.loop)
        clauses = ' '.join(self._print(i)  for i in expr.clauses)

        nowait  = ''
        if not(expr.nowait is None):
            nowait = 'nowait'
        # ...

        # ... TODO adapt get_statement to have continuation with OpenMP
        prolog = '!$omp do {clauses}\n'.format(clauses=clauses)
        epilog = '!$omp end do {0}\n'.format(nowait)
        # ...

        # ...
        code = ('{prolog}'
                '{loop}'
                '{epilog}').format(prolog=prolog, loop=loop, epilog=epilog)
        # ...

        return self._get_statement(code)

    def _print_OMP_NumThread(self, expr):
        return 'num_threads({})'.format(self._print(expr.num_threads))

    def _print_OMP_Default(self, expr):
        status = expr.status
        if status:
            status = self._print(expr.status)
        else:
            status = ''
        return 'default({})'.format(status)

    def _print_OMP_ProcBind(self, expr):
        status = expr.status
        if status:
            status = self._print(expr.status)
        else:
            status = ''
        return 'proc_bind({})'.format(status)

    def _print_OMP_Private(self, expr):
        args = ', '.join('{0}'.format(self._print(i)) for i in expr.variables)
        return 'private({})'.format(args)

    def _print_OMP_Shared(self, expr):
        args = ', '.join('{0}'.format(self._print(i)) for i in expr.variables)
        return 'shared({})'.format(args)

    def _print_OMP_FirstPrivate(self, expr):
        args = ', '.join('{0}'.format(self._print(i)) for i in expr.variables)
        return 'firstprivate({})'.format(args)

    def _print_OMP_LastPrivate(self, expr):
        args = ', '.join('{0}'.format(self._print(i)) for i in expr.variables)
        return 'lastprivate({})'.format(args)

    def _print_OMP_Copyin(self, expr):
        args = ', '.join('{0}'.format(self._print(i)) for i in expr.variables)
        return 'copyin({})'.format(args)

    def _print_OMP_Reduction(self, expr):
        args = ', '.join('{0}'.format(self._print(i)) for i in expr.variables)
        op   = self._print(expr.operation)
        return "reduction({0}: {1})".format(op, args)

    def _print_OMP_Schedule(self, expr):
        kind = self._print(expr.kind)

        chunk_size = ''
        if expr.chunk_size:
            chunk_size = ', {0}'.format(self._print(expr.chunk_size))

        return 'schedule({0}{1})'.format(kind, chunk_size)

    def _print_OMP_Ordered(self, expr):
        n_loops = ''
        if expr.n_loops:
            n_loops = '({0})'.format(self._print(expr.n_loops))

        return 'ordered{0}'.format(n_loops)

    def _print_OMP_Collapse(self, expr):
        n_loops = '{0}'.format(self._print(expr.n_loops))

        return 'collapse({0})'.format(n_loops)

    def _print_OMP_Linear(self, expr):
        variables= ', '.join('{0}'.format(self._print(i)) for i in expr.variables)
        step = self._print(expr.step)
        return "linear({0}: {1})".format(variables, step)

    def _print_OMP_If(self, expr):
        return 'if({})'.format(self._print(expr.test))
    # .....................................................

    # .....................................................
    #                   OpenACC statements
    # .....................................................
    def _print_ACC_Parallel(self, expr):
        clauses = ' '.join(self._print(i)  for i in expr.clauses)
        body    = ''.join(self._print(i) for i in expr.body)

        # ... TODO adapt get_statement to have continuation with OpenACC
        prolog = '!$acc parallel {clauses}\n'.format(clauses=clauses)
        epilog = '!$acc end parallel\n'
        # ...

        # ...
        code = ('{prolog}'
                '{body}'
                '{epilog}').format(prolog=prolog, body=body, epilog=epilog)
        # ...

        return self._get_statement(code)

    def _print_ACC_For(self, expr):
        # ...
        loop    = self._print(expr.loop)
        clauses = ' '.join(self._print(i)  for i in expr.clauses)
        # ...

        # ... TODO adapt get_statement to have continuation with OpenACC
        prolog = '!$acc loop {clauses}\n'.format(clauses=clauses)
        epilog = '!$acc end loop\n'
        # ...

        # ...
        code = ('{prolog}'
                '{loop}'
                '{epilog}').format(prolog=prolog, loop=loop, epilog=epilog)
        # ...

        return self._get_statement(code)

    def _print_ACC_Async(self, expr):
        args = ', '.join('{0}'.format(self._print(i)) for i in expr.variables)
        return 'async({})'.format(args)

    def _print_ACC_Auto(self, expr):
        return 'auto'

    def _print_ACC_Bind(self, expr):
        return 'bind({})'.format(self._print(expr.variable))

    def _print_ACC_Collapse(self, expr):
        return 'collapse({0})'.format(self._print(expr.n_loops))

    def _print_ACC_Copy(self, expr):
        args = ', '.join('{0}'.format(self._print(i)) for i in expr.variables)
        return 'copy({})'.format(args)

    def _print_ACC_Copyin(self, expr):
        args = ', '.join('{0}'.format(self._print(i)) for i in expr.variables)
        return 'copyin({})'.format(args)

    def _print_ACC_Copyout(self, expr):
        args = ', '.join('{0}'.format(self._print(i)) for i in expr.variables)
        return 'copyout({})'.format(args)

    def _print_ACC_Create(self, expr):
        args = ', '.join('{0}'.format(self._print(i)) for i in expr.variables)
        return 'create({})'.format(args)

    def _print_ACC_Default(self, expr):
        return 'default({})'.format(self._print(expr.status))

    def _print_ACC_DefaultAsync(self, expr):
        args = ', '.join('{0}'.format(self._print(i)) for i in expr.variables)
        return 'default_async({})'.format(args)

    def _print_ACC_Delete(self, expr):
        args = ', '.join('{0}'.format(self._print(i)) for i in expr.variables)
        return 'delete({})'.format(args)

    def _print_ACC_Device(self, expr):
        args = ', '.join('{0}'.format(self._print(i)) for i in expr.variables)
        return 'device({})'.format(args)

    def _print_ACC_DeviceNum(self, expr):
        return 'collapse({0})'.format(self._print(expr.n_device))

    def _print_ACC_DevicePtr(self, expr):
        args = ', '.join('{0}'.format(self._print(i)) for i in expr.variables)
        return 'deviceptr({})'.format(args)

    def _print_ACC_DeviceResident(self, expr):
        args = ', '.join('{0}'.format(self._print(i)) for i in expr.variables)
        return 'device_resident({})'.format(args)

    def _print_ACC_DeviceType(self, expr):
        args = ', '.join('{0}'.format(self._print(i)) for i in expr.variables)
        return 'device_type({})'.format(args)

    def _print_ACC_Finalize(self, expr):
        return 'finalize'

    def _print_ACC_FirstPrivate(self, expr):
        args = ', '.join('{0}'.format(self._print(i)) for i in expr.variables)
        return 'firstprivate({})'.format(args)

    def _print_ACC_Gang(self, expr):
        args = ', '.join('{0}'.format(self._print(i)) for i in expr.variables)
        return 'gang({})'.format(args)

    def _print_ACC_Host(self, expr):
        args = ', '.join('{0}'.format(self._print(i)) for i in expr.variables)
        return 'host({})'.format(args)

    def _print_ACC_If(self, expr):
        return 'if({})'.format(self._print(expr.test))

    def _print_ACC_Independent(self, expr):
        return 'independent'

    def _print_ACC_Link(self, expr):
        args = ', '.join('{0}'.format(self._print(i)) for i in expr.variables)
        return 'link({})'.format(args)

    def _print_ACC_NoHost(self, expr):
        return 'nohost'

    def _print_ACC_NumGangs(self, expr):
        return 'num_gangs({0})'.format(self._print(expr.n_gang))

    def _print_ACC_NumWorkers(self, expr):
        return 'num_workers({0})'.format(self._print(expr.n_worker))

    def _print_ACC_Present(self, expr):
        args = ', '.join('{0}'.format(self._print(i)) for i in expr.variables)
        return 'present({})'.format(args)

    def _print_ACC_Private(self, expr):
        args = ', '.join('{0}'.format(self._print(i)) for i in expr.variables)
        return 'private({})'.format(args)

    def _print_ACC_Reduction(self, expr):
        args = ', '.join('{0}'.format(self._print(i)) for i in expr.variables)
        op   = self._print(expr.operation)
        return "reduction({0}: {1})".format(op, args)

    def _print_ACC_Self(self, expr):
        args = ', '.join('{0}'.format(self._print(i)) for i in expr.variables)
        return 'self({})'.format(args)

    def _print_ACC_Seq(self, expr):
        return 'seq'

    def _print_ACC_Tile(self, expr):
        args = ', '.join('{0}'.format(self._print(i)) for i in expr.variables)
        return 'tile({})'.format(args)

    def _print_ACC_UseDevice(self, expr):
        args = ', '.join('{0}'.format(self._print(i)) for i in expr.variables)
        return 'use_device({})'.format(args)

    def _print_ACC_Vector(self, expr):
        args = ', '.join('{0}'.format(self._print(i)) for i in expr.variables)
        return 'vector({})'.format(args)

    def _print_ACC_VectorLength(self, expr):
        args = ', '.join('{0}'.format(self._print(i)) for i in expr.variables)
        return 'vector_length({})'.format(self._print(expr.n))

    def _print_ACC_Wait(self, expr):
        args = ', '.join('{0}'.format(self._print(i)) for i in expr.variables)
        return 'wait({})'.format(args)

    def _print_ACC_Worker(self, expr):
        args = ', '.join('{0}'.format(self._print(i)) for i in expr.variables)
        return 'worker({})'.format(args)
    # .....................................................

    def _print_ForIterator(self, expr):
        return self._print_For(expr)

        prolog = ''
        epilog = ''

        # ...
        def _do_range(target, iterable, prolog, epilog):
            tar        = self._print(target)
            range_code = self._print(iterable)

            prolog += 'do {0} = {1}\n'.format(tar, range_code)
            epilog = 'end do\n' + epilog

            return prolog, epilog
        # ...

        # ...
        if not isinstance(expr.iterable, (Variable, ConstructorCall)):
            raise TypeError('iterable must be Variable or ConstructorCall.')
        # ...

        # ...
        targets = expr.target
        if isinstance(expr.iterable, Variable):
            iters = expr.ranges
        elif isinstance(expr.iterable, ConstructorCall):
            iters = get_iterable_ranges(expr.iterable)
        # ...

        # ...
        for i,a in zip(targets, iters):
            prolog, epilog = _do_range(i, a, \
                                       prolog, epilog)

        body = ''.join(self._print(i) for i in expr.body)
        # ...

        return ('{prolog}'
                '{body}'
                '{epilog}').format(prolog=prolog, body=body, epilog=epilog)


    #def _print_Block(self, expr):
    #    body    = '\n'.join(self._print(i) for i in expr.body)
    #    prelude = '\n'.join(self._print(i) for i in expr.declarations)
    #    return prelude, body

    def _print_While(self,expr):
        body = self._print(expr.body)
        return ('do while ({test})\n'
                '{body}'
                'end do\n').format(test=self._print(expr.test), body=body)

    def _print_ErrorExit(self, expr):
        # TODO treat the case of MPI
        return 'STOP'

    def _print_Assert(self, expr):
        # we first create an If statement
        # TODO: depending on a debug flag we should print 'PASSED' or not.
        DEBUG = True

        err = ErrorExit()
        args = [(Not(expr.test), [PythonPrint(["'Assert Failed'"]), err])]

        if DEBUG:
            args.append((True, PythonPrint(["'PASSED'"])))

        stmt = If(*args)
        code = self._print(stmt)
        return self._get_statement(code)

    def _print_Is(self, expr):
        lhs = self._print(expr.lhs)
        rhs = self._print(expr.rhs)
        a = expr.args[0]
        b = expr.args[1]

        if isinstance(expr.rhs, Nil):
            return '.not. present({})'.format(lhs)

        if (a.dtype is NativeBool() and b.dtype is NativeBool()):
            return '{} .eqv. {}'.format(lhs, rhs)

        errors.report(PYCCEL_RESTRICTION_IS_ISNOT,
                      symbol=expr, severity='fatal')

    def _print_IsNot(self, expr):
        lhs = self._print(expr.lhs)
        rhs = self._print(expr.rhs)
        a = expr.args[0]
        b = expr.args[1]

        if isinstance(expr.rhs, Nil):
            return 'present({})'.format(lhs)

        if a.dtype is NativeBool() and b.dtype is NativeBool():
            return '{} .neqv. {}'.format(lhs, rhs)

        errors.report(PYCCEL_RESTRICTION_IS_ISNOT,
                      symbol=expr, severity='fatal')

    def _print_If(self, expr):
        # ...

        lines = []

        for i, (c, e) in enumerate(expr.args):

            if (not e) or (isinstance(e, CodeBlock) and not e.body):
                continue

            if i == 0:
                lines.append("if (%s) then\n" % self._print(c))
            elif i == len(expr.args) - 1 and c is BooleanTrue():
                lines.append("else\n")
            else:
                lines.append("else if (%s) then\n" % self._print(c))

            if isinstance(e, (list, tuple, Tuple, PythonTuple)):
                lines.extend(self._print(ee) for ee in e)
            else:
                lines.append(self._print(e))

        lines.append("end if\n")

        return ''.join(lines)

    def _print_IfTernaryOperator(self, expr):
        cond = PythonBool(expr.cond) if not isinstance(expr.cond.dtype, NativeBool) else expr.cond
        value_true = expr.value_true
        value_false = expr.value_false

        if value_true.dtype != value_false.dtype :
            try :
                cast_func = python_builtin_datatypes[str_dtype(expr.dtype)]
            except KeyError:
                errors.report(PYCCEL_RESTRICTION_TODO, severity='fatal')
            value_true = cast_func(value_true) if value_true.dtype != expr.dtype else value_true
            value_false = cast_func(value_false) if value_false.dtype != expr.dtype else value_false

        cond = self._print(cond)
        value_true = self._print(value_true)
        value_false = self._print(value_false)
        return 'merge({true}, {false}, {cond})'.format(cond = cond, true = value_true, false = value_false)

    def _print_MatrixElement(self, expr):
        return "{0}({1}, {2})".format(expr.parent, expr.i + 1, expr.j + 1)

    def _print_PyccelPow(self, expr):
        base = expr.args[0]
        e    = expr.args[1]

        base_c = self._print(base)
        e_c    = self._print(e)
        return '{} ** {}'.format(base_c, e_c)

    def _print_PyccelAdd(self, expr):
        if expr.dtype is NativeString():
            return '//'.join('trim('+self._print(a)+')' for a in expr.args)
        else:
            return ' + '.join(self._print(a) for a in expr.args)

    def _print_PyccelMinus(self, expr):
        args = [self._print(a) for a in expr.args]

        if len(args) == 1:
            return '-{}'.format(args[0])
        return ' - '.join(args)

    def _print_PyccelMul(self, expr):
        args = [self._print(a) for a in expr.args]
        return ' * '.join(a for a in args)

    def _print_PyccelDiv(self, expr):
        if all(a.dtype is NativeInteger() for a in expr.args):
            args = [PythonFloat(a) for a in expr.args]
        else:
            args = expr.args
        return ' / '.join(self._print(a) for a in args)

    def _print_PyccelMod(self, expr):
        is_real  = expr.dtype is NativeReal()

        def correct_type_arg(a):
            if is_real and a.dtype is NativeInteger():
                return PythonFloat(a)
            else:
                return a

        args = [self._print(correct_type_arg(a)) for a in expr.args]

        code = args[0]
        for c in args[1:]:
            code = 'MODULO({},{})'.format(code, c)
        return code

    def _print_PyccelFloorDiv(self, expr):

        code   = self._print(expr.args[0])
        adtype = expr.args[0].dtype
        is_real  = expr.dtype is NativeReal()
        for b in expr.args[1:]:
            bdtype    = b.dtype
            if adtype is NativeInteger() and bdtype is NativeInteger():
                b = PythonFloat(b)
            c = self._print(b)
            adtype = bdtype
            code = 'FLOOR({}/{},{})'.format(code, c, iso_c_binding["integer"][expr.precision])
            if is_real:
                code = 'real({}, {})'.format(code, iso_c_binding["real"][expr.precision])
        return code

    def _print_PyccelRShift(self, expr):
        return 'RSHIFT({}, {})'.format(self._print(expr.args[0]), self._print(expr.args[1]))

    def _print_PyccelLShift(self, expr):
        return 'LSHIFT({}, {})'.format(self._print(expr.args[0]), self._print(expr.args[1]))

    def _print_PyccelBitXor(self, expr):
        if expr.dtype is NativeBool():
            return ' .neqv. '.join(self._print(a) for a in expr.args)
        return 'IEOR({}, {})'.format(self._print(expr.args[0]), self._print(expr.args[1]))

    def _print_PyccelBitOr(self, expr):
        if expr.dtype is NativeBool():
            return ' .or. '.join(self._print(a) for a in expr.args)
        return 'IOR({}, {})'.format(self._print(expr.args[0]), self._print(expr.args[1]))

    def _print_PyccelBitAnd(self, expr):
        if expr.dtype is NativeBool():
            return ' .and. '.join(self._print(a) for a in expr.args)
        return 'IAND({}, {})'.format(self._print(expr.args[0]), self._print(expr.args[1]))

    def _print_PyccelInvert(self, expr):
        return 'NOT({})'.format(self._print(expr.args[0]))

    def _print_PyccelAssociativeParenthesis(self, expr):
        return '({})'.format(self._print(expr.args[0]))

    def _print_PyccelUnary(self, expr):
        return '+{}'.format(self._print(expr.args[0]))

    def _print_PyccelUnarySub(self, expr):
        return '-{}'.format(self._print(expr.args[0]))

    def _print_PyccelAnd(self, expr):
        args = [self._print(a) for a in expr.args]
        return ' .and. '.join(a for a in args)

    def _print_PyccelOr(self, expr):
        args = [self._print(a) for a in expr.args]
        return ' .or. '.join(a for a in args)

    def _print_PyccelEq(self, expr):
        lhs = self._print(expr.args[0])
        rhs = self._print(expr.args[1])
        a = expr.args[0].dtype
        b = expr.args[1].dtype

        if a is NativeBool() and b is NativeBool():
            return '{} .eqv. {}'.format(lhs, rhs)
        return '{0} == {1}'.format(lhs, rhs)

    def _print_PyccelNe(self, expr):
        lhs = self._print(expr.args[0])
        rhs = self._print(expr.args[1])
        a = expr.args[0].dtype
        b = expr.args[1].dtype

        if a is NativeBool() and b is NativeBool():
            return '{} .neqv. {}'.format(lhs, rhs)
        return '{0} /= {1}'.format(lhs, rhs)

    def _print_PyccelLt(self, expr):
        lhs = self._print(expr.args[0])
        rhs = self._print(expr.args[1])
        return '{0} < {1}'.format(lhs, rhs)

    def _print_PyccelLe(self, expr):
        lhs = self._print(expr.args[0])
        rhs = self._print(expr.args[1])
        return '{0} <= {1}'.format(lhs, rhs)

    def _print_PyccelGt(self, expr):
        lhs = self._print(expr.args[0])
        rhs = self._print(expr.args[1])
        return '{0} > {1}'.format(lhs, rhs)

    def _print_PyccelGe(self, expr):
        lhs = self._print(expr.args[0])
        rhs = self._print(expr.args[1])
        return '{0} >= {1}'.format(lhs, rhs)

    def _print_PyccelNot(self, expr):
        a = self._print(expr.args[0])
        return '.not. {}'.format(a)

    def _print_Header(self, expr):
        return ''

    def _print_ConstructorCall(self, expr):
        func = expr.func
        name = func.name
        if name == "__init__":
            name = "create"
        name = self._print(name)

        code_args = ''
        if not(expr.arguments) is None:
            code_args = ', '.join(self._print(i) for i in expr.arguments)
        code = '{0}({1})'.format(name, code_args)
        return self._get_statement(code)

    def _print_NumpyUfuncBase(self, expr):
        type_name = type(expr).__name__
        try:
            func_name = numpy_ufunc_to_fortran[type_name]
        except KeyError:
            errors.report(PYCCEL_RESTRICTION_TODO, severity='fatal')
        args = [self._print(NumpyFloat(a) if a.dtype is NativeInteger() else a)\
				for a in expr.args]
        code_args = ', '.join(args)
        code = '{0}({1})'.format(func_name, code_args)
        return self._get_statement(code)

    def _print_MathFunctionBase(self, expr):
        type_name = type(expr).__name__
        try:
            func_name = math_function_to_fortran[type_name]
        except KeyError:
            errors.report(PYCCEL_RESTRICTION_TODO, severity='fatal')
        args = []
        for arg in expr.args:
            if arg.dtype is not NativeReal():
                args.append(self._print(PythonFloat(arg)))
            else :
                args.append(self._print(arg))
        code_args = ', '.join(args)
        code = '{0}({1})'.format(func_name, code_args)
        return self._get_statement(code)

    def _print_MathPow(self, expr):
        base = expr.args[0]
        e    = expr.args[1]

        base_c = self._print(base)
        e_c    = self._print(e)
        return '{} ** {}'.format(base_c, e_c)

    def _print_NumpySqrt(self, expr):
        arg = expr.args[0]
        if arg.dtype is NativeInteger() or arg.dtype is NativeBool():
            arg = PythonFloat(arg)
        code_args = self._print(arg)
        code = 'sqrt({})'.format(code_args)
        return self._get_statement(code)

    def _print_MathSqrt(self, expr):
        arg = expr.args[0]
        if arg.dtype is NativeInteger() or arg.dtype is NativeBool():
            arg = PythonFloat(arg)
        code_args = self._print(arg)
        code = 'sqrt({})'.format(code_args)
        return self._get_statement(code)

    def _print_ImaginaryUnit(self, expr):
        # purpose: print complex numbers nicely in Fortran.
        return "cmplx(0,1)"

    def _print_int(self, expr):
        return str(expr)

    def _print_Float(self, expr):
        printed = CodePrinter._print_Float(self, expr)
        e = printed.find('e')
        if e > -1:
            return "%sd%s" % (printed[:e], printed[e + 1:])
        return "%s_C_DOUBLE" % printed

    def _print_Complex(self, expr):
        real_str = self._print_Float(expr.real)
        imag_str = self._print_Float(expr.imag)
        return "({}, {})".format(real_str, imag_str)

    def _print_Integer(self, expr):
        return "{0}_{1}".format(str(expr.p), iso_c_binding["integer"][expr.precision])

    def _print_IndexedElement(self, expr):
        if isinstance(expr.base, IndexedVariable):
            base = expr.base.internal_variable
        else:
            base = expr.base
        if isinstance(base, Application) and not isinstance(base, PythonTuple):
            indexed_type = base.dtype
            if isinstance(indexed_type, PythonTuple):
                base = self._print_Function(expr.base.base)
            else:
                if (not self._additional_code):
                    self._additional_code = ''
                var_name = self.parser.get_new_name()
                var = Variable(base.dtype, var_name, is_stack_array = True,
                        shape=base.shape,precision=base.precision,
                        order=base.order,rank=base.rank)

                if self._current_function:
                    name = self._current_function
                    func = self.get_function(name)
                    func.local_vars.append(var)
                else:
                    self._namespace.variables[var.name] = var

                self._additional_code = self._additional_code + self._print(Assign(var,base)) + '\n'
                return self._print(IndexedVariable(var, dtype=base.dtype,
                   shape=base.shape,prec=base.precision,
                   order=base.order,rank=base.rank)[expr.indices])
        elif isinstance(base, TupleVariable) and not base.is_homogeneous:
            if len(expr.indices)==1:
                return self._print(base[expr.indices[0]])
            else:
                var = base[expr.indices[-1]]
                return self._print(IndexedVariable(var, dtype = var.dtype,
                    shape = var.shape, prec = var.precision,
                    order = var.order, rank = var.rank)[expr.indices[:-1]])
        else:
            base = self._print(expr.base.label)

        inds = list(expr.indices)
        base_shape = Shape(expr.base)
        allow_negative_indexes = (isinstance(expr.base, IndexedVariable) and \
                expr.base.internal_variable.allows_negative_indexes)

        for i, ind in enumerate(inds):
            if isinstance(ind, PyccelUnarySub) and isinstance(ind.args[0], Integer):
                inds[i] = PyccelMinus(base_shape[i], ind.args[0])
            else:
                #indices of indexedElement of len==1 shouldn't be a Tuple
                if isinstance(ind, Tuple) and len(ind) == 1:
                    inds[i] = ind[0]
                if allow_negative_indexes and not isinstance(ind, Integer):
                    inds[i] = PyccelMod(ind, base_shape[i])

        inds = [self._print(i) for i in inds]

        return "%s(%s)" % (base, ", ".join(inds))


    def _print_Idx(self, expr):
        return self._print(expr.label)

    def _print_Slice(self, expr):
        if expr.start is None or  isinstance(expr.start, Nil):
            start = ''
        else:
            start = self._print(expr.start)
        if (expr.end is None) or isinstance(expr.end, Nil):
            end = ''
        else:
            end = PyccelMinus(expr.end, Integer(1))
            end = self._print(end)
        return '{0}:{1}'.format(start, end)

#=======================================================================================

    def _print_FunctionCall(self, expr):
        func = expr.funcdef
        args = [a for a in expr.arguments if not isinstance(a, Nil)]
        results = func.results

        if len(results) == 1:
            args = ['{}'.format(self._print(a)) for a in args]

            args = ', '.join(args)
            code = '{name}({args})'.format( name = str(func.name),
                                            args = args)

        elif len(results)>1:
            if (not self._additional_code):
                self._additional_code = ''
            out_vars = []
            for r in func.results:
                var_name = self.parser.get_new_name()
                var =  r.clone(name = var_name)

                if self._current_function:
                    name = self._current_function
                    func = self.get_function(name)
                    func.local_vars.append(var)
                else:
                    self._namespace.variables[var.name] = var

                out_vars.append(var)

            self._additional_code = self._additional_code + self._print(Assign(Tuple(*out_vars),expr)) + '\n'
            return self._print(Tuple(*out_vars))
        else:
            args    = ['{}'.format(self._print(a)) for a in args]
            if not func.is_header:
                results = ['{0}={0}'.format(self._print(a)) for a in results]
            else:
                results = ['{}'.format(self._print(a)) for a in results]

            newargs = ', '.join(args+results)

            code = 'call {name}({args})\n'.format( name = str(func.name),
                                                 args = newargs )
        return code

#=======================================================================================

    def _print_Application(self, expr):
        if isinstance(expr, NumpyNewArray):
            errors.report(FORTRAN_ALLOCATABLE_IN_EXPRESSION,
                          symbol=expr, severity='fatal')
        else:
            return self._print_not_supported(expr)

#=======================================================================================

    def _pad_leading_columns(self, lines):
        result = []
        for line in lines:
            if line.startswith('!'):
                result.append("! " + line[1:].lstrip())
            else:
                result.append(line)
        return result

    def _wrap_fortran(self, lines):
        """Wrap long Fortran lines

           Argument:
             lines  --  a list of lines (ending with a \\n character)

           A comment line is split at white space. Code lines are split with a more
           complex rule to give nice results.
        """
        # routine to find split point in a code line
        my_alnum = set("_+-." + string.digits + string.ascii_letters)
        my_white = set(" \t()")

        def split_pos_code(line, endpos):
            if len(line) <= endpos:
                return len(line)
            pos = endpos
            split = lambda pos: \
                (line[pos] in my_alnum and line[pos - 1] not in my_alnum) or \
                (line[pos] not in my_alnum and line[pos - 1] in my_alnum) or \
                (line[pos] in my_white and line[pos - 1] not in my_white) or \
                (line[pos] not in my_white and line[pos - 1] in my_white)
            while not split(pos):
                pos -= 1
                if pos == 0:
                    return endpos
            return pos

        # split line by line and add the splitted lines to result
        result = []
        trailing = ' &'
        for line in lines:
            if len(line)>72 and('"' in line or "'" in line or '!' in line):
                result.append(line)

            elif len(line)>72:
                # code line

                pos = split_pos_code(line, 72)
                hunk = line[:pos].rstrip()
                line = line[pos:].lstrip()
                if line:
                    hunk += trailing
                result.append(hunk)
                while len(line) > 0:
                    pos = split_pos_code(line, 65)
                    hunk = line[:pos].rstrip()
                    line = line[pos:].lstrip()
                    if line:
                        hunk += trailing
                    result.append("%s%s"%("      " , hunk))
            else:
                result.append(line)

        # make sure that all lines end with a carriage return
        return [l if l.endswith('\n') else l+'\n' for l in result]

    def indent_code(self, code):
        """Accepts a string of code or a list of code lines"""
        if isinstance(code, str):
            code_lines = self.indent_code(code.splitlines(True))
            return ''.join(code_lines)

        code = [line.lstrip(' \t') for line in code]

        inc_keyword = ('do ', 'if(', 'if ', 'do\n',
                       'else', 'type', 'subroutine', 'function',
                       'interface')
        dec_keyword = ('end do', 'enddo', 'end if', 'endif',
                       'else', 'endtype', 'end type',
                       'endfunction', 'end function',
                       'endsubroutine', 'end subroutine',
                       'endinterface', 'end interface')

        increase = [int(any(map(line.startswith, inc_keyword)))
                     for line in code]
        decrease = [int(any(map(line.startswith, dec_keyword)))
                     for line in code]
        continuation = [int(any(map(line.endswith, ['&', '&\n'])))
                         for line in code]

        level = 0
        cont_padding = 0
        tabwidth = self._default_settings['tabwidth']
        new_code = []
        for i, line in enumerate(code):
            if line in('','\n'):
                new_code.append(line)
                continue
            level -= decrease[i]

            padding = " "*(level*tabwidth + cont_padding)

            line = "%s%s" % (padding, line)

            new_code.append(line)

            if continuation[i]:
                cont_padding = 2*tabwidth
            else:
                cont_padding = 0
            level += increase[i]

        return new_code


def fcode(expr, parser, assign_to=None, **settings):
    """Converts an expr to a string of Fortran code

    expr : Expr
        A pyccel expression to be converted.
    parser : Parser
        The parser used to collect the expression
    assign_to : optional
        When given, the argument is used as the name of the variable to which
        the expression is assigned. Can be a string, ``Symbol``,
        ``MatrixSymbol``, or ``Indexed`` type. This is helpful in case of
        line-wrapping, or for expressions that generate multi-line statements.
    precision : integer, optional
        The precision for numbers such as pi [default=15].
    user_functions : dict, optional
        A dictionary where keys are ``FunctionClass`` instances and values are
        their string representations. Alternatively, the dictionary value can
        be a list of tuples i.e. [(argument_test, cfunction_string)]. See below
        for examples.
    """

    return FCodePrinter(parser, settings).doprint(expr, assign_to)<|MERGE_RESOLUTION|>--- conflicted
+++ resolved
@@ -1345,11 +1345,7 @@
         prelude   = ''.join(self._print(i) for i in args_decs.values())
         body_code = self._print(expr.body)
 
-<<<<<<< HEAD
-        parts = ['{0} {1}({2}) {3} bind(c)\n'.format(func_type, name, arg_code, func_end),
-=======
         parts = ['{0} {1}({2}) bind(c) {3}\n'.format(func_type, name, arg_code, func_end),
->>>>>>> b99c327f
                  imports,
                 'implicit none\n',
                  prelude,
