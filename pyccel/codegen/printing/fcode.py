# coding: utf-8
#------------------------------------------------------------------------------------------#
# This file is part of Pyccel which is released under MIT License. See the LICENSE file or #
# go to https://github.com/pyccel/pyccel/blob/master/LICENSE for full license details.     #
#------------------------------------------------------------------------------------------#
# pylint: disable=missing-function-docstring

"""Print to F90 standard. Trying to follow the information provided at
www.fortran90.org as much as possible."""


import string
import re
from itertools import chain
from collections import OrderedDict

import functools

from pyccel.ast.basic import PyccelAstNode
from pyccel.ast.bind_c import BindCPointer
from pyccel.ast.core import get_iterable_ranges
from pyccel.ast.core import FunctionDef, InlineFunctionDef
from pyccel.ast.core import SeparatorComment, Comment
from pyccel.ast.core import ConstructorCall
from pyccel.ast.core import FunctionCallArgument
from pyccel.ast.core import ErrorExit, FunctionAddress
from pyccel.ast.core import Return, Module
from pyccel.ast.core import Import
from pyccel.ast.internals    import PyccelInternalFunction, get_final_precision
from pyccel.ast.itertoolsext import Product
from pyccel.ast.core import (Assign, AliasAssign, Declare,
                             CodeBlock, AsName, EmptyNode,
                             If, IfSection, For, Deallocate)

from pyccel.ast.variable  import (Variable,
                             IndexedElement,
                             InhomogeneousTupleVariable,
                             DottedName, PyccelArraySize)

from pyccel.ast.operators      import PyccelAdd, PyccelMul, PyccelMinus
from pyccel.ast.operators      import PyccelMod
from pyccel.ast.operators      import PyccelUnarySub, PyccelLt, PyccelGt, IfTernaryOperator

from pyccel.ast.core      import FunctionCall, DottedFunctionCall, PyccelFunctionDef

from pyccel.ast.builtins  import (PythonInt, PythonType,
                                  PythonPrint, PythonRange,
                                  PythonFloat, PythonTuple)
from pyccel.ast.builtins  import PythonComplex, PythonBool, PythonAbs
from pyccel.ast.datatypes import is_pyccel_datatype
from pyccel.ast.datatypes import is_iterable_datatype, is_with_construct_datatype
from pyccel.ast.datatypes import NativeSymbol, NativeString, str_dtype
from pyccel.ast.datatypes import NativeInteger, NativeBool, NativeFloat, NativeComplex
from pyccel.ast.datatypes import iso_c_binding
from pyccel.ast.datatypes import iso_c_binding_shortcut_mapping
from pyccel.ast.datatypes import NativeRange
from pyccel.ast.datatypes import CustomDataType

from pyccel.ast.internals import Slice, PrecomputedCode

from pyccel.ast.literals  import LiteralInteger, LiteralFloat, Literal
from pyccel.ast.literals  import LiteralTrue, LiteralFalse, LiteralString
from pyccel.ast.literals  import Nil

from pyccel.ast.mathext  import math_constants

<<<<<<< HEAD
from pyccel.ast.numpyext import NumpyEmpty
from pyccel.ast.numpyext import NumpyFloat, NumpyInt, NumpyBool
=======
from pyccel.ast.numpyext import NumpyEmpty, NumpyInt32
from pyccel.ast.numpyext import NumpyFloat, NumpyBool
from pyccel.ast.numpyext import NumpyReal, NumpyImag
>>>>>>> 85cfff33
from pyccel.ast.numpyext import NumpyRand
from pyccel.ast.numpyext import NumpyNewArray
from pyccel.ast.numpyext import NumpyNonZero
from pyccel.ast.numpyext import NumpySign
from pyccel.ast.numpyext import Shape
from pyccel.ast.numpyext import DtypePrecisionToCastFunction

from pyccel.ast.utilities import builtin_import_registery as pyccel_builtin_import_registery
from pyccel.ast.utilities import expand_to_loops

from pyccel.errors.errors import Errors
from pyccel.errors.messages import *
from pyccel.codegen.printing.codeprinter import CodePrinter


# TODO: add examples
# TODO: use _get_statement when returning a string

__all__ = ["FCodePrinter", "fcode"]

numpy_ufunc_to_fortran = {
    'NumpyAbs'  : 'abs',
    'NumpyFabs'  : 'abs',
    'NumpyMin'  : 'minval',
    'NumpyAmin'  : 'minval',
    'NumpyAmax'  : 'maxval',
    'NumpyFloor': 'floor',  # TODO: might require special treatment with casting
    # ---
    'NumpyExp' : 'exp',
    'NumpyLog' : 'Log',
    # 'NumpySqrt': 'Sqrt',  # sqrt is printed using _Print_NumpySqrt
    # ---
    'NumpySin'    : 'sin',
    'NumpyCos'    : 'cos',
    'NumpyTan'    : 'tan',
    'NumpyArcsin' : 'asin',
    'NumpyArccos' : 'acos',
    'NumpyArctan' : 'atan',
    'NumpyArctan2': 'atan2',
    'NumpySinh'   : 'sinh',
    'NumpyCosh'   : 'cosh',
    'NumpyTanh'   : 'tanh',
    'NumpyArcsinh': 'asinh',
    'NumpyArccosh': 'acosh',
    'NumpyArctanh': 'atanh',
}

math_function_to_fortran = {
    'MathAcos'   : 'acos',
    'MathAcosh'  : 'acosh',
    'MathAsin'   : 'asin',
    'MathAsinh'  : 'asinh',
    'MathAtan'   : 'atan',
    'MathAtan2'  : 'atan2',
    'MathAtanh'  : 'atanh',
    'MathCopysign': 'sign',
    'MathCos'    : 'cos',
    'MathCosh'   : 'cosh',
    'MathErf'    : 'erf',
    'MathErfc'   : 'erfc',
    'MathExp'    : 'exp',
    # 'MathExpm1'  : '???', # TODO
    'MathFabs'   : 'abs',
    # 'MathFmod'   : '???',  # TODO
    # 'MathFsum'   : '???',  # TODO
    'MathGamma'  : 'gamma',
    'MathHypot'  : 'hypot',
    # 'MathLdexp'  : '???',  # TODO
    'MathLgamma' : 'log_gamma',
    'MathLog'    : 'log',
    'MathLog10'  : 'log10',
    # 'MathLog1p'  : '???', # TODO
    # 'MathLog2'   : '???', # TODO
    # 'MathPow'    : '???', # TODO
    'MathSin'    : 'sin',
    'MathSinh'   : 'sinh',
    'MathSqrt'   : 'sqrt',
    'MathTan'    : 'tan',
    'MathTanh'   : 'tanh',
    # ---
    'MathFloor'    : 'floor',
    # ---
    # 'MathIsclose' : '???', # TODO
    # 'MathIsfinite': '???', # TODO
    # 'MathIsinf'   : '???', # TODO
    # --------------------------- internal functions --------------------------
    'MathFactorial' : 'pyc_factorial',
    'MathGcd'       : 'pyc_gcd',
    'MathDegrees'   : 'pyc_degrees',
    'MathRadians'   : 'pyc_radians',
    'MathLcm'       : 'pyc_lcm',
}

INF = math_constants['inf']

_default_methods = {
    '__init__': 'create',
    '__del__' : 'free',
}

python_builtin_datatypes = {
    'integer' : PythonInt,
    'float'   : PythonFloat,
    'bool'    : PythonBool,
    'complex' : PythonComplex
}

type_to_print_format = {
        ('float'): 'F0.12',
        ('complex'): '"(",F0.12," + ",F0.12,")"',
        ('int'): 'I0',
        ('bool'): 'A',
        ('string'): 'A',
        ('tuple'):  '*'
}

inc_keyword = (r'do\b', r'if\b',
               r'else\b', r'type\b\s*[^\(]',
               r'(elemental )?(pure )?(recursive )?((subroutine)|(function))\b',
               r'interface\b',r'module\b(?! *procedure)',r'program\b')
inc_regex = re.compile('|'.join('({})'.format(i) for i in inc_keyword))

end_keyword = ('do', 'if', 'type', 'function',
               'subroutine', 'interface','module','program')
end_regex_str = '(end ?({}))|(else)'.format('|'.join('({})'.format(k) for k in end_keyword))
dec_regex = re.compile(end_regex_str)

errors = Errors()

class FCodePrinter(CodePrinter):
    """A printer to convert sympy expressions to strings of Fortran code"""
    printmethod = "_fcode"
    language = "Fortran"

    _default_settings = {
        'tabwidth': 2,
    }


    def __init__(self, filename, prefix_module = None):

        errors.set_target(filename, 'file')

        super().__init__()
        self._constantImports = {}
        self._current_class    = None

        self._additional_code = None
        self._additional_imports = set()

        self.prefix_module = prefix_module

    def print_constant_imports(self):
        """Prints the use line for the constant imports used"""
        macros = []
        for (name, imports) in self._constantImports.items():

            macro = f"use, intrinsic :: {name}, only : "
            rename = [c if isinstance(c, str) else c[0] + ' => ' + c[1] for c in imports]
            if len(rename) == 0:
                continue
            macro += " , ".join(rename)
            macros.append(macro)
        return "\n".join(macros)

    def get_additional_imports(self):
        """return the additional modules collected for importing in printing stage"""
        return [i.source for i in self._additional_imports]

    def set_current_class(self, name):

        self._current_class = name

    def get_method(self, cls_name, method_name):
        container = self.scope
        while container:
            if cls_name in container.classes:
                cls = container.classes[cls_name]
                methods = cls.methods_as_dict
                if method_name in methods:
                    return methods[method_name]
                else:
                    interface_funcs = {f.name:f for i in cls.interfaces for f in i.functions}
                    if method_name in interface_funcs:
                        return interface_funcs[method_name]
                    errors.report(UNDEFINED_METHOD, symbol=method_name,
                        severity='fatal')
            container = container.parent_scope
        if isinstance(method_name, DottedName):
            return self.get_function(DottedName(method_name.name[1:]))
        errors.report(UNDEFINED_FUNCTION, symbol=method_name,
            severity='fatal')

    def get_function(self, name):
        container = self.scope
        while container:
            if name in container.functions:
                return container.functions[name]
            container = container.parent_scope
        if isinstance(name, DottedName):
            return self.get_function(name.name[-1])
        errors.report(UNDEFINED_FUNCTION, symbol=name,
            severity='fatal')

    def _get_statement(self, codestring):
        return codestring

    def _format_code(self, lines):
        return self._wrap_fortran(self.indent_code(lines))

    def print_kind(self, expr):
        """
        Prints the kind(precision) of a literal value or its shortcut if possible
        """
        precision = get_final_precision(expr)
        constant_name = iso_c_binding[self._print(expr.dtype)][precision]
        constant_shortcut = iso_c_binding_shortcut_mapping[constant_name]
        if constant_shortcut not in self.scope.all_used_symbols and constant_name != constant_shortcut:
            self._constantImports.setdefault('ISO_C_Binding', set())\
                .add((constant_shortcut, constant_name))
            constant_name = constant_shortcut
        else:
            self._constantImports.setdefault('ISO_C_Binding', set())\
                .add(constant_name)
        return constant_name

    def _handle_inline_func_call(self, expr, provided_args, assign_lhs = None):
        """ Print a function call to an inline function
        """
        scope = self.scope
        func = expr.funcdef

        # Print any arguments using the same inline function
        # As the function definition is modified directly this function
        # cannot be called recursively with the same FunctionDef
        args = []
        for a in provided_args:
            if a.is_user_of(func):
                code = PrecomputedCode(self._print(a))
                args.append(code)
            else:
                args.append(a.value)

        # Create new local variables to ensure there are no name collisions
        new_local_vars = [v.clone(self.scope.get_new_name(v.name)) \
                            for v in func.local_vars]
        for v in new_local_vars:
            self.scope.insert_variable(v)

        # Put functions into current scope
        for entry in ['variables', 'classes', 'functions']:
            self.scope.imports[entry].update(func.namespace_imports[entry])

        func.swap_in_args(args, new_local_vars)

        func.remove_presence_checks()

        body = func.body

        if len(func.results) == 0:
            # If there is no return then the code is already ok
            code = self._print(body)
        else:
            # Search for the return and replace it with an empty node
            result = body.get_attribute_nodes(Return)[0]
            empty_return = EmptyNode()
            body.substitute(result, empty_return, invalidate = False)

            # Everything before the return node needs handling before the line
            # which calls the inline function is executed
            code = self._print(body)
            if (not self._additional_code):
                self._additional_code = ''
            self._additional_code += code

            # Collect statements from results to return object
            if result.stmt:
                assigns = {i.lhs: i.rhs for i in result.stmt.body if isinstance(i, Assign)}
                self._additional_code += ''.join([self._print(i) for i in result.stmt.body if not isinstance(i, Assign)])
            else:
                assigns = {}

            # Put return statement back into function
            body.substitute(empty_return, result)

            if assign_lhs:
                assigns = [Assign(l, r) for l,r in zip(assign_lhs, assigns.values())]
                code = ''.join([self._print(a) for a in assigns])
            else:
                res_return_vars = [assigns.get(v,v) for v in result.expr]
                if len(res_return_vars) == 1:
                    return_val = res_return_vars[0]
                    parent_assign = return_val.get_direct_user_nodes(lambda x: isinstance(x, Assign))
                    if parent_assign:
                        return_val.remove_user_node(parent_assign[0], invalidate = False)
                        code = self._print(return_val)
                        return_val.set_current_user_node(parent_assign[0])
                    else:
                        code = self._print(return_val)
                else:
                    code = self._print(tuple(res_return_vars))

        # Put back original arguments
        func.reinstate_presence_checks()
        func.swap_out_args()

        self._additional_imports.update(func.imports)
        if func.global_vars or func.global_funcs:
            mod = func.get_direct_user_nodes(lambda x: isinstance(x, Module))[0]
            self._additional_imports.add(Import(mod.name, [AsName(v, v.name) \
                for v in (*func.global_vars, *func.global_funcs)]))
            for v in (*func.global_vars, *func.global_funcs):
                self.scope.insert_symbol(v.name)

        self.set_scope(scope)
        return code

    def _get_external_declarations(self):
        """
        Look for external functions and declare their result type
        """
        decs = {}
        for key,f in self.scope.imports['functions'].items():
            if isinstance(f, FunctionDef) and f.is_external:
                i = Variable(f.results[0].dtype, name=str(key))
                dec = Declare(i.dtype, i, external=True)
                decs[i] = dec

        return decs

    # ============ Elements ============ #
    def _print_PyccelSymbol(self, expr):
        return expr

    def _print_Module(self, expr):
        self.set_scope(expr.scope)
        if isinstance(expr.name, AsName):
            name = self._print(expr.name.target)
        else:
            name = self._print(expr.name)
        name = name.replace('.', '_')
        if not name.startswith('mod_') and self.prefix_module:
            name = '{prefix}_{name}'.format(prefix=self.prefix_module,
                                            name=name)

        # ARA : issue-999
        #       we look for external functions and declare their result type
        external_decs = self._get_external_declarations()

        imports = ''.join(self._print(i) for i in expr.imports)

        decs    = ''.join(self._print(i) for i in expr.declarations)
        # ARA : issue-999
        decs   += ''.join(self._print(i) for i in external_decs.values())
        body    = ''

        # ... TODO add other elements
        private_funcs = [f.name for f in expr.funcs if f.is_private]
        private = private_funcs
        if private:
            private = ','.join(self._print(i) for i in private)
            private = 'private :: {}\n'.format(private)
        else:
            private = ''
        # ...

        # ...
        sep = self._print(SeparatorComment(40))
        interfaces = ''
        if expr.interfaces:
            interfaces = '\n'.join(self._print(i) for i in expr.interfaces)

        if expr.funcs:
            body += '\n'.join(''.join([sep, self._print(i), sep]) for i in expr.funcs)
        # ...

        # ...
        for i in expr.classes:
            # update decs with declarations from ClassDef
            c_decs, c_funcs = self._print(i)
            decs = '{0}\n{1}'.format(decs, c_decs)
            body = '{0}\n{1}\n'.format(body, c_funcs)
        # ...

        contains = 'contains\n' if (expr.funcs or expr.classes or expr.interfaces) else ''
        imports += ''.join(self._print(i) for i in self._additional_imports)
        imports += "\n" + self.print_constant_imports()
        parts = ['module {}\n'.format(name),
                 imports,
                 'implicit none\n',
                 private,
                 decs,
                 interfaces,
                 contains,
                 body,
                 'end module {}\n'.format(name)]

        self.exit_scope()

        return '\n'.join([a for a in parts if a])

    def _print_Program(self, expr):
        self.set_scope(expr.scope)

        name    = 'prog_{0}'.format(self._print(expr.name)).replace('.', '_')
        imports = ''.join(self._print(i) for i in expr.imports)
        body    = self._print(expr.body)

        # Print the declarations of all variables in the scope, which include:
        #  - user-defined variables (available in Program.variables)
        #  - pyccel-generated variables added to Scope when printing 'expr.body'
        variables = self.scope.variables.values()
        decs = ''.join(self._print_Declare(Declare(v.dtype, v)) for v in variables)

        # Detect if we are using mpi4py
        # TODO should we find a better way to do this?
        mpi = any('mpi4py' == str(getattr(i.source, 'name', i.source)) for i in expr.imports)

        # Additional code and variable declarations for MPI usage
        # TODO: check if we should really add them like this
        if mpi:
            body = 'call mpi_init(ierr)\n'+\
                   '\nallocate(status(0:-1 + mpi_status_size)) '+\
                   '\nstatus = 0\n'+\
                   body +\
                   '\ncall mpi_finalize(ierr)'

            decs += '\ninteger :: ierr = -1' +\
                    '\ninteger, allocatable :: status (:)'
        imports += ''.join(self._print(i) for i in self._additional_imports)
        imports += "\n" + self.print_constant_imports()
        parts = ['program {}\n'.format(name),
                 imports,
                'implicit none\n',
                 decs,
                 body,
                'end program {}\n'.format(name)]

        self.exit_scope()

        return '\n'.join(a for a in parts if a)

    def _print_Import(self, expr):

        source = ''
        if expr.ignore:
            return ''

        if isinstance(expr.source, AsName):
            source = expr.source.target
        else:
            source = expr.source
        if isinstance(source, DottedName):
            source = source.name[-1]
        else:
            source = self._print(source)

        # importing of pyccel extensions is not printed
        if source in pyccel_builtin_import_registery:
            return ''

        if expr.source_module:
            source = expr.source_module.scope.get_expected_name(source)

        if 'mpi4py' == str(getattr(expr.source,'name',expr.source)):
            return 'use mpi\n' + 'use mpiext\n'

        targets = [t for t in expr.target if not isinstance(t.object, Module)]

        if len(targets) == 0:
            return 'use {}\n'.format(source)

        targets = [t for t in targets if not isinstance(t.object, InlineFunctionDef)]
        if len(targets) == 0:
            return ''

        prefix = 'use {}, only:'.format(source)

        code = ''
        for i in targets:
            old_name = i.name
            new_name = i.target
            if old_name != new_name:
                target = '{target} => {name}'.format(target=new_name,
                                                     name=old_name)
                line = '{prefix} {target}'.format(prefix=prefix,
                                                  target=target)

            elif isinstance(new_name, DottedName):
                target = '_'.join(self._print(j) for j in new_name.name)
                line = '{prefix} {target}'.format(prefix=prefix,
                                                  target=target)

            elif isinstance(new_name, str):
                line = '{prefix} {target}'.format(prefix=prefix,
                                                  target=new_name)

            else:
                raise TypeError('Expecting str, PyccelSymbol, DottedName or AsName, '
                                'given {}'.format(type(i)))

            code = (code + '\n' + line) if code else line

        # in some cases, the source is given as a string (when using metavar)
        code = code.replace("'", '')
        return self._get_statement(code) + '\n'

    def _print_PythonPrint(self, expr):
        end = LiteralString('\n')
        sep = LiteralString(' ')
        code = ''
        empty_end = FunctionCallArgument(LiteralString(''), 'end')
        space_end = FunctionCallArgument(LiteralString(' '), 'end')
        empty_sep = FunctionCallArgument(LiteralString(''), 'sep')
        for f in expr.expr:
            if f.has_keyword:
                if f.keyword == 'sep':
                    sep = f.value
                elif f.keyword == 'end':
                    end = f.value
                else:
                    errors.report("{} not implemented as a keyworded argument".format(f.keyword), severity='fatal')
        args_format = []
        args = []
        orig_args = [f for f in expr.expr if not f.has_keyword]
        separator = self._print(sep)


        tuple_start = FunctionCallArgument(LiteralString('('))
        tuple_sep   = LiteralString(', ')
        tuple_end   = FunctionCallArgument(LiteralString(')'))

        for i, f in enumerate(orig_args):
            if f.keyword:
                continue
            else:
                f = f.value
            if isinstance(f, (InhomogeneousTupleVariable, PythonTuple, str)):
                if args_format:
                    code += self._formatted_args_to_print(args_format, args, sep, separator, expr)
                    args_format = []
                    args = []
                if i + 1 == len(orig_args):
                    end_of_tuple = empty_end
                else:
                    end_of_tuple = FunctionCallArgument(sep, 'end')
                args = [FunctionCallArgument(print_arg) for tuple_elem in f for print_arg in (tuple_elem, tuple_sep)][:-1]
                if len(f) == 1:
                    args.append(FunctionCallArgument(LiteralString(',')))
                code += self._print(PythonPrint([tuple_start, *args, tuple_end, empty_sep, end_of_tuple], file=expr.file))
                args = []
            elif isinstance(f, PythonType):
                args_format.append('A')
                args.append(self._print(f.print_string))
            elif isinstance(f.rank, int) and f.rank > 0:
                if args_format:
                    code += self._formatted_args_to_print(args_format, args, sep, separator, expr)
                    args_format = []
                    args = []
                loop_scope = self.scope.create_new_loop_scope()
                for_index = self.scope.get_temporary_variable(NativeInteger(), name='i')
                max_index = PyccelMinus(f.shape[0], LiteralInteger(1), simplify=True)
                for_range = PythonRange(max_index)
                print_body = [FunctionCallArgument(f[for_index])]
                if f.rank == 1:
                    print_body.append(space_end)

                for_body = [PythonPrint(print_body, file=expr.file)]
                for_loop = For(for_index, for_range, for_body, scope=loop_scope)
                for_end_char = LiteralString(']')
                for_end = FunctionCallArgument(for_end_char,
                                               keyword='end')

                body = CodeBlock([PythonPrint([FunctionCallArgument(LiteralString('[')), empty_end],
                                                file=expr.file),
                                  for_loop,
                                  PythonPrint([FunctionCallArgument(f[max_index]), for_end],
                                                file=expr.file)],
                                 unravelled=True)
                code += self._print(body)
            else:
                arg_format, arg = self._get_print_format_and_arg(f)
                args_format.append(arg_format)
                args.append(arg)
        code += self._formatted_args_to_print(args_format, args, end, separator, expr)
        return code

    def _formatted_args_to_print(self, fargs_format, fargs, fend, fsep, expr):
        """ Produce a write statement from a list of formats, args and an end
        statement

        Parameters
        ----------
        fargs_format : iterable
                       The format strings for the objects described by fargs
        fargs        : iterable
                       The args to be printed
        fend         : PyccelAstNode
                       The character describing the end of the line
        expr         : PyccelAstNode
                        The PythonPrint currently printed
        """
        if fargs_format == ['*']:
            # To print the result of a FunctionCall
            return ', '.join(['print *', *fargs]) + '\n'


        args_list = [a_c if a_c != '' else "''" for a_c in fargs]
        fend_code = self._print(fend)
        advance = "yes" if fend_code == 'ACHAR(10)' else "no"

        if fsep != '':
            fargs_format = [af for a in fargs_format for af in (a, 'A')][:-1]
            args_list    = [af for a in args_list for af in (a, fsep)][:-1]

        if fend_code not in ('ACHAR(10)', ''):
            fargs_format.append('A')
            args_list.append(fend_code)

        args_code       = ' , '.join(args_list)
        args_formatting = ' '.join(fargs_format)
        if expr.file == "stderr":
            self._constantImports.setdefault('ISO_FORTRAN_ENV', set())\
                .add(("stderr", "error_unit"))
            return f"write(stderr, '({args_formatting})', advance=\"{advance}\") {args_code}\n"
        self._constantImports.setdefault('ISO_FORTRAN_ENV', set())\
                .add(("stdout", "output_unit"))
        return f"write(stdout, '({args_formatting})', advance=\"{advance}\") {args_code}\n"

    def _get_print_format_and_arg(self,var):
        """ Get the format string and the printable argument for an object.
        In other words get arg_format and arg such that var can be printed
        by doing:

        > write(*, arg_format) arg

        Parameters
        ----------
        var : PyccelAstNode
              The object to be printed

        Results
        -------
        arg_format : str
                     The format string
        arg        : str
                     The fortran code which represents var
        """
        var_type = var.dtype
        try:
            arg_format = type_to_print_format[str(var_type)]
        except KeyError:
            errors.report("{} type is not supported currently".format(var_type), severity='fatal')

        if var_type is NativeComplex():
            arg = '{}, {}'.format(self._print(NumpyReal(var)), self._print(NumpyImag(var)))
        elif var_type is NativeBool():
            if isinstance(var, LiteralTrue):
                arg = "'True'"
            elif isinstance(var, LiteralFalse):
                arg = "'False'"
            else:
                arg = 'merge("True ", "False", {})'.format(self._print(var))
        else:
            arg = self._print(var)

        return arg_format, arg

    def _print_SymbolicPrint(self, expr):
        # for every expression we will generate a print
        code = '\n'.join("print *, 'sympy> {}'".format(a) for a in expr.expr)
        return self._get_statement(code) + '\n'

    def _print_Comment(self, expr):
        comments = self._print(expr.text)
        return '!' + comments + '\n'

    def _print_CommentBlock(self, expr):
        txts   = expr.comments
        header = expr.header
        header_size = len(expr.header)

        ln = max(len(i) for i in txts)
        if ln<max(20, header_size+2):
            ln = 20
        top  = '!' + '_'*int((ln-header_size)/2) + header + '_'*int((ln-header_size)/2) + '!'
        ln = len(top) - 2
        bottom = '!' + '_'*ln + '!'

        txts = ['!' + txt + ' '*(ln - len(txt)) + '!' for txt in txts]

        body = '\n'.join(i for i in txts)

        return ('{0}\n'
                '{1}\n'
                '{2}\n').format(top, body, bottom)

    def _print_EmptyNode(self, expr):
        return ''

    def _print_AnnotatedComment(self, expr):
        accel = self._print(expr.accel)
        txt   = str(expr.txt)
        return '!${0} {1}\n'.format(accel, txt)

    def _print_tuple(self, expr):
        if expr[0].rank>0:
            raise NotImplementedError(' tuple with elements of rank > 0 is not implemented')
        fs = ', '.join(self._print(f) for f in expr)
        return '[{0}]'.format(fs)

    def _print_PythonAbs(self, expr):
        """ print the python builtin function abs
        args : variable
        """
        return "abs({})".format(self._print(expr.arg))

    def _print_PythonTuple(self, expr):
        shape = tuple(reversed(expr.shape))
        if len(shape)>1:
            elements = ', '.join(self._print(i) for i in expr)
            shape    = ', '.join(self._print(i) for i in shape)
            return 'reshape(['+ elements + '], '+ '[' + shape + ']' + ')'
        fs = ', '.join(self._print(f) for f in expr)
        return '[{0}]'.format(fs)

    def _print_PythonList(self, expr):
        return self._print_PythonTuple(expr)

    def _print_InhomogeneousTupleVariable(self, expr):
        fs = ', '.join(self._print(f) for f in expr)
        return '[{0}]'.format(fs)

    def _print_Variable(self, expr):
        return self._print(expr.name)

    def _print_FunctionDefArgument(self, expr):
        return self._print(expr.name)

    def _print_FunctionCallArgument(self, expr):
        if expr.keyword:
            return '{} = {}'.format(expr.keyword, self._print(expr.value))
        else:
            return '{}'.format(self._print(expr.value))

    def _print_Constant(self, expr):
        val = LiteralFloat(expr.value)
        return self._print(val)

    def _print_DottedVariable(self, expr):
        if isinstance(expr.lhs, FunctionCall):
            base = expr.lhs.funcdef.results[0]
            if (not self._additional_code):
                self._additional_code = ''
            var_name = self.scope.get_new_name()
            var = base.clone(var_name)

            self.scope.insert_variable(var)

            self._additional_code = self._additional_code + self._print(Assign(var,expr.lhs)) + '\n'
            return self._print(var) + '%' +self._print(expr.name)
        else:
            return self._print(expr.lhs) + '%' +self._print(expr.name)

    def _print_DottedName(self, expr):
        return ' % '.join(self._print(n) for n in expr.name)

    def _print_Lambda(self, expr):
        return '"{args} -> {expr}"'.format(args=expr.variables, expr=expr.expr)

    def _print_PythonLen(self, expr):
        var = expr.arg
        idx = 1 if var.order == 'F' else var.rank
        prec = self.print_kind(expr)

        dtype = var.dtype
        if dtype is NativeString():
            return 'len({})'.format(self._print(var))
        elif var.rank == 1:
            return 'size({}, kind={})'.format(self._print(var), prec)
        else:
            return 'size({},{},{})'.format(self._print(var), self._print(idx), prec)

    def _print_PythonSum(self, expr):
        args = [self._print(arg) for arg in expr.args]
        return "sum({})".format(", ".join(args))

    def _print_PythonReal(self, expr):
        value = self._print(expr.internal_var)
        return 'real({0})'.format(value)

    def _print_PythonImag(self, expr):
        value = self._print(expr.internal_var)
        return 'aimag({0})'.format(value)



    #========================== Numpy Elements ===============================#

    def _print_NumpySum(self, expr):
        """Fortran print."""

        rhs_code = self._print(expr.arg)
        return 'sum({0})'.format(rhs_code)

    def _print_NumpyProduct(self, expr):
        """Fortran print."""

        rhs_code = self._print(expr.arg)
        return 'product({0})'.format(rhs_code)

    def _print_NumpyMatmul(self, expr):
        """Fortran print."""
        a_code = self._print(expr.a)
        b_code = self._print(expr.b)

        if expr.rank == 0:
            if isinstance(expr.a.dtype, NativeBool):
                a_code = self._print(PythonInt(expr.a))
            if isinstance(expr.b.dtype, NativeBool):
                b_code = self._print(PythonInt(expr.b))
            return 'sum({}*{})'.format(a_code, b_code)
        if expr.a.order and expr.b.order:
            if expr.a.order != expr.b.order:
                raise NotImplementedError("Mixed order matmul not supported.")

        # Fortran ordering
        if expr.a.order == 'F':
            return 'matmul({0},{1})'.format(a_code, b_code)

        # C ordering
        return 'matmul({1},{0})'.format(a_code, b_code)

    def _print_NumpyEmpty(self, expr):
        errors.report(FORTRAN_ALLOCATABLE_IN_EXPRESSION, symbol=expr, severity='fatal')

    def _print_NumpyNorm(self, expr):
        """Fortran print."""
        arg = PythonAbs(expr.arg) if isinstance(expr.arg.dtype, NativeComplex) else expr.arg
        if expr.axis:
            axis = expr.axis
            if arg.order != 'F':
                axis = PyccelMinus(LiteralInteger(arg.rank), expr.axis, simplify=True)
            else:
                axis = LiteralInteger(expr.axis.python_value + 1)
            code = 'Norm2({},{})'.format(self._print(arg), self._print(axis))
        else:
            code = 'Norm2({})'.format(self._print(arg))

        return code

    def _print_NumpyLinspace(self, expr):

        if expr.stop.dtype != expr.dtype or expr.precision != expr.stop.precision:
            cast_func = DtypePrecisionToCastFunction[expr.dtype.name][expr.precision]
            st = cast_func(expr.stop)
            v = self._print(st)
        else:
            v = self._print(expr.stop)

        if not isinstance(expr.endpoint, LiteralFalse):
            lhs = expr.get_user_nodes(Assign)[0].lhs


            if expr.rank > 1:
                #expr.rank > 1, we need to replace the last index of the loop with the last index of the array.
                lhs_source = expr.get_user_nodes(Assign)[0].lhs
                lhs_source.substitute(expr.ind, PyccelMinus(expr.num, LiteralInteger(1), simplify = True))
                lhs = self._print(lhs_source)
            else:
                #Since the expr.rank == 1, we modify the last element in the array.
                lhs = self._print(IndexedElement(lhs,
                                                 PyccelMinus(expr.num, LiteralInteger(1),
                                                 simplify = True)))

            if isinstance(expr.endpoint, LiteralTrue):
                cond_template = lhs + ' = {stop}'
            else:
                cond_template = lhs + ' = merge({stop}, {lhs}, ({cond}))'
        if expr.rank > 1:
            template = '({start} + {index}*{step})'
            var = Variable('int', str(expr.ind))
        else:
            template = '[(({start} + {index}*{step}), {index} = {zero},{end})]'
            var = Variable('int', 'linspace_index')
            self.scope.insert_variable(var)

        init_value = template.format(
            start = self._print(expr.start),
            step  = self._print(expr.step),
            index = self._print(var),
            zero  = self._print(LiteralInteger(0)),
            end   = self._print(PyccelMinus(expr.num, LiteralInteger(1), simplify = True)),
        )

        if isinstance(expr.endpoint, LiteralFalse):
            code = init_value
        elif isinstance(expr.endpoint, LiteralTrue):
            code = init_value + '\n' + cond_template.format(stop=v)
        else:
            code = init_value + '\n' + cond_template.format(stop=v, lhs=lhs, cond=self._print(expr.endpoint))

        return code

    def _print_NumpyNonZeroElement(self, expr):

        ind   = self._print(self.scope.get_temporary_variable('int'))
        array = expr.array

        if array.dtype is NativeBool():
            mask  = self._print(array)
        else:
            mask  = self._print(NumpyBool(array))

        my_range = self._print(PythonRange(array.shape[expr.dim]))

        stmt  = 'pack([({ind}, {ind}={my_range})], {mask})'.format(
                ind = ind, mask = mask, my_range = my_range)

        return stmt

    def _print_NumpyCountNonZero(self, expr):

        axis  = expr.axis
        array = expr.array

        if array.dtype is NativeBool():
            mask  = self._print(array)
        else:
            mask  = self._print(NumpyBool(array))

        kind  = self.print_kind(expr)

        if axis is None:
            stmt = 'count({}, kind = {})'.format(mask, kind)

            if expr.keep_dims.python_value:
                if expr.order == 'C':
                    shape    = ', '.join(self._print(i) for i in reversed(expr.shape))
                else:
                    shape    = ', '.join(self._print(i) for i in expr.shape)
                stmt = 'reshape([{}], [{}])'.format(stmt, shape)
        else:
            if array.order == 'C':
                f_dim = PyccelMinus(LiteralInteger(array.rank), expr.axis, simplify=True)
            else:
                f_dim = PyccelAdd(expr.axis, LiteralInteger(1), simplify=True)

            dim   = self._print(f_dim)
            stmt = 'count({}, dim = {}, kind = {})'.format(mask, dim, kind)

            if expr.keep_dims.python_value:

                if expr.order == 'C':
                    shape    = ', '.join(self._print(i) for i in reversed(expr.shape))
                else:
                    shape    = ', '.join(self._print(i) for i in expr.shape)
                stmt = 'reshape([{}], [{}])'.format(stmt, shape)

        return stmt

    def _print_NumpyWhere(self, expr):
        value_true  = expr.value_true
        value_false = expr.value_false
        try :
            cast_func = DtypePrecisionToCastFunction[expr.dtype.name][expr.precision]
        except KeyError:
            errors.report(PYCCEL_RESTRICTION_TODO, severity='fatal')

        if value_true.dtype != expr.dtype or value_true.precision != expr.precision:
            value_true = cast_func(value_true)
        if value_false.dtype != expr.dtype or value_false.precision != expr.precision:
            value_false = cast_func(value_false)

        condition   = self._print(expr.condition)
        value_true  = self._print(value_true)
        value_false = self._print(value_false)

        stmt = 'merge({true}, {false}, {cond})'.format(
                true=value_true,
                false=value_false,
                cond=condition)

        return stmt

    def _print_NumpyArray(self, expr):
        """Fortran print."""

        # If Numpy array is stored with column-major ordering, transpose values
        # use reshape with order for rank > 2
        if expr.order == 'F':
            if expr.rank == 2:
                rhs_code = self._print(expr.arg)
                rhs_code = 'transpose({})'.format(rhs_code)
            elif expr.rank > 2:
                args     = [self._print(a) for a in expr.arg]
                new_args = []
                for ac, a in zip(args, expr.arg):
                    if a.order == 'C':
                        shape    = ', '.join(self._print(i) for i in a.shape)
                        order    = ', '.join(self._print(LiteralInteger(i)) for i in range(a.rank, 0, -1))
                        ac       = 'reshape({}, [{}], order=[{}])'.format(ac, shape, order)
                    new_args.append(ac)

                args     = new_args
                rhs_code = '[' + ' ,'.join(args) + ']'
                shape    = ', '.join(self._print(i) for i in expr.shape)
                order    = [LiteralInteger(i) for i in range(1, expr.rank+1)]
                order    = order[1:]+ order[:1]
                order    = ', '.join(self._print(i) for i in order)
                rhs_code = 'reshape({}, [{}], order=[{}])'.format(rhs_code, shape, order)
        elif expr.order == 'C':
            if expr.rank > 2:
                args     = [self._print(a) for a in expr.arg]
                new_args = []
                for ac, a in zip(args, expr.arg):
                    if a.order == 'F':
                        shape    = ', '.join(self._print(i) for i in a.shape[::-1])
                        order    = ', '.join(self._print(LiteralInteger(i)) for i in range(a.rank, 0, -1))
                        ac       = 'reshape({}, [{}], order=[{}])'.format(ac, shape, order)
                    new_args.append(ac)

                args     = new_args
                rhs_code = '[' + ' ,'.join(args) + ']'
                shape    = ', '.join(self._print(i) for i in expr.shape[::-1])
                rhs_code = 'reshape({}, [{}])'.format(rhs_code, shape)
            else:
                rhs_code = self._print(expr.arg)
        elif expr.order is None:
            rhs_code = self._print(expr.arg)
        return rhs_code

    def _print_NumpyFloor(self, expr):
        result_code = self._print_MathFloor(expr)
        return 'real({}, {})'.format(result_code, self.print_kind(expr))

    def _print_NumpyArange(self, expr):
        start  = self._print(expr.start)
        step   = self._print(expr.step)
        shape  = PyccelMinus(expr.shape[0], LiteralInteger(1), simplify = True)
        index  = Variable(NativeInteger(), name =  self.scope.get_new_name('i'))

        self.scope.insert_variable(index)

        code = '[({start} + {step} * {index}, {index} = {0}, {shape}, {1})]'
        code = code.format(self._print(LiteralInteger(0)),
                           self._print(LiteralInteger(1)),
                           start  = start,
                           step   = step,
                           index  = self._print(index),
                           shape  = self._print(shape))

        return code

    def _print_NumpyMod(self, expr):
        return self._print(PyccelMod(*expr.args))

    def _print_NumpyArraySize(self, expr):
        init_value = self._print(expr.arg)
        prec = self.print_kind(expr)
        return 'size({0}, kind={1})'.format(init_value, prec)

    # ======================================================================= #
    def _print_PyccelArraySize(self, expr):
        init_value = self._print(expr.arg)
        prec = self.print_kind(expr)

        if expr.arg.order == 'C':
            index = PyccelMinus(LiteralInteger(expr.arg.rank), expr.index, simplify = True)
            index = self._print(index)
        else:
            index = PyccelAdd(expr.index, LiteralInteger(1), simplify = True)
            index = self._print(index)

        if expr.arg.rank == 1:
            return 'size({0}, kind={1})'.format(init_value, prec)

        return 'size({0}, {1}, {2})'.format(init_value, index, prec)

    def _print_PythonInt(self, expr):
        value = self._print(expr.arg)
        if (expr.arg.dtype is NativeBool()):
            code = 'MERGE(1_{0}, 0_{1}, {2})'.format(self.print_kind(expr), self.print_kind(expr),value)
        else:
            code  = 'Int({0}, {1})'.format(value, self.print_kind(expr))
        return code

    def _print_PythonFloat(self, expr):
        value = self._print(expr.arg)
        if (expr.arg.dtype is NativeBool()):
            code = 'MERGE(1.0_{0}, 0.0_{1}, {2})'.format(self.print_kind(expr), self.print_kind(expr),value)
        else:
            code  = 'Real({0}, {1})'.format(value, self.print_kind(expr))
        return code

    def _print_MathFloor(self, expr):
        arg = expr.args[0]
        arg_code = self._print(arg)

        # math.floor on integer argument is identity,
        # but we need parentheses around expressions
        if arg.dtype is NativeInteger():
            return '({})'.format(arg_code)

        prec = expr.precision
        prec_code = self.print_kind(expr)
        return 'floor({}, kind={})'.format(arg_code, prec_code)

    def _print_PythonComplex(self, expr):
        if expr.is_cast:
            var = self._print(expr.internal_var)
            code = 'cmplx({0}, kind={1})'.format(var,
                                self.print_kind(expr))
        else:
            real = self._print(expr.real)
            imag = self._print(expr.imag)
            code = 'cmplx({0}, {1}, {2})'.format(real, imag,
                                self.print_kind(expr))
        return code

    def _print_PythonBool(self, expr):
        if isinstance(expr.arg.dtype, NativeBool):
            return 'logical({}, kind = {prec})'.format(self._print(expr.arg), prec = self.print_kind(expr))
        else:
            return '({} /= 0)'.format(self._print(expr.arg))

    def _print_NumpyRand(self, expr):
        if expr.rank != 0:
            errors.report(FORTRAN_ALLOCATABLE_IN_EXPRESSION,
                          symbol=expr, severity='fatal')

        if (not self._additional_code):
            self._additional_code = ''
        var_name = self.scope.get_new_name()
        var = Variable(expr.dtype, var_name, memory_handling = 'stack',
                shape = expr.shape, precision = expr.precision,
                order = expr.order, rank = expr.rank)

        self.scope.insert_variable(var)

        self._additional_code = self._additional_code + self._print(Assign(var,expr)) + '\n'
        return self._print(var)

    def _print_NumpyRandint(self, expr):
        if expr.rank != 0:
            errors.report(FORTRAN_ALLOCATABLE_IN_EXPRESSION,
                          symbol=expr, severity='fatal')
        if expr.low is None:
            randfloat = self._print(PyccelMul(expr.high, NumpyRand(), simplify = True))
        else:
            randfloat = self._print(PyccelAdd(PyccelMul(PyccelMinus(expr.high, expr.low, simplify = True), NumpyRand(), simplify=True), expr.low, simplify = True))

        prec_code = self.print_kind(expr)
        return 'floor({}, kind={})'.format(randfloat, prec_code)

    def _print_NumpyFull(self, expr):

        # Create statement for initialization
        init_value = self._print(expr.fill_value)
        return init_value

    def _print_PythonMin(self, expr):
        args = expr.args
        if len(args) == 1:
            arg = args[0]
            code = 'minval({0})'.format(self._print(arg))
        else:
            code = ','.join(self._print(arg) for arg in args)
            code = 'min('+code+')'
        return self._get_statement(code)

    def _print_PythonMax(self, expr):
        args = expr.args
        if len(args) == 1:
            arg = args[0]
            code = 'maxval({0})'.format(self._print(arg))
        else:
            code = ','.join(self._print(arg) for arg in args)
            code = 'max('+code+')'
        return self._get_statement(code)

    # ... MACROS
    def _print_MacroShape(self, expr):
        var = expr.argument
        if not isinstance(var, (Variable, IndexedElement)):
            raise TypeError('Expecting a variable, given {}'.format(type(var)))
        shape = var.shape

        if len(shape) == 1:
            shape = shape[0]


        elif not(expr.index is None):
            if expr.index < len(shape):
                shape = shape[expr.index]
            else:
                shape = '1'

        return self._print(shape)

    # ...
    def _print_MacroType(self, expr):
        dtype = self._print(expr.argument.dtype)
        prec  = expr.argument.precision

        if dtype == 'integer':
            if prec==4:
                return 'MPI_INTEGER'
            elif prec==8:
                return 'MPI_INTEGER8'
            else:
                errors.report(PYCCEL_RESTRICTION_TODO, symbol=expr,
                    severity='fatal')

        elif dtype == 'float':
            if prec==8:
                return 'MPI_DOUBLE'
            if prec==4:
                return 'MPI_FLOAT'
            else:
                errors.report(PYCCEL_RESTRICTION_TODO, symbol=expr,
                    severity='fatal')

        else:
            errors.report(PYCCEL_RESTRICTION_TODO, symbol=expr,
                severity='fatal')

    def _print_MacroCount(self, expr):

        var = expr.argument

        if var.rank == 0:
            return '1'
        else:
            return self._print(functools.reduce(
                lambda x,y: PyccelMul(x,y,simplify=True), var.shape))

    def _print_Declare(self, expr):
        # ... ignored declarations
        # we don't print the declaration if iterable object
        if is_iterable_datatype(expr.dtype):
            return ''

        if is_with_construct_datatype(expr.dtype):
            return ''

        if isinstance(expr.dtype, NativeSymbol):
            return ''

        if isinstance(expr.dtype, NativeRange):
            return ''

        # meta-variables
        if (isinstance(expr.variable, Variable) and
            expr.variable.name.startswith('__')):
            return ''
        # ...

        if isinstance(expr.variable, InhomogeneousTupleVariable):
            return ''.join(self._print_Declare(Declare(v.dtype,v,intent=expr.intent, static=expr.static)) for v in expr.variable)

        if isinstance(expr.variable, IndexedElement):
            var = expr.variable.base
        else:
            var = expr.variable

        # ... TODO improve
        # Group the variables by intent
        var = expr.variable
        rank            = var.rank
        shape           = var.alloc_shape
        is_target       = var.is_target
        is_const        = var.is_const
        is_optional     = var.is_optional
        is_private      = var.is_private
        is_alias        = var.is_alias
        on_heap         = var.on_heap
        on_stack        = var.on_stack
        is_static       = expr.static
        is_external     = expr.external
        intent          = expr.intent
        intent_in = intent and intent != 'out'

        if isinstance(shape, (tuple,PythonTuple)) and len(shape) ==1:
            shape = shape[0]
        # ...

        # ... print datatype
        if isinstance(expr.dtype, CustomDataType):
            dtype = expr.dtype

            name   = dtype.__class__.__name__
            prefix = dtype.prefix
            alias  = dtype.alias

            if dtype.is_polymorphic or expr.passed_from_dotted:
                sig = 'class'
            else:
                sig = 'type'

            if alias is None:
                name = name.replace(prefix, '')
            else:
                name = alias
            dtype = '{0}({1})'.format(sig, name)
        else:
            expr_dtype = expr.dtype
            dtype = self._print(expr_dtype)

        # ...
            if isinstance(expr_dtype, NativeString):

                if intent_in:
                    dtype = dtype[:9] +'(len =*)'
                    #TODO improve ,this is the case of character as argument
            elif isinstance(expr_dtype, BindCPointer):
                dtype = 'type(c_ptr)'
                self._constantImports.setdefault('ISO_C_Binding', set()).add('c_ptr')
            else:
                dtype += '({0})'.format(self.print_kind(var))

        code_value = ''
        if expr.value:
            code_value = ' = {0}'.format(self._print(expr.value))

        vstr = self._print(var.name)

        # arrays are 0-based in pyccel, to avoid ambiguity with range
        s = '0'
        if not(is_static) and (on_heap or (var.shape is None)):
            s = ''

        # Default empty strings
        intentstr      = ''
        allocatablestr = ''
        optionalstr    = ''
        privatestr     = ''
        rankstr        = ''
        externalstr    = ''

        # Compute intent string
        if intent:
            if intent == 'in' and rank == 0 and not (is_static and is_optional):
                intentstr = ', value'
                if is_const:
                    intentstr += ', intent(in)'
            else:
                intentstr = ', intent({})'.format(intent)

        # Compute allocatable string
        if not is_static:
            if is_alias:
                allocatablestr = ', pointer'

            elif on_heap and not intent_in:
                allocatablestr = ', allocatable'

            # ISSUES #177: var is allocatable and target
            if is_target:
                allocatablestr = '{}, target'.format(allocatablestr)

        # Compute optional string
        if is_optional:
            optionalstr = ', optional'

        # Compute private string
        if is_private:
            privatestr = ', private'

        # Compute external string
        if is_external:
            externalstr = ', external'

        # Compute rank string
        # TODO: improve
        if (rank == 1) and (is_static or on_stack):
            rankstr = '({0}:{1})'.format(self._print(s), self._print(PyccelMinus(shape, LiteralInteger(1), simplify = True)))

        elif (rank > 0) and (is_static or on_stack):
            #TODO fix bug when we include shape of type list

            if var.order == 'C':
                rankstr = ','.join('{0}:{1}'.format(self._print(s),
                                                      self._print(PyccelMinus(i, LiteralInteger(1), simplify = True))) for i in shape[::-1])
            else:
                rankstr =  ','.join('{0}:{1}'.format(self._print(s),
                                                     self._print(PyccelMinus(i, LiteralInteger(1), simplify = True))) for i in shape)
            rankstr = '({rank})'.format(rank=rankstr)

        elif (rank > 0) and on_heap and intent_in:
            rankstr = '({})'.format(','.join(['0:'] * rank))

        elif (rank > 0) and (on_heap or is_alias):
            rankstr = '({})'.format(','.join( [':'] * rank))

#        else:
#            errors.report(PYCCEL_RESTRICTION_TODO, symbol=expr,
#                severity='fatal')

        mod_str = ''
        if expr.module_variable and not is_private and (rank == 0):
            mod_str = ', bind(c)'

        # Construct declaration
        left  = dtype + allocatablestr + optionalstr + privatestr + externalstr + mod_str + intentstr
        right = vstr + rankstr + code_value
        return '{} :: {}\n'.format(left, right)

    def _print_AliasAssign(self, expr):
        code = ''
        lhs = expr.lhs
        rhs = expr.rhs

        if isinstance(lhs, InhomogeneousTupleVariable):
            return self._print(CodeBlock([AliasAssign(l, r) for l,r in zip(lhs,rhs)]))

        # TODO improve
        op = '=>'
        shape_code = ''
        if lhs.rank > 0:
            shape_code = ', '.join('0:' for i in range(lhs.rank))
            shape_code = '({s_c})'.format(s_c = shape_code)

        code += '{lhs}{s_c} {op} {rhs}'.format(lhs=self._print(expr.lhs),
                                          s_c = shape_code,
                                          op=op,
                                          rhs=self._print(expr.rhs))

        return self._get_statement(code) + '\n'

    def _print_CodeBlock(self, expr):
        if not expr.unravelled:
            body_exprs = expand_to_loops(expr,
                    self.scope.get_temporary_variable, self.scope,
                    language_has_vectors = True)
        else:
            body_exprs = expr.body
        body_stmts = []
        for b in body_exprs :
            line = self._print(b)
            if (self._additional_code):
                body_stmts.append(self._additional_code)
                self._additional_code = None
            body_stmts.append(line)
        return ''.join(self._print(b) for b in body_stmts)

    # TODO the ifs as they are are, is not optimal => use elif
    def _print_SymbolicAssign(self, expr):
        errors.report(FOUND_SYMBOLIC_ASSIGN,
                      symbol=expr.lhs, severity='warning')

        stmt = Comment(str(expr))
        return self._print_Comment(stmt)

    def _print_NumpyReal(self, expr):
        value = self._print(expr.internal_var)
        code = 'Real({0}, {1})'.format(value, self.print_kind(expr))
        return code

    def _print_Assign(self, expr):
        rhs = expr.rhs

        if isinstance(rhs, FunctionCall):
            return self._print(rhs)

        lhs_code = self._print(expr.lhs)
        # we don't print Range
        # TODO treat the case of iterable classes
        if isinstance(rhs, PyccelUnarySub) and rhs.args[0] == INF:
            rhs_code = '-Huge({0})'.format(lhs_code)
            return '{0} = {1}\n'.format(lhs_code, rhs_code)

        if rhs == INF:
            rhs_code = 'Huge({0})'.format(lhs_code)
            return '{0} = {1}\n'.format(lhs_code, rhs_code)

        if isinstance(rhs, (PythonRange, Product)):
            return ''

        if isinstance(rhs, NumpyRand):
            return 'call random_number({0})\n'.format(self._print(expr.lhs))

        if isinstance(rhs, NumpyEmpty):
            return ''

        if isinstance(rhs, NumpyNonZero):
            code = ''
            lhs = expr.lhs
            for i,e in enumerate(rhs.elements):
                l_c = self._print(lhs[i])
                e_c = self._print(e)
                code += '{0} = {1}\n'.format(l_c,e_c)
            return code

        if isinstance(rhs, ConstructorCall):
            func = rhs.func
            name = str(func.name)

            # TODO uncomment later

#            # we don't print the constructor call if iterable object
#            if this.dtype.is_iterable:
#                return ''
#
#            # we don't print the constructor call if with construct object
#            if this.dtype.is_with_construct:
#                return ''

            if name == "__init__":
                name = "create"
            rhs_code = self._print(name)
            rhs_code = '{0} % {1}'.format(lhs_code, rhs_code)

            code_args = ', '.join(self._print(i) for i in rhs.arguments)
            return 'call {0}({1})\n'.format(rhs_code, code_args)

        if (isinstance(expr.lhs, Variable) and
              expr.lhs.dtype == NativeSymbol()):
            return ''

        # Right-hand side code
        rhs_code = self._print(rhs)

        code = ''
        # if (expr.status == 'unallocated') and not (expr.like is None):
        #     stmt = ZerosLike(lhs=lhs_code, rhs=expr.like)
        #     code += self._print(stmt)
        #     code += '\n'
        code += '{0} = {1}'.format(lhs_code, rhs_code)
#        else:
#            code_args = ''
#            func = expr.rhs
#            # func here is of instance FunctionCall
#            cls_name = func.func.cls_name
#            keys = func.func.arguments

#            # for MPI statements, we need to add the lhs as the last argument
#            # TODO improve
#            if isinstance(func.func, MPI):
#                if not func.arguments:
#                    code_args = lhs_code
#                else:
#                    code_args = ', '.join(self._print(i) for i in func.arguments)
#                    code_args = '{0}, {1}'.format(code_args, lhs_code)
#            else:
#                _ij_print = lambda i, j: '{0}={1}'.format(self._print(i), \
#                                                         self._print(j))
#
#                code_args = ', '.join(_ij_print(i, j) \
#                                      for i, j in zip(keys, func.arguments))
#            if (not func.arguments is None) and (len(func.arguments) > 0):
#                if (not cls_name):
#                    code_args = ', '.join(self._print(i) for i in func.arguments)
#                    code_args = '{0}, {1}'.format(code_args, lhs_code)
#                else:
#            print('code_args > {0}'.format(code_args))
#            code = 'call {0}({1})'.format(rhs_code, code_args)
        return self._get_statement(code) + '\n'

#------------------------------------------------------------------------------
    def _print_Allocate(self, expr):

        # Transpose indices because of Fortran column-major ordering
        shape = expr.shape if expr.order == 'F' else expr.shape[::-1]

        var_code = self._print(expr.variable)
        size_code = ', '.join(self._print(i) for i in shape)
        shape_code = ', '.join('0:' + self._print(PyccelMinus(i, LiteralInteger(1), simplify = True)) for i in shape)
        code = ''

        if expr.status == 'unallocated':
            code += 'allocate({0}({1}))\n'.format(var_code, shape_code)

        elif expr.status == 'unknown':
            code += 'if (allocated({})) then\n'.format(var_code)
            code += '  if (any(size({}) /= [{}])) then\n'.format(var_code, size_code)
            code += '    deallocate({})\n'     .format(var_code)
            code += '    allocate({0}({1}))\n'.format(var_code, shape_code)
            code += '  end if\n'
            code += 'else\n'
            code += '  allocate({0}({1}))\n'.format(var_code, shape_code)
            code += 'end if\n'

        elif expr.status == 'allocated':
            code += 'if (any(size({}) /= [{}])) then\n'.format(var_code, size_code)
            code += '  deallocate({})\n'     .format(var_code)
            code += '  allocate({0}({1}))\n'.format(var_code, shape_code)
            code += 'end if\n'

        return code

#-----------------------------------------------------------------------------
    def _print_Deallocate(self, expr):
        var = expr.variable
        if isinstance(var, InhomogeneousTupleVariable):
            return ''.join(self._print(Deallocate(v)) for v in var)

        if var.is_alias:
            return ''
        else:
            var_code = self._print(var)
            code  = 'if (allocated({})) then\n'.format(var_code)
            code += '  deallocate({})\n'     .format(var_code)
            code += 'end if\n'
            return code
#------------------------------------------------------------------------------

    def _print_NativeBool(self, expr):
        return 'logical'

    def _print_NativeInteger(self, expr):
        return 'integer'

    def _print_NativeFloat(self, expr):
        return 'real'

    def _print_NativeComplex(self, expr):
        return 'complex'

    def _print_NativeString(self, expr):
        return 'character(len=280)'
        #TODO fix improve later

    def _print_DataType(self, expr):
        return self._print(expr.name)

    def _print_LiteralString(self, expr):
        sp_chars = ['\a', '\b', '\f', '\r', '\t', '\v', "'", '\n']
        sub_str = ''
        formatted_str = []
        for c in expr.arg:
            if c in sp_chars:
                if sub_str != '':
                    formatted_str.append("'{}'".format(sub_str))
                    sub_str = ''
                formatted_str.append('ACHAR({})'.format(ord(c)))
            else:
                sub_str += c
        if sub_str != '':
            formatted_str.append("'{}'".format(sub_str))
        return ' // '.join(formatted_str)

    def _print_Interface(self, expr):
        # ... we don't print 'hidden' functions
        name = self._print(expr.name)
        if all(isinstance(f, FunctionAddress) for f in expr.functions):
            funcs = expr.functions
        else:
            funcs = [f for f in expr.functions if f is \
                    expr.point([FunctionCallArgument(a.var.clone('arg_'+str(i))) \
                        for i,a in enumerate(f.arguments)], use_final_precision = True)]

        if expr.is_argument:
            funcs_sigs = []
            for f in funcs:
                parts = self.function_signature(f, f.name)
                parts = ["{}({}) {}\n".format(parts['sig'], parts['arg_code'], parts['func_end']),
                        self.print_constant_imports()+'\n',
                        parts['arg_decs'],
                        'end {} {}\n'.format(parts['func_type'], f.name)]
                funcs_sigs.append(''.join(a for a in parts))
            interface = 'interface\n' + '\n'.join(a for a in funcs_sigs) + 'end interface\n'
            return interface

        if funcs[0].cls_name:
            for k, m in list(_default_methods.items()):
                name = name.replace(k, m)
            cls_name = expr.cls_name
            if not (cls_name == '__UNDEFINED__'):
                name = '{0}_{1}'.format(cls_name, name)
        else:
            for i in _default_methods:
                # because we may have a class Point with init: Point___init__
                if i in name:
                    name = name.replace(i, _default_methods[i])
        interface = 'interface ' + name +'\n'
        for f in funcs:
            interface += 'module procedure ' + str(f.name)+'\n'
        interface += 'end interface\n'
        return interface



   # def _print_With(self, expr):
   #     self.set_scope(expr)
   #     test = 'call '+self._print(expr.test) + '%__enter__()'
   #     body = self._print(expr.body)
   #     end = 'call '+self._print(expr.test) + '%__exit__()'
   #     code = ('{test}\n'
   #            '{body}\n'
   #            '{end}').format(test=test, body=body, end=end)
        #TODO return code later
  #      expr.block
  #      self.exit_scope()
  #      return ''

    def _print_Block(self, expr):
        self.set_scope(expr.scope)

        decs=[]
        for i in expr.variables:
            dec = Declare(i.dtype, i)
            decs += [dec]
        body = expr.body

        body_code = self._print(body)
        prelude   = ''.join(self._print(i) for i in decs)

        self.exit_scope()

        #case of no local variables
        if len(decs) == 0:
            return body_code

        return ('{name} : Block\n'
                '{prelude}\n'
                 '{body}\n'
                'end Block {name}\n').format(name=expr.name, prelude=prelude, body=body_code)

    def _print_BindCFunctionDef(self, expr):
        name = self._print(expr.name)
        results   = list(expr.results)
        arguments = [a.var for a in expr.arguments]
        if any(isinstance(a, FunctionAddress) for a in arguments):
            # Functions with function addresses as arguments cannot be
            # exposed to python so there is no need to print their signature
            return ''

        self.set_scope(expr.scope)
        self.scope.functions[expr.name] = expr

        body = self._print(expr.body)

        arguments_inout = expr.arguments_inout
        decs = OrderedDict()
        for i,arg in enumerate(arguments):
            if arguments_inout[i]:
                intent='inout'
            else:
                intent='in'

            dec = Declare(arg.dtype, arg, intent=intent , static=True)
            decs[arg] = dec
        arguments = [a.base if isinstance(a, IndexedElement) else a for a in arguments]

        for result in results:
            dec = Declare(result.dtype, result, intent='out', static=True)
            decs[result] = dec

        decs.update(self._get_external_declarations())

        for i in expr.local_vars:
            dec = Declare(i.dtype, i)
            decs[i] = dec
        vars_to_print = self.scope.variables.values()
        for v in vars_to_print:
            if (v not in expr.local_vars) and (v not in expr.results) and (v not in arguments):
                decs[v] = Declare(v.dtype,v)

        func_type = 'subroutine'
        func_end  = ''
        if len(results) == 1 and results[0].rank == 0:
            func_type = 'function'
            result = results.pop()
            func_end = 'result({0})'.format(result.name)
            dec = Declare(result.dtype, result, static=True)
            decs[result] = dec

        # ...

        interfaces = '\n'.join(self._print(i) for i in expr.interfaces)
        arg_code  = ', '.join(self._print(i) for i in chain( arguments, results ))
        imports   = ''.join(self._print(i) for i in expr.imports)
        prelude   = ''.join(self._print(i) for i in decs.values())
        body_code = body
        doc_string = self._print(expr.doc_string) if expr.doc_string else ''

        self.exit_scope()

        parts = [doc_string,
                '{0} {1}({2}) bind(c) {3}\n'.format(func_type, name, arg_code, func_end),
                 imports,
                'implicit none\n',
                 prelude,
                 interfaces,
                 body_code,
                 'end {} {}\n'.format(func_type, name)]
        return '\n'.join(p for p in parts if p)

    def _print_FunctionAddress(self, expr):
        return expr.name

    def function_signature(self, expr, name):
        is_pure      = expr.is_pure
        is_elemental = expr.is_elemental
        out_args = []
        args_decs = OrderedDict()
        arguments = [a.var for a in expr.arguments]

        func_end  = ''
        rec = 'recursive ' if expr.is_recursive else ''
        if len(expr.results) != 1 or expr.results[0].rank > 0:
            func_type = 'subroutine'
            out_args = list(expr.results)
            for result in out_args:
                if result in arguments:
                    dec = Declare(result.dtype, result, intent='inout')
                else:
                    dec = Declare(result.dtype, result, intent='out')
                args_decs[result] = dec

            functions = expr.functions

        else:
           #todo: if return is a function
            func_type = 'function'
            result = expr.results[0]
            functions = expr.functions

            func_end = 'result({0})'.format(result.name)

            dec = Declare(result.dtype, result)
            args_decs[result] = dec
        # ...

        for i,arg in enumerate(arguments):
            if isinstance(arg, Variable):
                if i == 0 and expr.cls_name:
                    dec = Declare(arg.dtype, arg, intent='inout', passed_from_dotted = True)
                elif expr.arguments_inout[i]:
                    dec = Declare(arg.dtype, arg, intent='inout')
                else:
                    dec = Declare(arg.dtype, arg, intent='in')
                args_decs[arg] = dec

        #remove parametres intent(inout) from out_args to prevent repetition
        for i in arguments:
            if i in out_args:
                out_args.remove(i)

        # treat case of pure function
        sig = '{0}{1} {2}'.format(rec, func_type, name)
        if is_pure:
            sig = 'pure {}'.format(sig)

        # treat case of elemental function
        if is_elemental:
            sig = 'elemental {}'.format(sig)

        arg_code  = ', '.join(self._print(i) for i in chain( arguments, out_args ))

        arg_decs = ''.join(self._print(i) for i in args_decs.values())

        parts = {
                'sig' : sig,
                'arg_code' : arg_code,
                'func_end' : func_end,
                'arg_decs' : arg_decs,
                'func_type' : func_type
        }
        return parts

    def _print_FunctionDef(self, expr):
        if expr.is_inline:
            return ''
        self.set_scope(expr.scope)


        name = self._print(expr.name)

        if expr.cls_name:
            for k, m in list(_default_methods.items()):
                name = name.replace(k, m)

            cls_name = expr.cls_name
            if not (cls_name == '__UNDEFINED__'):
                name = '{0}_{1}'.format(cls_name, name)
        else:
            for i in _default_methods:
                # because we may have a class Point with init: Point___init__
                if i in name:
                    name = name.replace(i, _default_methods[i])

        sig_parts = self.function_signature(expr, name)
        prelude = sig_parts.pop('arg_decs')
        decs = OrderedDict()
        functions = [f for f in expr.functions if not f.is_inline]
        func_interfaces = '\n'.join(self._print(i) for i in expr.interfaces)
        body_code = self._print(expr.body)
        doc_string = self._print(expr.doc_string) if expr.doc_string else ''

        for i in expr.local_vars:
            dec = Declare(i.dtype, i)
            decs[i] = dec

        decs.update(self._get_external_declarations())

        arguments = [a.var for a in expr.arguments]
        vars_to_print = self.scope.variables.values()
        for v in vars_to_print:
            if (v not in expr.local_vars) and (v not in expr.results) and (v not in arguments):
                decs[v] = Declare(v.dtype,v)
        prelude += ''.join(self._print(i) for i in decs.values())
        if len(functions)>0:
            functions_code = '\n'.join(self._print(i) for  i in functions)
            body_code = body_code +'\ncontains\n' + functions_code

        imports = ''.join(self._print(i) for i in expr.imports)

        parts = [doc_string,
                "{}({}) {}\n".format(sig_parts['sig'], sig_parts['arg_code'], sig_parts['func_end']),
                imports,
                'implicit none\n',
                prelude,
                func_interfaces,
                body_code,
                'end {} {}\n'.format(sig_parts['func_type'], name)]

        self.exit_scope()

        return '\n'.join(a for a in parts if a)

    def _print_Pass(self, expr):
        return '! pass\n'

    def _print_Nil(self, expr):
        return ''

    def _print_NilArgument(self, expr):
        raise errors.report("Trying to use optional argument in inline function without providing a variable",
                symbol=expr,
                severity='fatal')

    def _print_Return(self, expr):
        code = ''
        if expr.stmt:
            code += self._print(expr.stmt)
        code +='return\n'
        return code

    def _print_Del(self, expr):
        # TODO: treate class case
        code = ''
        for var in expr.variables:
            if isinstance(var, Variable):
                dtype = var.dtype
                if is_pyccel_datatype(dtype):
                    code = 'call {0} % free()'.format(self._print(var))
                else:
                    code = 'deallocate({0}){1}'.format(self._print(var), code)
            else:
                errors.report(PYCCEL_RESTRICTION_TODO, symbol=expr,
                    severity='fatal')
        return code + '\n'

    def _print_ClassDef(self, expr):
        # ... we don't print 'hidden' classes
        if expr.hide:
            return '', ''
        # ...
        self.set_scope(expr.scope)

        name = self._print(expr.name)
        self.set_current_class(name)
        base = None # TODO: add base in ClassDef

        decs = ''.join(self._print(Declare(i.dtype, i)) for i in expr.attributes)

        aliases = []
        names   = []
        ls = [self._print(i.name) for i in expr.methods]
        for i in ls:
            j = _default_methods.get(i,i)
            aliases.append(j)
            names.append('{0}_{1}'.format(name, self._print(j)))
        methods = ''.join('procedure :: {0} => {1}\n'.format(i, j) for i, j in zip(aliases, names))
        for i in expr.interfaces:
            names = ','.join('{0}_{1}'.format(name, self._print(j.name)) for j in i.functions)
            methods += 'generic, public :: {0} => {1}\n'.format(self._print(i.name), names)
            methods += 'procedure :: {0}\n'.format(names)



        options = ', '.join(i for i in expr.options)

        sig = 'type, {0}'.format(options)
        if not(base is None):
            sig = '{0}, extends({1})'.format(sig, base)

        code = ('{0} :: {1}').format(sig, name)
        if len(decs) > 0:
            code = ('{0}\n'
                    '{1}').format(code, decs)
        if len(methods) > 0:
            code = ('{0}\n'
                    'contains\n'
                    '{1}').format(code, methods)
        decs = ('{0}\n'
                'end type {1}').format(code, name)

        sep = self._print(SeparatorComment(40))
        # we rename all methods because of the aliasing
        cls_methods = [i.clone('{0}'.format(i.name)) for i in expr.methods]
        for i in expr.interfaces:
            cls_methods +=  [j.clone('{0}'.format(j.name)) for j in i.functions]

        methods = ''
        for i in cls_methods:
            methods = ('{methods}\n'
                     '{sep}\n'
                     '{f}\n'
                     '{sep}\n').format(methods=methods, sep=sep, f=self._print(i))

        self.set_current_class(None)

        self.exit_scope()

        return decs, methods

    def _print_Break(self, expr):
        return 'exit\n'

    def _print_Continue(self, expr):
        return 'cycle\n'

    def _print_AugAssign(self, expr):
        new_expr = expr.to_basic_assign()
        return self._print(new_expr)

    def _print_PythonRange(self, expr):
        start = self._print(expr.start)
        step  = self._print(expr.step)

        test_step = expr.step
        if isinstance(test_step, PyccelUnarySub):
            test_step = expr.step.args[0]

        # testing if the step is a value or an expression
        if isinstance(test_step, Literal):
            if isinstance(expr.step, PyccelUnarySub):
                stop = PyccelAdd(expr.stop, LiteralInteger(1), simplify = True)
            else:
                stop = PyccelMinus(expr.stop, LiteralInteger(1), simplify = True)
        else:
            stop = IfTernaryOperator(PyccelGt(expr.step, LiteralInteger(0)),
                                     PyccelMinus(expr.stop, LiteralInteger(1), simplify = True),
                                     PyccelAdd(expr.stop, LiteralInteger(1), simplify = True))

        stop = self._print(stop)
        return '{0}, {1}, {2}'.format(start, stop, step)

    def _print_FunctionalFor(self, expr):
        loops = ''.join(self._print(i) for i in expr.loops)
        return loops

    def _print_For(self, expr):
        self.set_scope(expr.scope)

        indices = expr.iterable.loop_counters
        index = indices[0] if indices else expr.target
        if expr.iterable.num_loop_counters_required:
            self.scope.insert_variable(index)

        target   = index
        my_range = expr.iterable.get_range()

        if not isinstance(my_range, PythonRange):
            # Only iterable currently supported is PythonRange
            errors.report(PYCCEL_RESTRICTION_TODO, symbol=expr,
                severity='fatal')

        tar        = self._print(target)
        range_code = self._print(my_range)

        prolog = 'do {0} = {1}\n'.format(tar, range_code)
        epilog = 'end do\n'

        additional_assign = CodeBlock(expr.iterable.get_assigns(expr.target))
        prolog += self._print(additional_assign)

        body = self._print(expr.body)

        if expr.end_annotation:
            end_annotation = expr.end_annotation.replace("for", "do")
            epilog += end_annotation

        self.exit_scope()

        return ('{prolog}'
                '{body}'
                '{epilog}').format(prolog=prolog, body=body, epilog=epilog)

    # .....................................................
    #               Print OpenMP AnnotatedComment
    # .....................................................

    def _print_OmpAnnotatedComment(self, expr):
        clauses = ''
        if expr.combined:
            combined = expr.combined.replace("for", "do")
            clauses = ' ' + combined

        omp_expr = '!$omp {}'.format(expr.name.replace("for", "do"))
        clauses += str(expr.txt).replace("cancel for", "cancel do")
        omp_expr = '{}{}\n'.format(omp_expr, clauses)
        return omp_expr

    def _print_Omp_End_Clause(self, expr):
        omp_expr = str(expr.txt)
        if "section" in omp_expr and "sections" not in omp_expr:
            return ''
        omp_expr = omp_expr.replace("for", "do")
        if expr.has_nowait:
            omp_expr += ' nowait'
        omp_expr = '!$omp {}\n'.format(omp_expr)
        return omp_expr
    # .....................................................

    # .....................................................
    #                   OpenACC statements
    # .....................................................
    def _print_ACC_Parallel(self, expr):
        clauses = ' '.join(self._print(i)  for i in expr.clauses)
        body    = ''.join(self._print(i) for i in expr.body)

        # ... TODO adapt get_statement to have continuation with OpenACC
        prolog = '!$acc parallel {clauses}\n'.format(clauses=clauses)
        epilog = '!$acc end parallel\n'
        # ...

        # ...
        code = ('{prolog}'
                '{body}'
                '{epilog}').format(prolog=prolog, body=body, epilog=epilog)
        # ...

        return self._get_statement(code)

    def _print_ACC_For(self, expr):
        # ...
        loop    = self._print(expr.loop)
        clauses = ' '.join(self._print(i)  for i in expr.clauses)
        # ...

        # ... TODO adapt get_statement to have continuation with OpenACC
        prolog = '!$acc loop {clauses}\n'.format(clauses=clauses)
        epilog = '!$acc end loop\n'
        # ...

        # ...
        code = ('{prolog}'
                '{loop}'
                '{epilog}').format(prolog=prolog, loop=loop, epilog=epilog)
        # ...

        return self._get_statement(code)

    def _print_ACC_Async(self, expr):
        args = ', '.join('{0}'.format(self._print(i)) for i in expr.variables)
        return 'async({})'.format(args)

    def _print_ACC_Auto(self, expr):
        return 'auto'

    def _print_ACC_Bind(self, expr):
        return 'bind({})'.format(self._print(expr.variable))

    def _print_ACC_Collapse(self, expr):
        return 'collapse({0})'.format(self._print(expr.n_loops))

    def _print_ACC_Copy(self, expr):
        args = ', '.join('{0}'.format(self._print(i)) for i in expr.variables)
        return 'copy({})'.format(args)

    def _print_ACC_Copyin(self, expr):
        args = ', '.join('{0}'.format(self._print(i)) for i in expr.variables)
        return 'copyin({})'.format(args)

    def _print_ACC_Copyout(self, expr):
        args = ', '.join('{0}'.format(self._print(i)) for i in expr.variables)
        return 'copyout({})'.format(args)

    def _print_ACC_Create(self, expr):
        args = ', '.join('{0}'.format(self._print(i)) for i in expr.variables)
        return 'create({})'.format(args)

    def _print_ACC_Default(self, expr):
        return 'default({})'.format(self._print(expr.status))

    def _print_ACC_DefaultAsync(self, expr):
        args = ', '.join('{0}'.format(self._print(i)) for i in expr.variables)
        return 'default_async({})'.format(args)

    def _print_ACC_Delete(self, expr):
        args = ', '.join('{0}'.format(self._print(i)) for i in expr.variables)
        return 'delete({})'.format(args)

    def _print_ACC_Device(self, expr):
        args = ', '.join('{0}'.format(self._print(i)) for i in expr.variables)
        return 'device({})'.format(args)

    def _print_ACC_DeviceNum(self, expr):
        return 'collapse({0})'.format(self._print(expr.n_device))

    def _print_ACC_DevicePtr(self, expr):
        args = ', '.join('{0}'.format(self._print(i)) for i in expr.variables)
        return 'deviceptr({})'.format(args)

    def _print_ACC_DeviceResident(self, expr):
        args = ', '.join('{0}'.format(self._print(i)) for i in expr.variables)
        return 'device_resident({})'.format(args)

    def _print_ACC_DeviceType(self, expr):
        args = ', '.join('{0}'.format(self._print(i)) for i in expr.variables)
        return 'device_type({})'.format(args)

    def _print_ACC_Finalize(self, expr):
        return 'finalize'

    def _print_ACC_FirstPrivate(self, expr):
        args = ', '.join('{0}'.format(self._print(i)) for i in expr.variables)
        return 'firstprivate({})'.format(args)

    def _print_ACC_Gang(self, expr):
        args = ', '.join('{0}'.format(self._print(i)) for i in expr.variables)
        return 'gang({})'.format(args)

    def _print_ACC_Host(self, expr):
        args = ', '.join('{0}'.format(self._print(i)) for i in expr.variables)
        return 'host({})'.format(args)

    def _print_ACC_If(self, expr):
        return 'if({})'.format(self._print(expr.test))

    def _print_ACC_Independent(self, expr):
        return 'independent'

    def _print_ACC_Link(self, expr):
        args = ', '.join('{0}'.format(self._print(i)) for i in expr.variables)
        return 'link({})'.format(args)

    def _print_ACC_NoHost(self, expr):
        return 'nohost'

    def _print_ACC_NumGangs(self, expr):
        return 'num_gangs({0})'.format(self._print(expr.n_gang))

    def _print_ACC_NumWorkers(self, expr):
        return 'num_workers({0})'.format(self._print(expr.n_worker))

    def _print_ACC_Present(self, expr):
        args = ', '.join('{0}'.format(self._print(i)) for i in expr.variables)
        return 'present({})'.format(args)

    def _print_ACC_Private(self, expr):
        args = ', '.join('{0}'.format(self._print(i)) for i in expr.variables)
        return 'private({})'.format(args)

    def _print_ACC_Reduction(self, expr):
        args = ', '.join('{0}'.format(self._print(i)) for i in expr.variables)
        op   = self._print(expr.operation)
        return "reduction({0}: {1})".format(op, args)

    def _print_ACC_Self(self, expr):
        args = ', '.join('{0}'.format(self._print(i)) for i in expr.variables)
        return 'self({})'.format(args)

    def _print_ACC_Seq(self, expr):
        return 'seq'

    def _print_ACC_Tile(self, expr):
        args = ', '.join('{0}'.format(self._print(i)) for i in expr.variables)
        return 'tile({})'.format(args)

    def _print_ACC_UseDevice(self, expr):
        args = ', '.join('{0}'.format(self._print(i)) for i in expr.variables)
        return 'use_device({})'.format(args)

    def _print_ACC_Vector(self, expr):
        args = ', '.join('{0}'.format(self._print(i)) for i in expr.variables)
        return 'vector({})'.format(args)

    def _print_ACC_VectorLength(self, expr):
        args = ', '.join('{0}'.format(self._print(i)) for i in expr.variables)
        return 'vector_length({})'.format(self._print(expr.n))

    def _print_ACC_Wait(self, expr):
        args = ', '.join('{0}'.format(self._print(i)) for i in expr.variables)
        return 'wait({})'.format(args)

    def _print_ACC_Worker(self, expr):
        args = ', '.join('{0}'.format(self._print(i)) for i in expr.variables)
        return 'worker({})'.format(args)
    # .....................................................

    def _print_ForIterator(self, expr):
        return self._print_For(expr)

        prolog = ''
        epilog = ''

        # ...
        def _do_range(target, iterable, prolog, epilog):
            tar        = self._print(target)
            range_code = self._print(iterable)

            prolog += 'do {0} = {1}\n'.format(tar, range_code)
            epilog = 'end do\n' + epilog

            return prolog, epilog
        # ...

        # ...
        if not isinstance(expr.iterable, (Variable, ConstructorCall)):
            raise TypeError('iterable must be Variable or ConstructorCall.')
        # ...

        # ...
        targets = expr.target
        if isinstance(expr.iterable, Variable):
            iters = expr.ranges
        elif isinstance(expr.iterable, ConstructorCall):
            iters = get_iterable_ranges(expr.iterable)
        # ...

        # ...
        for i,a in zip(targets, iters):
            prolog, epilog = _do_range(i, a, \
                                       prolog, epilog)

        body = ''.join(self._print(i) for i in expr.body)
        # ...

        return ('{prolog}'
                '{body}'
                '{epilog}').format(prolog=prolog, body=body, epilog=epilog)


    #def _print_Block(self, expr):
    #    body    = '\n'.join(self._print(i) for i in expr.body)
    #    prelude = '\n'.join(self._print(i) for i in expr.declarations)
    #    return prelude, body

    def _print_While(self,expr):
        self.set_scope(expr.scope)
        body = self._print(expr.body)
        self.exit_scope()
        return ('do while ({test})\n'
                '{body}'
                'end do\n').format(test=self._print(expr.test), body=body)

    def _print_ErrorExit(self, expr):
        # TODO treat the case of MPI
        return 'STOP'

    def _print_Assert(self, expr):
        prolog = "if ( .not. ({0})) then".format(self._print(expr.test))
        body = 'stop 1'
        epilog = 'end if'
        return ('{prolog}\n'
                '{body}\n'
                '{epilog}\n').format(prolog=prolog, body=body, epilog=epilog)


    def _print_PyccelIs(self, expr):
        lhs = self._print(expr.lhs)
        rhs = self._print(expr.rhs)
        a = expr.args[0]
        b = expr.args[1]

        if isinstance(expr.rhs, Nil):
            return '.not. present({})'.format(lhs)

        if (a.dtype is NativeBool() and b.dtype is NativeBool()):
            return '{} .eqv. {}'.format(lhs, rhs)

        errors.report(PYCCEL_RESTRICTION_IS_ISNOT,
                      symbol=expr, severity='fatal')

    def _print_PyccelIsNot(self, expr):
        lhs = self._print(expr.lhs)
        rhs = self._print(expr.rhs)
        a = expr.args[0]
        b = expr.args[1]

        if isinstance(expr.rhs, Nil):
            return 'present({})'.format(lhs)

        if a.dtype is NativeBool() and b.dtype is NativeBool():
            return '{} .neqv. {}'.format(lhs, rhs)

        errors.report(PYCCEL_RESTRICTION_IS_ISNOT,
                      symbol=expr, severity='fatal')

    def _print_If(self, expr):
        # ...

        lines = []

        for i, (c, e) in enumerate(expr.blocks):

            if i == 0:
                lines.append("if (%s) then\n" % self._print(c))
            elif i == len(expr.blocks) - 1 and isinstance(c, LiteralTrue):
                lines.append("else\n")
            else:
                lines.append("else if (%s) then\n" % self._print(c))

            if isinstance(e, (list, tuple, PythonTuple)):
                lines.extend(self._print(ee) for ee in e)
            else:
                lines.append(self._print(e))

        lines.append("end if\n")

        return ''.join(lines)

    def _print_IfTernaryOperator(self, expr):

        cond = PythonBool(expr.cond) if not isinstance(expr.cond.dtype, NativeBool) else expr.cond
        value_true = expr.value_true
        value_false = expr.value_false

        if value_true.dtype != value_false.dtype :
            try :
                cast_func = python_builtin_datatypes[str_dtype(expr.dtype)]
            except KeyError:
                errors.report(PYCCEL_RESTRICTION_TODO, severity='fatal')
            value_true = cast_func(value_true) if value_true.dtype != expr.dtype else value_true
            value_false = cast_func(value_false) if value_false.dtype != expr.dtype else value_false
        cond = self._print(cond)
        value_true = self._print(value_true)
        value_false = self._print(value_false)
        return 'merge({true}, {false}, {cond})'.format(cond = cond, true = value_true, false = value_false)

    def _print_PyccelPow(self, expr):
        base = expr.args[0]
        e    = expr.args[1]

        base_c = self._print(base)
        e_c    = self._print(e)
        return '{} ** {}'.format(base_c, e_c)

    def _print_PyccelAdd(self, expr):
        if expr.dtype is NativeString():
            return '//'.join('trim('+self._print(a)+')' for a in expr.args)
        else:
            args = [PythonInt(a) if a.dtype is NativeBool() else a for a in expr.args]
            return ' + '.join(self._print(a) for a in args)

    def _print_PyccelMinus(self, expr):
        args = [PythonInt(a) if a.dtype is NativeBool() else a for a in expr.args]
        args_code = [self._print(a) for a in args]

        return ' - '.join(args_code)

    def _print_PyccelMul(self, expr):
        args = [PythonInt(a) if a.dtype is NativeBool() else a for a in expr.args]
        args_code = [self._print(a) for a in args]
        return ' * '.join(a for a in args_code)

    def _print_PyccelDiv(self, expr):
        if all(a.dtype in (NativeBool(), NativeInteger()) for a in expr.args):
            args = [NumpyFloat(a) for a in expr.args]
        else:
            args = expr.args
        return ' / '.join(self._print(a) for a in args)

    def _print_PyccelMod(self, expr):
        is_float = expr.dtype is NativeFloat()

        def correct_type_arg(a):
            if is_float and a.dtype is NativeInteger():
                return NumpyFloat(a)
            else:
                return a

        args = [self._print(correct_type_arg(a)) for a in expr.args]

        code = args[0]
        for c in args[1:]:
            code = 'MODULO({},{})'.format(code, c)
        return code

    def _print_PyccelFloorDiv(self, expr):

        code     = self._print(expr.args[0])
        adtype   = expr.args[0].dtype
        is_float = expr.dtype is NativeFloat()
        for b in expr.args[1:]:
            bdtype    = b.dtype
            if adtype is NativeInteger() and bdtype is NativeInteger():
                b = NumpyFloat(b)
            c = self._print(b)
            adtype = bdtype
            code = 'FLOOR({}/{},{})'.format(code, c, self.print_kind(expr))
            if is_float:
                code = 'real({}, {})'.format(code, self.print_kind(expr))
        return code

    def _print_PyccelCIntegerDiv(self, expr):
        if all(a.dtype is NativeInteger() for a in expr.args):
            args = expr.args
        else:
            args = [NumpyInt(a) for a in expr.args]
        return ' / '.join(self._print(a) for a in args)

    def _print_PyccelRShift(self, expr):
        return 'RSHIFT({}, {})'.format(self._print(expr.args[0]), self._print(expr.args[1]))

    def _print_PyccelLShift(self, expr):
        return 'LSHIFT({}, {})'.format(self._print(expr.args[0]), self._print(expr.args[1]))

    def _print_PyccelBitXor(self, expr):
        if expr.dtype is NativeBool():
            return ' .neqv. '.join(self._print(a) for a in expr.args)
        return 'IEOR({}, {})'.format(self._print(expr.args[0]), self._print(expr.args[1]))

    def _print_PyccelBitOr(self, expr):
        if expr.dtype is NativeBool():
            return ' .or. '.join(self._print(a) for a in expr.args)
        return 'IOR({}, {})'.format(self._print(expr.args[0]), self._print(expr.args[1]))

    def _print_PyccelBitAnd(self, expr):
        if expr.dtype is NativeBool():
            return ' .and. '.join(self._print(a) for a in expr.args)
        return 'IAND({}, {})'.format(self._print(expr.args[0]), self._print(expr.args[1]))

    def _print_PyccelInvert(self, expr):
        return 'NOT({})'.format(self._print(expr.args[0]))

    def _print_PyccelAssociativeParenthesis(self, expr):
        return '({})'.format(self._print(expr.args[0]))

    def _print_PyccelUnary(self, expr):
        return '+{}'.format(self._print(expr.args[0]))

    def _print_PyccelUnarySub(self, expr):
        return '-{}'.format(self._print(expr.args[0]))

    def _print_PyccelAnd(self, expr):
        args = [a if a.dtype is NativeBool() else PythonBool(a) for a in expr.args]
        return ' .and. '.join(self._print(a) for a in args)

    def _print_PyccelOr(self, expr):
        args = [a if a.dtype is NativeBool() else PythonBool(a) for a in expr.args]
        return ' .or. '.join(self._print(a) for a in args)

    def _print_PyccelEq(self, expr):
        lhs = self._print(expr.args[0])
        rhs = self._print(expr.args[1])
        a = expr.args[0].dtype
        b = expr.args[1].dtype

        if a is NativeBool() and b is NativeBool():
            return '{} .eqv. {}'.format(lhs, rhs)
        return '{0} == {1}'.format(lhs, rhs)

    def _print_PyccelNe(self, expr):
        lhs = self._print(expr.args[0])
        rhs = self._print(expr.args[1])
        a = expr.args[0].dtype
        b = expr.args[1].dtype

        if a is NativeBool() and b is NativeBool():
            return '{} .neqv. {}'.format(lhs, rhs)
        return '{0} /= {1}'.format(lhs, rhs)

    def _print_PyccelLt(self, expr):
        args = [PythonInt(a) if a.dtype is NativeBool() else a for a in expr.args]
        lhs = self._print(args[0])
        rhs = self._print(args[1])
        return '{0} < {1}'.format(lhs, rhs)

    def _print_PyccelLe(self, expr):
        args = [PythonInt(a) if a.dtype is NativeBool() else a for a in expr.args]
        lhs = self._print(args[0])
        rhs = self._print(args[1])
        return '{0} <= {1}'.format(lhs, rhs)

    def _print_PyccelGt(self, expr):
        args = [PythonInt(a) if a.dtype is NativeBool() else a for a in expr.args]
        lhs = self._print(args[0])
        rhs = self._print(args[1])
        return '{0} > {1}'.format(lhs, rhs)

    def _print_PyccelGe(self, expr):
        args = [PythonInt(a) if a.dtype is NativeBool() else a for a in expr.args]
        lhs = self._print(args[0])
        rhs = self._print(args[1])
        return '{0} >= {1}'.format(lhs, rhs)

    def _print_PyccelNot(self, expr):
        a = self._print(expr.args[0])
        if (expr.args[0].dtype is not NativeBool()):
            return '{} == 0'.format(a)
        return '.not. {}'.format(a)

    def _print_Header(self, expr):
        return ''

    def _print_ConstructorCall(self, expr):
        func = expr.func
        name = str(func.name)
        if name == "__init__":
            name = "create"
        name = self._print(name)

        code_args = ''
        if expr.arguments is not None:
            code_args = ', '.join(self._print(i) for i in expr.arguments)
        code = '{0}({1})'.format(name, code_args)
        return self._get_statement(code)

    def _print_SysExit(self, expr):
        code = ""
        if expr.status.dtype is not NativeInteger() or expr.status.rank > 0:
            print_arg = FunctionCallArgument(expr.status)
            code = self._print(PythonPrint((print_arg, ), file="stderr"))
            arg = "1"
        else:
            arg = expr.status
            if arg.precision != 4:
                arg = NumpyInt32(arg)
            arg = self._print(arg)
        return f'{code}stop {arg}\n'

    def _print_NumpyUfuncBase(self, expr):
        type_name = type(expr).__name__
        try:
            func_name = numpy_ufunc_to_fortran[type_name]
        except KeyError:
            self._print_not_supported(expr)
        args = [self._print(NumpyFloat(a) if a.dtype is NativeInteger() else a)\
				for a in expr.args]
        code_args = ', '.join(args)
        code = '{0}({1})'.format(func_name, code_args)
        return self._get_statement(code)

    def _print_NumpySign(self, expr):
        """ Print the corresponding Fortran function for a call to Numpy.sign

        Parameters
        ----------
            expr : Pyccel ast node
                Python expression with Numpy.sign call

        Returns
        -------
            string
                Equivalent internal function in Fortran

        Example
        -------
            import numpy

            numpy.sign(x) => numpy_sign(x)
            numpy_sign is an interface which calls the proper function depending on the data type of x

        """
        func = PyccelFunctionDef('numpy_sign', NumpySign)
        self._additional_imports.add(Import('numpy_f90', AsName(func, 'numpy_sign')))
        return f'numpy_sign({self._print(expr.args[0])})'

    def _print_NumpyTranspose(self, expr):
        var = expr.internal_var
        arg = self._print(var)
        assigns = expr.get_user_nodes(Assign)
        if assigns and assigns[0].lhs.order != var.order:
            return arg
        elif var.rank == 2:
            return 'transpose({0})'.format(arg)
        else:
            var_shape = var.shape[::-1] if var.order == 'F' else var.shape
            shape = ', '.join(self._print(i) for i in var_shape)
            order = ', '.join(self._print(LiteralInteger(i)) for i in range(var.rank, 0, -1))
            return 'reshape({}, shape=[{}], order=[{}])'.format(arg, shape, order)

    def _print_MathFunctionBase(self, expr):
        """ Convert a Python expression with a math function call to Fortran
        function call

        Parameters
        ----------
            expr : Pyccel ast node
                Python expression with a Math function call

        Returns
        -------
            string
                Equivalent expression in Fortran language

        ------
        Example:
        --------
            math.cos(x)    ==> cos(x)
            math.gcd(x, y) ==> pyc_gcd(x, y) # with include of pyc_math module
        """
        type_name = type(expr).__name__
        try:
            func_name = math_function_to_fortran[type_name]
        except KeyError:
            errors.report(PYCCEL_RESTRICTION_TODO, severity='fatal')
        if func_name.startswith("pyc"):
            self._additional_imports.add(Import('pyc_math_f90', Module('pyc_math_f90',(),())))
        args = []
        for arg in expr.args:
            if arg.dtype != expr.dtype:
                cast_func = python_builtin_datatypes[str_dtype(expr.dtype)]
                args.append(self._print(cast_func(arg)))
            else:
                args.append(self._print(arg))
        code_args = ', '.join(args)
        return '{0}({1})'.format(func_name, code_args)

    def _print_MathCeil(self, expr):
        """Convert a Python expression with a math ceil function call to
        Fortran function call"""
        # add necessary include
        arg = expr.args[0]
        if arg.dtype is NativeInteger():
            code_arg = self._print(NumpyFloat(arg))
        else:
            code_arg = self._print(arg)
        return "ceiling({})".format(code_arg)

    def _print_MathIsnan(self, expr):
        """Convert a Python expression with a math isnan function call to
        Fortran function call"""
        # add necessary include
        arg = expr.args[0]
        if arg.dtype is NativeInteger():
            code_arg = self._print(NumpyFloat(arg))
        else:
            code_arg = self._print(arg)
        return "isnan({})".format(code_arg)

    def _print_MathTrunc(self, expr):
        """Convert a Python expression with a math trunc function call to
        Fortran function call"""
        # add necessary include
        arg = expr.args[0]
        if arg.dtype is NativeInteger():
            code_arg = self._print(NumpyFloat(arg))
        else:
            code_arg = self._print(arg)
        return "dint({})".format(code_arg)

    def _print_MathPow(self, expr):
        base = expr.args[0]
        e    = expr.args[1]

        base_c = self._print(base)
        e_c    = self._print(e)
        return '{} ** {}'.format(base_c, e_c)

    def _print_NumpySqrt(self, expr):
        arg = expr.args[0]
        if arg.dtype is NativeInteger() or arg.dtype is NativeBool():
            arg = NumpyFloat(arg)
        code_args = self._print(arg)
        code = 'sqrt({})'.format(code_args)
        return self._get_statement(code)

    def _print_LiteralImaginaryUnit(self, expr):
        """ purpose: print complex numbers nicely in Fortran."""
        return "cmplx(0,1, kind = {})".format(self.print_kind(expr))

    def _print_int(self, expr):
        return str(expr)

    def _print_Literal(self, expr):
        printed = repr(expr.python_value)
        return "{}_{}".format(printed, self.print_kind(expr))

    def _print_LiteralTrue(self, expr):
        return ".True._{}".format(self.print_kind(expr))

    def _print_LiteralFalse(self, expr):
        return ".False._{}".format(self.print_kind(expr))

    def _print_LiteralComplex(self, expr):
        real_str = self._print(expr.real)
        imag_str = self._print(expr.imag)
        return "({}, {})".format(real_str, imag_str)

    def _print_IndexedElement(self, expr):
        base = expr.base
        if isinstance(base, (PyccelInternalFunction, PythonTuple)):
            indexed_type = base.dtype
            if isinstance(base, PyccelInternalFunction) and isinstance(indexed_type, PythonTuple):
                base = self._print_PyccelInternalFunction(expr.base.base)
            else:
                if (not self._additional_code):
                    self._additional_code = ''
                var_name = self.scope.get_new_name()
                var = Variable(base.dtype, var_name, memory_handling = 'stack',
                        shape=base.shape,precision=base.precision,
                        order=base.order,rank=base.rank)

                self.scope.insert_variable(var)

                self._additional_code = self._additional_code + self._print(Assign(var,base)) + '\n'
                return self._print(var[expr.indices])
        elif isinstance(base, InhomogeneousTupleVariable):
            if len(expr.indices)==1:
                return self._print(base[expr.indices[0]])
            else:
                var = base[expr.indices[0]]
                return self._print(var[expr.indices[1:]])
        else:
            base_code = self._print(base)

        inds = list(expr.indices)
        if expr.base.order == 'C':
            inds = inds[::-1]
        base_shape = Shape(expr.base)
        allow_negative_indexes = base.allows_negative_indexes

        for i, ind in enumerate(inds):
            _shape = PyccelArraySize(base, i if expr.base.order != 'C' else len(inds) - i - 1)
            if isinstance(ind, Slice):
                inds[i] = self._new_slice_with_processed_arguments(ind, _shape, allow_negative_indexes)
            elif isinstance(ind, PyccelUnarySub) and isinstance(ind.args[0], LiteralInteger):
                inds[i] = PyccelMinus(_shape, ind.args[0], simplify = True)
            else:
                #indices of indexedElement of len==1 shouldn't be a tuple
                if isinstance(ind, tuple) and len(ind) == 1:
                    inds[i] = ind[0]
                if allow_negative_indexes and not isinstance(ind, LiteralInteger):
                    inds[i] = IfTernaryOperator(PyccelLt(ind, LiteralInteger(0)),
                            PyccelAdd(_shape, ind, simplify = True), ind)

        inds = [self._print(i) for i in inds]

        return "%s(%s)" % (base_code, ", ".join(inds))

    @staticmethod
    def _new_slice_with_processed_arguments(_slice, array_size, allow_negative_index):
        """ Create new slice with informations collected from old slice and decorators

        Parameters
        ----------
            _slice : Slice
                slice needed to collect (start, stop, step)
            array_size : PyccelArraySize
                call to function size()
            allow_negative_index : Bool
                True when the decorator allow_negative_index is present
        Returns
        -------
            Slice
        """
        start = _slice.start
        stop = _slice.stop
        step = _slice.step

        # negative start and end in slice
        if isinstance(start, PyccelUnarySub) and isinstance(start.args[0], LiteralInteger):
            start = PyccelMinus(array_size, start.args[0], simplify = True)
        elif start is not None and allow_negative_index and not isinstance(start,LiteralInteger):
            start = IfTernaryOperator(PyccelLt(start, LiteralInteger(0)),
                        PyccelAdd(array_size, start, simplify = True), start)

        if isinstance(stop, PyccelUnarySub) and isinstance(stop.args[0], LiteralInteger):
            stop = PyccelMinus(array_size, stop.args[0], simplify = True)
        elif stop is not None and allow_negative_index and not isinstance(stop, LiteralInteger):
            stop = IfTernaryOperator(PyccelLt(stop, LiteralInteger(0)),
                        PyccelAdd(array_size, stop, simplify = True), stop)

        # negative step in slice
        if isinstance(step, PyccelUnarySub) and isinstance(step.args[0], LiteralInteger):
            stop = PyccelAdd(stop, LiteralInteger(1), simplify = True) if stop is not None else LiteralInteger(0)
            start = start if start is not None else PyccelMinus(array_size, LiteralInteger(1), simplify = True)

        # variable step in slice
        elif step and allow_negative_index and not isinstance(step, LiteralInteger):
            if start is None :
                start = IfTernaryOperator(PyccelGt(step, LiteralInteger(0)),
                    LiteralInteger(0), PyccelMinus(array_size , LiteralInteger(1), simplify = True))

            if stop is None :
                stop = IfTernaryOperator(PyccelGt(step, LiteralInteger(0)),
                    PyccelMinus(array_size, LiteralInteger(1), simplify = True), LiteralInteger(0))
            else :
                stop = IfTernaryOperator(PyccelGt(step, LiteralInteger(0)),
                    stop, PyccelAdd(stop, LiteralInteger(1), simplify = True))

        elif stop is not None:
            stop = PyccelMinus(stop, LiteralInteger(1), simplify = True)

        return Slice(start, stop, step)

    def _print_Slice(self, expr):
        if expr.start is None or  isinstance(expr.start, Nil):
            start = ''
        else:
            start = self._print(expr.start)
        if (expr.stop is None) or isinstance(expr.stop, Nil):
            stop = ''
        else:
            stop = self._print(expr.stop)
        if expr.step is not None :
            return '{0}:{1}:{2}'.format(start, stop, self._print(expr.step))
        return '{0}:{1}'.format(start, stop)

#=======================================================================================

    def _print_FunctionCall(self, expr):
        func = expr.funcdef

        f_name = self._print(expr.func_name if not expr.interface else expr.interface_name)
        args   = expr.args
        func_results  = func.results
        parent_assign = expr.get_direct_user_nodes(lambda x: isinstance(x, Assign))
        is_function =  len(func_results) == 1 and func_results[0].rank == 0

        if (not self._additional_code):
            self._additional_code = ''
        if parent_assign:
            lhs = parent_assign[0].lhs
            if len(func_results) == 1:
                lhs_vars = {func_results[0]:lhs}
            else:
                lhs_vars = dict(zip(func_results,lhs))
            args = []
            for a in expr.args:
                key = a.keyword
                arg = a.value
                if arg in lhs_vars.values():
                    var = arg.clone(self.scope.get_new_name())
                    self.scope.insert_variable(var)
                    self._additional_code += self._print(Assign(var,arg))
                    newarg = var
                else:
                    newarg = arg
                args.append(FunctionCallArgument(newarg, key))
            results = list(lhs_vars.values())
            if is_function:
                results_strs = []
            else:
                # If func body is unknown then we may not know result names
                use_names = (len(func.body.body) != 0)
                if use_names:
                    results_strs = ['{} = {}'.format(self._print(n), self._print(r))
                            for n,r in lhs_vars.items()]
                else:
                    results_strs = [self._print(r) for r in lhs_vars.values()]

        elif not is_function and len(func_results)!=0:
            results = [r.clone(name = self.scope.get_new_name()) \
                        for r in func_results]
            for var in results:
                self.scope.insert_variable(var)

            results_strs = ['{} = {}'.format(self._print(n), self._print(r)) \
                            for n,r in zip(func_results, results)]

        else:
            results_strs = []

        if func.is_inline:
            if len(func_results)>1:
                code = self._handle_inline_func_call(expr, args, assign_lhs = results)
            else:
                code = self._handle_inline_func_call(expr, args)
        else:
            args_strs = ['{}'.format(self._print(a)) for a in args if not isinstance(a.value, Nil)]
            args_code = ', '.join(args_strs+results_strs)
            code = '{name}({args})'.format( name = f_name,
                                            args = args_code )
            if not is_function:
                code = 'call {}\n'.format(code)

        if not parent_assign:
            if is_function or len(func_results) == 0:
                return code
            else:
                self._additional_code += code
                if len(func_results) == 1:
                    return self._print(results[0])
                else:
                    return self._print(tuple(results))
        elif is_function:
            return '{0} = {1}\n'.format(self._print(results[0]), code)
        else:
            return code

#=======================================================================================

    def _print_DottedFunctionCall(self, expr):
        if isinstance(expr.prefix, FunctionCall):
            base = expr.prefix.funcdef.results[0]
            if (not self._additional_code):
                self._additional_code = ''
            var_name = self.scope.get_new_name()
            var = base.clone(var_name)

            self.scope.insert_variable(var)

            self._additional_code = self._additional_code + self._print(Assign(var,expr.prefix)) + '\n'
            user_node = expr.current_user_node
            expr = DottedFunctionCall(expr.funcdef, expr.args, var)
            expr.set_current_user_node(user_node)
        return self._print_FunctionCall(expr)

#=======================================================================================

    def _print_PyccelInternalFunction(self, expr):
        if isinstance(expr, NumpyNewArray):
            return errors.report(FORTRAN_ALLOCATABLE_IN_EXPRESSION,
                          symbol=expr, severity='fatal')
        else:
            return self._print_not_supported(expr)

#=======================================================================================

    def _print_PrecomputedCode(self, expr):
        return expr.code

#=======================================================================================

    def _print_CLocFunc(self, expr):
        lhs = self._print(expr.result)
        rhs = self._print(expr.arg)
        self._constantImports.setdefault('ISO_C_Binding', set()).add('c_loc')
        return f'{lhs} = c_loc({rhs})\n'

#=======================================================================================

    def _print_PythonConjugate(self, expr):
        return 'conjg( {} )'.format( self._print(expr.internal_var) )

#=======================================================================================

    def _wrap_fortran(self, lines):
        """Wrap long Fortran lines

           Argument:
             lines  --  a list of lines (ending with a \\n character)

           A comment line is split at white space. Code lines are split with a more
           complex rule to give nice results.
        """
        # routine to find split point in a code line
        my_alnum = set("_+-." + string.digits + string.ascii_letters)
        my_white = set(" \t()")

        def split_pos_code(line, endpos):
            if len(line) <= endpos:
                return len(line)
            pos = endpos
            split = lambda pos: \
                (line[pos] in my_alnum and line[pos - 1] not in my_alnum) or \
                (line[pos] not in my_alnum and line[pos - 1] in my_alnum) or \
                (line[pos] in my_white and line[pos - 1] not in my_white) or \
                (line[pos] not in my_white and line[pos - 1] in my_white)
            while not split(pos):
                pos -= 1
                if pos == 0:
                    return endpos
            return pos

        # split line by line and add the splitted lines to result
        result = []
        trailing = ' &'
        # trailing with no added space characters in case splitting is within quotes
        quote_trailing = '&'

        for line in lines:
            if len(line) > 72:
                cline = line[:72].lstrip()
                if cline.startswith('!') and not cline.startswith('!$'):
                    result.append(line)
                    continue

                tab_len = line.index(cline[0])
                # code line
                # set containing positions inside quotes
                inside_quotes_positions = set()
                inside_quotes_intervals = [(match.start(), match.end())
                                           for match in re.compile('("[^"]*")|(\'[^\']*\')').finditer(line)]
                for lidx, ridx in inside_quotes_intervals:
                    for idx in range(lidx, ridx):
                        inside_quotes_positions.add(idx)
                initial_len = len(line)
                pos = split_pos_code(line, 72)

                startswith_omp = cline.startswith('!$omp')
                startswith_acc = cline.startswith('!$acc')

                if startswith_acc or startswith_omp:
                    assert pos>=5

                if pos not in inside_quotes_positions:
                    hunk = line[:pos].rstrip()
                    line = line[pos:].lstrip()
                else:
                    hunk = line[:pos]
                    line = line[pos:]

                if line:
                    hunk += (quote_trailing if pos in inside_quotes_positions else trailing)

                last_cut_was_inside_quotes = pos in inside_quotes_positions
                result.append(hunk)
                while len(line) > 0:
                    removed = initial_len - len(line)
                    pos = split_pos_code(line, 65-tab_len)
                    if pos + removed not in inside_quotes_positions:
                        hunk = line[:pos].rstrip()
                        line = line[pos:].lstrip()
                    else:
                        hunk = line[:pos]
                        line = line[pos:]
                    if line:
                        hunk += (quote_trailing if (pos + removed) in inside_quotes_positions else trailing)

                    if last_cut_was_inside_quotes:
                        hunk_start = tab_len*' ' + '&'
                    elif startswith_omp:
                        hunk_start = tab_len*' ' + '!$omp &'
                    elif startswith_acc:
                        hunk_start = tab_len*' ' + '!$acc &'
                    else:
                        hunk_start = tab_len*' ' + '      '

                    result.append(hunk_start + hunk)
                    last_cut_was_inside_quotes = (pos + removed) in inside_quotes_positions
            else:
                result.append(line)

        # make sure that all lines end with a carriage return
        return [l if l.endswith('\n') else l+'\n' for l in result]

    def indent_code(self, code):
        """Accepts a string of code or a list of code lines"""
        if isinstance(code, str):
            code_lines = self.indent_code(code.splitlines(True))
            return ''.join(code_lines)

        code = [line.lstrip(' \t') for line in code]

        increase = [int(inc_regex.match(line) is not None)
                     for line in code]
        decrease = [int(dec_regex.match(line) is not None)
                     for line in code]

        level = 0
        tabwidth = self._default_settings['tabwidth']
        new_code = []
        for i, line in enumerate(code):
            if line in('','\n'):
                new_code.append(line)
                continue
            level -= decrease[i]

            padding = " "*(level*tabwidth)

            line = "%s%s" % (padding, line)

            new_code.append(line)
            level += increase[i]

        return new_code


def fcode(expr, filename, assign_to=None, **settings):
    """Converts an expr to a string of Fortran code

    expr : Expr
        A pyccel expression to be converted.
    filename : str
        The name of the file being translated. Used in error printing
    assign_to : optional
        When given, the argument is used as the name of the variable to which
        the expression is assigned. Can be a string, ``Symbol``,
        ``MatrixSymbol``, or ``Indexed`` type. This is helpful in case of
        line-wrapping, or for expressions that generate multi-line statements.
    precision : integer, optional
        The precision for numbers such as pi [default=15].
    user_functions : dict, optional
        A dictionary where keys are ``FunctionClass`` instances and values are
        their string representations. Alternatively, the dictionary value can
        be a list of tuples i.e. [(argument_test, cfunction_string)]. See below
        for examples.
    """

    return FCodePrinter(filename, **settings).doprint(expr, assign_to)<|MERGE_RESOLUTION|>--- conflicted
+++ resolved
@@ -64,14 +64,9 @@
 
 from pyccel.ast.mathext  import math_constants
 
-<<<<<<< HEAD
-from pyccel.ast.numpyext import NumpyEmpty
-from pyccel.ast.numpyext import NumpyFloat, NumpyInt, NumpyBool
-=======
 from pyccel.ast.numpyext import NumpyEmpty, NumpyInt32
 from pyccel.ast.numpyext import NumpyFloat, NumpyBool
 from pyccel.ast.numpyext import NumpyReal, NumpyImag
->>>>>>> 85cfff33
 from pyccel.ast.numpyext import NumpyRand
 from pyccel.ast.numpyext import NumpyNewArray
 from pyccel.ast.numpyext import NumpyNonZero
@@ -2576,7 +2571,7 @@
         if all(a.dtype is NativeInteger() for a in expr.args):
             args = expr.args
         else:
-            args = [NumpyInt(a) for a in expr.args]
+            args = [PythonInt(a) for a in expr.args]
         return ' / '.join(self._print(a) for a in args)
 
     def _print_PyccelRShift(self, expr):
