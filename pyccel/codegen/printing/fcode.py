--- conflicted
+++ resolved
@@ -24,10 +24,6 @@
 from pyccel.ast.core import FunctionAddress
 from pyccel.ast.core import Return, Module
 from pyccel.ast.core import Import
-<<<<<<< HEAD
-from pyccel.ast.internals    import get_final_precision
-=======
->>>>>>> 6af2bfeb
 from pyccel.ast.itertoolsext import Product
 from pyccel.ast.core import (Assign, AliasAssign, Declare,
                              CodeBlock, AsName, EmptyNode,
