--- conflicted
+++ resolved
@@ -41,11 +41,7 @@
 
 
 from pyccel.ast.operators      import PyccelAdd, PyccelMul, PyccelDiv, PyccelMinus
-<<<<<<< HEAD
-from pyccel.ast.operators      import PyccelUnarySub, PyccelMod, PyccelGt, PyccelLt
-=======
-from pyccel.ast.operators      import PyccelUnarySub, PyccelLt
->>>>>>> 8f84920b
+from pyccel.ast.operators      import PyccelUnarySub, PyccelLt, PyccelGt
 from pyccel.ast.core      import FunctionCall
 
 from pyccel.ast.builtins  import (PythonEnumerate, PythonInt, PythonLen,
@@ -2630,12 +2626,8 @@
                 if isinstance(ind, Tuple) and len(ind) == 1:
                     inds[i] = ind[0]
                 if allow_negative_indexes and not isinstance(ind, LiteralInteger):
-<<<<<<< HEAD
-                    inds[i] = PyccelMod(ind, _shape)
-=======
                     inds[i] = IfTernaryOperator(PyccelLt(ind, LiteralInteger(0)),
                             PyccelAdd(base_shape[i], ind), ind)
->>>>>>> 8f84920b
 
         inds = [self._print(i) for i in inds]
 
