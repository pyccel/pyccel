# coding: utf-8
#------------------------------------------------------------------------------------------#
# This file is part of Pyccel which is released under MIT License. See the LICENSE file or #
# go to https://github.com/pyccel/pyccel/blob/devel/LICENSE for full license details.      #
#------------------------------------------------------------------------------------------#
"""Print to F90 standard. Trying to follow the information provided at
www.fortran90.org as much as possible."""

import ast
import functools
import string
import sys
import re
from collections import OrderedDict
from itertools import chain
from packaging.version import Version

import numpy as np

from pyccel.ast.basic import TypedAstNode

<<<<<<< HEAD
from pyccel.ast.bind_c import BindCPointer, BindCFunctionDef, BindCFunctionDefArgument, BindCModule, BindCClassDef
=======
from pyccel.ast.bind_c import BindCPointer, BindCFunctionDef, BindCModule, BindCClassDef
>>>>>>> e8f4a5d3
from pyccel.ast.bind_c import BindCVariable

from pyccel.ast.builtins import PythonInt, PythonType, PythonPrint, PythonRange
from pyccel.ast.builtins import PythonTuple, DtypePrecisionToCastFunction
from pyccel.ast.builtins import PythonBool, PythonList, PythonSet, VariableIterator

from pyccel.ast.builtin_methods.dict_methods import DictItems, DictKeys

from pyccel.ast.builtin_methods.list_methods import ListPop

from pyccel.ast.builtin_methods.set_methods import SetUnion

from pyccel.ast.core import FunctionDef, FunctionDefArgument, FunctionDefResult
from pyccel.ast.core import SeparatorComment, Comment
from pyccel.ast.core import ConstructorCall, ClassDef
from pyccel.ast.core import FunctionCallArgument
from pyccel.ast.core import FunctionAddress
from pyccel.ast.core import Return, Module, For
from pyccel.ast.core import Import, CodeBlock, AsName, EmptyNode
from pyccel.ast.core import Assign, AliasAssign, Declare, Deallocate
from pyccel.ast.core import FunctionCall, PyccelFunctionDef

from pyccel.ast.datatypes import PrimitiveBooleanType, PrimitiveIntegerType, PrimitiveFloatingPointType, PrimitiveComplexType
from pyccel.ast.datatypes import PrimitiveCharacterType
from pyccel.ast.datatypes import SymbolicType, StringType, FixedSizeNumericType, HomogeneousContainerType
from pyccel.ast.datatypes import HomogeneousTupleType, HomogeneousListType, HomogeneousSetType, DictType
from pyccel.ast.datatypes import PythonNativeInt, PythonNativeBool, FixedSizeType
from pyccel.ast.datatypes import CustomDataType, InhomogeneousTupleType, TupleType
from pyccel.ast.datatypes import pyccel_type_to_original_type, PyccelType

from pyccel.ast.fortran_concepts import KindSpecification

from pyccel.ast.internals import Slice, PrecomputedCode, PyccelArrayShapeElement

from pyccel.ast.itertoolsext import Product

from pyccel.ast.literals  import LiteralInteger, LiteralFloat, Literal, LiteralEllipsis
from pyccel.ast.literals  import LiteralTrue, LiteralFalse, LiteralString
from pyccel.ast.literals  import Nil

from pyccel.ast.low_level_tools  import MacroDefinition, IteratorType, PairType
from pyccel.ast.low_level_tools  import MacroUndef

from pyccel.ast.mathext  import math_constants

from pyccel.ast.numpyext import NumpyEmpty, NumpyInt32
from pyccel.ast.numpyext import NumpyFloat, NumpyBool
from pyccel.ast.numpyext import NumpyReal, NumpyImag
from pyccel.ast.numpyext import NumpyRand, NumpyAbs
from pyccel.ast.numpyext import NumpyNewArray, NumpyArray
from pyccel.ast.numpyext import NumpyNonZero
from pyccel.ast.numpyext import NumpySign
from pyccel.ast.numpyext import NumpyIsFinite, NumpyIsNan
from pyccel.ast.numpyext import get_shape_of_multi_level_container

from pyccel.ast.numpytypes import NumpyNDArrayType, NumpyInt64Type

from pyccel.ast.operators import PyccelAdd, PyccelMul, PyccelMinus, PyccelAnd, PyccelEq
from pyccel.ast.operators import PyccelMod, PyccelNot, PyccelAssociativeParenthesis
from pyccel.ast.operators import PyccelUnarySub, PyccelLt, PyccelGt, IfTernaryOperator

from pyccel.ast.utilities import builtin_import_registry as pyccel_builtin_import_registry
from pyccel.ast.utilities import expand_to_loops

from pyccel.ast.variable import Variable, IndexedElement, DottedName

from pyccel.parser.scope import Scope

from pyccel.errors.errors import Errors
from pyccel.errors.messages import *
from pyccel.codegen.printing.codeprinter import CodePrinter

numpy_v1 = Version(np.__version__) < Version("2.0.0")

# TODO: add examples

__all__ = ["FCodePrinter", "fcode"]

numpy_ufunc_to_fortran = {
    'NumpyAbs'  : 'abs',
    'NumpyFabs'  : 'abs',
    'NumpyFloor': 'floor',  # TODO: might require special treatment with casting
    # ---
    'NumpyExp' : 'exp',
    'NumpyLog' : 'Log',
    # 'NumpySqrt': 'Sqrt',  # sqrt is printed using _Print_NumpySqrt
    # ---
    'NumpySin'    : 'sin',
    'NumpyCos'    : 'cos',
    'NumpyTan'    : 'tan',
    'NumpyArcsin' : 'asin',
    'NumpyArccos' : 'acos',
    'NumpyArctan' : 'atan',
    'NumpyArctan2': 'atan2',
    'NumpySinh'   : 'sinh',
    'NumpyCosh'   : 'cosh',
    'NumpyTanh'   : 'tanh',
    'NumpyArcsinh': 'asinh',
    'NumpyArccosh': 'acosh',
    'NumpyArctanh': 'atanh',
    'NumpyIsFinite':'ieee_is_finite',
    'NumpyIsNan'  :'ieee_is_nan',
}

math_function_to_fortran = {
    'MathAcos'   : 'acos',
    'MathAcosh'  : 'acosh',
    'MathAsin'   : 'asin',
    'MathAsinh'  : 'asinh',
    'MathAtan'   : 'atan',
    'MathAtan2'  : 'atan2',
    'MathAtanh'  : 'atanh',
    'MathCopysign': 'sign',
    'MathCos'    : 'cos',
    'MathCosh'   : 'cosh',
    'MathErf'    : 'erf',
    'MathErfc'   : 'erfc',
    'MathExp'    : 'exp',
    # 'MathExpm1'  : '???', # TODO
    'MathFabs'   : 'abs',
    # 'MathFmod'   : '???',  # TODO
    # 'MathFsum'   : '???',  # TODO
    'MathGamma'  : 'gamma',
    'MathHypot'  : 'hypot',
    # 'MathLdexp'  : '???',  # TODO
    'MathLgamma' : 'log_gamma',
    'MathLog'    : 'log',
    'MathLog10'  : 'log10',
    # 'MathLog1p'  : '???', # TODO
    # 'MathLog2'   : '???', # TODO
    # 'MathPow'    : '???', # TODO
    'MathSin'    : 'sin',
    'MathSinh'   : 'sinh',
    'MathSqrt'   : 'sqrt',
    'MathTan'    : 'tan',
    'MathTanh'   : 'tanh',
    # ---
    'MathFloor'    : 'floor',
    # ---
    # 'MathIsclose' : '???', # TODO
    # 'MathIsfinite': '???', # TODO
    # 'MathIsinf'   : '???', # TODO
    # --------------------------- internal functions --------------------------
    'MathFactorial' : 'pyc_factorial',
    'MathGcd'       : 'pyc_gcd',
    'MathDegrees'   : 'pyc_degrees',
    'MathRadians'   : 'pyc_radians',
    'MathLcm'       : 'pyc_lcm',
    # --------------------------- cmath functions --------------------------
    'CmathAcos'  : 'acos',
    'CmathAcosh' : 'acosh',
    'CmathAsin'  : 'asin',
    'CmathAsinh' : 'asinh',
    'CmathAtan'  : 'atan',
    'CmathAtanh' : 'atanh',
    'CmathCos'   : 'cos',
    'CmathCosh'  : 'cosh',
    'CmathExp'   : 'exp',
    'CmathSin'   : 'sin',
    'CmathSinh'  : 'sinh',
    'CmathSqrt'  : 'sqrt',
    'CmathTan'   : 'tan',
    'CmathTanh'  : 'tanh',
}

INF = math_constants['inf']

_default_methods = {
    '__new__' : 'alloc',
    '__init__': 'create',
    '__del__' : 'free',
}

#==============================================================================
iso_c_binding = {
    PrimitiveIntegerType() : {
        1  : 'C_INT8_T',
        2  : 'C_INT16_T',
        4  : 'C_INT32_T',
        8  : 'C_INT64_T',
        16 : 'C_INT128_T'}, #not supported yet
    PrimitiveFloatingPointType() : {
        4  : 'C_FLOAT',
        8  : 'C_DOUBLE',
        16 : 'C_LONG_DOUBLE'}, #not supported yet
    PrimitiveComplexType() : {
        4  : 'C_FLOAT_COMPLEX',
        8  : 'C_DOUBLE_COMPLEX',
        16 : 'C_LONG_DOUBLE_COMPLEX'}, #not supported yet
    PrimitiveBooleanType() : {
        -1 : "C_BOOL"},
    PrimitiveCharacterType() : {
        -1 : "C_CHAR"
        }
}

iso_c_binding_shortcut_mapping = {
    'C_INT8_T'              : 'i8',
    'C_INT16_T'             : 'i16',
    'C_INT32_T'             : 'i32',
    'C_INT64_T'             : 'i64',
    'C_INT128_T'            : 'i128',
    'C_FLOAT'               : 'f32',
    'C_DOUBLE'              : 'f64',
    'C_LONG_DOUBLE'         : 'f128',
    'C_FLOAT_COMPLEX'       : 'c32',
    'C_DOUBLE_COMPLEX'      : 'c64',
    'C_LONG_DOUBLE_COMPLEX' : 'c128',
    'C_BOOL'                : 'b1'
}

inc_keyword = (r'do\b', r'if\b',
               r'else\b', r'type\b\s*[^\(]',
               r'(elemental )?(pure )?(recursive )?((subroutine)|(function))\b',
               r'interface\b',r'module\b(?! *procedure)',r'program\b')
inc_regex = re.compile('|'.join('({})'.format(i) for i in inc_keyword))

end_keyword = ('do', 'if', 'type', 'function',
               'subroutine', 'interface','module','program')
end_regex_str = '(end ?({}))|(else)'.format('|'.join('({})'.format(k) for k in end_keyword))
dec_regex = re.compile(end_regex_str)

errors = Errors()

class FCodePrinter(CodePrinter):
    """
    A printer for printing code in Fortran.

    A printer to convert Pyccel's AST to strings of Fortran code.
    As for all printers the navigation of this file is done via _print_X
    functions.

    Parameters
    ----------
    filename : str
            The name of the file being pyccelised.
    prefix_module : str
            A prefix to be added to the name of the module.
    """
    printmethod = "_fcode"
    language = "Fortran"

    _default_settings = {
        'tabwidth': 2,
    }


    def __init__(self, filename, prefix_module = None):

        errors.set_target(filename)

        super().__init__()
        self._constantImports = {}
        self._current_class    = None

        self._additional_code = ''

        self.prefix_module = prefix_module

        self._generated_gFTL_types = {}
        self._generated_gFTL_extensions = {}

    def print_constant_imports(self):
        """
        Print the import of constant intrinsics.

        Print the import of constants such as `C_INT` from an intrinsic module (i.e. a
        module provided by Fortran) such as `iso_c_binding`.

        Returns
        -------
        str
            The code describing the import of the intrinsics.
        """
        macros = []
        for (name, imports) in self._constantImports.items():

            macro = f"use, intrinsic :: {name}, only : "
            rename = [c if isinstance(c, str) else c[0] + ' => ' + c[1] for c in imports]
            if len(rename) == 0:
                continue
            macro += " , ".join(rename)
            macro += "\n"
            macros.append(macro)
        return "".join(macros)

    def set_current_class(self, name):

        self._current_class = name

    def get_method(self, cls_name, method_name):
        container = self.scope
        while container:
            if cls_name in container.classes:
                cls = container.classes[cls_name]
                methods = cls.methods_as_dict
                if method_name in methods:
                    return methods[method_name]
                else:
                    interface_funcs = {f.name:f for i in cls.interfaces for f in i.functions}
                    if method_name in interface_funcs:
                        return interface_funcs[method_name]
                    errors.report(UNDEFINED_METHOD, symbol=method_name,
                        severity='fatal')
            container = container.parent_scope
        if isinstance(method_name, DottedName):
            return self.get_function(DottedName(method_name.name[1:]))
        errors.report(UNDEFINED_FUNCTION, symbol=method_name,
            severity='fatal')

    def get_function(self, name):
        container = self.scope
        while container:
            if name in container.functions:
                return container.functions[name]
            container = container.parent_scope
        if isinstance(name, DottedName):
            return self.get_function(name.name[-1])
        errors.report(UNDEFINED_FUNCTION, symbol=name,
            severity='fatal')

    def _format_code(self, lines):
        return self._wrap_fortran(self.indent_code(lines))

    def print_kind(self, expr):
        """
        Print the kind(precision) of a literal value or its shortcut if possible.

        Print the kind(precision) of a literal value or its shortcut if possible.

        Parameters
        ----------
        expr : TypedAstNode | PyccelType
            The object whose precision should be investigated.

        Returns
        -------
        str
            The code for the kind parameter.
        """
        dtype = expr if isinstance(expr, PyccelType) else expr.dtype

        constant_name = iso_c_binding[dtype.primitive_type][dtype.precision]

        constant_shortcut = iso_c_binding_shortcut_mapping[constant_name]
        if constant_shortcut not in self.scope.all_used_symbols and constant_name != constant_shortcut:
            self._constantImports.setdefault('ISO_C_Binding', set())\
                .add((constant_shortcut, constant_name))
            constant_name = constant_shortcut
        else:
            self._constantImports.setdefault('ISO_C_Binding', set())\
                .add(constant_name)
        return constant_name

    def _handle_inline_func_call(self, expr, assign_lhs = None):
        """
        Print a function call to an inline function.

        Use the arguments passed to an inline function to print
        its body with the passed arguments in place of the function
        arguments.

        Parameters
        ----------
        expr : FunctionCall
            The function call which should be printed inline.

        assign_lhs : List
            A list of lhs provided.

        Returns
        -------
        str
            The code for the inline function.
        """

        scope = self.scope
        func = expr.funcdef

        # Print any arguments using the same inline function
        # As the function definition is modified directly this function
        # cannot be called recursively with the same FunctionDef
        args = []
        for a in expr.args:
            if a.is_user_of(func):
                code = PrecomputedCode(self._print(a))
                args.append(code)
            else:
                args.append(a.value)

        # Create new local variables to ensure there are no name collisions
        new_local_vars = {v: v.clone(self.scope.get_new_name(v.name)) \
                            for v in func.local_vars}
        local_vars_to_insert = list(new_local_vars.values())
        inhomog_vars = {v for v in func.local_vars if isinstance(v.class_type, InhomogeneousTupleType)}
        while inhomog_vars:
            v = inhomog_vars.pop()
            elems = [func.scope.collect_tuple_element(vi) for vi in v]
            for i,vi in enumerate(elems):
                new_vi = vi.clone(self.scope.get_new_name(vi.name))
                new_local_vars[vi] = new_vi
                self.scope.insert_symbolic_alias(new_local_vars[v][i], new_vi)
                if isinstance(vi.class_type, InhomogeneousTupleType):
                    inhomog_vars.add(vi)
        for v in local_vars_to_insert:
            self.scope.insert_variable(v, tuple_recursive = False)

        # Put functions into current scope
        for entry in ['variables', 'classes', 'functions']:
            self.scope.imports[entry].update(func.namespace_imports[entry])

        func.swap_in_args(args, local_vars_to_insert)

        func.remove_presence_checks()

        body = func.body

        if not func.results.var:
            # If there is no return then the code is already ok
            code = self._print(body)
        else:
            func_result_vars = func.scope.collect_all_tuple_elements(func.results.var)
            result = body.get_attribute_nodes(Return)[0]

            if assign_lhs:
                body.substitute(func_result_vars, assign_lhs)
            elif result.stmt:
                # Collect statements from results to return object
                assigns = {i.lhs: i.rhs for i in result.stmt.body if isinstance(i, Assign)}
                self._additional_code += ''.join(self._print(i) for i in result.stmt.body if not isinstance(i, Assign))
                result_vars = list(assigns.values())
            else:
                result_vars = [r.clone(name = self.scope.get_new_name(r.name)) \
                            for r in func_result_vars]
                for r in result_vars:
                    self.scope.insert_variable(r)
                body.substitute(func_result_vars, result_vars)

            # Search for the return and replace it with an empty node
            empty_return = EmptyNode()
            body.substitute(result, empty_return, invalidate = False)

            # Everything before the return node needs handling before the line
            # which calls the inline function is executed
            code = self._print(body)

            # Put return statement back into function
            body.substitute(empty_return, result)

            if assign_lhs:
                if result.stmt:
                    code += self._print(result.stmt)
                body.substitute(assign_lhs, func_result_vars)
            elif result.stmt:
                self._additional_code = code
                code = self._print(result_vars[0])
            else:
                self._additional_code = code
                assert not isinstance(result.expr.class_type, InhomogeneousTupleType)
                code = self._print(result.expr)
                body.substitute(result_vars, func_result_vars)

        # Put back original arguments
        func.reinstate_presence_checks()
        func.swap_out_args()

        for i in func.imports:
            self.add_import(i)

        if (func.global_vars or func.global_funcs) and \
                not func.get_direct_user_nodes(lambda u: isinstance(u, ClassDef)):
            mod = func.get_direct_user_nodes(lambda x: isinstance(x, Module))[0]
            current_mod = expr.get_user_nodes(Module, excluded_nodes=(FunctionCall,))[0]
            if current_mod is not mod:
                self.add_import(Import(mod.name, [AsName(v, v.name) \
                              for v in (*func.global_vars, *func.global_funcs)]))
                for v in (*func.global_vars, *func.global_funcs):
                    self.scope.insert_symbol(v.name)

        self.set_scope(scope)
        return code

    def _get_external_declarations(self, decs):
        """
        Find external functions and declare their result type.

        Look for any external functions in the local imports from
        the scope and use their definitions to create declarations
        from the results. These declarations are stored in the list
        passed as argument.

        Parameters
        ----------
        decs : list
            The list where the declarations necessary to use the external
            functions will be stored.
        """
        for key,f in self.scope.imports['functions'].items():
            if isinstance(f, FunctionDef) and f.is_external and f.results.var:
                v = f.results.var.clone(str(key))
                decs.append(Declare(v, external=True))

    def _calculate_class_names(self, expr):
        """
        Calculate the class names of the functions in a class.

        Calculate the names that will be referenced from the class
        for each function in a class. Also rename magic methods.

        Parameters
        ----------
        expr : ClassDef
            The class whose functions should be renamed.
        """
        scope = expr.scope
        name = expr.name.lower()
        for method in expr.methods:
            if not method.is_inline:
                m_name = method.name
                if m_name in _default_methods:
                    suggested_name = _default_methods[m_name]
                    scope.rename_function(method, suggested_name)
                method.cls_name = scope.get_new_name(f'{name}_{method.name}')
        for i in expr.interfaces:
            for f in i.functions:
                if not f.is_inline:
                    i_name = f.name
                    if i_name in _default_methods:
                        suggested_name = _default_methods[i_name]
                        scope.rename_function(f, suggested_name)
                    f.cls_name = scope.get_new_name(f'{name}_{f.name}')

    def _define_gFTL_element(self, element_type, imports_and_macros, element_name):
        """
        Get lists of nodes describing comparison operators between two objects of the same type.

        Get lists of nodes describing a comparison operators between two objects of the same type.
        This is necessary when defining gFTL modules.

        Parameters
        ----------
        element_type : PyccelType
            The data type to be compared.

        imports_and_macros : list
            A list of imports or macros for the gFTL module.

        element_name : str
            The name of the element whose properties are being specified.

        Returns
        -------
        defs : list[MacroDefinition]
            A list of nodes describing the macros defining comparison operator.
        undefs : list[MacroUndef]
            A list of nodes which undefine the macros.
        """
        if isinstance(element_type, FixedSizeNumericType):
            tmpVar_x = Variable(element_type, 'x')
            tmpVar_y = Variable(element_type, 'y')
            if isinstance(element_type.primitive_type, PrimitiveComplexType):
                complex_tool_import = Import('pyc_tools_f90', Module('pyc_tools_f90',(),()))
                self.add_import(complex_tool_import)
                imports_and_macros.append(complex_tool_import)
                compare_func = FunctionDef('complex_comparison',
                                           [FunctionDefArgument(tmpVar_x), FunctionDefArgument(tmpVar_y)],
                                           [],
                                           FunctionDefResult(Variable(PythonNativeBool(), 'c')))
                lt_def = compare_func(tmpVar_x, tmpVar_y)
            else:
                lt_def = PyccelAssociativeParenthesis(PyccelLt(tmpVar_x, tmpVar_y))

            defs = [MacroDefinition(element_name, element_type.primitive_type),
                    MacroDefinition(f'{element_name}_KINDLEN(context)', KindSpecification(element_type)),
                    MacroDefinition(f'{element_name}_LT(x,y)', lt_def),
                    MacroDefinition(f'{element_name}_EQ(x,y)', PyccelAssociativeParenthesis(PyccelEq(tmpVar_x, tmpVar_y)))]
            undefs = [MacroUndef(element_name),
                      MacroUndef(f'{element_name}_KINDLEN'),
                      MacroUndef(f'{element_name}_LT'),
                      MacroUndef(f'{element_name}_EQ')]
        else:
            defs = [MacroDefinition(element_name, element_type)]
            undefs = [MacroUndef(element_name)]

        if isinstance(element_type, (NumpyNDArrayType, HomogeneousTupleType)):
            defs.append(MacroDefinition(f'{element_name}_rank', element_type.rank))
            undefs.append(MacroUndef(f'{element_name}_rank'))
        elif not isinstance(element_type, FixedSizeNumericType):
            raise NotImplementedError("Support for containers of types defined in other modules is not yet implemented")
        return defs, undefs

    def _build_gFTL_module(self, expr_type):
        """
        Build the gFTL module to create container types.

        Create a module which will import the gFTL include files
        in order to create container types (e.g lists, sets, etc).
        The name of the module is derived from the name of the type.

        Parameters
        ----------
        expr_type : DataType
            The data type to be defined in a gFTL module.

        Returns
        -------
        Import
            The import which allows the new type to be accessed.
        """
        # Get the type used in the dict for compatible types (e.g. float vs float64)
        matching_expr_type = next((t for t in self._generated_gFTL_types if expr_type == t), None)
        if matching_expr_type:
            module = self._generated_gFTL_types[matching_expr_type]
            mod_name = module.name
        else:
            if isinstance(expr_type, (HomogeneousListType, HomogeneousSetType)):
                element_type = expr_type.element_type
                if isinstance(expr_type, HomogeneousSetType):
                    type_name = 'Set'
                    if not isinstance(element_type, FixedSizeNumericType):
                        raise NotImplementedError("Support for sets of types which define their own < operator is not yet implemented")
                else:
                    type_name = 'Vector'
                imports_and_macros = []
                defs, undefs = self._define_gFTL_element(element_type, imports_and_macros, 'T')
                imports_and_macros.extend([*defs,
                                           MacroDefinition(type_name, expr_type),
                                           MacroDefinition(f'{type_name}Iterator', IteratorType(expr_type)),
                                           Import(LiteralString(f'{type_name.lower()}/template.inc'), Module('_', (), ())),
                                           MacroUndef(type_name),
                                           MacroUndef(f'{type_name}Iterator'),
                                           *undefs])
            elif isinstance(expr_type, DictType):
                key_type = expr_type.key_type
                value_type = expr_type.value_type
                imports_and_macros = []
                if not isinstance(key_type, FixedSizeNumericType):
                    raise NotImplementedError("Support for dicts whose keys define their own < operator is not yet implemented")
                key_defs, key_undefs = self._define_gFTL_element(key_type, imports_and_macros, 'Key')
                val_defs, val_undefs = self._define_gFTL_element(value_type, imports_and_macros, 'T')
                imports_and_macros.extend([*key_defs, *val_defs,
                                           MacroDefinition('Pair', PairType(key_type, value_type)),
                                           MacroDefinition('Map', expr_type),
                                           MacroDefinition('MapIterator', IteratorType(expr_type)),
                                           Import(LiteralString('map/template.inc'), Module('_', (), ())),
                                           MacroUndef('Pair'),
                                           MacroUndef('Map'),
                                           MacroUndef('MapIterator'),
                                           *key_undefs, *val_undefs])
            else:
                raise NotImplementedError(f"Unkown gFTL import for type {expr_type}")

            typename = self._print(expr_type)
            mod_name = f'{typename}_mod'
            module = Module(mod_name, (), (), scope = Scope(), imports = imports_and_macros,
                                       is_external = True)

            self._generated_gFTL_types[expr_type] = module

        return Import(f'gFTL_extensions/{mod_name}', module)

    def _build_gFTL_extension_module(self, expr_type):
        """
        Build the gFTL module to create container extension functions.

        Create a module which will import the gFTL include files
        in order to create container types (e.g lists, sets, etc).
        The name of the module is derived from the name of the type.

        Parameters
        ----------
        expr_type : DataType
            The data type for which extensions are required.

        Returns
        -------
        Import
            The import which allows the new type to be accessed.
        """
        # Get the module describing the type
        matching_expr_type = next((m for t,m in self._generated_gFTL_types.items() if expr_type == t), None)
        # Get the module describing the extension
        matching_expr_extensions = next((m for t,m in self._generated_gFTL_extensions.items() if expr_type == t), None)
        typename = self._print(expr_type)
        mod_name = f'{typename}_extensions_mod'
        if matching_expr_extensions:
            module = matching_expr_extensions
        else:
            imports_and_macros = []

            if matching_expr_type is None:
                matching_expr_type = self._build_gFTL_module(expr_type)
                self.add_import(matching_expr_type)
                imports_and_macros.append(matching_expr_type)
                type_module = matching_expr_type.source_module
            else:
                type_module = matching_expr_type
                imports_and_macros.append(Import(f'gFTL_extensions/{mod_name}', type_module))

            if isinstance(expr_type, HomogeneousSetType):
                set_filename = LiteralString('set/template.inc')
                imports_and_macros += [Import(LiteralString('Set_extensions.inc'), Module('_', (), ())) \
                                        if getattr(i, 'source', None) == set_filename else i \
                                        for i in type_module.imports]
                self.add_import(Import('gFTL_functions/Set_extensions', Module('_', (), ()), ignore_at_print = True))
            elif isinstance(expr_type, HomogeneousListType):
                vector_filename = LiteralString('vector/template.inc')
                imports_and_macros += [Import(LiteralString('Vector_extensions.inc'), Module('_', (), ())) \
                                        if getattr(i, 'source', None) == vector_filename else i \
                                        for i in type_module.imports]
                self.add_import(Import('gFTL_functions/Vector_extensions', Module('_', (), ()), ignore_at_print = True))
            else:
                raise NotImplementedError(f"Unkown gFTL import for type {expr_type}")

            module = Module(mod_name, (), (), scope = Scope(), imports = imports_and_macros,
                                       is_external = True)

            self._generated_gFTL_extensions[expr_type] = module

        return Import(f'gFTL_extensions/{mod_name}', module)

    def _get_node_without_gFTL(self, expr):
        """
        Get the code to print an AST node without using gFTL.

        This function ensures that lists are printed as basic Fortran lists instead of using a
        gFTL Vector. This is useful when lists are used as arguments to intrinsic functions.

        Parameters
        ----------
        expr : PyccelAstType
            The element of the array.

        Returns
        -------
        str
            The code for the element.
        """
        if isinstance(expr, (PythonList, PythonTuple)):
            shape = tuple(reversed(get_shape_of_multi_level_container(expr)))
            elements = ', '.join(self._get_node_without_gFTL(i) for i in expr)
            if len(shape)>1:
                shape    = ', '.join(self._print(i) for i in shape)
                return 'reshape(['+ elements + '], [' + shape + '])'
            return f'[{elements}]'
        else:
            return self._print(expr)

    def _apply_cast(self, target_type, *args):
        """
        Cast the arguments to the specified target type.

        Cast the arguments to the specified target type. For literal containers this
        function applies the cast to the elements.

        Parameters
        ----------
        target_type : PyccelType
            The type which we should cast to.
        *args : TypedAstNode
            A node that should be cast to the target type.

        Returns
        -------
        TypedAstNode | iterable[TypedAstNode]
            A TypedAstNode for each argument. The new nodes will have the target type.
        """
        try :
            cast_func = DtypePrecisionToCastFunction[target_type]
        except KeyError:
            errors.report(PYCCEL_RESTRICTION_TODO, severity='fatal')

        new_args = []
        for a in args:
            if target_type != a.class_type:
                if isinstance(a, (PythonList, PythonSet, PythonTuple)):
                    container = type(a)
                    a = container(*[self._apply_cast(target_type, ai) for ai in a])
                else:
                    a = cast_func(a)
            new_args.append(a)

        if len(args) == 1:
            return new_args[0]
        else:
            return new_args

    # ============ Elements ============ #
    def _print_PyccelSymbol(self, expr):
        return expr

    def _print_Module(self, expr):
        self.set_scope(expr.scope)
        name = self._print(expr.name)
        name = name.replace('.', '_')
        if not name.startswith('mod_') and self.prefix_module:
            name = f'{self.prefix_module}_{name}'

        imports = ''.join(self._print(i) for i in expr.imports)

        # Define declarations
        decs = ''
        # ...
        for c in expr.classes:
            if not isinstance(c, BindCClassDef):
                self._calculate_class_names(c)

        class_decs_and_methods = [self._print(i) for i in expr.classes]
        decs += '\n'.join(c[0] for c in class_decs_and_methods)
        # ...

        declarations = list(expr.declarations)
        # look for external functions and declare their result type
        self._get_external_declarations(declarations)
        decs += ''.join(self._print(d) for d in declarations)

        # ... TODO add other elements
        private_funcs = [f.name for f in expr.funcs if f.is_private]
        private = private_funcs
        if private:
            private = ','.join(self._print(i) for i in private)
            private = 'private :: {}\n'.format(private)
        else:
            private = ''
        # ...

        # ...
        sep = self._print(SeparatorComment(40))
        if isinstance(expr, BindCModule):
            interfaces = ('interface\n'
                          'function c_malloc(size) bind(C,name="malloc") result(ptr)\n'
                          'use iso_c_binding\n'
                          'integer(c_size_t), value, intent(in) :: size\n'
                          'type(c_ptr) :: ptr\n'
                          'end function c_malloc\n'
                          'end interface\n')
        else:
            interfaces = '\n'.join(self._print(i) for i in expr.interfaces)

        func_strings = []
        # Get class functions
        func_strings += [c[1] for c in class_decs_and_methods]
        if expr.funcs:
            func_strings += [''.join([sep, self._print(i), sep]) for i in expr.funcs]
        if isinstance(expr, BindCModule):
            func_strings += [''.join([sep, self._print(i), sep]) for i in expr.variable_wrappers]
        body = '\n'.join(func_strings)
        # ...

        contains = 'contains\n' if (expr.funcs or expr.classes or expr.interfaces) else ''
        imports += ''.join(self._print(i) for i in self._additional_imports.values())
        imports = self.print_constant_imports() + imports
        implicit_none = '' if expr.is_external else 'implicit none\n'

        parts = ['module {}\n'.format(name),
                 imports,
                 implicit_none,
                 private,
                 decs,
                 interfaces,
                 contains,
                 body,
                 'end module {}\n'.format(name)]

        self.exit_scope()

        return '\n'.join([a for a in parts if a])

    def _print_Program(self, expr):
        self.set_scope(expr.scope)

        name    = 'prog_{0}'.format(self._print(expr.name)).replace('.', '_')
        imports = ''.join(self._print(i) for i in expr.imports)
        body    = self._print(expr.body)

        # Print the declarations of all variables in the scope, which include:
        #  - user-defined variables (available in Program.variables)
        #  - pyccel-generated variables added to Scope when printing 'expr.body'
        variables = self.scope.variables.values()
        decs = ''.join(self._print(Declare(v)) for v in variables)

        # Detect if we are using mpi4py
        # TODO should we find a better way to do this?
        mpi = any('mpi4py' == str(getattr(i.source, 'name', i.source)) for i in expr.imports)

        # Additional code and variable declarations for MPI usage
        # TODO: check if we should really add them like this
        if mpi:
            body = 'call mpi_init(ierr)\n'+\
                   '\nallocate(status(0:-1 + mpi_status_size)) '+\
                   '\nstatus = 0\n'+\
                   body +\
                   '\ncall mpi_finalize(ierr)'

            decs += '\ninteger :: ierr = -1' +\
                    '\ninteger, allocatable :: status (:)'
        imports += ''.join(self._print(i) for i in self._additional_imports.values())
        imports += "\n" + self.print_constant_imports()
        parts = ['program {}\n'.format(name),
                 imports,
                'implicit none\n',
                 decs,
                 body,
                'end program {}\n'.format(name)]

        self.exit_scope()

        return '\n'.join(a for a in parts if a)

    def _print_Import(self, expr):

        source = ''
        if expr.ignore:
            return ''

        source = expr.source
        if isinstance(source, DottedName):
            source = source.name[-1].python_value
        elif isinstance(source, LiteralString):
            source = source.python_value
        else:
            source = self._print(source)

        # importing of pyccel extensions is not printed
        if source in pyccel_builtin_import_registry:
            return ''

        if source.endswith('.inc'):
            return f'#include <{source}>\n'

        if expr.source_module:
            source = expr.source_module.name

        if 'mpi4py' == str(getattr(expr.source,'name',expr.source)):
            return 'use mpi\n' + 'use mpiext\n'

        targets = [t for t in expr.target if not isinstance(t.object, Module)]

        if len(targets) == 0:
            return f'use {source}\n'

        targets = [t for t in targets if not getattr(t.object, 'is_inline', False)]
        if len(targets) == 0:
            return ''

        prefix = f'use {source}, only:'

        code = ''
        for i in targets:
            old_name = i.name
            new_name = i.local_alias
            if old_name != new_name:
                target = '{target} => {name}'.format(target=new_name,
                                                     name=old_name)
                line = '{prefix} {target}'.format(prefix=prefix,
                                                  target=target)

            elif isinstance(new_name, DottedName):
                target = '_'.join(self._print(j) for j in new_name.name)
                line = '{prefix} {target}'.format(prefix=prefix,
                                                  target=target)

            elif isinstance(new_name, str):
                line = '{prefix} {target}'.format(prefix=prefix,
                                                  target=new_name)

            else:
                raise TypeError('Expecting str, PyccelSymbol, DottedName or AsName, '
                                'given {}'.format(type(i)))

            code = (code + '\n' + line) if code else line

        # in some cases, the source is given as a string (when using metavar)
        code = code.replace("'", '')
        return code + '\n'

    def _print_PythonPrint(self, expr):
        end = LiteralString('\n')
        sep = LiteralString(' ')
        code = ''
        empty_end = FunctionCallArgument(LiteralString(''), 'end')
        space_end = FunctionCallArgument(LiteralString(' '), 'end')
        empty_sep = FunctionCallArgument(LiteralString(''), 'sep')
        for f in expr.expr:
            if f.has_keyword:
                if f.keyword == 'sep':
                    sep = f.value
                elif f.keyword == 'end':
                    end = f.value
                else:
                    errors.report("{} not implemented as a keyworded argument".format(f.keyword), severity='fatal')
        args_format = []
        args = []
        orig_args = [f for f in expr.expr if not f.has_keyword]
        separator = self._print(sep)


        tuple_start = FunctionCallArgument(LiteralString('('))
        tuple_sep   = LiteralString(', ')
        tuple_end   = FunctionCallArgument(LiteralString(')'))

        for i, f in enumerate(orig_args):
            if f.keyword:
                continue
            else:
                f = f.value
            if isinstance(f, (PythonTuple, PythonList, str)):
                if args_format:
                    code += self._formatted_args_to_print(args_format, args, sep, separator, expr)
                    args_format = []
                    args = []
                if i + 1 == len(orig_args):
                    end_of_tuple = empty_end
                else:
                    end_of_tuple = FunctionCallArgument(sep, 'end')
                args = [FunctionCallArgument(print_arg) for tuple_elem in f for print_arg in (tuple_elem, tuple_sep)][:-1]
                if len(f) == 1:
                    args.append(FunctionCallArgument(LiteralString(',')))
                code += self._print(PythonPrint([tuple_start, *args, tuple_end, empty_sep, end_of_tuple], file=expr.file))
                args = []
            elif isinstance(f, PythonType):
                args_format.append('A')
                args.append(self._print(f.print_string))
            elif isinstance(f.class_type, (TupleType, HomogeneousContainerType)) and not isinstance(f.class_type, StringType) \
                    and not isinstance(f, FunctionCall):
                if args_format:
                    code += self._formatted_args_to_print(args_format, args, sep, separator, expr)
                    args_format = []
                    args = []
                loop_scope = self.scope.create_new_loop_scope()
                for_index = self.scope.get_temporary_variable(PythonNativeInt(), name='i')
                max_index = PyccelMinus(f.shape[0], LiteralInteger(1), simplify=True)
                for_range = PythonRange(max_index)
                print_body = [FunctionCallArgument(f[for_index])]
                if f.rank == 1:
                    print_body.append(space_end)

                for_body = [PythonPrint(print_body, file=expr.file)]
                for_loop = For((for_index,), for_range, for_body, scope=loop_scope)
                for_end_char = LiteralString(']')
                for_end = FunctionCallArgument(for_end_char,
                                               keyword='end')

                body = CodeBlock([PythonPrint([FunctionCallArgument(LiteralString('[')), empty_end],
                                                file=expr.file),
                                  for_loop,
                                  PythonPrint([FunctionCallArgument(f[max_index]), for_end],
                                                file=expr.file)],
                                 unravelled=True)
                code += self._print(body)
            else:
                arg_format, arg = self._get_print_format_and_arg(f)
                args_format.append(arg_format)
                args.append(arg)
        code += self._formatted_args_to_print(args_format, args, end, separator, expr)
        return code

    def _formatted_args_to_print(self, fargs_format, fargs, fend, fsep, expr):
        """
        Produce a write statement from all necessary information.

        Produce a write statement from a list of formats, arguments, an end
        statement, and a separator.

        Parameters
        ----------
        fargs_format : iterable
            The format strings for the objects described by fargs.
        fargs : iterable
            The arguments to be printed.
        fend : TypedAstNode
            The character describing the end of the line.
        fsep : TypedAstNode
            The character describing the separator between elements.
        expr : TypedAstNode
            The PythonPrint currently printed.

        Returns
        -------
        str
            The Fortran code describing the write statement.
        """
        if fargs_format == ['*']:
            # To print the result of a FunctionCall
            return ', '.join(['print *', *fargs]) + '\n'


        args_list = [a_c if a_c != '' else "''" for a_c in fargs]
        fend_code = self._print(fend)
        advance = "yes" if fend_code == 'ACHAR(10)' else "no"

        if fsep != '':
            fargs_format = [af for a in fargs_format for af in (a, 'A')][:-1]
            args_list    = [af for a in args_list for af in (a, fsep)][:-1]

        if fend_code not in ('ACHAR(10)', ''):
            fargs_format.append('A')
            args_list.append(fend_code)

        args_code       = ' , '.join(args_list)
        args_formatting = ', '.join(fargs_format)
        if expr.file == "stderr":
            self._constantImports.setdefault('ISO_FORTRAN_ENV', set())\
                .add(("stderr", "error_unit"))
            return f"write(stderr, '({args_formatting})', advance=\"{advance}\") {args_code}\n"
        self._constantImports.setdefault('ISO_FORTRAN_ENV', set())\
                .add(("stdout", "output_unit"))
        return f"write(stdout, '({args_formatting})', advance=\"{advance}\") {args_code}\n"

    def _get_print_format_and_arg(self, var, var_code = None):
        """
        Get the format string and the printable argument for an object.

        Get the format string and the printable argument for an object.
        In other words get arg_format and arg such that var can be printed
        by doing:

        > write(*, arg_format) arg

        Parameters
        ----------
        var : TypedAstNode
            The object to be printed.
        var_code : str, optional
            The code which will print the variable (this is mostly useful when calling
            this function recursively, e.g. to print an inhomogenoeus tuple of function
            call results).

        Returns
        -------
        arg_format : str
            The format string.
        arg : str
            The Fortran code which represents var.
        """
        if var_code is None:
            var_code = self._print(var)
        arg = var_code

        var_type = var.dtype
        if isinstance(var.class_type, StringType):
            arg_format = 'A'
        elif (isinstance(var, FunctionCall) and len(var.funcdef.results)>1) or \
                isinstance(var.class_type, InhomogeneousTupleType):
            var_elem_code = var_code[1:-1].split(', ')
            args_and_formats = [self._get_print_format_and_arg(v.var, c) for v,c in zip(var.funcdef.results, var_elem_code)]
            formats = ',", ",'.join(af[0] for af in args_and_formats)
            arg_format = f'"(",{formats},")"'
            arg = ', '.join(af[1] for af in args_and_formats)
        elif isinstance(var, FunctionCall) and var.funcdef.is_inline:
            args_and_formats = [self._get_print_format_and_arg(var.funcdef.results.var, var_code)]
            formats = ',", ",'.join(af[0] for af in args_and_formats)
            arg_format = f'"(",{formats},")"'
            arg = ', '.join(af[1] for af in args_and_formats)
        elif isinstance(var_type, FixedSizeNumericType):
            if isinstance(var_type.primitive_type, PrimitiveComplexType):
                float_format, real_arg = self._get_print_format_and_arg(NumpyReal(var))
                imag_arg = self._print(NumpyImag(var))
                arg_format = f'"(",{float_format}," + ",{float_format},"j)"'
                arg = f'{real_arg}, {imag_arg}'
            elif isinstance(var_type.primitive_type, PrimitiveFloatingPointType):
                dps = np.finfo(pyccel_type_to_original_type[var_type]).precision
                arg_format = f'F0.{dps}'
            elif isinstance(var_type.primitive_type, PrimitiveIntegerType):
                arg_format = 'I0'
            elif isinstance(var_type.primitive_type, PrimitiveBooleanType):
                arg_format = 'A'
                if isinstance(var, LiteralTrue):
                    arg = "'True'"
                elif isinstance(var, LiteralFalse):
                    arg = "'False'"
                else:
                    arg = f'merge("True ", "False", {var_code})'
            else:
                errors.report(f"Printing {var_type} type is not supported currently", severity='fatal')
        else:
            errors.report(f"Printing {var_type} type is not supported currently", severity='fatal')

        return arg_format, arg

    def _print_Comment(self, expr):
        comments = self._print(expr.text)
        return '!' + comments + '\n'

    def _print_CommentBlock(self, expr):
        txts   = expr.comments
        header = expr.header
        header_size = len(expr.header)

        ln = max(len(i) for i in txts)
        if ln<max(20, header_size+2):
            ln = 20
        top  = '!' + '_'*int((ln-header_size)/2) + header + '_'*int((ln-header_size)/2) + '!'
        ln = len(top) - 2
        bottom = '!' + '_'*ln + '!'

        txts = ['!' + txt + ' '*(ln - len(txt)) + '!' for txt in txts]

        body = '\n'.join(i for i in txts)

        return ('{0}\n'
                '{1}\n'
                '{2}\n').format(top, body, bottom)

    def _print_EmptyNode(self, expr):
        return ''

    def _print_AnnotatedComment(self, expr):
        accel = self._print(expr.accel)
        txt   = str(expr.txt)
        return '!${0} {1}\n'.format(accel, txt)

    def _print_tuple(self, expr):
        if expr[0].rank>0:
            raise NotImplementedError(' tuple with elements of rank > 0 is not implemented')
        fs = ', '.join(self._print(f) for f in expr)
        return '[{0}]'.format(fs)

    def _print_PythonAbs(self, expr):
        arg_code = self._get_node_without_gFTL(expr.arg)
        return f"abs({arg_code})"

    def _print_PythonRound(self, expr):
        arg = expr.arg
        if not isinstance(arg.dtype.primitive_type, PrimitiveFloatingPointType):
            arg = self._apply_cast(NumpyInt64Type(), arg)
        self.add_import(Import('pyc_math_f90', Module('pyc_math_f90',(),())))

        arg_code = self._print(arg)
        ndigits = self._apply_cast(NumpyInt64Type(), expr.ndigits) if expr.ndigits \
                else LiteralInteger(0, NumpyInt64Type())
        ndigits_code = self._print(ndigits)

        code = f'pyc_bankers_round({arg_code}, {ndigits_code})'

        if not isinstance(expr.dtype.primitive_type, PrimitiveFloatingPointType):
            prec = self.print_kind(expr)
            return f"Int({code}, kind={prec})"
        else:
            return code

    def _print_PythonTuple(self, expr):
        shape = tuple(reversed(get_shape_of_multi_level_container(expr)))
        elements = ', '.join(self._print(e) for e in expr)
        if len(shape)>1:
            shape    = ', '.join(self._print(i) for i in shape)
            return 'reshape(['+ elements + '], [' + shape + '])'
        return f'[{elements}]'

    def _print_PythonList(self, expr):
        if len(expr.args) == 0:
            list_arg = ''
            assign = expr.get_direct_user_nodes(lambda a : isinstance(a, Assign))
            if assign:
                vec_type = self._print(assign[0].lhs.class_type)
            else:
                raise errors.report("Can't use an empty list without assigning it to a variable as the type cannot be deduced",
                        severity='fatal', symbol=expr)

        else:
            list_arg = self._print_PythonTuple(expr)
            vec_type = self._print(expr.class_type)
        return f'{vec_type}({list_arg})'

    def _print_PythonSet(self, expr):
        if len(expr.args) == 0:
            list_arg = ''
            assign = expr.get_direct_user_nodes(lambda a : isinstance(a, Assign))
            if assign:
                set_type = self._print(assign[0].lhs.class_type)
            else:
                raise errors.report("Can't use an empty set without assigning it to a variable as the type cannot be deduced",
                        severity='fatal', symbol=expr)

        else:
            list_arg = self._print_PythonTuple(expr)
            set_type = self._print(expr.class_type)
        return f'{set_type}({list_arg})'

    def _print_PythonDict(self, expr):
        if len(expr) == 0:
            list_arg = ''
            assign = expr.get_direct_user_nodes(lambda a : isinstance(a, Assign))
            if assign:
                dict_type = self._print(assign[0].lhs.class_type)
            else:
                raise errors.report("Can't use an empty dict without assigning it to a variable as the type cannot be deduced",
                        severity='fatal', symbol=expr)

        else:
            class_type = expr.class_type
            pair_type = self._print(PairType(class_type.key_type, class_type.value_type))
            args = ', '.join(f'{pair_type}({self._print(k)}, {self._print(v)})' for k,v in expr)
            list_arg = f'[{args}]'
            dict_type = self._print(class_type)
        return f'{dict_type}({list_arg})'

    def _print_InhomogeneousTupleVariable(self, expr):
        fs = ', '.join(self._print(f) for f in expr)
        return '[{0}]'.format(fs)

    def _print_Variable(self, expr):
        return self._print(expr.name)

    def _print_FunctionDefArgument(self, expr):
        var = expr.var
<<<<<<< HEAD
        return ', '.join(self._print(v) for v in \
                ([var] if isinstance(var, FunctionAddress) else  flatten_tuple_var(var, self.scope)))
=======
        return ', '.join(self._print(v) for v in self.scope.collect_all_tuple_elements(var))
>>>>>>> e8f4a5d3

    def _print_FunctionCallArgument(self, expr):
        if expr.keyword:
            return '{} = {}'.format(expr.keyword, self._print(expr.value))
        else:
            return '{}'.format(self._print(expr.value))

    def _print_Constant(self, expr):
        if expr == math_constants['nan']:
            errors.report("Can't print nan in Fortran",
                    severity='error', symbol=expr)
        val = LiteralFloat(expr.value)
        return self._print(val)

    def _print_DottedVariable(self, expr):
        if isinstance(expr.lhs, FunctionCall):
            base = expr.lhs.funcdef.results.var
            var_name = self.scope.get_new_name()
            var = base.clone(var_name)

            self.scope.insert_variable(var)

            self._additional_code += self._print(Assign(var,expr.lhs)) + '\n'
            return self._print(var) + '%' +self._print(expr.name)
        else:
            return self._print(expr.lhs) + '%' +self._print(expr.name)

    def _print_DottedName(self, expr):
        return ' % '.join(self._print(n) for n in expr.name)

    def _print_Lambda(self, expr):
        return '"{args} -> {expr}"'.format(args=expr.variables, expr=expr.expr)

    def _print_PythonSum(self, expr):
        args = ", ".join(self._get_node_without_gFTL(arg) for arg in expr.args)
        return f"sum({args})"

    def _print_PythonReal(self, expr):
        value = self._print(expr.internal_var)
        return f'real({value})'

    def _print_PythonImag(self, expr):
        value = self._print(expr.internal_var)
        return f'aimag({value})'

    #========================== List Methods ===============================#

    def _print_ListAppend(self, expr):
        target = self._print(expr.list_obj)
        arg = self._print(expr.args[0])
        return f'call {target} % push_back({arg})\n'

    def _print_ListPop(self, expr):
        list_obj = expr.list_obj
        target = self._print(list_obj)
        index_element = expr.index_element
        parent_assign_nodes = expr.get_direct_user_nodes(lambda u: isinstance(u, Assign))
        if parent_assign_nodes:
            lhs = expr.current_user_node.lhs
        else:
            lhs = self.scope.get_temporary_variable(expr.class_type)

        lhs_code = self._print(lhs)

        if index_element:
            _shape = PyccelArrayShapeElement(list_obj, index_element)
            if isinstance(index_element, PyccelUnarySub) and isinstance(index_element.args[0], LiteralInteger):
                index_element = PyccelMinus(_shape, index_element.args[0], simplify = True)
            tmp_iter = self.scope.get_temporary_variable(IteratorType(list_obj.class_type),
                    name = f'{list_obj}_iter')
            code = (f'{tmp_iter} = {target} % begin() + {self._print(index_element)}\n'
                    f'{lhs} = {tmp_iter} % of()\n'
                    f'{tmp_iter} = {target} % erase({tmp_iter})\n')
        else:
            index = expr.index_element or PyccelUnarySub(LiteralInteger(1))
            rhs = self._print(IndexedElement(list_obj, index))
            code = (f'{lhs_code} = {rhs}\n'
                    f'call {target} % pop_back()\n')

        if parent_assign_nodes:
            return code
        else:
            self._additional_code += code
            return lhs_code

    #========================== Set Methods ================================#

    def _print_SetAdd(self, expr):
        var = self._print(expr.set_variable)
        insert_obj = self._print(expr.args[0])
        return f'call {var} % insert( {insert_obj} )\n'

    def _print_SetClear(self, expr):
        var = self._print(expr.set_variable)
        return f'call {var} % clear()\n'

    def _print_SetPop(self, expr):
        var = expr.set_variable
        expr_type = var.class_type
        var_code = self._print(expr.set_variable)
        type_name = self._print(expr_type)
        self.add_import(self._build_gFTL_extension_module(expr_type))
        # See pyccel/stdlib/gFTL_functions/Set_extensions.inc for the definition
        return f'{type_name}_pop({var_code})\n'

    def _print_SetCopy(self, expr):
        var_code = self._print(expr.set_variable)
        type_name = self._print(expr.class_type)
        return f'{type_name}({var_code})'

    def _print_SetUnion(self, expr):
        assign_base = expr.get_direct_user_nodes(lambda n: isinstance(n, Assign))
        var = expr.set_variable
        if not assign_base:
            result = self._print(self.scope.get_temporary_variable(var))
        else:
            result = self._print(assign_base[0].lhs)
        expr_type = var.class_type
        var_code = self._print(expr.set_variable)
        type_name = self._print(expr_type)
        self.add_import(self._build_gFTL_extension_module(expr_type))
        args_insert = []
        for arg in expr.args:
            if arg.class_type == expr_type:
                # Create a temporary variable to be able to call begin()/end()
                if not isinstance(arg, Variable):
                    var = self.scope.get_temporary_variable(arg.class_type)
                    self._additional_code += self._print(Assign(var, arg)) + '\n'
                    a = self._print(var)
                else:
                    a = self._print(arg)

                args_insert.append(f'call {result} % insert({a} % begin(), {a} % end())\n')
            else:
                errors.report(PYCCEL_RESTRICTION_TODO, severity = 'error', symbol = expr)
        code = f'{result} = {type_name}({var_code})\n' + ''.join(args_insert)
        if assign_base:
            return code
        else:
            self._additional_code += code
            return result

    def _print_SetIntersectionUpdate(self, expr):
        var = expr.set_variable
        expr_type = var.class_type
        var_code = self._print(expr.set_variable)
        type_name = self._print(expr_type)
        self.add_import(self._build_gFTL_extension_module(expr_type))
        # See pyccel/stdlib/gFTL_functions/Set_extensions.inc for the definition
        return ''.join(f'call {type_name}_intersection_update({var_code}, {self._print(arg)})\n' \
                for arg in expr.args)

    def _print_SetDiscard(self, expr):
        var = self._print(expr.set_variable)
        val = self._print(expr.args[0])
        success = self.scope.get_temporary_variable(PythonNativeInt())
        return f'{success} = {var} % erase_value({val})\n'

    def _print_SetIsDisjoint(self, expr):
        var = expr.set_variable
        expr_type = var.class_type
        var_code = self._print(expr.set_variable)
        arg_code = self._print(expr.args[0])
        type_name = self._print(expr_type)
        self.add_import(self._build_gFTL_extension_module(expr_type))
        # See pyccel/stdlib/gFTL_functions/Set_extensions.inc for the definition
        return f'{type_name}_is_disjoint({var_code}, {arg_code})'

   #========================== Dict Methods ================================#

    def _print_DictClear(self, expr):
        var = self._print(expr.dict_obj)
        return f'call {var} % clear()\n'

    def _print_DictGetItem(self, expr):
        dict_obj = self._print(expr.dict_obj)
        key = self._print(expr.key)
        return f'{dict_obj} % of( {key} )'

    #========================== Numpy Elements ===============================#

    def _print_NumpySum(self, expr):
        arg_code = self._get_node_without_gFTL(expr.arg)
        dtype = expr.arg.dtype.primitive_type
        if isinstance(dtype, PrimitiveBooleanType):
            return f'count({arg_code})'
        return f'sum({arg_code})'

    def _print_NumpyProduct(self, expr):
        arg_code = self._get_node_without_gFTL(expr.arg)
        return f'product({arg_code})'

    def _print_NumpyMatmul(self, expr):
        """Fortran print."""
        a_code = self._print(expr.a)
        b_code = self._print(expr.b)

        if expr.rank == 0:
            if isinstance(expr.a.dtype.primitive_type, PrimitiveBooleanType):
                a_code = self._print(PythonInt(expr.a))
            if isinstance(expr.b.dtype.primitive_type, PrimitiveBooleanType):
                b_code = self._print(PythonInt(expr.b))
            return 'sum({}*{})'.format(a_code, b_code)
        if expr.a.order and expr.b.order:
            if expr.a.order != expr.b.order:
                raise NotImplementedError("Mixed order matmul not supported.")

        # Fortran ordering
        if expr.a.order == 'F':
            return 'matmul({0},{1})'.format(a_code, b_code)

        # C ordering
        return 'matmul({1},{0})'.format(a_code, b_code)

    def _print_NumpyEmpty(self, expr):
        errors.report(FORTRAN_ALLOCATABLE_IN_EXPRESSION, symbol=expr, severity='fatal')

    def _print_NumpyNorm(self, expr):
        arg = NumpyAbs(expr.arg) if isinstance(expr.arg.dtype.primitive_type, PrimitiveComplexType) else expr.arg
        arg_code = self._get_node_without_gFTL(arg)
        if expr.axis:
            axis = expr.axis
            if arg.order != 'F':
                axis = PyccelMinus(LiteralInteger(arg.rank), expr.axis, simplify=True)
            else:
                axis = LiteralInteger(expr.axis.python_value + 1)
            code = f'Norm2({arg_code},{self._print(axis)})'
        else:
            code = f'Norm2({arg_code})'

        return code

    def _print_NumpyLinspace(self, expr):

        if expr.stop.dtype != expr.dtype:
            st = self._apply_cast(expr.dtype, expr.stop)
            v = self._print(st)
        else:
            v = self._print(expr.stop)

        if not isinstance(expr.endpoint, LiteralFalse):
            lhs = expr.get_user_nodes(Assign)[0].lhs


            if expr.rank > 1:
                #expr.rank > 1, we need to replace the last index of the loop with the last index of the array.
                lhs_source = expr.get_user_nodes(Assign)[0].lhs
                lhs_source.substitute(expr.ind, PyccelMinus(expr.num, LiteralInteger(1), simplify = True))
                lhs = self._print(lhs_source)
            else:
                #Since the expr.rank == 1, we modify the last element in the array.
                lhs = self._print(IndexedElement(lhs,
                                                 PyccelMinus(expr.num, LiteralInteger(1),
                                                 simplify = True)))

            if isinstance(expr.endpoint, LiteralTrue):
                cond_template = lhs + ' = {stop}'
            else:
                cond_template = lhs + ' = merge({stop}, {lhs}, ({cond}))'
        if expr.rank > 1:
            template = '({start} + {index}*{step})'
            var = expr.ind
        else:
            template = '[(({start} + {index}*{step}), {index} = {zero},{end})]'
            var = self.scope.get_temporary_variable(PythonNativeInt(), 'linspace_index')

        init_value = template.format(
            start = self._print(expr.start),
            step  = self._print(expr.step),
            index = self._print(var),
            zero  = self._print(LiteralInteger(0)),
            end   = self._print(PyccelMinus(expr.num, LiteralInteger(1), simplify = True)),
        )

        if isinstance(expr.endpoint, LiteralFalse):
            code = init_value
        elif isinstance(expr.endpoint, LiteralTrue):
            code = init_value + '\n' + cond_template.format(stop=v)
        else:
            code = init_value + '\n' + cond_template.format(stop=v, lhs=lhs, cond=self._print(expr.endpoint))

        return code

    def _print_NumpyNonZeroElement(self, expr):

        ind   = self._print(self.scope.get_temporary_variable(PythonNativeInt()))
        array = expr.array

        if isinstance(array.dtype.primitive_type, PrimitiveBooleanType):
            mask  = self._print(array)
        else:
            mask  = self._print(NumpyBool(array))

        my_range = self._print(PythonRange(array.shape[expr.dim]))

        stmt  = 'pack([({ind}, {ind}={my_range})], {mask})'.format(
                ind = ind, mask = mask, my_range = my_range)

        return stmt

    def _print_NumpyCountNonZero(self, expr):

        axis  = expr.axis
        array = expr.array

        if isinstance(array.dtype.primitive_type, PrimitiveBooleanType):
            mask  = self._print(array)
        else:
            mask  = self._print(NumpyBool(array))

        kind  = self.print_kind(expr)

        if axis is None:
            stmt = 'count({}, kind = {})'.format(mask, kind)

            if expr.keep_dims.python_value:
                if expr.order == 'C':
                    shape    = ', '.join(self._print(i) for i in reversed(expr.shape))
                else:
                    shape    = ', '.join(self._print(i) for i in expr.shape)
                stmt = 'reshape([{}], [{}])'.format(stmt, shape)
        else:
            if array.order == 'C':
                f_dim = PyccelMinus(LiteralInteger(array.rank), expr.axis, simplify=True)
            else:
                f_dim = PyccelAdd(expr.axis, LiteralInteger(1), simplify=True)

            dim   = self._print(f_dim)
            stmt = 'count({}, dim = {}, kind = {})'.format(mask, dim, kind)

            if expr.keep_dims.python_value:

                if expr.order == 'C':
                    shape    = ', '.join(self._print(i) for i in reversed(expr.shape))
                else:
                    shape    = ', '.join(self._print(i) for i in expr.shape)
                stmt = 'reshape([{}], [{}])'.format(stmt, shape)

        return stmt

    def _print_NumpyWhere(self, expr):
        value_true, value_false = self._apply_cast(expr.dtype, expr.value_true, expr.value_false)

        condition   = self._print(expr.condition)
        value_true  = self._print(value_true)
        value_false = self._print(value_false)

        stmt = 'merge({true}, {false}, {cond})'.format(
                true=value_true,
                false=value_false,
                cond=condition)

        return stmt

    def _print_NumpyArray(self, expr):
        order = expr.order

        # If Numpy array is stored with column-major ordering, transpose values
        # use reshape with order for rank > 2
        if expr.rank <= 2:
            arg = self._apply_cast(expr.dtype, expr.arg)
            rhs_code = self._get_node_without_gFTL(arg)
            if expr.arg.order and expr.arg.order != expr.order:
                rhs_code = f'transpose({rhs_code})'
            if expr.arg.rank < expr.rank:
                if order == 'F':
                    shape_code = ', '.join(self._print(i) for i in expr.shape)
                else:
                    shape_code = ', '.join(self._print(i) for i in expr.shape[::-1])
                rhs_code = f"reshape({rhs_code}, [{shape_code}])"
        else:
            expr_args = (expr.arg,) if isinstance(expr.arg, Variable) else expr.arg
            expr_args = tuple(self._apply_cast(expr.dtype, a) for a in expr_args)
            new_args = []
            inv_order = 'C' if order == 'F' else 'F'
            for a in expr_args:

                # Pack list/tuple of array/list/tuple into array
                if a.order is None and a.rank > 1:
                    a = NumpyArray(a)
                ac = self._get_node_without_gFTL(a)

                # Reshape array element if out of order
                if a.order == inv_order:
                    a_shape = get_shape_of_multi_level_container(a)
                    shape = a_shape[::-1] if a.order == 'F' else a_shape
                    shape_code = ', '.join(self._print(i) for i in shape)
                    order_code = ', '.join(self._print(LiteralInteger(i)) for i in range(a.rank, 0, -1))
                    ac = f'reshape({ac}, [{shape_code}], order=[{order_code}])'
                new_args.append(ac)

            if len(new_args) == 1:
                rhs_code = new_args[0]
            else:
                rhs_code = '[' + ' ,'.join(new_args) + ']'

            if len(new_args) != 1 or expr.arg.rank < expr.rank:
                if order == 'C':
                    shape_code = ', '.join(self._print(i) for i in expr.shape[::-1])
                    rhs_code = f'reshape({rhs_code}, [{shape_code}])'
                else:
                    shape_code = ', '.join(self._print(i) for i in expr.shape)
                    order_index = [LiteralInteger(i) for i in range(1, expr.rank+1)]
                    order_index = order_index[1:]+ order_index[:1]
                    order_code = ', '.join(self._print(i) for i in order_index)
                    rhs_code = f'reshape({rhs_code}, [{shape_code}], order=[{order_code}])'


        return rhs_code

    def _print_NumpyFloor(self, expr):
        result_code = self._print_MathFloor(expr)
        return 'real({}, {})'.format(result_code, self.print_kind(expr))

    def _print_NumpyArange(self, expr):
        start  = self._print(expr.start)
        step   = self._print(expr.step)
        shape  = PyccelMinus(expr.shape[0], LiteralInteger(1), simplify = True)
        index  = self.scope.get_temporary_variable(PythonNativeInt())

        code = '[({start} + {step} * {index}, {index} = {0}, {shape}, {1})]'
        code = code.format(self._print(LiteralInteger(0)),
                           self._print(LiteralInteger(1)),
                           start  = start,
                           step   = step,
                           index  = self._print(index),
                           shape  = self._print(shape))

        return code

    def _print_NumpyMod(self, expr):
        return self._print(PyccelMod(*expr.args))

    # ======================================================================= #
    def _print_PyccelArraySize(self, expr):
        init_value = self._print(expr.arg)
        prec = self.print_kind(expr)
        return f'size({init_value}, kind={prec})'

    def _print_PyccelArrayShapeElement(self, expr):
        arg = expr.arg
        arg_code = self._print(arg)
        prec = self.print_kind(expr)

        if isinstance(arg.class_type, (NumpyNDArrayType, HomogeneousTupleType)):
            if arg.rank == 1:
                return f'size({arg_code}, kind={prec})'

            if arg.order == 'C':
                index = PyccelMinus(LiteralInteger(arg.rank), expr.index, simplify = True)
                index = self._print(index)
            else:
                index = PyccelAdd(expr.index, LiteralInteger(1), simplify = True)
                index = self._print(index)

            return f'size({arg_code}, {index}, {prec})'
        elif isinstance(arg.class_type, (HomogeneousListType, HomogeneousSetType, DictType)):
            return f'{arg_code} % size()'
        elif isinstance(arg.class_type, StringType):
            return f'len({arg_code})'
        else:
            raise NotImplementedError(f"Don't know how to represent shape of object of type {arg.class_type}")

    def _print_PythonInt(self, expr):
        value = self._print(expr.arg)
        kind = self.print_kind(expr)
        if isinstance(expr.arg.dtype.primitive_type, PrimitiveBooleanType):
            code = f'MERGE(1_{kind}, 0_{kind}, {value})'
        else:
            code  = f'Int({value}, kind = {kind})'
        return code

    def _print_PythonFloat(self, expr):
        value = self._print(expr.arg)
        kind = self.print_kind(expr)
        if isinstance(expr.arg.dtype.primitive_type, PrimitiveBooleanType):
            code = f'MERGE(1.0_{kind}, 0.0_{kind}, {value})'
        else:
            code  = f'Real({value}, kind = {kind})'
        return code

    def _print_PythonComplex(self, expr):
        kind = self.print_kind(expr)
        if expr.is_cast:
            var = expr.internal_var
            if isinstance(var.class_type.primitive_type, PrimitiveBooleanType):
                var = PythonInt(var)
            var_code = self._print(var)
            code = f'cmplx({var_code}, kind = {kind})'
        else:
            real = self._print(expr.real)
            imag = self._print(expr.imag)
            code = f'cmplx({real}, {imag}, {kind})'
        return code

    def _print_PythonBool(self, expr):
        value = self._print(expr.arg)
        kind = self.print_kind(expr)
        if isinstance(expr.arg.dtype.primitive_type, PrimitiveBooleanType):
            return f'logical({value}, kind = {kind})'
        else:
            return f'({value} /= 0)'

    def _print_MathFloor(self, expr):
        arg = expr.args[0]
        arg_code = self._print(arg)

        # math.floor on integer argument is identity,
        # but we need parentheses around expressions
        if isinstance(arg.dtype.primitive_type, PrimitiveIntegerType):
            return f'({arg_code})'

        kind = self.print_kind(expr)
        return f'floor({arg_code}, kind = {kind})'

    def _print_NumpyRand(self, expr):
        if expr.rank != 0:
            errors.report(FORTRAN_ALLOCATABLE_IN_EXPRESSION,
                          symbol=expr, severity='fatal')

        var = self.scope.get_temporary_variable(expr.dtype, memory_handling = 'stack',
                shape = expr.shape)

        self._additional_code += self._print(Assign(var,expr)) + '\n'
        return self._print(var)

    def _print_NumpyRandint(self, expr):
        if expr.rank != 0:
            errors.report(FORTRAN_ALLOCATABLE_IN_EXPRESSION,
                          symbol=expr, severity='fatal')
        if expr.low is None:
            randfloat = self._print(PyccelMul(expr.high, NumpyRand(), simplify = True))
        else:
            randfloat = self._print(PyccelAdd(PyccelMul(PyccelMinus(expr.high, expr.low, simplify = True), NumpyRand(), simplify=True), expr.low, simplify = True))

        prec_code = self.print_kind(expr)
        return 'floor({}, kind={})'.format(randfloat, prec_code)

    def _print_NumpyFull(self, expr):

        # Create statement for initialization
        init_value = self._print(expr.fill_value)
        return init_value
    
    def _print_NumpyAmax(self, expr):
        array_arg = expr.arg
        if isinstance(array_arg.dtype.primitive_type, PrimitiveBooleanType):
            array_arg = NumpyInt32(array_arg)
        arg_code = self._get_node_without_gFTL(array_arg)

        if isinstance(array_arg.dtype.primitive_type, PrimitiveComplexType):
            self.add_import(Import('pyc_math_f90', Module('pyc_math_f90',(),())))
            return f'amax({array_arg})'
        else:
            return f'maxval({arg_code})'
    
    def _print_NumpyAmin(self, expr):
        array_arg = expr.arg
        if isinstance(array_arg.dtype.primitive_type, PrimitiveBooleanType):
            array_arg = NumpyInt32(array_arg)
        arg_code = self._get_node_without_gFTL(array_arg)

        if isinstance(array_arg.dtype.primitive_type, PrimitiveComplexType):
            self.add_import(Import('pyc_math_f90', Module('pyc_math_f90',(),())))
            return f'amin({array_arg})'
        else:
            return f'minval({arg_code})'
        
    def _print_PythonMinMax(self, expr):
        arg, = expr.args
        if isinstance(arg, Variable):
            if isinstance(arg.class_type, (HomogeneousListType, HomogeneousSetType)):
                self.add_import(self._build_gFTL_extension_module(arg.class_type))
                target = self._print(arg)
                type_name = self._print(arg.class_type)
                code = f'{type_name}_{expr.name}({target})'
            elif isinstance(arg.class_type, HomogeneousTupleType):
                code = f'{expr.name}val({self._print(arg)})'
            else:
                raise TypeError(f'Expecting a variable of type list or set, given {arg.class_type}')
        else:
            arg_code = self._get_node_without_gFTL(arg)
            code = f'{expr.name}val({arg_code})'
        return code

    def _print_PythonMin(self, expr):
        return self._print_PythonMinMax(expr)

    def _print_PythonMax(self, expr):
        return self._print_PythonMinMax(expr)

    # ... MACROS
    def _print_MacroShape(self, expr):
        var = expr.argument
        if not isinstance(var, (Variable, IndexedElement)):
            raise TypeError('Expecting a variable, given {}'.format(type(var)))
        shape = var.shape

        if len(shape) == 1:
            shape = shape[0]


        elif not(expr.index is None):
            if expr.index < len(shape):
                shape = shape[expr.index]
            else:
                shape = '1'

        return self._print(shape)

    # ...
    def _print_MacroType(self, expr):
        dtype = self._print(expr.argument.dtype)
        prec  = expr.argument.dtype.precision

        if dtype == 'integer':
            if prec==4:
                return 'MPI_INTEGER'
            elif prec==8:
                return 'MPI_INTEGER8'
            else:
                errors.report(PYCCEL_RESTRICTION_TODO, symbol=expr,
                    severity='fatal')

        elif dtype == 'float':
            if prec==8:
                return 'MPI_DOUBLE'
            if prec==4:
                return 'MPI_FLOAT'
            else:
                errors.report(PYCCEL_RESTRICTION_TODO, symbol=expr,
                    severity='fatal')

        else:
            errors.report(PYCCEL_RESTRICTION_TODO, symbol=expr,
                severity='fatal')

    def _print_MacroCount(self, expr):

        var = expr.argument

        if var.rank == 0:
            return '1'
        else:
            return self._print(functools.reduce(
                lambda x,y: PyccelMul(x,y,simplify=True), var.shape))

    def _print_Declare(self, expr):
        # ... ignored declarations
        var = expr.variable
        expr_type = var.class_type
        if isinstance(expr_type, SymbolicType):
            return ''

        # meta-variables
        if (isinstance(expr.variable, Variable) and
            expr.variable.name.startswith('__')):
            return ''
        # ...

        if isinstance(expr_type, InhomogeneousTupleType):
            return ''

        # ... TODO improve
        # Group the variables by intent
        dtype           = var.dtype
        rank            = var.rank
        shape           = var.alloc_shape
        is_const        = var.is_const
        is_optional     = var.is_optional
        is_private      = var.is_private
        is_alias        = var.is_alias and not isinstance(dtype, BindCPointer)
        on_heap         = var.on_heap
        on_stack        = var.on_stack
        is_static       = expr.static
        is_external     = expr.external
        is_target       = var.is_target and not var.is_alias
        intent          = expr.intent
        intent_in = intent and intent != 'out'
        # ...

        dtype_str = ''
        rankstr   = ''

        # ... print datatype
        if isinstance(expr_type, (CustomDataType, IteratorType, HomogeneousListType, HomogeneousSetType, DictType)):
            name   = self._print(expr_type)
            if isinstance(expr_type, (HomogeneousContainerType, DictType)):
                self.add_import(self._build_gFTL_module(expr_type))

            if var.is_argument:
                sig = 'class'
            else:
                sig = 'type'
            dtype_str = f'{sig}({name})'
        elif isinstance(dtype, BindCPointer):
            dtype_str = 'type(c_ptr)'
            self._constantImports.setdefault('ISO_C_Binding', set()).add('c_ptr')
        elif isinstance(dtype, FixedSizeType) and \
                isinstance(expr_type, (NumpyNDArrayType, HomogeneousTupleType, FixedSizeType)):
            dtype_str = self._print(dtype.primitive_type)
            if isinstance(dtype, FixedSizeNumericType):
                dtype_str += f'({self.print_kind(var)})'

            if rank > 0:
                # arrays are 0-based in pyccel, to avoid ambiguity with range
                start_val = self._print(LiteralInteger(0))

                if intent_in:
                    rankstr = ', '.join([f'{start_val}:'] * rank)
                elif is_static or on_stack:
                    ordered_shape = shape[::-1] if var.order == 'C' else shape
                    ubounds = [PyccelMinus(s, LiteralInteger(1), simplify = True) for s in ordered_shape]
                    rankstr = ', '.join(f'{start_val}:{self._print(u)}' for u in ubounds)
                elif is_alias or on_heap:
                    rankstr = ', '.join(':'*rank)
                else:
                    raise NotImplementedError("Fortran rank string undetermined")
                rankstr = f'({rankstr})'

        elif isinstance(dtype, StringType):
            dtype_str = self._print(dtype)

            if intent_in:
                dtype_str += '(len = *)'
            else:
                dtype_str += '(len = :)'
        else:
            errors.report(f"Don't know how to print type {expr_type} in Fortran",
                    symbol=expr, severity='fatal')

        code_value = ''
        if expr.value:
            code_value = ' = {0}'.format(self._print(expr.value))

        vstr = self._print(expr.variable.name)

        # Default empty strings
        intentstr      = ''
        allocatablestr = ''
        optionalstr    = ''
        privatestr     = ''
        externalstr    = ''
        is_string = isinstance(var.class_type, StringType)

        # Compute intent string
        if intent:
            if intent == 'in' and rank == 0 and not is_optional \
                and not isinstance(expr_type, CustomDataType):
                intentstr = ', value'
                if is_const:
                    intentstr += ', intent(in)'
            else:
                intentstr = f', intent({intent})'

        # Compute allocatable string
        if not is_static:
            if is_alias:
                allocatablestr = ', pointer'

            elif on_heap and not intent_in and isinstance(var.class_type, (NumpyNDArrayType, HomogeneousTupleType, StringType)):
                allocatablestr = ', allocatable'

            # ISSUES #177: var is allocatable and target
            if is_target:
                allocatablestr = f'{allocatablestr}, target'

        # Compute optional string
        if is_optional:
            optionalstr = ', optional'

        # Compute private string
        if is_private:
            privatestr = ', private'

        # Compute external string
        if is_external:
            externalstr = ', external'

        mod_str = ''
        if expr.module_variable and not is_private and isinstance(expr.variable.class_type, FixedSizeNumericType):
            mod_str = ', bind(c)'

        # Construct declaration
        left  = dtype_str + allocatablestr + optionalstr + privatestr + externalstr + mod_str + intentstr
        right = vstr + rankstr + code_value
        return f'{left} :: {right}\n'

    def _print_AliasAssign(self, expr):
        code = ''
        lhs = expr.lhs
        rhs = expr.rhs

        if isinstance(lhs.class_type, InhomogeneousTupleType):
            return self._print(CodeBlock([AliasAssign(l, r) for l,r in zip(lhs,rhs)]))
        if isinstance(rhs, FunctionCall):
            return self._print(rhs)

        # TODO improve
        op = '=>'
        shape_code = ''
        if isinstance(lhs.class_type, (NumpyNDArrayType, HomogeneousTupleType)):
            shape_code = ', '.join('0:' for i in range(lhs.rank))
            shape_code = '({s_c})'.format(s_c = shape_code)

        code += '{lhs}{s_c} {op} {rhs}'.format(lhs=self._print(expr.lhs),
                                          s_c = shape_code,
                                          op=op,
                                          rhs=self._print(expr.rhs))

        return code + '\n'

    def _print_CodeBlock(self, expr):
        if not expr.unravelled:
            body_exprs = expand_to_loops(expr,
                    self.scope.get_temporary_variable, self.scope,
                    language_has_vectors = True)
        else:
            body_exprs = expr.body
        body_stmts = []
        for b in body_exprs :
            line = self._print(b)
            if self._additional_code:
                body_stmts.append(self._additional_code)
                self._additional_code = ''
            body_stmts.append(line)
        return ''.join(body_stmts)

    def _print_NumpyReal(self, expr):
        value = self._print(expr.internal_var)
        code = 'Real({0}, {1})'.format(value, self.print_kind(expr))
        return code

    def _print_Assign(self, expr):
        lhs = expr.lhs
        rhs = expr.rhs

        if isinstance(rhs, (FunctionCall, SetUnion, ListPop)):
            return self._print(rhs)

        lhs_code = self._print(lhs)
        # we don't print Range
        # TODO treat the case of iterable classes
        if isinstance(rhs, PyccelUnarySub) and rhs.args[0] == INF:
            rhs_code = '-Huge({0})'.format(lhs_code)
            return '{0} = {1}\n'.format(lhs_code, rhs_code)

        if rhs == INF:
            rhs_code = 'Huge({0})'.format(lhs_code)
            return '{0} = {1}\n'.format(lhs_code, rhs_code)

        if isinstance(rhs, (PythonRange, Product)):
            return ''

        if isinstance(rhs, NumpyRand):
            return f'call random_number({lhs_code})\n'

        if isinstance(rhs, NumpyEmpty):
            return ''

        if isinstance(rhs, NumpyNonZero):
            code = ''
            for i,e in enumerate(rhs.elements):
                l_c = self._print(lhs[i])
                e_c = self._print(e)
                code += '{0} = {1}\n'.format(l_c,e_c)
            return code

        if isinstance(rhs, ConstructorCall):
            func = rhs.func
            name = str(func.name)

            # TODO uncomment later

#            # we don't print the constructor call if iterable object
#            if this.dtype.is_iterable:
#                return ''
#
#            # we don't print the constructor call if with construct object
#            if this.dtype.is_with_construct:
#                return ''

            if name == "__init__":
                name = "create"
            rhs_code = self._print(name)
            rhs_code = '{0} % {1}'.format(lhs_code, rhs_code)

            code_args = ', '.join(self._print(i) for i in rhs.arguments)
            return 'call {0}({1})\n'.format(rhs_code, code_args)

        if (isinstance(lhs, Variable) and
              isinstance(lhs.dtype, SymbolicType)):
            return ''

        if isinstance(lhs, Variable) and isinstance(lhs.class_type, NumpyNDArrayType):
            lhs_code += '('+','.join(':'*lhs.rank)+')'

        # Right-hand side code
        rhs_code = self._print(rhs)

        code = ''
        # if (expr.status == 'unallocated') and not (expr.like is None):
        #     stmt = ZerosLike(lhs=lhs_code, rhs=expr.like)
        #     code += self._print(stmt)
        #     code += '\n'
        code += '{0} = {1}'.format(lhs_code, rhs_code)
#        else:
#            code_args = ''
#            func = expr.rhs
#            # func here is of instance FunctionCall
#            cls_name = func.func.cls_name
#            keys = func.func.arguments

#            # for MPI statements, we need to add the lhs as the last argument
#            # TODO improve
#            if isinstance(func.func, MPI):
#                if not func.arguments:
#                    code_args = lhs_code
#                else:
#                    code_args = ', '.join(self._print(i) for i in func.arguments)
#                    code_args = '{0}, {1}'.format(code_args, lhs_code)
#            else:
#                _ij_print = lambda i, j: '{0}={1}'.format(self._print(i), \
#                                                         self._print(j))
#
#                code_args = ', '.join(_ij_print(i, j) \
#                                      for i, j in zip(keys, func.arguments))
#            if (not func.arguments is None) and (len(func.arguments) > 0):
#                if (not cls_name):
#                    code_args = ', '.join(self._print(i) for i in func.arguments)
#                    code_args = '{0}, {1}'.format(code_args, lhs_code)
#                else:
#            print('code_args > {0}'.format(code_args))
#            code = 'call {0}({1})'.format(rhs_code, code_args)
        return code + '\n'

#------------------------------------------------------------------------------
    def _print_Allocate(self, expr):
        class_type = expr.variable.class_type
        if isinstance(class_type, (NumpyNDArrayType, HomogeneousTupleType, CustomDataType)):
            # Transpose indices because of Fortran column-major ordering
            if expr.variable.rank == 0:
                shape = ()
            else:
                shape = expr.shape if expr.order == 'F' else expr.shape[::-1]

            var_code = self._print(expr.variable)
            size_code = ', '.join(self._print(i) for i in shape)
            shape_code = ', '.join('0:' + self._print(PyccelMinus(i, LiteralInteger(1), simplify = True)) for i in shape)
            if shape:
                shape_code = f'({shape_code})'
            code = ''

            if expr.status == 'unallocated':
                code += f'allocate({var_code}{shape_code})\n'

            elif expr.status == 'unknown':
                code += f'if (allocated({var_code})) then\n'
                code += f'  if (any(size({var_code}) /= [{size_code}])) then\n'
                code += f'    deallocate({var_code})\n'
                code += f'    allocate({var_code}{shape_code})\n'
                code +=  '  end if\n'
                code +=  'else\n'
                code += f'  allocate({var_code}{shape_code})\n'
                code +=  'end if\n'

            elif expr.status == 'allocated':
                code += f'if (any(size({var_code}) /= [{size_code}])) then\n'
                code += f'  deallocate({var_code})\n'
                code += f'  allocate({var_code}{shape_code})\n'
                code +=  'end if\n'

            return code

        elif isinstance(class_type, HomogeneousListType):
            if expr.alloc_type == 'resize':
                var_code = self._print(expr.variable)
                container_type = expr.variable.class_type
                container = self._print(container_type)
                size_code = self._print(expr.shape[0])
                return f'{var_code} = {container}({size_code})\n'
            elif expr.alloc_type == 'reserve':
                var_code = self._print(expr.variable)
                size_code = self._print(expr.shape[0])
                return f'call {var_code} % reserve({size_code})\n'
            else:
                return ''
        elif isinstance(class_type, (HomogeneousContainerType, DictType, StringType)):
            return ''

        else:
            return self._print_not_supported(expr)

#-----------------------------------------------------------------------------
    def _print_Deallocate(self, expr):
        var = expr.variable
        class_type = var.class_type
        if isinstance(class_type, InhomogeneousTupleType):
            return ''.join(self._print(Deallocate(v)) for v in var)

        if isinstance(class_type, CustomDataType):
            Pyccel__del = expr.variable.cls_base.scope.find('__del__')
            Pyccel_del_args = [FunctionCallArgument(var)]
            return self._print(FunctionCall(Pyccel__del, Pyccel_del_args))

        if var.is_alias or isinstance(class_type, (HomogeneousListType, HomogeneousSetType, DictType)):
            return ''
        elif isinstance(class_type, (NumpyNDArrayType, HomogeneousTupleType, StringType)):
            var_code = self._print(var)
            code  = 'if (allocated({})) then\n'.format(var_code)
            code += '  deallocate({})\n'     .format(var_code)
            code += 'end if\n'
            return code
        else:
            errors.report(f"Deallocate not implemented for {class_type}",
                    severity='error', symbol=expr)
            return ''

    def _print_DeallocatePointer(self, expr):
        var_code = self._print(expr.variable)
        return f'deallocate({var_code})\n'

#------------------------------------------------------------------------------

    def _print_PrimitiveBooleanType(self, expr):
        return 'logical'

    def _print_PrimitiveIntegerType(self, expr):
        return 'integer'

    def _print_PrimitiveFloatingPointType(self, expr):
        return 'real'

    def _print_PrimitiveComplexType(self, expr):
        return 'complex'

    def _print_PrimitiveCharacterType(self, expr):
        return 'character'

    def _print_StringType(self, expr):
        return 'character'

    def _print_FixedSizeNumericType(self, expr):
        return f'{self._print(expr.primitive_type)}{expr.precision}'

    def _print_PythonNativeBool(self, expr):
        return 'logical'

    def _print_HomogeneousListType(self, expr):
        return 'Vector_'+self._print(expr.element_type)

    def _print_HomogeneousSetType(self, expr):
        return 'Set_'+self._print(expr.element_type)

    def _print_PairType(self, expr):
        return 'Pair_'+self._print(expr.key_type)+'__'+self._print(expr.value_type)

    def _print_DictType(self, expr):
        return 'Map_'+self._print(expr.key_type)+'__'+self._print(expr.value_type)

    def _print_IteratorType(self, expr):
        iterable_type = self._print(expr.iterable_type)
        return f"{iterable_type}_Iterator"

    def _print_CustomDataType(self, expr):
        return expr.name

    def _print_DataType(self, expr):
        return self._print(expr.name)

    def _print_LiteralString(self, expr):
        if expr.python_value == '':
            return "''"
        sp_chars = ['\a', '\b', '\f', '\r', '\t', '\v', "'", '\n']
        sub_str = ''
        formatted_str = []
        for c in expr.python_value:
            if c in sp_chars:
                if sub_str != '':
                    formatted_str.append(f"'{sub_str}'")
                    sub_str = ''
                formatted_str.append(f'ACHAR({ord(c)})')
            else:
                sub_str += c
        if sub_str != '':
            formatted_str.append(f"'{sub_str}'")
        return ' // '.join(formatted_str)

    def _print_Interface(self, expr):
        interface_funcs = expr.functions

        example_func = interface_funcs[0]

        # ... we don't print 'hidden' functions
        if example_func.is_inline:
            return ''

        if example_func.results:
            if len(set(f.results.var.rank == 0 for f in interface_funcs)) != 1:
                message = ("Fortran cannot yet handle a templated function returning either a scalar or an array. "
                           "If you are using the terminal interface, please pass --language c, "
                           "if you are using the interactive interfaces epyccel or lambdify, please pass language='c'. "
                           "See https://github.com/pyccel/pyccel/issues/1339 to monitor the advancement of this issue.")
                errors.report(message,
                        severity='error', symbol=expr)

        name = self._print(expr.name)
        if all(isinstance(f, FunctionAddress) for f in interface_funcs):
            funcs = interface_funcs
        else:
            funcs = [f for f in interface_funcs if f is \
                    expr.point([FunctionCallArgument(a.var.clone('arg_'+str(i))) \
                        for i,a in enumerate(f.arguments)])]

        if expr.is_argument:
            funcs_sigs = []
            for f in funcs:
                parts = self.function_signature(f, f.name)
                parts = ["{}({}) {}\n".format(parts['sig'], parts['arg_code'], parts['func_end']),
                        self.print_constant_imports()+'\n',
                        parts['arg_decs'],
                        'end {} {}\n'.format(parts['func_type'], f.name)]
                funcs_sigs.append(''.join(a for a in parts))
            interface = 'interface\n' + '\n'.join(a for a in funcs_sigs) + 'end interface\n'
            return interface

        if funcs[0].cls_name:
            for k, m in list(_default_methods.items()):
                name = name.replace(k, m)
            cls_name = expr.cls_name
            if not (cls_name == '__UNDEFINED__'):
                name = '{0}_{1}'.format(cls_name, name)
        else:
            for i in _default_methods:
                # because we may have a class Point with init: Point___init__
                if i in name:
                    name = name.replace(i, _default_methods[i])
        interface = 'interface ' + name +'\n'
        for f in funcs:
            interface += 'module procedure ' + str(f.name)+'\n'
        interface += 'end interface\n'
        return interface



   # def _print_With(self, expr):
   #     self.set_scope(expr)
   #     test = 'call '+self._print(expr.test) + '%__enter__()'
   #     body = self._print(expr.body)
   #     end = 'call '+self._print(expr.test) + '%__exit__()'
   #     code = ('{test}\n'
   #            '{body}\n'
   #            '{end}').format(test=test, body=body, end=end)
        #TODO return code later
  #      expr.block
  #      self.exit_scope()
  #      return ''

    def _print_FunctionAddress(self, expr):
        return expr.name

    def function_signature(self, expr, name):
        """
        Get the different parts of the signature of the function `expr`.

        A helper function to print just the signature of the function
        including the declarations of the arguments and results.

        Parameters
        ----------
        expr : FunctionDef
            The function whose signature should be printed.
        name : str
            The name which should be printed as the name of the function.
            (May be different from expr.name in the case of interfaces).

        Returns
        -------
        dict
            A dictionary with the keys :
                sig - The declaration of the function/subroutine with any necessary keywords.
                arg_code - A string containing a list of the arguments.
                func_end - Any code to be added to the signature after the arguments (ie result).
                arg_decs - The code necessary to declare the arguments of the function/subroutine.
                func_type - Subroutine or function.
        """
        is_pure      = expr.is_pure
        is_elemental = expr.is_elemental
        out_args = [v for v in self.scope.collect_all_tuple_elements(expr.results.var) if v and not v.is_argument]
        args_decs = OrderedDict()
        arguments = expr.arguments

        func_end  = ''
        rec = 'recursive ' if expr.is_recursive else ''
        if len(out_args) != 1 or expr.results.var.rank > 0:
            func_type = 'subroutine'
            for result in out_args:
                args_decs[result] = Declare(result, intent='out')

            functions = expr.functions

        else:
           #todo: if return is a function
            func_type = 'function'
            result = out_args[0]
            functions = expr.functions

            func_end = 'result({0})'.format(result.name)

            args_decs[result] = Declare(result)
            out_args = []
        # ...

        for i, arg in enumerate(arguments):
            arg_var = arg.var
            if isinstance(arg_var, Variable):
                inout = arg.inout and not isinstance(arg_var, BindCVariable)
<<<<<<< HEAD
                for v in flatten_tuple_var(arg_var, self.scope):
=======
                for v in self.scope.collect_all_tuple_elements(arg_var):
>>>>>>> e8f4a5d3
                    if inout:
                        dec = Declare(v, intent='inout')
                    else:
                        dec = Declare(v, intent='in')
                    args_decs[v] = dec

        # treat case of pure function
        sig = '{0}{1} {2}'.format(rec, func_type, name)
        if is_pure:
            sig = 'pure {}'.format(sig)

        # treat case of elemental function
        if is_elemental:
            sig = 'elemental {}'.format(sig)

        arg_code  = ', '.join(self._print(i) for i in chain( arguments, out_args ))

        arg_decs = ''.join(self._print(i) for i in args_decs.values())

        parts = {
                'sig' : sig,
                'arg_code' : arg_code,
                'func_end' : func_end,
                'arg_decs' : arg_decs,
                'func_type' : func_type
        }
        return parts

    def _print_FunctionDef(self, expr):
        if expr.is_inline:
            return ''
        self.set_scope(expr.scope)


        name = expr.cls_name or expr.name

        sig_parts = self.function_signature(expr, name)
        bind_c = ' bind(c)' if isinstance(expr, BindCFunctionDef) else ''
        prelude = sig_parts.pop('arg_decs')
        functions = [f for f in expr.functions if not f.is_inline]
        func_interfaces = '\n'.join(self._print(i) for i in expr.interfaces)
        body_code = self._print(expr.body)
        docstring = self._print(expr.docstring) if expr.docstring else ''

        decs = [Declare(v) for v in expr.local_vars if not v.is_argument]
        self._get_external_declarations(decs)

        prelude += ''.join(self._print(i) for i in decs)
        if len(functions)>0:
            functions_code = '\n'.join(self._print(i) for  i in functions)
            body_code = body_code +'\ncontains\n' + functions_code

        imports = ''.join(self._print(i) for i in expr.imports)

        parts = [docstring,
                f"{sig_parts['sig']}({sig_parts['arg_code']}){bind_c} {sig_parts['func_end']}\n",
                imports,
                'implicit none\n',
                prelude,
                func_interfaces,
                body_code,
                'end {} {}\n'.format(sig_parts['func_type'], name)]

        self.exit_scope()

        return '\n'.join(a for a in parts if a)

    def _print_Pass(self, expr):
        return '! pass\n'

    def _print_Nil(self, expr):
        return ''

    def _print_NilArgument(self, expr):
        raise errors.report("Trying to use optional argument in inline function without providing a variable",
                symbol=expr,
                severity='fatal')

    def _print_Return(self, expr):
        code = ''
        if expr.stmt:
            code += self._print(expr.stmt)
        code +='return\n'
        return code

    def _print_Del(self, expr):
        return ''.join(self._print(var) for var in expr.variables)

    def _print_ClassDef(self, expr):
        # ... we don't print 'hidden' classes
        if expr.hide:
            return '', ''
        # ...
        self.set_scope(expr.scope)

        name = self._print(expr.name)
        self.set_current_class(name)
        base = None # TODO: add base in ClassDef

        decs = ''.join(self._print(Declare(i)) for i in expr.attributes)

        aliases = []
        names   = []
        methods = ''.join(f'procedure :: {method.name} => {method.cls_name}\n' for method in expr.methods \
                if not method.is_inline)
        for i in expr.interfaces:
            names = ','.join(f.cls_name for f in i.functions if not f.is_inline)
            if names:
                methods += f'generic, public :: {i.name} => {names}\n'
                methods += f'procedure :: {names}\n'



        options = ', '.join(i for i in expr.options)

        sig = 'type, {0}'.format(options)
        if not(base is None):
            sig = '{0}, extends({1})'.format(sig, base)

        docstring = self._print(expr.docstring) if expr.docstring else ''
        code = f'{sig} :: {name}\n{decs}\n'
        code = code + 'contains\n' + methods
        decs = ''.join([docstring, code, f'end type {name}\n'])

        sep = self._print(SeparatorComment(40))
        # we rename all methods because of the aliasing
        cls_methods = [i.clone('{0}'.format(i.name)) for i in expr.methods]
        for i in expr.interfaces:
            cls_methods +=  [j.clone('{0}'.format(j.name)) for j in i.functions]

        methods = ''.join('\n'.join(['', sep, self._print(i), sep, '']) for i in cls_methods)

        self.set_current_class(None)

        self.exit_scope()

        return decs, methods

    def _print_Break(self, expr):
        return 'exit\n'

    def _print_Continue(self, expr):
        return 'cycle\n'

    def _print_AugAssign(self, expr):
        new_expr = expr.to_basic_assign()
        expr.invalidate_node()
        return self._print(new_expr)

    def _print_PythonRange(self, expr):
        start = self._print(expr.start)

        test_step = expr.step
        if isinstance(test_step, LiteralInteger) and test_step.python_value == 1:
            step = ''
        else:
            step = ', '+self._print(expr.step)

        if isinstance(test_step, PyccelUnarySub):
            test_step = expr.step.args[0]

        # testing if the step is a value or an expression
        if isinstance(test_step, Literal):
            if isinstance(expr.step, PyccelUnarySub):
                stop = PyccelAdd(expr.stop, LiteralInteger(1), simplify = True)
            else:
                stop = PyccelMinus(expr.stop, LiteralInteger(1), simplify = True)
        else:
            stop = IfTernaryOperator(PyccelGt(expr.step, LiteralInteger(0)),
                                     PyccelMinus(expr.stop, LiteralInteger(1), simplify = True),
                                     PyccelAdd(expr.stop, LiteralInteger(1), simplify = True))

        stop = self._print(stop)
        return f'{start}, {stop}{step}'

    def _print_FunctionalFor(self, expr):
        loops = ''.join(self._print(i) for i in expr.loops)
        return loops

    def _print_For(self, expr):
        self.set_scope(expr.scope)

        iterable = expr.iterable
        indices = iterable.loop_counters

        if isinstance(iterable, (VariableIterator, DictItems, DictKeys)) and \
                isinstance(iterable.variable.class_type, (DictType, HomogeneousSetType)):
            var = iterable.variable
            iterable_type = var.class_type
            if isinstance(var, Variable):
                suggested_name = var.name + '_'
            else:
                suggested_name = ''
                errors.report("Iterating over a temporary object. This may cause compilation issues or cause calculations to be carried out twice",
                        severity='warning', symbol=expr)
            var_code = self._print(var)
            iterator = self.scope.get_temporary_variable(IteratorType(iterable_type),
                    name = suggested_name + 'iter')
            last = self.scope.get_temporary_variable(IteratorType(iterable_type),
                    name = suggested_name + 'last')
            if isinstance(iterable, DictItems):
                key = self._print(expr.target[0])
                val = self._print(expr.target[1])
                target_assign = (f'{key} = {iterator} % first()\n'
                                 f'{val} = {iterator} % second()\n')
            elif isinstance(iterable, DictKeys):
                key = self._print(expr.target[0])
                target_assign = (f'{key} = {iterator} % first()\n')
            else:
                target = self._print(expr.target[0])
                target_assign = f'{target} = {iterator} % of()\n'

            prolog = ''.join((f'{iterator} = {var_code} % begin()\n',
                              f'{last} = {var_code} % end()\n',
                              f'do while ({iterator} /= {last})\n',
                              target_assign))
            epilog = f'call {iterator} % next()\nend do\n'
        else:
            index = indices[0] if indices else expr.target[0]
            if iterable.num_loop_counters_required:
                self.scope.insert_variable(index)

            my_range = iterable.get_range()

            target     = self._print(index)
            range_code = self._print(my_range)

            prolog = f'do {target} = {range_code}\n'
            epilog = 'end do\n'

            targets = iterable.get_assign_targets()
            additional_assign = CodeBlock([AliasAssign(i, t) if i.is_alias else Assign(i, t) \
                                    for i,t in zip(expr.target[-len(targets):], targets)])
            prolog += self._print(additional_assign)

        body = self._print(expr.body)

        if expr.end_annotation:
            end_annotation = expr.end_annotation.replace("for", "do")
            epilog += end_annotation

        self.exit_scope()

        return prolog + body + epilog

    # .....................................................
    #               Print OpenMP AnnotatedComment
    # .....................................................

    def _print_OmpAnnotatedComment(self, expr):
        clauses = ''
        if expr.combined:
            combined = expr.combined.replace("for", "do")
            clauses = ' ' + combined

        omp_expr = '!$omp {}'.format(expr.name.replace("for", "do"))
        clauses += str(expr.txt).replace("cancel for", "cancel do")
        omp_expr = '{}{}\n'.format(omp_expr, clauses)
        return omp_expr

    def _print_Omp_End_Clause(self, expr):
        omp_expr = str(expr.txt)
        if "section" in omp_expr and "sections" not in omp_expr:
            return ''
        omp_expr = omp_expr.replace("for", "do")
        if expr.has_nowait:
            omp_expr += ' nowait'
        omp_expr = '!$omp {}\n'.format(omp_expr)
        return omp_expr
    # .....................................................

    # .....................................................
    #                   OpenACC statements
    # .....................................................
    def _print_ACC_Parallel(self, expr):
        clauses = ' '.join(self._print(i)  for i in expr.clauses)
        body    = ''.join(self._print(i) for i in expr.body)

        # ... TODO adapt get_statement to have continuation with OpenACC
        prolog = f'!$acc parallel {clauses}\n'
        epilog = '!$acc end parallel\n'
        # ...

        # ...
        code = (f'{prolog}'
                f'{body}'
                f'{epilog}')
        # ...

        return code

    def _print_ACC_For(self, expr):
        # ...
        loop    = self._print(expr.loop)
        clauses = ' '.join(self._print(i)  for i in expr.clauses)
        # ...

        # ... TODO adapt get_statement to have continuation with OpenACC
        prolog = f'!$acc loop {clauses}\n'
        epilog = '!$acc end loop\n'
        # ...

        # ...
        code = (f'{prolog}'
                f'{loop}'
                f'{epilog}')
        # ...

        return code

    def _print_ACC_Async(self, expr):
        args = ', '.join('{0}'.format(self._print(i)) for i in expr.variables)
        return 'async({})'.format(args)

    def _print_ACC_Auto(self, expr):
        return 'auto'

    def _print_ACC_Bind(self, expr):
        return 'bind({})'.format(self._print(expr.variable))

    def _print_ACC_Collapse(self, expr):
        return 'collapse({0})'.format(self._print(expr.n_loops))

    def _print_ACC_Copy(self, expr):
        args = ', '.join('{0}'.format(self._print(i)) for i in expr.variables)
        return 'copy({})'.format(args)

    def _print_ACC_Copyin(self, expr):
        args = ', '.join('{0}'.format(self._print(i)) for i in expr.variables)
        return 'copyin({})'.format(args)

    def _print_ACC_Copyout(self, expr):
        args = ', '.join('{0}'.format(self._print(i)) for i in expr.variables)
        return 'copyout({})'.format(args)

    def _print_ACC_Create(self, expr):
        args = ', '.join('{0}'.format(self._print(i)) for i in expr.variables)
        return 'create({})'.format(args)

    def _print_ACC_Default(self, expr):
        return 'default({})'.format(self._print(expr.status))

    def _print_ACC_DefaultAsync(self, expr):
        args = ', '.join('{0}'.format(self._print(i)) for i in expr.variables)
        return 'default_async({})'.format(args)

    def _print_ACC_Delete(self, expr):
        args = ', '.join('{0}'.format(self._print(i)) for i in expr.variables)
        return 'delete({})'.format(args)

    def _print_ACC_Device(self, expr):
        args = ', '.join('{0}'.format(self._print(i)) for i in expr.variables)
        return 'device({})'.format(args)

    def _print_ACC_DeviceNum(self, expr):
        return 'collapse({0})'.format(self._print(expr.n_device))

    def _print_ACC_DevicePtr(self, expr):
        args = ', '.join('{0}'.format(self._print(i)) for i in expr.variables)
        return 'deviceptr({})'.format(args)

    def _print_ACC_DeviceResident(self, expr):
        args = ', '.join('{0}'.format(self._print(i)) for i in expr.variables)
        return 'device_resident({})'.format(args)

    def _print_ACC_DeviceType(self, expr):
        args = ', '.join('{0}'.format(self._print(i)) for i in expr.variables)
        return 'device_type({})'.format(args)

    def _print_ACC_Finalize(self, expr):
        return 'finalize'

    def _print_ACC_FirstPrivate(self, expr):
        args = ', '.join('{0}'.format(self._print(i)) for i in expr.variables)
        return 'firstprivate({})'.format(args)

    def _print_ACC_Gang(self, expr):
        args = ', '.join('{0}'.format(self._print(i)) for i in expr.variables)
        return 'gang({})'.format(args)

    def _print_ACC_Host(self, expr):
        args = ', '.join('{0}'.format(self._print(i)) for i in expr.variables)
        return 'host({})'.format(args)

    def _print_ACC_If(self, expr):
        return 'if({})'.format(self._print(expr.test))

    def _print_ACC_Independent(self, expr):
        return 'independent'

    def _print_ACC_Link(self, expr):
        args = ', '.join('{0}'.format(self._print(i)) for i in expr.variables)
        return 'link({})'.format(args)

    def _print_ACC_NoHost(self, expr):
        return 'nohost'

    def _print_ACC_NumGangs(self, expr):
        return 'num_gangs({0})'.format(self._print(expr.n_gang))

    def _print_ACC_NumWorkers(self, expr):
        return 'num_workers({0})'.format(self._print(expr.n_worker))

    def _print_ACC_Present(self, expr):
        args = ', '.join('{0}'.format(self._print(i)) for i in expr.variables)
        return 'present({})'.format(args)

    def _print_ACC_Private(self, expr):
        args = ', '.join('{0}'.format(self._print(i)) for i in expr.variables)
        return 'private({})'.format(args)

    def _print_ACC_Reduction(self, expr):
        args = ', '.join('{0}'.format(self._print(i)) for i in expr.variables)
        op   = self._print(expr.operation)
        return "reduction({0}: {1})".format(op, args)

    def _print_ACC_Self(self, expr):
        args = ', '.join('{0}'.format(self._print(i)) for i in expr.variables)
        return 'self({})'.format(args)

    def _print_ACC_Seq(self, expr):
        return 'seq'

    def _print_ACC_Tile(self, expr):
        args = ', '.join('{0}'.format(self._print(i)) for i in expr.variables)
        return 'tile({})'.format(args)

    def _print_ACC_UseDevice(self, expr):
        args = ', '.join('{0}'.format(self._print(i)) for i in expr.variables)
        return 'use_device({})'.format(args)

    def _print_ACC_Vector(self, expr):
        args = ', '.join('{0}'.format(self._print(i)) for i in expr.variables)
        return 'vector({})'.format(args)

    def _print_ACC_VectorLength(self, expr):
        args = ', '.join('{0}'.format(self._print(i)) for i in expr.variables)
        return 'vector_length({})'.format(self._print(expr.n))

    def _print_ACC_Wait(self, expr):
        args = ', '.join('{0}'.format(self._print(i)) for i in expr.variables)
        return 'wait({})'.format(args)

    def _print_ACC_Worker(self, expr):
        args = ', '.join('{0}'.format(self._print(i)) for i in expr.variables)
        return 'worker({})'.format(args)
    # .....................................................

    #def _print_Block(self, expr):
    #    body    = '\n'.join(self._print(i) for i in expr.body)
    #    prelude = '\n'.join(self._print(i) for i in expr.declarations)
    #    return prelude, body

    def _print_While(self,expr):
        self.set_scope(expr.scope)
        body = self._print(expr.body)
        self.exit_scope()
        return ('do while ({test})\n'
                '{body}'
                'end do\n').format(test=self._print(expr.test), body=body)

    def _print_ErrorExit(self, expr):
        # TODO treat the case of MPI
        return 'STOP'

    def _print_Assert(self, expr):
        if isinstance(expr.test, LiteralTrue):
            if sys.version_info < (3, 9):
                return ''
            else:
                return '!' + ast.unparse(expr.python_ast) + '\n' #pylint: disable=no-member
        test_code = self._print(expr.test)
        return (f"if ( .not. ({test_code})) then\n"
                'stop 1\n'
                'end if\n')

    def _handle_not_none(self, lhs, lhs_var):
        """
        Print code for `x is not None` statement.

        Print the code which checks if x is not None. This means different
        things depending on the type of `x`. If `x` is optional it checks
        if it is present, if `x` is a C pointer it checks if it points at
        anything.

        Parameters
        ----------
        lhs : str
            The code representing `x`.
        lhs_var : Variable
            The Variable `x`.

        Returns
        -------
        str
            The code which checks if `x is not None`.
        """
        if isinstance(lhs_var.dtype, BindCPointer):
            self._constantImports.setdefault('ISO_C_Binding', set()).add('c_associated')
            return f'c_associated({lhs})'
        else:
            return f'present({lhs})'

    def _print_PyccelIs(self, expr):
        lhs_var = expr.lhs
        rhs_var = expr.rhs
        lhs = self._print(lhs_var)
        rhs = self._print(rhs_var)
        a = expr.args[0]
        b = expr.args[1]

        if isinstance(rhs_var, Nil):
            return '.not. '+ self._handle_not_none(lhs, lhs_var)

        if all(isinstance(var.dtype.primitive_type, PrimitiveBooleanType) for var in (a, b)):
            return f'{lhs} .eqv. {rhs}'

        errors.report(PYCCEL_RESTRICTION_IS_ISNOT,
                      symbol=expr, severity='fatal')

    def _print_PyccelIsNot(self, expr):
        lhs_var = expr.lhs
        rhs_var = expr.rhs
        lhs = self._print(lhs_var)
        rhs = self._print(rhs_var)
        a = expr.args[0]
        b = expr.args[1]

        if isinstance(rhs_var, Nil):
            return self._handle_not_none(lhs, lhs_var)

        if all(isinstance(var.dtype.primitive_type, PrimitiveBooleanType) for var in (a, b)):
            return f'{lhs} .neqv. {rhs}'

        errors.report(PYCCEL_RESTRICTION_IS_ISNOT,
                      symbol=expr, severity='fatal')

    def _print_If(self, expr):
        # ...

        lines = []

        for i, (c, e) in enumerate(expr.blocks):

            if i == 0:
                lines.append("if (%s) then\n" % self._print(c))
            elif i == len(expr.blocks) - 1 and isinstance(c, LiteralTrue):
                lines.append("else\n")
            else:
                lines.append("else if (%s) then\n" % self._print(c))

            if isinstance(e, (list, tuple, PythonTuple)):
                lines.extend(self._print(ee) for ee in e)
            else:
                lines.append(self._print(e))

        lines.append("end if\n")

        return ''.join(lines)

    def _print_IfTernaryOperator(self, expr):

        cond = PythonBool(expr.cond) if not isinstance(expr.cond.dtype.primitive_type, PrimitiveBooleanType) else expr.cond
        value_true, value_false = self._apply_cast(expr.dtype, expr.value_true, expr.value_false)

        cond = self._print(cond)
        value_true = self._print(value_true)
        value_false = self._print(value_false)
        return 'merge({true}, {false}, {cond})'.format(cond = cond, true = value_true, false = value_false)

    def _print_PyccelPow(self, expr):
        base = expr.args[0]
        e    = expr.args[1]

        base_c = self._print(base)
        e_c    = self._print(e)
        return '{} ** {}'.format(base_c, e_c)

    def _print_PyccelAdd(self, expr):
        if isinstance(expr.dtype, StringType):
            return '//'.join('trim('+self._print(a)+')' for a in expr.args)
        else:
            args = [PythonInt(a) if isinstance(a.dtype.primitive_type, PrimitiveBooleanType) else a for a in expr.args]
            return ' + '.join(self._print(a) for a in args)

    def _print_PyccelMinus(self, expr):
        args = [PythonInt(a) if isinstance(a.dtype.primitive_type, PrimitiveBooleanType) else a for a in expr.args]
        args_code = [self._print(a) for a in args]

        return ' - '.join(args_code)

    def _print_PyccelMul(self, expr):
        args = [PythonInt(a) if isinstance(a.dtype.primitive_type, PrimitiveBooleanType) else a for a in expr.args]
        args_code = [self._print(a) for a in args]
        return ' * '.join(a for a in args_code)

    def _print_PyccelDiv(self, expr):
        if all(isinstance(a.dtype.primitive_type, (PrimitiveBooleanType, PrimitiveIntegerType)) for a in expr.args):
            args = [NumpyFloat(a) for a in expr.args]
        else:
            args = expr.args
        return ' / '.join(self._print(a) for a in args)

    def _print_PyccelMod(self, expr):
        is_float = isinstance(expr.dtype.primitive_type, PrimitiveFloatingPointType)

        def correct_type_arg(a):
            if is_float and isinstance(a.dtype.primitive_type, PrimitiveIntegerType):
                return NumpyFloat(a)
            else:
                return a

        args = [self._print(correct_type_arg(a)) for a in expr.args]

        code = args[0]
        for c in args[1:]:
            code = 'MODULO({},{})'.format(code, c)
        return code

    def _print_PyccelFloorDiv(self, expr):
        new_args = [self._apply_cast(expr.dtype, arg) for arg in expr.args]
        args = [self._print(arg) for arg in new_args]
        if all(isinstance(arg.dtype.primitive_type, (PrimitiveBooleanType, PrimitiveIntegerType)) for arg in expr.args):
            self.add_import(Import('pyc_math_f90', Module('pyc_math_f90',(),())))
            return f'pyc_floor_div({args[0]}, {args[1]})'
        code = f'real(FLOOR({args[0]} / {args[1]}, {self.print_kind(expr)}), {self.print_kind(expr)})'
        return code

    def _print_PyccelRShift(self, expr):
        return 'RSHIFT({}, {})'.format(self._print(expr.args[0]), self._print(expr.args[1]))

    def _print_PyccelLShift(self, expr):
        return 'LSHIFT({}, {})'.format(self._print(expr.args[0]), self._print(expr.args[1]))

    def _print_PyccelBitXor(self, expr):
        if isinstance(expr.dtype.primitive_type, PrimitiveBooleanType):
            return ' .neqv. '.join(self._print(a) for a in expr.args)
        return 'IEOR({}, {})'.format(self._print(expr.args[0]), self._print(expr.args[1]))

    def _print_PyccelBitOr(self, expr):
        if isinstance(expr.dtype.primitive_type, PrimitiveBooleanType):
            return ' .or. '.join(self._print(a) for a in expr.args)
        return 'IOR({}, {})'.format(self._print(expr.args[0]), self._print(expr.args[1]))

    def _print_PyccelBitAnd(self, expr):
        if isinstance(expr.dtype.primitive_type, PrimitiveBooleanType):
            return ' .and. '.join(self._print(a) for a in expr.args)
        return 'IAND({}, {})'.format(self._print(expr.args[0]), self._print(expr.args[1]))

    def _print_PyccelInvert(self, expr):
        return 'NOT({})'.format(self._print(expr.args[0]))

    def _print_PyccelAssociativeParenthesis(self, expr):
        return '({})'.format(self._print(expr.args[0]))

    def _print_PyccelUnary(self, expr):
        return '+{}'.format(self._print(expr.args[0]))

    def _print_PyccelUnarySub(self, expr):
        return '-{}'.format(self._print(expr.args[0]))

    def _print_PyccelAnd(self, expr):
        args = [a if isinstance(a.dtype.primitive_type, PrimitiveBooleanType) else PythonBool(a) for a in expr.args]
        return ' .and. '.join(self._print(a) for a in args)

    def _print_PyccelOr(self, expr):
        args = [a if isinstance(a.dtype.primitive_type, PrimitiveBooleanType) else PythonBool(a) for a in expr.args]
        return ' .or. '.join(self._print(a) for a in args)

    def _print_PyccelEq(self, expr):
        lhs = self._print(expr.args[0])
        rhs = self._print(expr.args[1])
        a = expr.args[0].dtype.primitive_type
        b = expr.args[1].dtype.primitive_type

        if all(isinstance(var, PrimitiveBooleanType) for var in (a, b)):
            return '{} .eqv. {}'.format(lhs, rhs)
        return '{0} == {1}'.format(lhs, rhs)

    def _print_PyccelNe(self, expr):
        lhs = self._print(expr.args[0])
        rhs = self._print(expr.args[1])
        a = expr.args[0].dtype.primitive_type
        b = expr.args[1].dtype.primitive_type

        if all(isinstance(var, PrimitiveBooleanType) for var in (a, b)):
            return '{} .neqv. {}'.format(lhs, rhs)
        return '{0} /= {1}'.format(lhs, rhs)

    def _print_PyccelLt(self, expr):
        args = [PythonInt(a) if isinstance(a.dtype.primitive_type, PrimitiveBooleanType) else a for a in expr.args]
        lhs = self._print(args[0])
        rhs = self._print(args[1])
        return '{0} < {1}'.format(lhs, rhs)

    def _print_PyccelLe(self, expr):
        args = [PythonInt(a) if isinstance(a.dtype.primitive_type, PrimitiveBooleanType) else a for a in expr.args]
        lhs = self._print(args[0])
        rhs = self._print(args[1])
        return '{0} <= {1}'.format(lhs, rhs)

    def _print_PyccelGt(self, expr):
        args = [PythonInt(a) if isinstance(a.dtype.primitive_type, PrimitiveBooleanType) else a for a in expr.args]
        lhs = self._print(args[0])
        rhs = self._print(args[1])
        return '{0} > {1}'.format(lhs, rhs)

    def _print_PyccelGe(self, expr):
        args = [PythonInt(a) if isinstance(a.dtype.primitive_type, PrimitiveBooleanType) else a for a in expr.args]
        lhs = self._print(args[0])
        rhs = self._print(args[1])
        return '{0} >= {1}'.format(lhs, rhs)

    def _print_PyccelNot(self, expr):
        a = self._print(expr.args[0])
        if not isinstance(expr.args[0].dtype.primitive_type, PrimitiveBooleanType):
            return '{} == 0'.format(a)
        return '.not. {}'.format(a)

    def _print_PyccelIn(self, expr):
        container_type = expr.container.class_type
        element = self._print(expr.element)
        container = self._print(expr.container)
        if isinstance(container_type, (HomogeneousSetType, DictType)):
            return f'{container} % count({element}) /= 0'
        elif isinstance(container_type, HomogeneousListType):
            return f'{container} % get_index({element}) /= 0'
        else:
            raise errors.report(PYCCEL_RESTRICTION_TODO,
                    symbol = expr,
                    severity='fatal')

    def _print_Header(self, expr):
        return ''

    def _print_SysExit(self, expr):
        code = ""
        exit_code = expr.status
        if isinstance(exit_code, LiteralInteger):
            arg = exit_code.python_value
        elif not isinstance(getattr(exit_code.dtype, 'primitive_type'), PrimitiveIntegerType) or exit_code.rank > 0:
            print_arg = FunctionCallArgument(exit_code)
            code = self._print(PythonPrint((print_arg, ), file="stderr"))
            arg = "1"
        else:
            if exit_code.dtype.precision != 4:
                exit_code = NumpyInt32(exit_code)
            arg = self._print(exit_code)
        return f'{code}stop {arg}\n'

    def _print_NumpyUfuncBase(self, expr):
        type_name = type(expr).__name__
        try:
            func_name = numpy_ufunc_to_fortran[type_name]
        except KeyError:
            self._print_not_supported(expr)
        if func_name.startswith('ieee_'):
            self._constantImports.setdefault('ieee_arithmetic', set()).add(func_name)
        args = [self._get_node_without_gFTL(NumpyFloat(a) if isinstance(a.dtype.primitive_type, PrimitiveIntegerType) else a)\
				for a in expr.args]
        code_args = ', '.join(args)
        code = f'{func_name}({code_args})'
        return code

    def _print_NumpyIsInf(self, expr):
        code = PyccelAssociativeParenthesis(PyccelAnd(
                    PyccelNot(NumpyIsFinite(expr.arg)),
                    PyccelNot(NumpyIsNan(expr.arg))))
        return self._print(code)

    def _print_NumpySign(self, expr):
        """ Print the corresponding Fortran function for a call to Numpy.sign

        Parameters
        ----------
            expr : Pyccel ast node
                Python expression with Numpy.sign call

        Returns
        -------
            string
                Equivalent internal function in Fortran

        Example
        -------
            import numpy

            numpy.sign(x) => numpy_sign(x)
            numpy_sign is an interface which calls the proper function depending on the data type of x

        """
        arg = expr.args[0]
        arg_code = self._print(arg)
        if isinstance(expr.dtype.primitive_type, PrimitiveComplexType):
            func_name = 'csgn' if numpy_v1 else 'csign'
            func = PyccelFunctionDef(func_name, NumpySign)
            self.add_import(Import('pyc_math_f90', AsName(func, func_name)))
            return f'{func_name}({arg_code})'
        else:
            # The absolute value of the result (0 if the argument is 0, 1 otherwise)
            abs_result = self._print(self._apply_cast(expr.dtype, PythonBool(arg)))
            return f'sign({abs_result}, {arg_code})'

    def _print_NumpyTranspose(self, expr):
        var = expr.internal_var
        arg = self._print(var)
        assigns = expr.get_user_nodes(Assign)
        if assigns and assigns[0].lhs.order != var.order:
            return arg
        elif var.rank == 2:
            return 'transpose({0})'.format(arg)
        else:
            var_shape = var.shape[::-1] if var.order == 'F' else var.shape
            shape = ', '.join(self._print(i) for i in var_shape)
            order = ', '.join(self._print(LiteralInteger(i)) for i in range(var.rank, 0, -1))
            return 'reshape({}, shape=[{}], order=[{}])'.format(arg, shape, order)

    def _print_MathFunctionBase(self, expr):
        """ Convert a Python expression with a math function call to Fortran
        function call

        Parameters
        ----------
            expr : Pyccel ast node
                Python expression with a Math function call

        Returns
        -------
            string
                Equivalent expression in Fortran language

        ------
        Example:
        --------
            math.cos(x)    ==> cos(x)
            math.gcd(x, y) ==> pyc_gcd(x, y) # with include of pyc_math module
        """
        type_name = type(expr).__name__
        try:
            func_name = math_function_to_fortran[type_name]
        except KeyError:
            errors.report(PYCCEL_RESTRICTION_TODO, severity='fatal')
        if func_name.startswith("pyc"):
            self.add_import(Import('pyc_math_f90', Module('pyc_math_f90',(),())))
        args = []
        for arg in expr.args:
            if arg.dtype != expr.dtype:
                args.append(self._print(self._apply_cast(expr.dtype, arg)))
            else:
                args.append(self._print(arg))
        code_args = ', '.join(args)
        return '{0}({1})'.format(func_name, code_args)

    def _print_MathCeil(self, expr):
        """Convert a Python expression with a math ceil function call to
        Fortran function call"""
        # add necessary include
        arg = expr.args[0]
        if isinstance(arg.dtype.primitive_type, PrimitiveIntegerType):
            code_arg = self._print(NumpyFloat(arg))
        else:
            code_arg = self._print(arg)
        return "ceiling({})".format(code_arg)

    def _print_MathIsnan(self, expr):
        """Convert a Python expression with a math isnan function call to
        Fortran function call"""
        # add necessary include
        arg = expr.args[0]
        if isinstance(arg.dtype.primitive_type, PrimitiveIntegerType):
            code_arg = self._print(NumpyFloat(arg))
        else:
            code_arg = self._print(arg)
        return "isnan({})".format(code_arg)

    def _print_MathTrunc(self, expr):
        """Convert a Python expression with a math trunc function call to
        Fortran function call"""
        # add necessary include
        arg = expr.args[0]
        if isinstance(arg.dtype.primitive_type, PrimitiveIntegerType):
            code_arg = self._print(NumpyFloat(arg))
        else:
            code_arg = self._print(arg)
        return "dint({})".format(code_arg)

    def _print_MathPow(self, expr):
        base = expr.args[0]
        e    = expr.args[1]

        base_c = self._print(base)
        e_c    = self._print(e)
        return '{} ** {}'.format(base_c, e_c)

    def _print_NumpySqrt(self, expr):
        arg = expr.args[0]
        dtype = arg.dtype.primitive_type
        if isinstance(dtype, (PrimitiveIntegerType, PrimitiveBooleanType)):
            arg = NumpyFloat(arg)
        code_args = self._print(arg)
        code = f'sqrt({code_args})'
        return code

    def _print_LiteralImaginaryUnit(self, expr):
        """ purpose: print complex numbers nicely in Fortran."""
        return "cmplx(0,1, kind = {})".format(self.print_kind(expr))

    def _print_int(self, expr):
        return str(expr)

    def _print_Literal(self, expr):
        printed = repr(expr.python_value)
        return "{}_{}".format(printed, self.print_kind(expr))

    def _print_LiteralTrue(self, expr):
        return ".True._{}".format(self.print_kind(expr))

    def _print_LiteralFalse(self, expr):
        return ".False._{}".format(self.print_kind(expr))

    def _print_LiteralComplex(self, expr):
        real_str = self._print(expr.real)
        imag_str = self._print(expr.imag)
        return "({}, {})".format(real_str, imag_str)

    def _print_IndexedElement(self, expr):
        base = expr.base

        inds = list(expr.indices)
        if len(inds) == 1 and isinstance(inds[0], LiteralEllipsis):
            inds = [Slice(None,None)]*expr.rank

        # Condense all indices on homogeneous objects into one IndexedElement for printing
        while isinstance(base, IndexedElement) and isinstance(base.class_type, (HomogeneousTupleType, NumpyNDArrayType)):
            inds = list(base.indices) + inds
            base = base.base

        rank = base.rank

        if len(inds)<rank and isinstance(base.class_type, HomogeneousTupleType):
            inds += [Slice(None,None)]*(rank-base.class_type.container_rank)

        base_code = self._print(base)

        if base.order != 'F':
            inds = inds[::-1]
        allow_negative_indexes = base.allows_negative_indexes

        for i, ind in enumerate(inds):
            _shape = PyccelArrayShapeElement(base, i if expr.base.order != 'C' else len(inds) - i - 1)
            if isinstance(ind, Slice):
                inds[i] = self._new_slice_with_processed_arguments(ind, _shape, allow_negative_indexes)
            elif isinstance(ind, PyccelUnarySub) and isinstance(ind.args[0], LiteralInteger):
                inds[i] = PyccelMinus(_shape, ind.args[0], simplify = True)
            else:
                #indices of indexedElement of len==1 shouldn't be a tuple
                if isinstance(ind, tuple) and len(ind) == 1:
                    inds[i] = ind[0]
                if allow_negative_indexes and not isinstance(ind, LiteralInteger):
                    inds[i] = IfTernaryOperator(PyccelLt(ind, LiteralInteger(0)),
                            PyccelAdd(_shape, ind, simplify = True), ind)

        if isinstance(base.class_type, HomogeneousListType):
            assert len(inds) == 1
            ind = inds[0]
            assert not isinstance(ind, Slice)
            ind_code = self._print(PyccelAdd(inds[0], LiteralInteger(1), simplify=True))
            return f"{base_code}%of({ind_code})"
        elif isinstance(base.class_type, (NumpyNDArrayType, HomogeneousTupleType)):
            inds_code = ", ".join(self._print(i) for i in inds)
            return f"{base_code}({inds_code})"
        elif isinstance(base.class_type, StringType):
            # Fortran strings require slice indexing. The ubound has already been processed at this point
            inds = [i if isinstance(i, Slice) else Slice(i, i) for i in inds]
            inds_code = ", ".join(self._print(i) for i in inds)
            return f"{base_code}({inds_code})"
        else:
            errors.report(f"Don't know how to index type {base.class_type}",
                    symbol=expr, severity='fatal')
            return ''

    @staticmethod
    def _new_slice_with_processed_arguments(_slice, array_size, allow_negative_index):
        """
        Create new slice with information collected from old slice and decorators.

        Create a new slice where the original `start`, `stop`, and `step` have
        been processed using basic simplifications, as well as additional rules
        identified by the function decorators.

        Parameters
        ----------
        _slice : Slice
            Slice needed to collect (start, stop, step).

        array_size : PyccelArrayShapeElement
            Call to function size().

        allow_negative_index : bool
            True when the decorator allow_negative_index is present.

        Returns
        -------
        Slice
            The new slice with processed arguments (start, stop, step).
        """
        start = _slice.start
        stop = _slice.stop
        step = _slice.step

        # negative start and end in slice
        if isinstance(start, PyccelUnarySub) and isinstance(start.args[0], LiteralInteger):
            start = PyccelMinus(array_size, start.args[0], simplify = True)
        elif start is not None and allow_negative_index and not isinstance(start,LiteralInteger):
            start = IfTernaryOperator(PyccelLt(start, LiteralInteger(0)),
                        PyccelAdd(array_size, start, simplify = True), start)

        if isinstance(stop, PyccelUnarySub) and isinstance(stop.args[0], LiteralInteger):
            stop = PyccelMinus(array_size, stop.args[0], simplify = True)
        elif stop is not None and allow_negative_index and not isinstance(stop, LiteralInteger):
            stop = IfTernaryOperator(PyccelLt(stop, LiteralInteger(0)),
                        PyccelAdd(array_size, stop, simplify = True), stop)

        # negative step in slice
        if isinstance(step, PyccelUnarySub) and isinstance(step.args[0], LiteralInteger):
            stop = PyccelAdd(stop, LiteralInteger(1), simplify = True) if stop is not None else LiteralInteger(0)
            start = start if start is not None else PyccelMinus(array_size, LiteralInteger(1), simplify = True)

        # variable step in slice
        elif step and allow_negative_index and not isinstance(step, LiteralInteger):
            if start is None :
                start = IfTernaryOperator(PyccelGt(step, LiteralInteger(0)),
                    LiteralInteger(0), PyccelMinus(array_size , LiteralInteger(1), simplify = True))

            if stop is None :
                stop = IfTernaryOperator(PyccelGt(step, LiteralInteger(0)),
                    PyccelMinus(array_size, LiteralInteger(1), simplify = True), LiteralInteger(0))
            else :
                stop = IfTernaryOperator(PyccelGt(step, LiteralInteger(0)),
                    stop, PyccelAdd(stop, LiteralInteger(1), simplify = True))

        elif stop is not None:
            stop = PyccelMinus(stop, LiteralInteger(1), simplify = True)

        return Slice(start, stop, step)

    def _print_Slice(self, expr):
        if expr.start is None or  isinstance(expr.start, Nil):
            start = ''
        else:
            start = self._print(expr.start)
        if (expr.stop is None) or isinstance(expr.stop, Nil):
            stop = ''
        else:
            stop = self._print(expr.stop)
        if expr.step is not None :
            return '{0}:{1}:{2}'.format(start, stop, self._print(expr.step))
        return '{0}:{1}'.format(start, stop)

#=======================================================================================

    def _print_FunctionCall(self, expr):
        func = expr.funcdef

        f_name = self._print(expr.func_name if not expr.interface else expr.interface_name)
        for k, m in _default_methods.items():
            f_name = f_name.replace(k, m)
        args   = expr.args
        func_result_variables = func.scope.collect_all_tuple_elements(func.results.var) \
                                    if func.scope else [func.results.var]
        out_results = [v for v in func_result_variables if v and not v.is_argument]
        parent_assign = expr.get_direct_user_nodes(lambda x: isinstance(x, (Assign, AliasAssign)))
        is_function =  len(out_results) == 1 and func.results.var.rank == 0

        if func.arguments and func.arguments[0].bound_argument:
            class_variable = args[0].value
            args = args[1:]
            if isinstance(class_variable, FunctionCall):
                base = class_variable.funcdef.results.var
                var = self.scope.get_temporary_variable(base)

                self._additional_code += self._print(Assign(var, class_variable)) + '\n'
                f_name = f'{self._print(var)} % {f_name}'
            else:
                f_name = f'{self._print(class_variable)} % {f_name}'

        if parent_assign:
            lhs = parent_assign[0].lhs
            if len(out_results) == 1:
                lhs_vars = {out_results[0]:lhs}
            else:
                lhs_vars = dict(zip(out_results,lhs))
            assign_args = []
            for a in args:
                key = a.keyword
                arg = a.value
                if arg in lhs_vars.values():
                    var = arg.clone(self.scope.get_new_name())
                    self.scope.insert_variable(var)
                    self._additional_code += self._print(Assign(var,arg))
                    newarg = var
                else:
                    newarg = arg
                assign_args.append(FunctionCallArgument(newarg, key))
            args = assign_args
            results = list(lhs_vars.values())
            if is_function:
                results_strs = []
            else:
                # If func body is unknown then we may not know result names
                use_names = (len(func.body.body) != 0)
                if use_names:
                    results_strs = [f'{self._print(n)} = {self._print(r)}'
                            for n,r in lhs_vars.items()]
                else:
                    results_strs = [self._print(r) for r in lhs_vars.values()]

        elif not is_function and len(out_results)!=0:
            results = [r.clone(name = self.scope.get_new_name()) \
                        for r in out_results]
            for var in results:
                self.scope.insert_variable(var)

            results_strs = [f'{self._print(n)} = {self._print(r)}' \
                            for n,r in zip(out_results, results)]

        else:
            results_strs = []
            results = None

        if func.is_inline:
            code = self._handle_inline_func_call(expr, assign_lhs = results)
        else:
            args_strs = [self._print(a) for a in args if not isinstance(a.value, Nil)]
            args_code = ', '.join(args_strs+results_strs)
            code = f'{f_name}({args_code})'
            if not is_function:
                code = f'call {code}\n'

        if not parent_assign:
            if is_function or len(out_results) == 0:
                return code
            else:
                self._additional_code += code
                if len(out_results) == 1:
                    return self._print(results[0])
                else:
                    return self._print(tuple(results))
        elif is_function and not func.is_inline:
            result_code = self._print(results[0])
            if isinstance(parent_assign[0], AliasAssign):
                return f'{result_code} => {code}\n'
            else:
                return f'{result_code} = {code}\n'
        else:
            return code

#=======================================================================================

    def _print_PyccelInternalFunction(self, expr):
        if isinstance(expr, NumpyNewArray):
            return errors.report(FORTRAN_ALLOCATABLE_IN_EXPRESSION,
                          symbol=expr, severity='fatal')
        else:
            return self._print_not_supported(expr)

#=======================================================================================

    def _print_PrecomputedCode(self, expr):
        return expr.code

#=======================================================================================

    def _print_CLocFunc(self, expr):
        lhs = self._print(expr.result)
        rhs = self._print(expr.arg)
        self._constantImports.setdefault('ISO_C_Binding', set()).add('c_loc')
        return f'{lhs} = c_loc({rhs})\n'

    def _print_C_NULL_CHAR(self, expr):
        self._constantImports.setdefault('ISO_C_Binding', set()).add('C_NULL_CHAR')
        return 'C_NULL_CHAR'

    def _print_C_F_Pointer(self, expr):
        self._constantImports.setdefault('ISO_C_Binding', set()).add('C_F_Pointer')
        shape_tuple = expr.shape or ()
        shape = ', '.join(self._print(s) for s in shape_tuple)
        if shape:
            return f'call C_F_Pointer({self._print(expr.c_pointer)}, {self._print(expr.f_array)}, [{shape}])\n'
        else:
            return f'call C_F_Pointer({self._print(expr.c_pointer)}, {self._print(expr.f_array)})\n'

#=======================================================================================

    def _print_PythonConjugate(self, expr):
        return 'conjg( {} )'.format( self._print(expr.internal_var) )

#=======================================================================================

    def _wrap_fortran(self, lines):
        """Wrap long Fortran lines

           Argument:
             lines  --  a list of lines (ending with a \\n character)

           A comment line is split at white space. Code lines are split with a more
           complex rule to give nice results.
        """
        # routine to find split point in a code line
        my_alnum = set("_+-." + string.digits + string.ascii_letters)
        my_white = set(" \t()")

        def split_pos_code(line, endpos):
            if len(line) <= endpos:
                return len(line)
            pos = endpos
            split = lambda pos: \
                (line[pos] in my_alnum and line[pos - 1] not in my_alnum) or \
                (line[pos] not in my_alnum and line[pos - 1] in my_alnum) or \
                (line[pos] in my_white and line[pos - 1] not in my_white) or \
                (line[pos] not in my_white and line[pos - 1] in my_white)
            while not split(pos):
                pos -= 1
                if pos == 0:
                    return endpos
            return pos

        # split line by line and add the splitted lines to result
        result = []
        trailing = ' &'
        # trailing with no added space characters in case splitting is within quotes
        quote_trailing = '&'

        for line in lines:
            if len(line) > 72:
                cline = line[:72].lstrip()
                if cline.startswith('!') and not cline.startswith('!$'):
                    result.append(line)
                    continue

                tab_len = line.index(cline[0])
                # code line
                # set containing positions inside quotes
                inside_quotes_positions = set()
                inside_quotes_intervals = [(match.start(), match.end())
                                           for match in re.compile('("[^"]*")|(\'[^\']*\')').finditer(line)]
                for lidx, ridx in inside_quotes_intervals:
                    for idx in range(lidx, ridx):
                        inside_quotes_positions.add(idx)
                initial_len = len(line)
                pos = split_pos_code(line, 72)

                startswith_omp = cline.startswith('!$omp')
                startswith_acc = cline.startswith('!$acc')

                if startswith_acc or startswith_omp:
                    assert pos>=5

                if pos not in inside_quotes_positions:
                    hunk = line[:pos].rstrip()
                    line = line[pos:].lstrip()
                else:
                    hunk = line[:pos]
                    line = line[pos:]

                if line:
                    hunk += (quote_trailing if pos in inside_quotes_positions else trailing)

                last_cut_was_inside_quotes = pos in inside_quotes_positions
                result.append(hunk)
                while len(line) > 0:
                    removed = initial_len - len(line)
                    pos = split_pos_code(line, 65-tab_len)
                    if pos + removed not in inside_quotes_positions:
                        hunk = line[:pos].rstrip()
                        line = line[pos:].lstrip()
                    else:
                        hunk = line[:pos]
                        line = line[pos:]
                    if line:
                        hunk += (quote_trailing if (pos + removed) in inside_quotes_positions else trailing)

                    if last_cut_was_inside_quotes:
                        hunk_start = tab_len*' ' + '&'
                    elif startswith_omp:
                        hunk_start = tab_len*' ' + '!$omp &'
                    elif startswith_acc:
                        hunk_start = tab_len*' ' + '!$acc &'
                    else:
                        hunk_start = tab_len*' ' + '      '

                    result.append(hunk_start + hunk)
                    last_cut_was_inside_quotes = (pos + removed) in inside_quotes_positions
            else:
                result.append(line)

        # make sure that all lines end with a carriage return
        return [l if l.endswith('\n') else l+'\n' for l in result]

    def indent_code(self, code):
        """
        Add the correct indentation to the code.

        Analyse the code to calculate when indentation is needed.
        Add the necessary spaces at the start of each line.

        Parameters
        ----------
        code : str | iterable[str]
            A string of code or a list of code lines.

        Returns
        -------
        list[str]
            A list of indented code lines.
        """
        if isinstance(code, str):
            code_lines = self.indent_code(code.splitlines(True))
            return ''.join(code_lines)

        code = [line.lstrip(' \t') for line in code]

        increase = [int(inc_regex.match(line) is not None)
                     for line in code]
        decrease = [int(dec_regex.match(line) is not None)
                     for line in code]

        level = 0
        tabwidth = self._default_settings['tabwidth']
        new_code = []
        for i, line in enumerate(code):
            if line in ('','\n') or line.startswith('#'):
                new_code.append(line)
                continue
            level -= decrease[i]

            padding = " "*(level*tabwidth)

            line = "%s%s" % (padding, line)

            new_code.append(line)
            level += increase[i]

        return new_code

    def _print_BindCArrayVariable(self, expr):
        return self._print(expr.wrapper_function)

    def _print_BindCClassDef(self, expr):
        funcs = [expr.new_func, *expr.methods, *[f for i in expr.interfaces for f in i.functions],
                 *[a.getter for a in expr.attributes], *[a.setter for a in expr.attributes if a.setter]]
        sep = f'\n{self._print(SeparatorComment(40))}\n'
        return '', sep.join(self._print(f) for f in funcs)

    def _print_BindCSizeOf(self, expr):
        elem = self._print(expr.args[0])
        self._constantImports.setdefault('ISO_C_Binding', set()).add('c_size_t')
        return f'storage_size({elem}, kind = c_size_t)'

    def _print_MacroDefinition(self, expr):
        name = expr.macro_name
        obj = self._print(expr.object)
        return f'#define {name} {obj}\n'

    def _print_MacroUndef(self, expr):
        name = expr.macro_name
        return f'#undef {name}\n'

    def _print_AllDeclaration(self, expr):
        return ''

    def _print_KindSpecification(self, expr):
        return f'(kind = {self.print_kind(expr.type_specifier)})'<|MERGE_RESOLUTION|>--- conflicted
+++ resolved
@@ -19,11 +19,7 @@
 
 from pyccel.ast.basic import TypedAstNode
 
-<<<<<<< HEAD
-from pyccel.ast.bind_c import BindCPointer, BindCFunctionDef, BindCFunctionDefArgument, BindCModule, BindCClassDef
-=======
 from pyccel.ast.bind_c import BindCPointer, BindCFunctionDef, BindCModule, BindCClassDef
->>>>>>> e8f4a5d3
 from pyccel.ast.bind_c import BindCVariable
 
 from pyccel.ast.builtins import PythonInt, PythonType, PythonPrint, PythonRange
@@ -1330,12 +1326,7 @@
 
     def _print_FunctionDefArgument(self, expr):
         var = expr.var
-<<<<<<< HEAD
-        return ', '.join(self._print(v) for v in \
-                ([var] if isinstance(var, FunctionAddress) else  flatten_tuple_var(var, self.scope)))
-=======
         return ', '.join(self._print(v) for v in self.scope.collect_all_tuple_elements(var))
->>>>>>> e8f4a5d3
 
     def _print_FunctionCallArgument(self, expr):
         if expr.keyword:
@@ -2553,11 +2544,7 @@
             arg_var = arg.var
             if isinstance(arg_var, Variable):
                 inout = arg.inout and not isinstance(arg_var, BindCVariable)
-<<<<<<< HEAD
-                for v in flatten_tuple_var(arg_var, self.scope):
-=======
                 for v in self.scope.collect_all_tuple_elements(arg_var):
->>>>>>> e8f4a5d3
                     if inout:
                         dec = Declare(v, intent='inout')
                     else:
