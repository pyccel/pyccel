--- conflicted
+++ resolved
@@ -31,22 +31,12 @@
 from pyccel.ast.core import ConstructorCall
 from pyccel.ast.core import ErrorExit, FunctionAddress
 from pyccel.ast.itertoolsext import Product
-<<<<<<< HEAD
 from pyccel.ast.core import (Assign, AliasAssign, For, Declare,
                              CodeBlock, Dlist, AsName,
                              If, IfTernaryOperator)
 from pyccel.ast.variable  import (Variable, TupleVariable,
                              IndexedElement,
                              DottedName, PyccelArraySize)
-=======
-from pyccel.ast.core import (Assign, AliasAssign, Variable,
-                             VariableAddress,
-                             TupleVariable, For, Declare,
-                             CodeBlock,
-                             IndexedElement, Slice, Dlist,
-                             DottedName, AsName,
-                             If, PyccelArraySize, IfTernaryOperator)
->>>>>>> 6ee47a00
 
 
 from pyccel.ast.operators      import PyccelAdd, PyccelMul, PyccelDiv, PyccelMinus
@@ -65,12 +55,8 @@
 from pyccel.ast.datatypes import NativeRange, NativeTensor, NativeTuple
 from pyccel.ast.datatypes import CustomDataType
 from pyccel.ast.literals  import LiteralInteger, LiteralFloat
-<<<<<<< HEAD
-from pyccel.ast.literals  import LiteralTrue, Nil
-=======
 from pyccel.ast.literals  import LiteralTrue
-from pyccel.ast.literals import Nil
->>>>>>> 6ee47a00
+from pyccel.ast.literals  import Nil
 
 from pyccel.ast.utilities import builtin_import_registery as pyccel_builtin_import_registery
 
@@ -1163,11 +1149,7 @@
         rhs = expr.rhs
 
         if isinstance(lhs, TupleVariable) and not lhs.is_homogeneous:
-<<<<<<< HEAD
-            return self._print(CodeBlock([AliasAssign(l, rhs[i]) for i,l in enumerate(lhs)]))
-=======
             return self._print(CodeBlock([AliasAssign(l, r) for l,r in zip(lhs,rhs)]))
->>>>>>> 6ee47a00
 
         if isinstance(rhs, Dlist):
             pattern = 'allocate({lhs}(0:{length}-1))\n{lhs} = {init_value}\n'
@@ -2661,11 +2643,7 @@
         if expr.base.order == 'C':
             inds = inds[::-1]
         base_shape = Shape(expr.base)
-<<<<<<< HEAD
-        allow_negative_indexes = expr.base.allows_negative_indexes
-=======
         allow_negative_indexes = base.allows_negative_indexes
->>>>>>> 6ee47a00
 
         for i, ind in enumerate(inds):
             _shape = PyccelArraySize(base, i if expr.order != 'C' else len(inds) - i - 1)
