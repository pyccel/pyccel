# coding: utf-8
#------------------------------------------------------------------------------------------#
# This file is part of Pyccel which is released under MIT License. See the LICENSE file or #
# go to https://github.com/pyccel/pyccel/blob/master/LICENSE for full license details.     #
#------------------------------------------------------------------------------------------#
# pylint: disable=R0201
# pylint: disable=missing-function-docstring

"""Print to F90 standard. Trying to follow the information provided at
www.fortran90.org as much as possible."""


import string
import re
from itertools import chain
from collections import OrderedDict

import functools

from pyccel.ast.basic import PyccelAstNode
from pyccel.ast.core import get_iterable_ranges
from pyccel.ast.core import FunctionDef
from pyccel.ast.core import SeparatorComment, Comment
from pyccel.ast.core import ConstructorCall
from pyccel.ast.core import ErrorExit, FunctionAddress
from pyccel.ast.core import Return, EmptyNode
from pyccel.ast.internals    import PyccelInternalFunction
from pyccel.ast.itertoolsext import Product
from pyccel.ast.core import (Assign, AliasAssign, Declare,
                             CodeBlock, AsName,
                             If, IfSection, Deallocate)

from pyccel.ast.variable  import (Variable,
                             IndexedElement, HomogeneousTupleVariable,
                             InhomogeneousTupleVariable,
                             DottedName, PyccelArraySize)

from pyccel.ast.operators      import PyccelAdd, PyccelMul, PyccelMinus, PyccelNot
<<<<<<< HEAD
from pyccel.ast.operators      import PyccelMod, PyccelAssociativeParenthesis
from pyccel.ast.operators      import PyccelOperator
=======

from pyccel.ast.operators      import PyccelMod

>>>>>>> b437b3ef
from pyccel.ast.operators      import PyccelUnarySub, PyccelLt, PyccelGt, IfTernaryOperator

from pyccel.ast.core      import FunctionCall, DottedFunctionCall

from pyccel.ast.builtins  import (PythonInt, PythonType,
                                  PythonPrint, PythonRange,
                                  PythonFloat, PythonTuple)
from pyccel.ast.builtins  import PythonComplex, PythonBool, PythonAbs
from pyccel.ast.datatypes import is_pyccel_datatype
from pyccel.ast.datatypes import is_iterable_datatype, is_with_construct_datatype
from pyccel.ast.datatypes import NativeSymbol, NativeString, str_dtype
from pyccel.ast.datatypes import NativeInteger, NativeBool, NativeFloat, NativeComplex
from pyccel.ast.datatypes import iso_c_binding
from pyccel.ast.datatypes import iso_c_binding_shortcut_mapping
from pyccel.ast.datatypes import NativeRange
from pyccel.ast.datatypes import CustomDataType

from pyccel.ast.internals import Slice

from pyccel.ast.literals  import LiteralInteger, LiteralFloat, Literal
from pyccel.ast.literals  import LiteralTrue, LiteralFalse
from pyccel.ast.literals  import Nil

from pyccel.ast.mathext  import math_constants

from pyccel.ast.numpyext import NumpyEmpty
from pyccel.ast.numpyext import NumpyFloat
from pyccel.ast.numpyext import NumpyRand
from pyccel.ast.numpyext import NumpyNewArray
from pyccel.ast.numpyext import Shape
from pyccel.ast.numpyext import DtypePrecisionToCastFunction

from pyccel.ast.utilities import builtin_import_registery as pyccel_builtin_import_registery
from pyccel.ast.utilities import expand_to_loops

from pyccel.errors.errors import Errors
from pyccel.errors.messages import *
from pyccel.codegen.printing.codeprinter import CodePrinter


# TODO: add examples
# TODO: use _get_statement when returning a string

__all__ = ["FCodePrinter", "fcode"]

numpy_ufunc_to_fortran = {
    'NumpyAbs'  : 'abs',
    'NumpyFabs'  : 'abs',
    'NumpyMin'  : 'minval',
    'NumpyAmin'  : 'minval',
    'NumpyAmax'  : 'maxval',
    'NumpyFloor': 'floor',  # TODO: might require special treatment with casting
    # ---
    'NumpyExp' : 'exp',
    'NumpyLog' : 'Log',
    # 'NumpySqrt': 'Sqrt',  # sqrt is printed using _Print_NumpySqrt
    # ---
    'NumpySin'    : 'sin',
    'NumpyCos'    : 'cos',
    'NumpyTan'    : 'tan',
    'NumpyArcsin' : 'asin',
    'NumpyArccos' : 'acos',
    'NumpyArctan' : 'atan',
    'NumpyArctan2': 'atan2',
    'NumpySinh'   : 'sinh',
    'NumpyCosh'   : 'cosh',
    'NumpyTanh'   : 'tanh',
    'NumpyArcsinh': 'asinh',
    'NumpyArccosh': 'acosh',
    'NumpyArctanh': 'atanh',
}

math_function_to_fortran = {
    'MathAcos'   : 'acos',
    'MathAcosh'  : 'acosh',
    'MathAsin'   : 'asin',
    'MathAsinh'  : 'asinh',
    'MathAtan'   : 'atan',
    'MathAtan2'  : 'atan2',
    'MathAtanh'  : 'atanh',
    'MathCopysign': 'sign',
    'MathCos'    : 'cos',
    'MathCosh'   : 'cosh',
    'MathErf'    : 'erf',
    'MathErfc'   : 'erfc',
    'MathExp'    : 'exp',
    # 'MathExpm1'  : '???', # TODO
    'MathFabs'   : 'abs',
    # 'MathFmod'   : '???',  # TODO
    # 'MathFsum'   : '???',  # TODO
    'MathGamma'  : 'gamma',
    'MathHypot'  : 'hypot',
    # 'MathLdexp'  : '???',  # TODO
    'MathLgamma' : 'log_gamma',
    'MathLog'    : 'log',
    'MathLog10'  : 'log10',
    # 'MathLog1p'  : '???', # TODO
    # 'MathLog2'   : '???', # TODO
    # 'MathPow'    : '???', # TODO
    'MathSin'    : 'sin',
    'MathSinh'   : 'sinh',
    'MathSqrt'   : 'sqrt',
    'MathTan'    : 'tan',
    'MathTanh'   : 'tanh',
    # ---
    'MathFloor'    : 'floor',
    # ---
    # 'MathIsclose' : '???', # TODO
    # 'MathIsfinite': '???', # TODO
    # 'MathIsinf'   : '???', # TODO
    # --------------------------- internal functions --------------------------
    'MathFactorial' : 'pyc_factorial',
    'MathGcd'       : 'pyc_gcd',
    'MathDegrees'   : 'pyc_degrees',
    'MathRadians'   : 'pyc_radians',
    'MathLcm'       : 'pyc_lcm',
}

INF = math_constants['inf']

_default_methods = {
    '__init__': 'create',
    '__del__' : 'free',
}

python_builtin_datatypes = {
    'integer' : PythonInt,
    'float'   : PythonFloat,
    'bool'    : PythonBool,
    'complex' : PythonComplex
}

inc_keyword = (r'do\b', r'if\b',
               r'else\b', r'type\b\s*[^\(]',
               r'(recursive )?(pure )?(elemental )?((subroutine)|(function))\b',
               r'interface\b',r'module\b(?! *procedure)',r'program\b')
inc_regex = re.compile('|'.join('({})'.format(i) for i in inc_keyword))

end_keyword = ('do', 'if', 'type', 'function',
               'subroutine', 'interface','module','program')
end_regex_str = '(end ?({}))|(else)'.format('|'.join('({})'.format(k) for k in end_keyword))
dec_regex = re.compile(end_regex_str)

errors = Errors()

class FCodePrinter(CodePrinter):
    """A printer to convert sympy expressions to strings of Fortran code"""
    printmethod = "_fcode"
    language = "Fortran"

    _default_settings = {
        'tabwidth': 2,
    }


    def __init__(self, parser, prefix_module = None):

        if parser.filename:
            errors.set_target(parser.filename, 'file')

        super().__init__()
        self.parser = parser
        self._namespace = self.parser.namespace
        self._constantImports = set()
        self._current_function = None
        self._current_class    = None

        self._additional_code = None
        self._additional_imports = set([])

        self.prefix_module = prefix_module

    def change_to_program_scope(self):
        self._namespace = self.parser.program_namespace

    def change_to_module_scope(self):
        self._namespace = self.parser.namespace

    def print_constant_imports(self):
        """Prints the use line for the constant imports used"""
        macro = "use, intrinsic :: ISO_C_Binding, only : "
        rename = [c if isinstance(c, str) else c[0] + ' => ' + c[1] for c in self._constantImports]
        if len(rename) == 0:
            return ''
        macro += " , ".join(rename)
        return macro

    def get_additional_imports(self):
        """return the additional imports collected in printing stage"""
        return self._additional_imports

    def set_current_class(self, name):

        self._current_class = name

    def set_current_function(self, name):

        if name:
            self._namespace = self._namespace.sons_scopes[name]
            if self._current_function:
                name = DottedName(self._current_function, name)
        else:
            self._namespace = self._namespace.parent_scope
            if isinstance(self._current_function, DottedName):

                # case of a function inside a function

                name = self._current_function.name[:-1]
                if len(name) > 1:
                    name = DottedName(*name)
                else:
                    name = name[0]
        self._current_function = name

    def get_method(self, cls_name, method_name):
        container = self._namespace
        while container:
            if cls_name in container.classes:
                cls = container.classes[cls_name]
                methods = cls.methods_as_dict
                if method_name in methods:
                    return methods[method_name]
                else:
                    interface_funcs = {f.name:f for i in cls.interfaces for f in i.functions}
                    if method_name in interface_funcs:
                        return interface_funcs[method_name]
                    errors.report(UNDEFINED_METHOD, symbol=method_name,
                        severity='fatal')
            container = container.parent_scope
        if isinstance(method_name, DottedName):
            return self.get_function(DottedName(method_name.name[1:]))
        errors.report(UNDEFINED_FUNCTION, symbol=method_name,
            severity='fatal')

    def get_function(self, name):
        container = self._namespace
        while container:
            if name in container.functions:
                return container.functions[name]
            container = container.parent_scope
        if isinstance(name, DottedName):
            return self.get_function(name.name[-1])
        errors.report(UNDEFINED_FUNCTION, symbol=name,
            severity='fatal')

    def add_vars_to_namespace(self, *new_vars):
        if self._current_function:
            if self._current_class:
                func = self.get_method(self._current_class, self._current_function)
            else:
                func = self.get_function(self._current_function)
            func.add_local_vars(*new_vars)
        else:
            for var in new_vars:
                self._namespace.variables[var.name] = var

    def _get_statement(self, codestring):
        return codestring

    def _format_code(self, lines):
        return self._wrap_fortran(self.indent_code(lines))

    def print_kind(self, expr):
        """
        Prints the kind(precision) of a literal value or its shortcut if possible
        """
        constant_name = iso_c_binding[self._print(expr.dtype)][expr.precision]
        constant_shortcut = iso_c_binding_shortcut_mapping[constant_name]
        if constant_shortcut not in self.parser.used_names and constant_name != constant_shortcut:
            self._constantImports.add((constant_shortcut, constant_name))
            constant_name = constant_shortcut
        else:
            self._constantImports.add(constant_name)
        return constant_name

    def _handle_inline_func_call(self, expr):
        """ Print a function call to an inline function
        """
        func = expr.funcdef
        body = func.body
        name = func.name

        n_up = 0

        current_namespace = self._namespace
        current_function  = self._current_function

        if self._current_function is None:
            if name not in self._namespace.sons_scopes:
                self.change_to_module_scope()
                self._namespace = self.parser.namespace

        else:
            # Walk up namespaces until inline function is available
            while name not in self._namespace.sons_scopes:
                self.set_current_function(None)
                n_up+=1

        # Get imported functions from inline function's namespace
        self.set_current_function(name)
        used_functions = self._namespace.imports['functions']

        # Put back namespace and function parameters to return to call environment
        self._namespace = current_namespace
        self._current_function  = current_function

        # Put functions into current namespace
        self._namespace.imports['functions'].update(used_functions)

        # Create new local variables to ensure there are no name collisions
        old_local_vars = list(func.local_vars)
        new_local_vars = [v.clone(self.parser.get_new_name(v.name)) \
                            for v in old_local_vars]
        for v in new_local_vars:
            self.add_vars_to_namespace(v)

        # Collect the function arguments and the expressions they will be replaced with
        orig_arg_vars = [a.var for a in func.arguments]
        new_arg_vars = [a.value for a in expr.args]
        new_arg_vars = [PyccelAssociativeParenthesis(a) if isinstance(a, PyccelOperator) \
                        else a for a in new_arg_vars]

        # Replace the arguments in the code
        body.substitute(orig_arg_vars+old_local_vars, new_arg_vars + new_local_vars, invalidate=False)

        if len(func.results) == 0:
            # If there is no return then the code is already ok
            code = self._print(body)
        else:
            # Search for the return and replace it with an empty node
            result = body.get_attribute_nodes(Return, excluded_nodes = (FunctionDef,))[0]
            empty_return = EmptyNode()
            body.substitute(result, empty_return, invalidate = False)

            # Everything before the return node needs handling before the line
            # which calls the inline function is executed
            if (not self._additional_code):
                self._additional_code = ''
            self._additional_code += self._print(body)

            # Collect statements from results to return object
            if result.stmt:
                assigns = {i.lhs: i.rhs for i in result.stmt.body if isinstance(i, Assign)}
                self._additional_code += ''.join([self._print(i) for i in result.stmt.body if not isinstance(i, Assign)])
            else:
                assigns = {}
            res_return_vars = [assigns.get(v,v) for v in result.expr]

            # Put return statement back into function
            body.substitute(empty_return, result)

            if len(res_return_vars) == 1:
                code = self._print(res_return_vars[0])
            else:
                code = self._print(tuple(res_return_vars))

        # Put back original arguments
        body.substitute(new_arg_vars+new_local_vars, orig_arg_vars+old_local_vars)

        return code

    def _get_external_declarations(self):
        """
        Look for external functions and declare their result type
        """
        decs = {}
        for key,f in self._namespace.imports['functions'].items():
            if isinstance(f, FunctionDef) and f.is_external:
                i = Variable(f.results[0].dtype, name=str(key))
                dec = Declare(i.dtype, i, external=True)
                decs[i] = dec

        return decs

    # ============ Elements ============ #
    def _print_PyccelSymbol(self, expr):
        return expr

    def _print_Module(self, expr):
        name = self._print(expr.name)
        name = name.replace('.', '_')
        if not name.startswith('mod_') and self.prefix_module:
            name = '{prefix}_{name}'.format(prefix=self.prefix_module,
                                            name=name)

        # ARA : issue-999
        #       we look for external functions and declare their result type
        external_decs = self._get_external_declarations()

        imports = ''.join(self._print(i) for i in expr.imports)

        decs    = ''.join(self._print(i) for i in expr.declarations)
        # ARA : issue-999
        decs   += ''.join(self._print(i) for i in external_decs.values())
        body    = ''

        # ... TODO add other elements
        private_funcs = [f.name for f in expr.funcs if f.is_private]
        private = private_funcs
        if private:
            private = ','.join(self._print(i) for i in private)
            private = 'private :: {}\n'.format(private)
        else:
            private = ''
        # ...

        # ...
        sep = self._print(SeparatorComment(40))
        interfaces = ''
        if expr.interfaces:
            interfaces = '\n'.join(self._print(i) for i in expr.interfaces)

        if expr.funcs:
            body += '\n'.join(''.join([sep, self._print(i), sep]) for i in expr.funcs)
        # ...

        # ...
        for i in expr.classes:
            # update decs with declarations from ClassDef
            c_decs, c_funcs = self._print(i)
            decs = '{0}\n{1}'.format(decs, c_decs)
            body = '{0}\n{1}\n'.format(body, c_funcs)
        # ...

        contains = 'contains\n' if (expr.funcs or expr.classes or expr.interfaces) else ''
        imports += "\n".join('use ' + lib for lib in self._additional_imports)
        imports += "\n" + self.print_constant_imports()
        parts = ['module {}\n'.format(name),
                 imports,
                 'implicit none\n',
                 private,
                 decs,
                 interfaces,
                 contains,
                 body,
                 'end module {}\n'.format(name)]

        return '\n'.join([a for a in parts if a])

    def _print_Program(self, expr):
        module_namespace = self._namespace
        self.change_to_program_scope()

        name    = 'prog_{0}'.format(self._print(expr.name)).replace('.', '_')
        imports = ''.join(self._print(i) for i in expr.imports)
        body    = self._print(expr.body)

        # Print the declarations of all variables in the namespace, which include:
        #  - user-defined variables (available in Program.variables)
        #  - pyccel-generated variables added to Scope when printing 'expr.body'
        variables = self.parser.get_variables(self._namespace)
        decs = ''.join(self._print_Declare(Declare(v.dtype, v)) for v in variables)

        # Detect if we are using mpi4py
        # TODO should we find a better way to do this?
        mpi = any('mpi4py' == str(getattr(i.source, 'name', i.source)) for i in expr.imports)

        # Additional code and variable declarations for MPI usage
        # TODO: check if we should really add them like this
        if mpi:
            body = 'call mpi_init(ierr)\n'+\
                   '\nallocate(status(0:-1 + mpi_status_size)) '+\
                   '\nstatus = 0\n'+\
                   body +\
                   '\ncall mpi_finalize(ierr)'

            decs += '\ninteger :: ierr = -1' +\
                    '\ninteger, allocatable :: status (:)'
        imports += "\n".join('use ' + lib for lib in self._additional_imports)
        imports += "\n" + self.print_constant_imports()
        parts = ['program {}\n'.format(name),
                 imports,
                'implicit none\n',
                 decs,
                 body,
                'end program {}\n'.format(name)]

        self.change_to_module_scope()
        self._namespace = module_namespace

        return '\n'.join(a for a in parts if a)

    def _print_Import(self, expr):

        source = ''
        if expr.ignore:
            return ''

        if isinstance(expr.source, DottedName):
            source = expr.source.name[-1]
        else:
            source = self._print(expr.source)

        # importing of pyccel extensions is not printed
        if source in pyccel_builtin_import_registery:
            return ''

        if 'mpi4py' == str(getattr(expr.source,'name',expr.source)):
            return 'use mpi\n' + 'use mpiext\n'

        if len(expr.target) == 0:
            return 'use {}\n'.format(source)

        prefix = 'use {}, only:'.format(source)

        code = ''
        for i in expr.target:
            if isinstance(i, AsName):
                target = '{target} => {name}'.format(target=self._print(i.target),
                                                     name=self._print(i.name))
                line = '{prefix} {target}'.format(prefix=prefix,
                                                  target=target)

            elif isinstance(i, DottedName):
                target = '_'.join(self._print(j) for j in i.name)
                line = '{prefix} {target}'.format(prefix=prefix,
                                                  target=target)

            elif isinstance(i, str):
                line = '{prefix} {target}'.format(prefix=prefix,
                                                  target=i)

            else:
                raise TypeError('Expecting str, PyccelSymbol, DottedName or AsName, '
                                'given {}'.format(type(i)))

            code = (code + '\n' + line) if code else line

        # in some cases, the source is given as a string (when using metavar)
        code = code.replace("'", '')
        return self._get_statement(code) + '\n'

    def _print_PythonPrint(self, expr):
        args = []
        n = len(expr.expr)
        for j, f in enumerate(expr.expr):
            if f.keyword:
                continue
            else:
                f = f.value
            if isinstance(f, PythonType):
                f = f.print_string

            if isinstance(f, str):
                args.append("'{}'".format(f))
            elif isinstance(f, PythonTuple):
                for i in f:
                    args.append(self._print(i))
            elif isinstance(f, InhomogeneousTupleVariable):
                for i in f:
                    args.append(self._print(i))
            elif f.dtype is NativeString() and j != n-1:
                args.append("{} // ' ' ".format(self._print(f)))
            else:
                args.append(self._print(f))

        code = ', '.join(['print *', *args])
        return self._get_statement(code) + '\n'

    def _print_SymbolicPrint(self, expr):
        # for every expression we will generate a print
        code = '\n'.join("print *, 'sympy> {}'".format(a) for a in expr.expr)
        return self._get_statement(code) + '\n'

    def _print_Comment(self, expr):
        comments = self._print(expr.text)
        return '!' + comments + '\n'

    def _print_CommentBlock(self, expr):
        txts   = expr.comments
        header = expr.header
        header_size = len(expr.header)

        ln = max(len(i) for i in txts)
        if ln<max(20, header_size+2):
            ln = 20
        top  = '!' + '_'*int((ln-header_size)/2) + header + '_'*int((ln-header_size)/2) + '!'
        ln = len(top) - 2
        bottom = '!' + '_'*ln + '!'

        txts = ['!' + txt + ' '*(ln - len(txt)) + '!' for txt in txts]

        body = '\n'.join(i for i in txts)

        return ('{0}\n'
                '{1}\n'
                '{2}\n').format(top, body, bottom)

    def _print_EmptyNode(self, expr):
        return ''

    def _print_AnnotatedComment(self, expr):
        accel = self._print(expr.accel)
        txt   = str(expr.txt)
        if len(txt)>72:
            txts = []
            while len(txt)>72:
                txts.append(txt[:72])
                txt  = txt[72:]
            if txt:
                txts.append(txt)

            txt = '&\n!${} &'.format(accel).join(txt for txt in txts)

        return '!${0} {1}\n'.format(accel, txt)

    def _print_tuple(self, expr):
        if expr[0].rank>0:
            raise NotImplementedError(' tuple with elements of rank > 0 is not implemented')
        fs = ', '.join(self._print(f) for f in expr)
        return '[{0}]'.format(fs)

    def _print_PythonAbs(self, expr):
        """ print the python builtin function abs
        args : variable
        """
        return "abs({})".format(self._print(expr.arg))

    def _print_PythonTuple(self, expr):
        shape = tuple(reversed(expr.shape))
        if len(shape)>1:
            elements = ', '.join(self._print(i) for i in expr)
            shape    = ', '.join(self._print(i) for i in shape)
            return 'reshape(['+ elements + '], '+ '[' + shape + ']' + ')'
        fs = ', '.join(self._print(f) for f in expr)
        return '[{0}]'.format(fs)

    def _print_PythonList(self, expr):
        return self._print_PythonTuple(expr)

    def _print_InhomogeneousTupleVariable(self, expr):
        fs = ', '.join(self._print(f) for f in expr)
        return '[{0}]'.format(fs)

    def _print_Variable(self, expr):
        return self._print(expr.name)

    def _print_FunctionDefArgument(self, expr):
        return self._print(expr.name)

    def _print_FunctionCallArgument(self, expr):
        if expr.keyword:
            return '{} = {}'.format(expr.keyword, self._print(expr.value))
        else:
            return '{}'.format(self._print(expr.value))

    def _print_Constant(self, expr):
        val = LiteralFloat(expr.value)
        return self._print(val)

    def _print_DottedVariable(self, expr):
        if isinstance(expr.lhs, FunctionCall):
            base = expr.lhs.funcdef.results[0]
            if (not self._additional_code):
                self._additional_code = ''
            var_name = self.parser.get_new_name()
            var = base.clone(var_name)

            self.add_vars_to_namespace(var)

            self._additional_code = self._additional_code + self._print(Assign(var,expr.lhs)) + '\n'
            return self._print(var) + '%' +self._print(expr.name)
        else:
            return self._print(expr.lhs) + '%' +self._print(expr.name)

    def _print_DottedName(self, expr):
        return ' % '.join(self._print(n) for n in expr.name)

    def _print_Lambda(self, expr):
        return '"{args} -> {expr}"'.format(args=expr.variables, expr=expr.expr)

    def _print_PythonLen(self, expr):
        var = expr.arg
        idx = 1 if var.order == 'F' else var.rank
        prec = self.print_kind(expr)

        dtype = var.dtype
        if dtype is NativeString():
            return 'len({})'.format(self._print(var))
        elif var.rank == 1:
            return 'size({}, kind={})'.format(self._print(var), prec)
        else:
            return 'size({},{},{})'.format(self._print(var), self._print(idx), prec)

    def _print_PythonSum(self, expr):
        args = [self._print(arg) for arg in expr.args]
        return "sum({})".format(", ".join(args))

    def _print_PythonReal(self, expr):
        value = self._print(expr.internal_var)
        return 'real({0})'.format(value)

    def _print_PythonImag(self, expr):
        value = self._print(expr.internal_var)
        return 'aimag({0})'.format(value)



    #========================== Numpy Elements ===============================#

    def _print_NumpySum(self, expr):
        """Fortran print."""

        rhs_code = self._print(expr.arg)
        return 'sum({0})'.format(rhs_code)

    def _print_NumpyProduct(self, expr):
        """Fortran print."""

        rhs_code = self._print(expr.arg)
        return 'product({0})'.format(rhs_code)

    def _print_NumpyMatmul(self, expr):
        """Fortran print."""
        a_code = self._print(expr.a)
        b_code = self._print(expr.b)

        if expr.rank == 0:
            if isinstance(expr.a.dtype, NativeBool):
                a_code = self._print(PythonInt(expr.a))
            if isinstance(expr.b.dtype, NativeBool):
                b_code = self._print(PythonInt(expr.b))
            return 'sum({}*{})'.format(a_code, b_code)
        if expr.a.order and expr.b.order:
            if expr.a.order != expr.b.order:
                raise NotImplementedError("Mixed order matmul not supported.")

        # Fortran ordering
        if expr.a.order == 'F':
            return 'matmul({0},{1})'.format(a_code, b_code)

        # C ordering
        return 'matmul({1},{0})'.format(a_code, b_code)

    def _print_NumpyEmpty(self, expr):
        errors.report(FORTRAN_ALLOCATABLE_IN_EXPRESSION, symbol=expr, severity='fatal')

    def _print_NumpyNorm(self, expr):
        """Fortran print."""
        arg = PythonAbs(expr.arg) if isinstance(expr.arg.dtype, NativeComplex) else expr.arg
        if expr.axis:
            axis = expr.axis
            if expr.order != 'F':
                axis = PyccelMinus(LiteralInteger(arg.rank), expr.axis, simplify=True)
            else:
                axis = LiteralInteger(expr.axis.python_value + 1)
            code = 'Norm2({},{})'.format(self._print(arg), self._print(axis))
        else:
            code = 'Norm2({})'.format(self._print(arg))

        return code

    def _print_NumpyLinspace(self, expr):

        if expr.stop.dtype != expr.dtype or expr.precision != expr.stop.precision:
            cast_func = DtypePrecisionToCastFunction[expr.dtype.name][expr.precision]
            st = cast_func(expr.stop)
            v = self._print(st)
        else:
            v = self._print(expr.stop)

        if not isinstance(expr.endpoint, LiteralFalse):
            lhs = expr.get_user_nodes(Assign)[0].lhs


            if expr.rank > 1:
                #expr.rank > 1, we need to replace the last index of the loop with the last index of the array.
                lhs_source = expr.get_user_nodes(Assign)[0].lhs
                lhs_source.substitute(expr.ind, PyccelMinus(expr.num, LiteralInteger(1), simplify = True))
                lhs = self._print(lhs_source)
            else:
                #Since the expr.rank == 1, we modify the last element in the array.
                lhs = self._print(IndexedElement(lhs,
                                                 PyccelMinus(expr.num, LiteralInteger(1),
                                                 simplify = True)))

            if isinstance(expr.endpoint, LiteralTrue):
                cond_template = lhs + ' = {stop}'
            else:
                cond_template = lhs + ' = merge({stop}, {lhs}, ({cond}))'
        if expr.rank > 1:
            template = '({start} + {index}*{step})'
            var = Variable('int', str(expr.ind))
        else:
            template = '[(({start} + {index}*{step}), {index} = {zero},{end})]'
            var = Variable('int', 'linspace_index')
            self.add_vars_to_namespace(var)

        init_value = template.format(
            start = self._print(expr.start),
            step  = self._print(expr.step),
            index = self._print(var),
            zero  = self._print(LiteralInteger(0)),
            end   = self._print(PyccelMinus(expr.num, LiteralInteger(1), simplify = True)),
        )

        if isinstance(expr.endpoint, LiteralFalse):
            code = init_value
        elif isinstance(expr.endpoint, LiteralTrue):
            code = init_value + '\n' + cond_template.format(stop=v)
        else:
            code = init_value + '\n' + cond_template.format(stop=v, lhs=lhs, cond=self._print(expr.endpoint))

        return code

    def _print_NumpyWhere(self, expr):

        ind   = self._print(expr.index)
        mask  = self._print(expr.mask)

        stmt  = 'pack([({ind},{ind}=0,size({mask})-1)],{mask})'.format(ind=ind,mask=mask)

        return stmt

    def _print_NumpyArray(self, expr):
        """Fortran print."""

        # If Numpy array is stored with column-major ordering, transpose values
        # use reshape with order for rank > 2
        if expr.order == 'F':
            if expr.rank == 2:
                rhs_code = self._print(expr.arg)
                rhs_code = 'transpose({})'.format(rhs_code)
            elif expr.rank > 2:
                args     = [self._print(a) for a in expr.arg]
                new_args = []
                for ac, a in zip(args, expr.arg):
                    if a.order == 'C':
                        shape    = ', '.join(self._print(i) for i in a.shape)
                        order    = ', '.join(self._print(LiteralInteger(i)) for i in range(a.rank, 0, -1))
                        ac       = 'reshape({}, [{}], order=[{}])'.format(ac, shape, order)
                    new_args.append(ac)

                args     = new_args
                rhs_code = '[' + ' ,'.join(args) + ']'
                shape    = ', '.join(self._print(i) for i in expr.shape)
                order    = [LiteralInteger(i) for i in range(1, expr.rank+1)]
                order    = order[1:]+ order[:1]
                order    = ', '.join(self._print(i) for i in order)
                rhs_code = 'reshape({}, [{}], order=[{}])'.format(rhs_code, shape, order)
        elif expr.order == 'C':
            if expr.rank > 2:
                args     = [self._print(a) for a in expr.arg]
                new_args = []
                for ac, a in zip(args, expr.arg):
                    if a.order == 'F':
                        shape    = ', '.join(self._print(i) for i in a.shape[::-1])
                        order    = ', '.join(self._print(LiteralInteger(i)) for i in range(a.rank, 0, -1))
                        ac       = 'reshape({}, [{}], order=[{}])'.format(ac, shape, order)
                    new_args.append(ac)

                args     = new_args
                rhs_code = '[' + ' ,'.join(args) + ']'
                shape    = ', '.join(self._print(i) for i in expr.shape[::-1])
                rhs_code = 'reshape({}, [{}])'.format(rhs_code, shape)
            else:
                rhs_code = self._print(expr.arg)
        return rhs_code

    def _print_NumpyFloor(self, expr):
        result_code = self._print_MathFloor(expr)
        return 'real({}, {})'.format(result_code, self.print_kind(expr))

    def _print_NumpyArange(self, expr):
        start  = self._print(expr.start)
        step   = self._print(expr.step)
        shape  = PyccelMinus(expr.shape[0], LiteralInteger(1), simplify = True)
        index  = Variable(NativeInteger(), name =  self.parser.get_new_name('i'))

        self.add_vars_to_namespace(index)

        code = '[({start} + {step} * {index}, {index} = {0}, {shape}, {1})]'
        code = code.format(self._print(LiteralInteger(0)),
                           self._print(LiteralInteger(1)),
                           start  = start,
                           step   = step,
                           index  = self._print(index),
                           shape  = self._print(shape))

        return code

    def _print_NumpyMod(self, expr):
        return self._print(PyccelMod(*expr.args))

    # ======================================================================= #
    def _print_PyccelArraySize(self, expr):
        init_value = self._print(expr.arg)
        prec = self.print_kind(expr)

        if expr.arg.order == 'C':
            index = PyccelMinus(LiteralInteger(expr.arg.rank), expr.index, simplify = True)
            index = self._print(index)
        else:
            index = PyccelAdd(expr.index, LiteralInteger(1), simplify = True)
            index = self._print(index)

        if expr.arg.rank == 1:
            return 'size({0}, kind={1})'.format(init_value, prec)

        return 'size({0}, {1}, {2})'.format(init_value, index, prec)

    def _print_PythonInt(self, expr):
        value = self._print(expr.arg)
        if (expr.arg.dtype is NativeBool()):
            code = 'MERGE(1_{0}, 0_{1}, {2})'.format(self.print_kind(expr), self.print_kind(expr),value)
        else:
            code  = 'Int({0}, {1})'.format(value, self.print_kind(expr))
        return code

    def _print_PythonFloat(self, expr):
        value = self._print(expr.arg)
        if (expr.arg.dtype is NativeBool()):
            code = 'MERGE(1.0_{0}, 0.0_{1}, {2})'.format(self.print_kind(expr), self.print_kind(expr),value)
        else:
            code  = 'Real({0}, {1})'.format(value, self.print_kind(expr))
        return code

    def _print_MathFloor(self, expr):
        arg = expr.args[0]
        arg_code = self._print(arg)

        # math.floor on integer argument is identity,
        # but we need parentheses around expressions
        if arg.dtype is NativeInteger():
            return '({})'.format(arg_code)

        prec = expr.precision
        prec_code = self._print(prec)
        return 'floor({}, kind={})'.format(arg_code, prec_code)

    def _print_PythonComplex(self, expr):
        if expr.is_cast:
            var = self._print(expr.internal_var)
            code = 'cmplx({0}, kind={1})'.format(var,
                                self.print_kind(expr))
        else:
            real = self._print(expr.real)
            imag = self._print(expr.imag)
            code = 'cmplx({0}, {1}, {2})'.format(real, imag,
                                self.print_kind(expr))
        return code

    def _print_PythonBool(self, expr):
        if isinstance(expr.arg.dtype, NativeBool):
            return 'logical({}, kind = {prec})'.format(self._print(expr.arg), prec = self.print_kind(expr))
        else:
            return '{} /= 0'.format(self._print(expr.arg))

    def _print_NumpyRand(self, expr):
        if expr.rank != 0:
            errors.report(FORTRAN_ALLOCATABLE_IN_EXPRESSION,
                          symbol=expr, severity='fatal')

        if (not self._additional_code):
            self._additional_code = ''
        var_name = self.parser.get_new_name()
        var = Variable(expr.dtype, var_name, is_stack_array = all([s.is_constant for s in expr.shape]),
                shape = expr.shape, precision = expr.precision,
                order = expr.order, rank = expr.rank)

        self.add_vars_to_namespace(var)

        self._additional_code = self._additional_code + self._print(Assign(var,expr)) + '\n'
        return self._print(var)

    def _print_NumpyRandint(self, expr):
        if expr.rank != 0:
            errors.report(FORTRAN_ALLOCATABLE_IN_EXPRESSION,
                          symbol=expr, severity='fatal')
        if expr.low is None:
            randfloat = self._print(PyccelMul(expr.high, NumpyRand(), simplify = True))
        else:
            randfloat = self._print(PyccelAdd(PyccelMul(PyccelMinus(expr.high, expr.low, simplify = True), NumpyRand(), simplify=True), expr.low, simplify = True))

        prec_code = self.print_kind(expr)
        return 'floor({}, kind={})'.format(randfloat, prec_code)

    def _print_NumpyFull(self, expr):

        # Create statement for initialization
        init_value = self._print(expr.fill_value)
        return init_value

    def _print_PythonMin(self, expr):
        args = expr.args
        if len(args) == 1:
            arg = args[0]
            code = 'minval({0})'.format(self._print(arg))
        else:
            code = ','.join(self._print(arg) for arg in args)
            code = 'min('+code+')'
        return self._get_statement(code)

    def _print_PythonMax(self, expr):
        args = expr.args
        if len(args) == 1:
            arg = args[0]
            code = 'maxval({0})'.format(self._print(arg))
        else:
            code = ','.join(self._print(arg) for arg in args)
            code = 'max('+code+')'
        return self._get_statement(code)

    # ... MACROS
    def _print_MacroShape(self, expr):
        var = expr.argument
        if not isinstance(var, (Variable, IndexedElement)):
            raise TypeError('Expecting a variable, given {}'.format(type(var)))
        shape = var.shape

        if len(shape) == 1:
            shape = shape[0]


        elif not(expr.index is None):
            if expr.index < len(shape):
                shape = shape[expr.index]
            else:
                shape = '1'

        return self._print(shape)

    # ...
    def _print_MacroType(self, expr):
        dtype = self._print(expr.argument.dtype)
        prec  = expr.argument.precision

        if dtype == 'integer':
            if prec==4:
                return 'MPI_INTEGER'
            elif prec==8:
                return 'MPI_INTEGER8'
            else:
                errors.report(PYCCEL_RESTRICTION_TODO, symbol=expr,
                    severity='fatal')

        elif dtype == 'float':
            if prec==8:
                return 'MPI_DOUBLE'
            if prec==4:
                return 'MPI_FLOAT'
            else:
                errors.report(PYCCEL_RESTRICTION_TODO, symbol=expr,
                    severity='fatal')

        else:
            errors.report(PYCCEL_RESTRICTION_TODO, symbol=expr,
                severity='fatal')

    def _print_MacroCount(self, expr):

        var = expr.argument

        if var.rank == 0:
            return '1'
        else:
            return self._print(functools.reduce(
                lambda x,y: PyccelMul(x,y,simplify=True), var.shape))

    def _print_Declare(self, expr):
        # ... ignored declarations
        # we don't print the declaration if iterable object
        if is_iterable_datatype(expr.dtype):
            return ''

        if is_with_construct_datatype(expr.dtype):
            return ''

        if isinstance(expr.dtype, NativeSymbol):
            return ''

        if isinstance(expr.dtype, NativeRange):
            return ''

        # meta-variables
        if (isinstance(expr.variable, Variable) and
            expr.variable.name.startswith('__')):
            return ''
        # ...

        if isinstance(expr.variable, InhomogeneousTupleVariable):
            return ''.join(self._print_Declare(Declare(v.dtype,v,intent=expr.intent, static=expr.static)) for v in expr.variable)

        # ... TODO improve
        # Group the variables by intent
        var = expr.variable
        rank        = var.rank
        allocatable = var.allocatable
        shape       = var.alloc_shape
        is_pointer = var.is_pointer
        is_target = var.is_target
        is_const = var.is_const
        is_stack_array = var.is_stack_array
        is_optional = var.is_optional
        is_private = var.is_private
        is_static = expr.static
        is_external = expr.external
        intent = expr.intent

        if isinstance(shape, (tuple,PythonTuple)) and len(shape) ==1:
            shape = shape[0]
        # ...

        # ... print datatype
        if isinstance(expr.dtype, CustomDataType):
            dtype = expr.dtype

            name   = dtype.__class__.__name__
            prefix = dtype.prefix
            alias  = dtype.alias

            if dtype.is_polymorphic or expr.passed_from_dotted:
                sig = 'class'
            else:
                sig = 'type'

            if alias is None:
                name = name.replace(prefix, '')
            else:
                name = alias
            dtype = '{0}({1})'.format(sig, name)
        else:
            expr_dtype = expr.dtype
            dtype = self._print(expr_dtype)

        # ...
            if isinstance(expr_dtype, NativeString):

                if expr.intent:
                    dtype = dtype[:9] +'(len =*)'
                    #TODO improve ,this is the case of character as argument
            else:
                dtype += '({0})'.format(self.print_kind(expr.variable))

        code_value = ''
        if expr.value:
            code_value = ' = {0}'.format(self._print(expr.value))

        vstr = self._print(expr.variable.name)

        # arrays are 0-based in pyccel, to avoid ambiguity with range
        s = '0'
        if not(is_static) and (allocatable or (var.shape is None)):
            s = ''

        # Default empty strings
        intentstr      = ''
        allocatablestr = ''
        optionalstr    = ''
        privatestr     = ''
        rankstr        = ''
        externalstr    = ''

        # Compute intent string
        if intent:
            if intent == 'in' and rank == 0 and not (is_static and is_optional):
                intentstr = ', value'
                if is_const:
                    intentstr += ', intent(in)'
            else:
                intentstr = ', intent({})'.format(intent)

        # Compute allocatable string
        if not is_static:
            if is_pointer:
                allocatablestr = ', pointer'

            elif allocatable and not intent:
                allocatablestr = ', allocatable'

            # ISSUES #177: var is allocatable and target
            if is_target:
                allocatablestr = '{}, target'.format(allocatablestr)

        # Compute optional string
        if is_optional:
            optionalstr = ', optional'

        # Compute private string
        if is_private:
            privatestr = ', private'

        # Compute external string
        if is_external:
            externalstr = ', external'

        # Compute rank string
        # TODO: improve
        if ((rank == 1) and (isinstance(shape, (int, PyccelAstNode))) and
            (not(allocatable or is_pointer) or is_static or is_stack_array)):
            rankstr = '({0}:{1})'.format(self._print(s), self._print(PyccelMinus(shape, LiteralInteger(1), simplify = True)))

        elif ((rank > 0) and (isinstance(shape, (PythonTuple, tuple))) and
            (not(allocatable or is_pointer) or is_static or is_stack_array)):
            #TODO fix bug when we include shape of type list

            if var.order == 'C':
                rankstr = ','.join('{0}:{1}'.format(self._print(s),
                                                      self._print(PyccelMinus(i, LiteralInteger(1), simplify = True))) for i in shape[::-1])
            else:
                rankstr =  ','.join('{0}:{1}'.format(self._print(s),
                                                     self._print(PyccelMinus(i, LiteralInteger(1), simplify = True))) for i in shape)
            rankstr = '({rank})'.format(rank=rankstr)

        elif (rank > 0) and allocatable and intent:
            rankstr = '({})'.format(','.join(['0:'] * rank))

        elif (rank > 0) and (allocatable or is_pointer):
            rankstr = '({})'.format(','.join( [':'] * rank))

#        else:
#            errors.report(PYCCEL_RESTRICTION_TODO, symbol=expr,
#                severity='fatal')

        # Construct declaration
        left  = dtype + intentstr + allocatablestr + optionalstr + privatestr + externalstr
        right = vstr + rankstr + code_value
        return '{} :: {}\n'.format(left, right)

    def _print_AliasAssign(self, expr):
        code = ''
        lhs = expr.lhs
        rhs = expr.rhs

        if isinstance(lhs, InhomogeneousTupleVariable):
            return self._print(CodeBlock([AliasAssign(l, r) for l,r in zip(lhs,rhs)]))

        # TODO improve
        op = '=>'
        shape_code = ''
        if lhs.rank > 0:
            shape_code = ', '.join('0:' for i in range(lhs.rank))
            shape_code = '({s_c})'.format(s_c = shape_code)

        code += '{lhs}{s_c} {op} {rhs}'.format(lhs=self._print(expr.lhs),
                                          s_c = shape_code,
                                          op=op,
                                          rhs=self._print(expr.rhs))

        return self._get_statement(code) + '\n'

    def _print_CodeBlock(self, expr):
        if not expr.unravelled:
            body_exprs, new_vars = expand_to_loops(expr, self.parser.get_new_variable, language_has_vectors = True)
            self.add_vars_to_namespace(*new_vars)
        else:
            body_exprs = expr.body
        body_stmts = []
        for b in body_exprs :
            line = self._print(b)
            if (self._additional_code):
                body_stmts.append(self._additional_code)
                self._additional_code = None
            body_stmts.append(line)
        return ''.join(self._print(b) for b in body_stmts)

    # TODO the ifs as they are are, is not optimal => use elif
    def _print_SymbolicAssign(self, expr):
        errors.report(FOUND_SYMBOLIC_ASSIGN,
                      symbol=expr.lhs, severity='warning')

        stmt = Comment(str(expr))
        return self._print_Comment(stmt)

    def _print_NumpyReal(self, expr):
        value = self._print(expr.internal_var)
        code = 'Real({0}, {1})'.format(value, self.print_kind(expr))
        return code

    def _print_Assign(self, expr):

        lhs_code = self._print(expr.lhs)
        rhs = expr.rhs
        # we don't print Range
        # TODO treat the case of iterable classes
        if isinstance(rhs, PyccelUnarySub) and rhs.args[0] == INF:
            rhs_code = '-Huge({0})'.format(lhs_code)
            return '{0} = {1}\n'.format(lhs_code, rhs_code)

        if rhs == INF:
            rhs_code = 'Huge({0})'.format(lhs_code)
            return '{0} = {1}\n'.format(lhs_code, rhs_code)

        if isinstance(rhs, (PythonRange, Product)):
            return ''

        if isinstance(rhs, NumpyRand):
            return 'call random_number({0})\n'.format(self._print(expr.lhs))

        if isinstance(rhs, NumpyEmpty):
            return ''

        if isinstance(rhs, ConstructorCall):
            func = rhs.func
            name = str(func.name)

            # TODO uncomment later

#            # we don't print the constructor call if iterable object
#            if this.dtype.is_iterable:
#                return ''
#
#            # we don't print the constructor call if with construct object
#            if this.dtype.is_with_construct:
#                return ''

            if name == "__init__":
                name = "create"
            rhs_code = self._print(name)
            rhs_code = '{0} % {1}'.format(lhs_code, rhs_code)

            code_args = ', '.join(self._print(i) for i in rhs.arguments)
            return 'call {0}({1})\n'.format(rhs_code, code_args)

        if isinstance(rhs, FunctionCall):

            # in the case of a function that returns a list,
            # we should append them to the procedure arguments
            if isinstance(expr.lhs, (tuple, list, PythonTuple, InhomogeneousTupleVariable)) \
                    or (isinstance(expr.lhs, HomogeneousTupleVariable) and expr.lhs.is_stack_array):

                rhs_code = rhs.funcdef.name
                args = rhs.args
                code_args = [self._print(i) for i in args]
                func = rhs.funcdef
                output_names = func.results
                lhs_code = [self._print(name) + ' = ' + self._print(i) for (name,i) in zip(output_names,expr.lhs)]

                call_args = ', '.join(code_args + lhs_code)

                code = 'call {0}({1})\n'.format(rhs_code, call_args)
                return self._get_statement(code)

        if (isinstance(expr.lhs, Variable) and
              expr.lhs.dtype == NativeSymbol()):
            return ''

        # Right-hand side code
        rhs_code = self._print(rhs)

        code = ''
        # if (expr.status == 'unallocated') and not (expr.like is None):
        #     stmt = ZerosLike(lhs=lhs_code, rhs=expr.like)
        #     code += self._print(stmt)
        #     code += '\n'
        code += '{0} = {1}'.format(lhs_code, rhs_code)
#        else:
#            code_args = ''
#            func = expr.rhs
#            # func here is of instance FunctionCall
#            cls_name = func.func.cls_name
#            keys = func.func.arguments

#            # for MPI statements, we need to add the lhs as the last argument
#            # TODO improve
#            if isinstance(func.func, MPI):
#                if not func.arguments:
#                    code_args = lhs_code
#                else:
#                    code_args = ', '.join(self._print(i) for i in func.arguments)
#                    code_args = '{0}, {1}'.format(code_args, lhs_code)
#            else:
#                _ij_print = lambda i, j: '{0}={1}'.format(self._print(i), \
#                                                         self._print(j))
#
#                code_args = ', '.join(_ij_print(i, j) \
#                                      for i, j in zip(keys, func.arguments))
#            if (not func.arguments is None) and (len(func.arguments) > 0):
#                if (not cls_name):
#                    code_args = ', '.join(self._print(i) for i in func.arguments)
#                    code_args = '{0}, {1}'.format(code_args, lhs_code)
#                else:
#            print('code_args > {0}'.format(code_args))
#            code = 'call {0}({1})'.format(rhs_code, code_args)
        return self._get_statement(code) + '\n'

#------------------------------------------------------------------------------
    def _print_Allocate(self, expr):

        # Transpose indices because of Fortran column-major ordering
        shape = expr.shape if expr.order == 'F' else expr.shape[::-1]

        var_code = self._print(expr.variable)
        size_code = ', '.join(self._print(i) for i in shape)
        shape_code = ', '.join('0:' + self._print(PyccelMinus(i, LiteralInteger(1), simplify = True)) for i in shape)
        code = ''

        if expr.status == 'unallocated':
            code += 'allocate({0}({1}))\n'.format(var_code, shape_code)

        elif expr.status == 'unknown':
            code += 'if (allocated({})) then\n'.format(var_code)
            code += '  if (any(size({}) /= [{}])) then\n'.format(var_code, size_code)
            code += '    deallocate({})\n'     .format(var_code)
            code += '    allocate({0}({1}))\n'.format(var_code, shape_code)
            code += '  end if\n'
            code += 'else\n'
            code += '  allocate({0}({1}))\n'.format(var_code, shape_code)
            code += 'end if\n'

        elif expr.status == 'allocated':
            code += 'if (any(size({}) /= [{}])) then\n'.format(var_code, size_code)
            code += '  deallocate({})\n'     .format(var_code)
            code += '  allocate({0}({1}))\n'.format(var_code, shape_code)
            code += 'end if\n'

        return code

#-----------------------------------------------------------------------------
    def _print_Deallocate(self, expr):
        var = expr.variable
        if isinstance(var, InhomogeneousTupleVariable):
            return ''.join(self._print(Deallocate(v)) for v in var)

        if var.is_pointer:
            return ''
        else:
            var_code = self._print(var)
            code  = 'if (allocated({})) then\n'.format(var_code)
            code += '  deallocate({})\n'     .format(var_code)
            code += 'end if\n'
            return code
#------------------------------------------------------------------------------

    def _print_NativeBool(self, expr):
        return 'logical'

    def _print_NativeInteger(self, expr):
        return 'integer'

    def _print_NativeFloat(self, expr):
        return 'real'

    def _print_NativeComplex(self, expr):
        return 'complex'

    def _print_NativeString(self, expr):
        return 'character(len=280)'
        #TODO fix improve later

    def _print_DataType(self, expr):
        return self._print(expr.name)

    def _print_LiteralString(self, expr):
        sp_chars = ['\a', '\b', '\f', '\r', '\t', '\v', "'", '\n']
        sub_str = ''
        formatted_str = []
        for c in expr.arg:
            if c in sp_chars:
                if sub_str != '':
                    formatted_str.append("'{}'".format(sub_str))
                    sub_str = ''
                formatted_str.append('ACHAR({})'.format(ord(c)))
            else:
                sub_str += c
        if sub_str != '':
            formatted_str.append("'{}'".format(sub_str))
        return ' // '.join(formatted_str)

    def _print_Interface(self, expr):
        # ... we don't print 'hidden' functions
        name = self._print(expr.name)
        if expr.is_argument:
            funcs_sigs = []
            for f in expr.functions:
                parts = self.function_signature(f, f.name)
                parts = ["{}({}) {}\n".format(parts['sig'], parts['arg_code'], parts['func_end']),
                        self.print_constant_imports()+'\n',
                        parts['arg_decs'],
                        'end {} {}\n'.format(parts['func_type'], f.name)]
                funcs_sigs.append(''.join(a for a in parts))
            interface = 'interface\n' + '\n'.join(a for a in funcs_sigs) + 'end interface\n'
            return interface

        if expr.functions[0].cls_name:
            for k, m in list(_default_methods.items()):
                name = name.replace(k, m)
            cls_name = expr.cls_name
            if not (cls_name == '__UNDEFINED__'):
                name = '{0}_{1}'.format(cls_name, name)
        else:
            for i in _default_methods:
                # because we may have a class Point with init: Point___init__
                if i in name:
                    name = name.replace(i, _default_methods[i])
        interface = 'interface ' + name +'\n'
        for f in expr.functions:
            interface += 'module procedure ' + str(f.name)+'\n'
        interface += 'end interface\n'
        return interface



   # def _print_With(self, expr):
   #     test = 'call '+self._print(expr.test) + '%__enter__()'
   #     body = self._print(expr.body)
   #     end = 'call '+self._print(expr.test) + '%__exit__()'
   #     code = ('{test}\n'
   #            '{body}\n'
   #            '{end}').format(test=test, body=body, end=end)
        #TODO return code later
  #      expr.block
  #      return ''

    def _print_Block(self, expr):

        decs=[]
        for i in expr.variables:
            dec = Declare(i.dtype, i)
            decs += [dec]
        body = expr.body

        body_code = self._print(body)
        prelude   = ''.join(self._print(i) for i in decs)


        #case of no local variables
        if len(decs) == 0:
            return body_code

        return ('{name} : Block\n'
                '{prelude}\n'
                 '{body}\n'
                'end Block {name}\n').format(name=expr.name, prelude=prelude, body=body_code)

    def _print_BindCFunctionDef(self, expr):
        name = self._print(expr.name)
        results   = list(expr.results)
        arguments = list(expr.arguments)
        if any(isinstance(a.var, FunctionAddress) for a in arguments):
            # Functions with function addresses as arguments cannot be
            # exposed to python so there is no need to print their signature
            return ''
        arguments_inout = expr.arguments_inout
        args_decs = OrderedDict()
        for i,arg in enumerate(arguments):
            if arguments_inout[i]:
                intent='inout'
            else:
                intent='in'

            arg = arg.var
            dec = Declare(arg.dtype, arg, intent=intent , static=True)
            args_decs[arg] = dec

        for result in results:
            dec = Declare(result.dtype, result, intent='out', static=True)
            args_decs[result] = dec

        if len(results) != 1:
            func_type = 'subroutine'
            func_end  = ''
        else:
            func_type = 'function'
            result = results.pop()
            func_end = 'result({0})'.format(result.name)
            dec = Declare(result.dtype, result, static=True)
            args_decs[result] = dec
        # ...

        interfaces = '\n'.join(self._print(i) for i in expr.interfaces)
        arg_code  = ', '.join(self._print(i) for i in chain( arguments, results ))
        imports   = ''.join(self._print(i) for i in expr.imports)
        prelude   = ''.join(self._print(i) for i in args_decs.values())
        body_code = self._print(expr.body)
        doc_string = self._print(expr.doc_string) if expr.doc_string else ''

        parts = [doc_string,
                '{0} {1}({2}) bind(c) {3}\n'.format(func_type, name, arg_code, func_end),
                 imports,
                'implicit none\n',
                 prelude,
                 interfaces,
                 body_code,
                 'end {} {}\n'.format(func_type, name)]
        return '\n'.join(p for p in parts if p)

    def _print_FunctionAddress(self, expr):
        return expr.name

    def function_signature(self, expr, name):
        is_pure      = expr.is_pure
        is_elemental = expr.is_elemental
        out_args = []
        args_decs = OrderedDict()
        arguments = [a.var for a in expr.arguments]

        func_end  = ''
        rec = 'recursive ' if expr.is_recursive else ''
        if len(expr.results) != 1:
            func_type = 'subroutine'
            out_args = list(expr.results)
            for result in out_args:
                if result in arguments:
                    dec = Declare(result.dtype, result, intent='inout')
                else:
                    dec = Declare(result.dtype, result, intent='out')
                args_decs[result] = dec

            functions = expr.functions

        else:
           #todo: if return is a function
            func_type = 'function'
            result = expr.results[0]
            functions = expr.functions

            func_end = 'result({0})'.format(result.name)

            dec = Declare(result.dtype, result)
            args_decs[result] = dec
        # ...

        for i,arg in enumerate(arguments):
            if isinstance(arg, Variable):
                if i == 0 and expr.cls_name:
                    dec = Declare(arg.dtype, arg, intent='inout', passed_from_dotted = True)
                elif expr.arguments_inout[i]:
                    dec = Declare(arg.dtype, arg, intent='inout')
                else:
                    dec = Declare(arg.dtype, arg, intent='in')
                args_decs[arg] = dec

        #remove parametres intent(inout) from out_args to prevent repetition
        for i in arguments:
            if i in out_args:
                out_args.remove(i)

        # treate case of pure function
        sig = '{0}{1} {2}'.format(rec, func_type, name)
        if is_pure:
            sig = 'pure {}'.format(sig)

        # treate case of elemental function
        if is_elemental:
            sig = 'elemental {}'.format(sig)

        arg_code  = ', '.join(self._print(i) for i in chain( arguments, out_args ))

        arg_decs = ''.join(self._print(i) for i in args_decs.values())

        parts = {
                'sig' : sig,
                'arg_code' : arg_code,
                'func_end' : func_end,
                'arg_decs' : arg_decs,
                'func_type' : func_type
        }
        return parts

    def _print_FunctionDef(self, expr):
        if expr.is_inline:
            return ''

        name = self._print(expr.name)
        self.set_current_function(name)

        if expr.cls_name:
            for k, m in list(_default_methods.items()):
                name = name.replace(k, m)

            cls_name = expr.cls_name
            if not (cls_name == '__UNDEFINED__'):
                name = '{0}_{1}'.format(cls_name, name)
        else:
            for i in _default_methods:
                # because we may have a class Point with init: Point___init__
                if i in name:
                    name = name.replace(i, _default_methods[i])

        sig_parts = self.function_signature(expr, name)
        prelude = sig_parts.pop('arg_decs')
        decs = OrderedDict()
        functions = [f for f in expr.functions if not f.is_inline]
        func_interfaces = '\n'.join(self._print(i) for i in expr.interfaces)
        body_code = self._print(expr.body)
        doc_string = self._print(expr.doc_string) if expr.doc_string else ''

        for i in expr.local_vars:
            dec = Declare(i.dtype, i)
            decs[i] = dec

        decs.update(self._get_external_declarations())

        arguments = [a.var for a in expr.arguments]
        vars_to_print = self.parser.get_variables(self._namespace)
        for v in vars_to_print:
            if (v not in expr.local_vars) and (v not in expr.results) and (v not in arguments):
                decs[v] = Declare(v.dtype,v)
        prelude += ''.join(self._print(i) for i in decs.values())
        if len(functions)>0:
            functions_code = '\n'.join(self._print(i) for  i in functions)
            body_code = body_code +'\ncontains\n' + functions_code

        imports = ''.join(self._print(i) for i in expr.imports)

        self.set_current_function(None)

        parts = [doc_string,
                "{}({}) {}\n".format(sig_parts['sig'], sig_parts['arg_code'], sig_parts['func_end']),
                imports,
                'implicit none\n',
                prelude,
                func_interfaces,
                body_code,
                'end {} {}\n'.format(sig_parts['func_type'], name)]

        return '\n'.join(a for a in parts if a)

    def _print_Pass(self, expr):
        return '! pass\n'

    def _print_Nil(self, expr):
        return ''

    def _print_Return(self, expr):
        code = ''
        if expr.stmt:
            code += self._print(expr.stmt)
        code +='return\n'
        return code

    def _print_Del(self, expr):
        # TODO: treate class case
        code = ''
        for var in expr.variables:
            if isinstance(var, Variable):
                dtype = var.dtype
                if is_pyccel_datatype(dtype):
                    code = 'call {0} % free()'.format(self._print(var))
                else:
                    code = 'deallocate({0}){1}'.format(self._print(var), code)
            else:
                errors.report(PYCCEL_RESTRICTION_TODO, symbol=expr,
                    severity='fatal')
        return code + '\n'

    def _print_ClassDef(self, expr):
        # ... we don't print 'hidden' classes
        if expr.hide:
            return '', ''
        # ...

        name = self._print(expr.name)
        self.set_current_class(name)
        base = None # TODO: add base in ClassDef

        decs = ''.join(self._print(Declare(i.dtype, i)) for i in expr.attributes)

        aliases = []
        names   = []
        ls = [self._print(i.name) for i in expr.methods]
        for i in ls:
            j = _default_methods.get(i,i)
            aliases.append(j)
            names.append('{0}_{1}'.format(name, self._print(j)))
        methods = ''.join('procedure :: {0} => {1}\n'.format(i, j) for i, j in zip(aliases, names))
        for i in expr.interfaces:
            names = ','.join('{0}_{1}'.format(name, self._print(j.name)) for j in i.functions)
            methods += 'generic, public :: {0} => {1}\n'.format(self._print(i.name), names)
            methods += 'procedure :: {0}\n'.format(names)



        options = ', '.join(i for i in expr.options)

        sig = 'type, {0}'.format(options)
        if not(base is None):
            sig = '{0}, extends({1})'.format(sig, base)

        code = ('{0} :: {1}').format(sig, name)
        if len(decs) > 0:
            code = ('{0}\n'
                    '{1}').format(code, decs)
        if len(methods) > 0:
            code = ('{0}\n'
                    'contains\n'
                    '{1}').format(code, methods)
        decs = ('{0}\n'
                'end type {1}').format(code, name)

        sep = self._print(SeparatorComment(40))
        # we rename all methods because of the aliasing
        cls_methods = [i.clone('{0}'.format(i.name)) for i in expr.methods]
        for i in expr.interfaces:
            cls_methods +=  [j.clone('{0}'.format(j.name)) for j in i.functions]

        methods = ''
        for i in cls_methods:
            methods = ('{methods}\n'
                     '{sep}\n'
                     '{f}\n'
                     '{sep}\n').format(methods=methods, sep=sep, f=self._print(i))

        self.set_current_class(None)

        return decs, methods

    def _print_Break(self, expr):
        return 'exit\n'

    def _print_Continue(self, expr):
        return 'cycle\n'

    def _print_AugAssign(self, expr):
        new_expr = expr.to_basic_assign()
        return self._print(new_expr)

    def _print_PythonRange(self, expr):
        start = self._print(expr.start)
        step  = self._print(expr.step)

        test_step = expr.step
        if isinstance(test_step, PyccelUnarySub):
            test_step = expr.step.args[0]

        # testing if the step is a value or an expression
        if isinstance(test_step, Literal):
            if isinstance(expr.step, PyccelUnarySub):
                stop = PyccelAdd(expr.stop, LiteralInteger(1), simplify = True)
            else:
                stop = PyccelMinus(expr.stop, LiteralInteger(1), simplify = True)
        else:
            stop = IfTernaryOperator(PyccelGt(expr.step, LiteralInteger(0)),
                                     PyccelMinus(expr.stop, LiteralInteger(1), simplify = True),
                                     PyccelAdd(expr.stop, LiteralInteger(1), simplify = True))

        stop = self._print(stop)
        return '{0}, {1}, {2}'.format(start, stop, step)

    def _print_FunctionalFor(self, expr):
        loops = ''.join(self._print(i) for i in expr.loops)
        return loops

    def _print_For(self, expr):

        indices = expr.iterable.loop_counters
        index = indices[0] if indices else expr.target
        if expr.iterable.num_loop_counters_required:
            self.add_vars_to_namespace(index)

        target   = index
        my_range = expr.iterable.get_range()

        if not isinstance(my_range, PythonRange):
            # Only iterable currently supported is PythonRange
            errors.report(PYCCEL_RESTRICTION_TODO, symbol=expr,
                severity='fatal')

        tar        = self._print(target)
        range_code = self._print(my_range)

        prolog = 'do {0} = {1}\n'.format(tar, range_code)
        epilog = 'end do\n'

        additional_assign = CodeBlock(expr.iterable.get_assigns(expr.target))
        prolog += self._print(additional_assign)

        body = self._print(expr.body)

        if expr.end_annotation:
            end_annotation = expr.end_annotation.replace("for", "do")
            epilog += end_annotation

        return ('{prolog}'
                '{body}'
                '{epilog}').format(prolog=prolog, body=body, epilog=epilog)

    # .....................................................
    #               Print OpenMP AnnotatedComment
    # .....................................................

    def _print_OmpAnnotatedComment(self, expr):
        clauses = ''
        if expr.combined:
            combined = expr.combined.replace("for", "do")
            clauses = ' ' + combined

        omp_expr = '!$omp {}'.format(expr.name.replace("for", "do"))
        clauses += str(expr.txt).replace("cancel for", "cancel do")
        omp_expr = '{}{}\n'.format(omp_expr, clauses)

        return omp_expr

    def _print_Omp_End_Clause(self, expr):
        omp_expr = str(expr.txt)
        if "section" in omp_expr and "sections" not in omp_expr:
            return ''
        omp_expr = omp_expr.replace("for", "do")
        if expr.has_nowait:
            omp_expr += ' nowait'
        omp_expr = '!$omp {}\n'.format(omp_expr)
        return omp_expr
    # .....................................................

    # .....................................................
    #                   OpenACC statements
    # .....................................................
    def _print_ACC_Parallel(self, expr):
        clauses = ' '.join(self._print(i)  for i in expr.clauses)
        body    = ''.join(self._print(i) for i in expr.body)

        # ... TODO adapt get_statement to have continuation with OpenACC
        prolog = '!$acc parallel {clauses}\n'.format(clauses=clauses)
        epilog = '!$acc end parallel\n'
        # ...

        # ...
        code = ('{prolog}'
                '{body}'
                '{epilog}').format(prolog=prolog, body=body, epilog=epilog)
        # ...

        return self._get_statement(code)

    def _print_ACC_For(self, expr):
        # ...
        loop    = self._print(expr.loop)
        clauses = ' '.join(self._print(i)  for i in expr.clauses)
        # ...

        # ... TODO adapt get_statement to have continuation with OpenACC
        prolog = '!$acc loop {clauses}\n'.format(clauses=clauses)
        epilog = '!$acc end loop\n'
        # ...

        # ...
        code = ('{prolog}'
                '{loop}'
                '{epilog}').format(prolog=prolog, loop=loop, epilog=epilog)
        # ...

        return self._get_statement(code)

    def _print_ACC_Async(self, expr):
        args = ', '.join('{0}'.format(self._print(i)) for i in expr.variables)
        return 'async({})'.format(args)

    def _print_ACC_Auto(self, expr):
        return 'auto'

    def _print_ACC_Bind(self, expr):
        return 'bind({})'.format(self._print(expr.variable))

    def _print_ACC_Collapse(self, expr):
        return 'collapse({0})'.format(self._print(expr.n_loops))

    def _print_ACC_Copy(self, expr):
        args = ', '.join('{0}'.format(self._print(i)) for i in expr.variables)
        return 'copy({})'.format(args)

    def _print_ACC_Copyin(self, expr):
        args = ', '.join('{0}'.format(self._print(i)) for i in expr.variables)
        return 'copyin({})'.format(args)

    def _print_ACC_Copyout(self, expr):
        args = ', '.join('{0}'.format(self._print(i)) for i in expr.variables)
        return 'copyout({})'.format(args)

    def _print_ACC_Create(self, expr):
        args = ', '.join('{0}'.format(self._print(i)) for i in expr.variables)
        return 'create({})'.format(args)

    def _print_ACC_Default(self, expr):
        return 'default({})'.format(self._print(expr.status))

    def _print_ACC_DefaultAsync(self, expr):
        args = ', '.join('{0}'.format(self._print(i)) for i in expr.variables)
        return 'default_async({})'.format(args)

    def _print_ACC_Delete(self, expr):
        args = ', '.join('{0}'.format(self._print(i)) for i in expr.variables)
        return 'delete({})'.format(args)

    def _print_ACC_Device(self, expr):
        args = ', '.join('{0}'.format(self._print(i)) for i in expr.variables)
        return 'device({})'.format(args)

    def _print_ACC_DeviceNum(self, expr):
        return 'collapse({0})'.format(self._print(expr.n_device))

    def _print_ACC_DevicePtr(self, expr):
        args = ', '.join('{0}'.format(self._print(i)) for i in expr.variables)
        return 'deviceptr({})'.format(args)

    def _print_ACC_DeviceResident(self, expr):
        args = ', '.join('{0}'.format(self._print(i)) for i in expr.variables)
        return 'device_resident({})'.format(args)

    def _print_ACC_DeviceType(self, expr):
        args = ', '.join('{0}'.format(self._print(i)) for i in expr.variables)
        return 'device_type({})'.format(args)

    def _print_ACC_Finalize(self, expr):
        return 'finalize'

    def _print_ACC_FirstPrivate(self, expr):
        args = ', '.join('{0}'.format(self._print(i)) for i in expr.variables)
        return 'firstprivate({})'.format(args)

    def _print_ACC_Gang(self, expr):
        args = ', '.join('{0}'.format(self._print(i)) for i in expr.variables)
        return 'gang({})'.format(args)

    def _print_ACC_Host(self, expr):
        args = ', '.join('{0}'.format(self._print(i)) for i in expr.variables)
        return 'host({})'.format(args)

    def _print_ACC_If(self, expr):
        return 'if({})'.format(self._print(expr.test))

    def _print_ACC_Independent(self, expr):
        return 'independent'

    def _print_ACC_Link(self, expr):
        args = ', '.join('{0}'.format(self._print(i)) for i in expr.variables)
        return 'link({})'.format(args)

    def _print_ACC_NoHost(self, expr):
        return 'nohost'

    def _print_ACC_NumGangs(self, expr):
        return 'num_gangs({0})'.format(self._print(expr.n_gang))

    def _print_ACC_NumWorkers(self, expr):
        return 'num_workers({0})'.format(self._print(expr.n_worker))

    def _print_ACC_Present(self, expr):
        args = ', '.join('{0}'.format(self._print(i)) for i in expr.variables)
        return 'present({})'.format(args)

    def _print_ACC_Private(self, expr):
        args = ', '.join('{0}'.format(self._print(i)) for i in expr.variables)
        return 'private({})'.format(args)

    def _print_ACC_Reduction(self, expr):
        args = ', '.join('{0}'.format(self._print(i)) for i in expr.variables)
        op   = self._print(expr.operation)
        return "reduction({0}: {1})".format(op, args)

    def _print_ACC_Self(self, expr):
        args = ', '.join('{0}'.format(self._print(i)) for i in expr.variables)
        return 'self({})'.format(args)

    def _print_ACC_Seq(self, expr):
        return 'seq'

    def _print_ACC_Tile(self, expr):
        args = ', '.join('{0}'.format(self._print(i)) for i in expr.variables)
        return 'tile({})'.format(args)

    def _print_ACC_UseDevice(self, expr):
        args = ', '.join('{0}'.format(self._print(i)) for i in expr.variables)
        return 'use_device({})'.format(args)

    def _print_ACC_Vector(self, expr):
        args = ', '.join('{0}'.format(self._print(i)) for i in expr.variables)
        return 'vector({})'.format(args)

    def _print_ACC_VectorLength(self, expr):
        args = ', '.join('{0}'.format(self._print(i)) for i in expr.variables)
        return 'vector_length({})'.format(self._print(expr.n))

    def _print_ACC_Wait(self, expr):
        args = ', '.join('{0}'.format(self._print(i)) for i in expr.variables)
        return 'wait({})'.format(args)

    def _print_ACC_Worker(self, expr):
        args = ', '.join('{0}'.format(self._print(i)) for i in expr.variables)
        return 'worker({})'.format(args)
    # .....................................................

    def _print_ForIterator(self, expr):
        return self._print_For(expr)

        prolog = ''
        epilog = ''

        # ...
        def _do_range(target, iterable, prolog, epilog):
            tar        = self._print(target)
            range_code = self._print(iterable)

            prolog += 'do {0} = {1}\n'.format(tar, range_code)
            epilog = 'end do\n' + epilog

            return prolog, epilog
        # ...

        # ...
        if not isinstance(expr.iterable, (Variable, ConstructorCall)):
            raise TypeError('iterable must be Variable or ConstructorCall.')
        # ...

        # ...
        targets = expr.target
        if isinstance(expr.iterable, Variable):
            iters = expr.ranges
        elif isinstance(expr.iterable, ConstructorCall):
            iters = get_iterable_ranges(expr.iterable)
        # ...

        # ...
        for i,a in zip(targets, iters):
            prolog, epilog = _do_range(i, a, \
                                       prolog, epilog)

        body = ''.join(self._print(i) for i in expr.body)
        # ...

        return ('{prolog}'
                '{body}'
                '{epilog}').format(prolog=prolog, body=body, epilog=epilog)


    #def _print_Block(self, expr):
    #    body    = '\n'.join(self._print(i) for i in expr.body)
    #    prelude = '\n'.join(self._print(i) for i in expr.declarations)
    #    return prelude, body

    def _print_While(self,expr):
        body = self._print(expr.body)
        return ('do while ({test})\n'
                '{body}'
                'end do\n').format(test=self._print(expr.test), body=body)

    def _print_ErrorExit(self, expr):
        # TODO treat the case of MPI
        return 'STOP'

    def _print_Assert(self, expr):
        # we first create an If statement
        # TODO: depending on a debug flag we should print 'PASSED' or not.
        DEBUG = True

        err = ErrorExit()
        args = [IfSection(PyccelNot(expr.test), [PythonPrint(["'Assert Failed'"]), err])]

        if DEBUG:
            args.append((True, PythonPrint(["'PASSED'"])))

        stmt = If(*args)
        code = self._print(stmt)
        return self._get_statement(code)

    def _print_PyccelIs(self, expr):
        lhs = self._print(expr.lhs)
        rhs = self._print(expr.rhs)
        a = expr.args[0]
        b = expr.args[1]

        if isinstance(expr.rhs, Nil):
            return '.not. present({})'.format(lhs)

        if (a.dtype is NativeBool() and b.dtype is NativeBool()):
            return '{} .eqv. {}'.format(lhs, rhs)

        errors.report(PYCCEL_RESTRICTION_IS_ISNOT,
                      symbol=expr, severity='fatal')

    def _print_PyccelIsNot(self, expr):
        lhs = self._print(expr.lhs)
        rhs = self._print(expr.rhs)
        a = expr.args[0]
        b = expr.args[1]

        if isinstance(expr.rhs, Nil):
            return 'present({})'.format(lhs)

        if a.dtype is NativeBool() and b.dtype is NativeBool():
            return '{} .neqv. {}'.format(lhs, rhs)

        errors.report(PYCCEL_RESTRICTION_IS_ISNOT,
                      symbol=expr, severity='fatal')

    def _print_If(self, expr):
        # ...

        lines = []

        for i, (c, e) in enumerate(expr.blocks):

            if i == 0:
                lines.append("if (%s) then\n" % self._print(c))
            elif i == len(expr.blocks) - 1 and isinstance(c, LiteralTrue):
                lines.append("else\n")
            else:
                lines.append("else if (%s) then\n" % self._print(c))

            if isinstance(e, (list, tuple, PythonTuple)):
                lines.extend(self._print(ee) for ee in e)
            else:
                lines.append(self._print(e))

        lines.append("end if\n")

        return ''.join(lines)

    def _print_IfTernaryOperator(self, expr):

        cond = PythonBool(expr.cond) if not isinstance(expr.cond.dtype, NativeBool) else expr.cond
        value_true = expr.value_true
        value_false = expr.value_false

        if value_true.dtype != value_false.dtype :
            try :
                cast_func = python_builtin_datatypes[str_dtype(expr.dtype)]
            except KeyError:
                errors.report(PYCCEL_RESTRICTION_TODO, severity='fatal')
            value_true = cast_func(value_true) if value_true.dtype != expr.dtype else value_true
            value_false = cast_func(value_false) if value_false.dtype != expr.dtype else value_false
        cond = self._print(cond)
        value_true = self._print(value_true)
        value_false = self._print(value_false)
        return 'merge({true}, {false}, {cond})'.format(cond = cond, true = value_true, false = value_false)

    def _print_PyccelPow(self, expr):
        base = expr.args[0]
        e    = expr.args[1]

        base_c = self._print(base)
        e_c    = self._print(e)
        return '{} ** {}'.format(base_c, e_c)

    def _print_PyccelAdd(self, expr):
        if expr.dtype is NativeString():
            return '//'.join('trim('+self._print(a)+')' for a in expr.args)
        else:
            return ' + '.join(self._print(a) for a in expr.args)

    def _print_PyccelMinus(self, expr):
        args = [self._print(a) for a in expr.args]

        return ' - '.join(args)

    def _print_PyccelMul(self, expr):
        args = [self._print(a) for a in expr.args]
        return ' * '.join(a for a in args)

    def _print_PyccelDiv(self, expr):
        if all(a.dtype is NativeInteger() for a in expr.args):
            args = [NumpyFloat(a) for a in expr.args]
        else:
            args = expr.args
        return ' / '.join(self._print(a) for a in args)

    def _print_PyccelMod(self, expr):
        is_float = expr.dtype is NativeFloat()

        def correct_type_arg(a):
            if is_float and a.dtype is NativeInteger():
                return NumpyFloat(a)
            else:
                return a

        args = [self._print(correct_type_arg(a)) for a in expr.args]

        code = args[0]
        for c in args[1:]:
            code = 'MODULO({},{})'.format(code, c)
        return code

    def _print_PyccelFloorDiv(self, expr):

        code     = self._print(expr.args[0])
        adtype   = expr.args[0].dtype
        is_float = expr.dtype is NativeFloat()
        for b in expr.args[1:]:
            bdtype    = b.dtype
            if adtype is NativeInteger() and bdtype is NativeInteger():
                b = NumpyFloat(b)
            c = self._print(b)
            adtype = bdtype
            code = 'FLOOR({}/{},{})'.format(code, c, self.print_kind(expr))
            if is_float:
                code = 'real({}, {})'.format(code, self.print_kind(expr))
        return code

    def _print_PyccelRShift(self, expr):
        return 'RSHIFT({}, {})'.format(self._print(expr.args[0]), self._print(expr.args[1]))

    def _print_PyccelLShift(self, expr):
        return 'LSHIFT({}, {})'.format(self._print(expr.args[0]), self._print(expr.args[1]))

    def _print_PyccelBitXor(self, expr):
        if expr.dtype is NativeBool():
            return ' .neqv. '.join(self._print(a) for a in expr.args)
        return 'IEOR({}, {})'.format(self._print(expr.args[0]), self._print(expr.args[1]))

    def _print_PyccelBitOr(self, expr):
        if expr.dtype is NativeBool():
            return ' .or. '.join(self._print(a) for a in expr.args)
        return 'IOR({}, {})'.format(self._print(expr.args[0]), self._print(expr.args[1]))

    def _print_PyccelBitAnd(self, expr):
        if expr.dtype is NativeBool():
            return ' .and. '.join(self._print(a) for a in expr.args)
        return 'IAND({}, {})'.format(self._print(expr.args[0]), self._print(expr.args[1]))

    def _print_PyccelInvert(self, expr):
        return 'NOT({})'.format(self._print(expr.args[0]))

    def _print_PyccelAssociativeParenthesis(self, expr):
        return '({})'.format(self._print(expr.args[0]))

    def _print_PyccelUnary(self, expr):
        return '+{}'.format(self._print(expr.args[0]))

    def _print_PyccelUnarySub(self, expr):
        return '-{}'.format(self._print(expr.args[0]))

    def _print_PyccelAnd(self, expr):
        args = [self._print(a) for a in expr.args]
        return ' .and. '.join(a for a in args)

    def _print_PyccelOr(self, expr):
        args = [self._print(a) for a in expr.args]
        return ' .or. '.join(a for a in args)

    def _print_PyccelEq(self, expr):
        lhs = self._print(expr.args[0])
        rhs = self._print(expr.args[1])
        a = expr.args[0].dtype
        b = expr.args[1].dtype

        if a is NativeBool() and b is NativeBool():
            return '{} .eqv. {}'.format(lhs, rhs)
        return '{0} == {1}'.format(lhs, rhs)

    def _print_PyccelNe(self, expr):
        lhs = self._print(expr.args[0])
        rhs = self._print(expr.args[1])
        a = expr.args[0].dtype
        b = expr.args[1].dtype

        if a is NativeBool() and b is NativeBool():
            return '{} .neqv. {}'.format(lhs, rhs)
        return '{0} /= {1}'.format(lhs, rhs)

    def _print_PyccelLt(self, expr):
        lhs = self._print(expr.args[0])
        rhs = self._print(expr.args[1])
        return '{0} < {1}'.format(lhs, rhs)

    def _print_PyccelLe(self, expr):
        lhs = self._print(expr.args[0])
        rhs = self._print(expr.args[1])
        return '{0} <= {1}'.format(lhs, rhs)

    def _print_PyccelGt(self, expr):
        lhs = self._print(expr.args[0])
        rhs = self._print(expr.args[1])
        return '{0} > {1}'.format(lhs, rhs)

    def _print_PyccelGe(self, expr):
        lhs = self._print(expr.args[0])
        rhs = self._print(expr.args[1])
        return '{0} >= {1}'.format(lhs, rhs)

    def _print_PyccelNot(self, expr):
        a = self._print(expr.args[0])
        if (expr.args[0].dtype is not NativeBool()):
            return '{} == 0'.format(a)
        return '.not. {}'.format(a)

    def _print_Header(self, expr):
        return ''

    def _print_ConstructorCall(self, expr):
        func = expr.func
        name = str(func.name)
        if name == "__init__":
            name = "create"
        name = self._print(name)

        code_args = ''
        if expr.arguments is not None:
            code_args = ', '.join(self._print(i) for i in expr.arguments)
        code = '{0}({1})'.format(name, code_args)
        return self._get_statement(code)

    def _print_NumpyUfuncBase(self, expr):
        type_name = type(expr).__name__
        try:
            func_name = numpy_ufunc_to_fortran[type_name]
        except KeyError:
            self._print_not_supported(expr)
        args = [self._print(NumpyFloat(a) if a.dtype is NativeInteger() else a)\
				for a in expr.args]
        code_args = ', '.join(args)
        code = '{0}({1})'.format(func_name, code_args)
        return self._get_statement(code)

    def _print_NumpyTranspose(self, expr):
        var = expr.internal_var
        arg = self._print(var)
        assign = expr.get_user_nodes(Assign)[0]
        if assign.lhs.order != var.order:
            return arg
        elif var.rank == 2:
            return 'transpose({0})'.format(arg)
        else:
            var_shape = var.shape[::-1] if var.order == 'F' else var.shape
            shape = ', '.join(self._print(i) for i in var_shape)
            order = ', '.join(self._print(LiteralInteger(i)) for i in range(var.rank, 0, -1))
            return 'reshape({}, shape=[{}], order=[{}])'.format(arg, shape, order)

    def _print_MathFunctionBase(self, expr):
        """ Convert a Python expression with a math function call to Fortran
        function call

        Parameters
        ----------
            expr : Pyccel ast node
                Python expression with a Math function call

        Returns
        -------
            string
                Equivalent expression in Fortran language

        ------
        Example:
        --------
            math.cos(x)    ==> cos(x)
            math.gcd(x, y) ==> pyc_gcd(x, y) # with include of pyc_math module
        """
        type_name = type(expr).__name__
        try:
            func_name = math_function_to_fortran[type_name]
        except KeyError:
            errors.report(PYCCEL_RESTRICTION_TODO, severity='fatal')
        if func_name.startswith("pyc"):
            self._additional_imports.add('pyc_math_f90')
        args = []
        for arg in expr.args:
            if arg.dtype != expr.dtype:
                cast_func = python_builtin_datatypes[str_dtype(expr.dtype)]
                args.append(self._print(cast_func(arg)))
            else:
                args.append(self._print(arg))
        code_args = ', '.join(args)
        return '{0}({1})'.format(func_name, code_args)

    def _print_MathCeil(self, expr):
        """Convert a Python expression with a math ceil function call to
        Fortran function call"""
        # add necessary include
        arg = expr.args[0]
        if arg.dtype is NativeInteger():
            code_arg = self._print(NumpyFloat(arg))
        else:
            code_arg = self._print(arg)
        return "ceiling({})".format(code_arg)

    def _print_MathIsnan(self, expr):
        """Convert a Python expression with a math isnan function call to
        Fortran function call"""
        # add necessary include
        arg = expr.args[0]
        if arg.dtype is NativeInteger():
            code_arg = self._print(NumpyFloat(arg))
        else:
            code_arg = self._print(arg)
        return "isnan({})".format(code_arg)

    def _print_MathTrunc(self, expr):
        """Convert a Python expression with a math trunc function call to
        Fortran function call"""
        # add necessary include
        arg = expr.args[0]
        if arg.dtype is NativeInteger():
            code_arg = self._print(NumpyFloat(arg))
        else:
            code_arg = self._print(arg)
        return "dint({})".format(code_arg)

    def _print_MathPow(self, expr):
        base = expr.args[0]
        e    = expr.args[1]

        base_c = self._print(base)
        e_c    = self._print(e)
        return '{} ** {}'.format(base_c, e_c)

    def _print_NumpySqrt(self, expr):
        arg = expr.args[0]
        if arg.dtype is NativeInteger() or arg.dtype is NativeBool():
            arg = NumpyFloat(arg)
        code_args = self._print(arg)
        code = 'sqrt({})'.format(code_args)
        return self._get_statement(code)

    def _print_LiteralImaginaryUnit(self, expr):
        """ purpose: print complex numbers nicely in Fortran."""
        return "cmplx(0,1, kind = {})".format(self.print_kind(expr))

    def _print_int(self, expr):
        return str(expr)

    def _print_Literal(self, expr):
        printed = repr(expr.python_value)
        return "{}_{}".format(printed, self.print_kind(expr))

    def _print_LiteralTrue(self, expr):
        return ".True._{}".format(self.print_kind(expr))

    def _print_LiteralFalse(self, expr):
        return ".False._{}".format(self.print_kind(expr))

    def _print_LiteralComplex(self, expr):
        real_str = self._print(expr.real)
        imag_str = self._print(expr.imag)
        return "({}, {})".format(real_str, imag_str)

    def _print_IndexedElement(self, expr):
        base = expr.base
        if isinstance(base, PyccelInternalFunction) and not isinstance(base, PythonTuple):
            indexed_type = base.dtype
            if isinstance(indexed_type, PythonTuple):
                base = self._print_PyccelInternalFunction(expr.base.base)
            else:
                if (not self._additional_code):
                    self._additional_code = ''
                var_name = self.parser.get_new_name()
                var = Variable(base.dtype, var_name, is_stack_array = True,
                        shape=base.shape,precision=base.precision,
                        order=base.order,rank=base.rank)

                self.add_vars_to_namespace(var)

                self._additional_code = self._additional_code + self._print(Assign(var,base)) + '\n'
                return self._print(var[expr.indices])
        elif isinstance(base, InhomogeneousTupleVariable):
            if len(expr.indices)==1:
                return self._print(base[expr.indices[0]])
            else:
                var = base[expr.indices[0]]
                return self._print(var[expr.indices[1:]])
        else:
            base_code = self._print(base)

        inds = list(expr.indices)
        if expr.base.order == 'C':
            inds = inds[::-1]
        base_shape = Shape(expr.base)
        allow_negative_indexes = base.allows_negative_indexes

        for i, ind in enumerate(inds):
            _shape = PyccelArraySize(base, i if expr.order != 'C' else len(inds) - i - 1)
            if isinstance(ind, Slice):
                inds[i] = self._new_slice_with_processed_arguments(ind, _shape, allow_negative_indexes)
            elif isinstance(ind, PyccelUnarySub) and isinstance(ind.args[0], LiteralInteger):
                inds[i] = PyccelMinus(_shape, ind.args[0], simplify = True)
            else:
                #indices of indexedElement of len==1 shouldn't be a tuple
                if isinstance(ind, tuple) and len(ind) == 1:
                    inds[i] = ind[0]
                if allow_negative_indexes and not isinstance(ind, LiteralInteger):
                    inds[i] = IfTernaryOperator(PyccelLt(ind, LiteralInteger(0)),
                            PyccelAdd(base_shape[i], ind, simplify = True), ind)

        inds = [self._print(i) for i in inds]

        return "%s(%s)" % (base_code, ", ".join(inds))

    @staticmethod
    def _new_slice_with_processed_arguments(_slice, array_size, allow_negative_index):
        """ Create new slice with informations collected from old slice and decorators

        Parameters
        ----------
            _slice : Slice
                slice needed to collect (start, stop, step)
            array_size : PyccelArraySize
                call to function size()
            allow_negative_index : Bool
                True when the decorator allow_negative_index is present
        Returns
        -------
            Slice
        """
        start = _slice.start
        stop = _slice.stop
        step = _slice.step

        # negative start and end in slice
        if isinstance(start, PyccelUnarySub) and isinstance(start.args[0], LiteralInteger):
            start = PyccelMinus(array_size, start.args[0], simplify = True)
        elif start is not None and allow_negative_index and not isinstance(start,LiteralInteger):
            start = IfTernaryOperator(PyccelLt(start, LiteralInteger(0)),
                        PyccelAdd(array_size, start, simplify = True), start)

        if isinstance(stop, PyccelUnarySub) and isinstance(stop.args[0], LiteralInteger):
            stop = PyccelMinus(array_size, stop.args[0], simplify = True)
        elif stop is not None and allow_negative_index and not isinstance(stop, LiteralInteger):
            stop = IfTernaryOperator(PyccelLt(stop, LiteralInteger(0)),
                        PyccelAdd(array_size, stop, simplify = True), stop)

        # negative step in slice
        if isinstance(step, PyccelUnarySub) and isinstance(step.args[0], LiteralInteger):
            stop = PyccelAdd(stop, LiteralInteger(1), simplify = True) if stop is not None else LiteralInteger(0)
            start = start if start is not None else PyccelMinus(array_size, LiteralInteger(1), simplify = True)

        # variable step in slice
        elif step and allow_negative_index and not isinstance(step, LiteralInteger):
            if start is None :
                start = IfTernaryOperator(PyccelGt(step, LiteralInteger(0)),
                    LiteralInteger(0), PyccelMinus(array_size , LiteralInteger(1), simplify = True))

            if stop is None :
                stop = IfTernaryOperator(PyccelGt(step, LiteralInteger(0)),
                    PyccelMinus(array_size, LiteralInteger(1), simplify = True), LiteralInteger(0))
            else :
                stop = IfTernaryOperator(PyccelGt(step, LiteralInteger(0)),
                    stop, PyccelAdd(stop, LiteralInteger(1), simplify = True))

        elif stop is not None:
            stop = PyccelMinus(stop, LiteralInteger(1), simplify = True)

        return Slice(start, stop, step)

    def _print_Slice(self, expr):
        if expr.start is None or  isinstance(expr.start, Nil):
            start = ''
        else:
            start = self._print(expr.start)
        if (expr.stop is None) or isinstance(expr.stop, Nil):
            stop = ''
        else:
            stop = self._print(expr.stop)
        if expr.step is not None :
            return '{0}:{1}:{2}'.format(start, stop, self._print(expr.step))
        return '{0}:{1}'.format(start, stop)

#=======================================================================================

    def _print_FunctionCall(self, expr):
        func = expr.funcdef
        if func.is_inline:
            return self._handle_inline_func_call(expr)

        f_name = self._print(expr.func_name if not expr.interface else expr.interface_name)
        args = [a for a in expr.args if not isinstance(a.value, Nil)]
        results = func.results

        if len(results) == 1:
            args = ['{}'.format(self._print(a)) for a in args]

            args = ', '.join(args)
            code = '{name}({args})'.format( name = f_name,
                                            args = args)

        elif len(results)>1:
            if (not self._additional_code):
                self._additional_code = ''
            out_vars = []
            for r in func.results:
                var_name = self.parser.get_new_name()
                var =  r.clone(name = var_name)

                self.add_vars_to_namespace(var)

                out_vars.append(var)

            self._additional_code = self._additional_code + self._print(Assign(tuple(out_vars),expr)) + '\n'
            return self._print(tuple(out_vars))
        else:
            args    = ['{}'.format(self._print(a)) for a in args]
            if not func.is_header:
                results = ['{0}={0}'.format(self._print(a)) for a in results]
            else:
                results = ['{}'.format(self._print(a)) for a in results]

            newargs = ', '.join(args+results)

            code = 'call {name}({args})\n'.format( name = f_name,
                                                 args = newargs )
        return code

#=======================================================================================

    def _print_DottedFunctionCall(self, expr):
        if isinstance(expr.prefix, FunctionCall):
            base = expr.prefix.funcdef.results[0]
            if (not self._additional_code):
                self._additional_code = ''
            var_name = self.parser.get_new_name()
            var = base.clone(var_name)

            self.add_vars_to_namespace(var)

            self._additional_code = self._additional_code + self._print(Assign(var,expr.prefix)) + '\n'
            expr = DottedFunctionCall(expr.funcdef, expr.args, var)
        return self._print_FunctionCall(expr)

#=======================================================================================

    def _print_PyccelInternalFunction(self, expr):
        if isinstance(expr, NumpyNewArray):
            return errors.report(FORTRAN_ALLOCATABLE_IN_EXPRESSION,
                          symbol=expr, severity='fatal')
        else:
            return self._print_not_supported(expr)

#=======================================================================================

    def _wrap_fortran(self, lines):
        """Wrap long Fortran lines

           Argument:
             lines  --  a list of lines (ending with a \\n character)

           A comment line is split at white space. Code lines are split with a more
           complex rule to give nice results.
        """
        # routine to find split point in a code line
        my_alnum = set("_+-." + string.digits + string.ascii_letters)
        my_white = set(" \t()")

        def split_pos_code(line, endpos):
            if len(line) <= endpos:
                return len(line)
            pos = endpos
            split = lambda pos: \
                (line[pos] in my_alnum and line[pos - 1] not in my_alnum) or \
                (line[pos] not in my_alnum and line[pos - 1] in my_alnum) or \
                (line[pos] in my_white and line[pos - 1] not in my_white) or \
                (line[pos] not in my_white and line[pos - 1] in my_white)
            while not split(pos):
                pos -= 1
                if pos == 0:
                    return endpos
            return pos

        # split line by line and add the splitted lines to result
        result = []
        trailing = ' &'
        for line in lines:
            if len(line)>72 and ('"' in line[72:] or "'" in line[72:] or '!' in line[:72]):
                result.append(line)

            elif len(line)>72:
                # code line

                pos = split_pos_code(line, 72)
                hunk = line[:pos].rstrip()
                line = line[pos:].lstrip()
                if line:
                    hunk += trailing
                result.append(hunk)
                while len(line) > 0:
                    pos = split_pos_code(line, 65)
                    hunk = line[:pos].rstrip()
                    line = line[pos:].lstrip()
                    if line:
                        hunk += trailing
                    result.append("%s%s"%("      " , hunk))
            else:
                result.append(line)

        # make sure that all lines end with a carriage return
        return [l if l.endswith('\n') else l+'\n' for l in result]

    def indent_code(self, code):
        """Accepts a string of code or a list of code lines"""
        if isinstance(code, str):
            code_lines = self.indent_code(code.splitlines(True))
            return ''.join(code_lines)

        code = [line.lstrip(' \t') for line in code]

        increase = [int(inc_regex.match(line) is not None)
                     for line in code]
        decrease = [int(dec_regex.match(line) is not None)
                     for line in code]
        continuation = [int(any(map(line.endswith, ['&', '&\n'])))
                         for line in code]

        level = 0
        cont_padding = 0
        tabwidth = self._default_settings['tabwidth']
        new_code = []
        for i, line in enumerate(code):
            if line in('','\n'):
                new_code.append(line)
                continue
            level -= decrease[i]

            padding = " "*(level*tabwidth + cont_padding)

            line = "%s%s" % (padding, line)

            new_code.append(line)

            if continuation[i]:
                cont_padding = 2*tabwidth
            else:
                cont_padding = 0
            level += increase[i]

        return new_code


def fcode(expr, parser, assign_to=None, **settings):
    """Converts an expr to a string of Fortran code

    expr : Expr
        A pyccel expression to be converted.
    parser : Parser
        The parser used to collect the expression
    assign_to : optional
        When given, the argument is used as the name of the variable to which
        the expression is assigned. Can be a string, ``Symbol``,
        ``MatrixSymbol``, or ``Indexed`` type. This is helpful in case of
        line-wrapping, or for expressions that generate multi-line statements.
    precision : integer, optional
        The precision for numbers such as pi [default=15].
    user_functions : dict, optional
        A dictionary where keys are ``FunctionClass`` instances and values are
        their string representations. Alternatively, the dictionary value can
        be a list of tuples i.e. [(argument_test, cfunction_string)]. See below
        for examples.
    """

    return FCodePrinter(parser, **settings).doprint(expr, assign_to)<|MERGE_RESOLUTION|>--- conflicted
+++ resolved
@@ -36,14 +36,8 @@
                              DottedName, PyccelArraySize)
 
 from pyccel.ast.operators      import PyccelAdd, PyccelMul, PyccelMinus, PyccelNot
-<<<<<<< HEAD
 from pyccel.ast.operators      import PyccelMod, PyccelAssociativeParenthesis
 from pyccel.ast.operators      import PyccelOperator
-=======
-
-from pyccel.ast.operators      import PyccelMod
-
->>>>>>> b437b3ef
 from pyccel.ast.operators      import PyccelUnarySub, PyccelLt, PyccelGt, IfTernaryOperator
 
 from pyccel.ast.core      import FunctionCall, DottedFunctionCall
