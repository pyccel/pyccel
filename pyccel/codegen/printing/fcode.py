--- conflicted
+++ resolved
@@ -52,12 +52,8 @@
                              IndexedElement, Slice, List, Dlist,
                              DottedName, AsName, DottedVariable,
                              If, Nil, Is, IsNot)
-<<<<<<< HEAD
 from pyccel.ast.core import create_variable
-from pyccel.ast.builtins import Enumerate, Len, Map, Print, Range, Zip
-=======
 from pyccel.ast.builtins import Enumerate, Int, Len, Map, Print, Range, Zip
->>>>>>> 29b8757c
 from pyccel.ast.datatypes import DataType, is_pyccel_datatype
 from pyccel.ast.datatypes import is_iterable_datatype, is_with_construct_datatype
 from pyccel.ast.datatypes import NativeBool, NativeSymbol, NativeString, NativeList
