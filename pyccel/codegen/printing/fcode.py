--- conflicted
+++ resolved
@@ -3132,33 +3132,3 @@
 
     def _print_BindCArrayVariable(self, expr):
         return self._print(expr.wrapper_function)
-<<<<<<< HEAD
-=======
-
-    def _print_BindCClassDef(self, expr):
-        return ''
-
-
-def fcode(expr, filename, assign_to=None, **settings):
-    """Converts an expr to a string of Fortran code
-
-    expr : Expr
-        A pyccel expression to be converted.
-    filename : str
-        The name of the file being translated. Used in error printing
-    assign_to : optional
-        When given, the argument is used as the name of the variable to which
-        the expression is assigned. Can be a string, ``Symbol``,
-        ``MatrixSymbol``, or ``Indexed`` type. This is helpful in case of
-        line-wrapping, or for expressions that generate multi-line statements.
-    precision : integer, optional
-        The precision for numbers such as pi [default=15].
-    user_functions : dict, optional
-        A dictionary where keys are ``FunctionClass`` instances and values are
-        their string representations. Alternatively, the dictionary value can
-        be a list of tuples i.e. [(argument_test, cfunction_string)]. See below
-        for examples.
-    """
-
-    return FCodePrinter(filename, **settings).doprint(expr, assign_to)
->>>>>>> deb3d436
