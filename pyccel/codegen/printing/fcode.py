--- conflicted
+++ resolved
@@ -680,11 +680,7 @@
             step  = self._print(expr.step ),
             index = self._print(expr.index),
             zero  = self._print(LiteralInteger(0)),
-<<<<<<< HEAD
-            end   = self._print(PyccelMinus(expr.num, LiteralInteger(1))),
-=======
-            end   = self._print(PyccelMinus(expr.size, LiteralInteger(1), simplify = True)),
->>>>>>> 76a2a1c7
+            end   = self._print(PyccelMinus(expr.num, LiteralInteger(1), simplify = True)),
         )
         code = init_value
 
