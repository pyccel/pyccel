# coding: utf-8
#------------------------------------------------------------------------------------------#
# This file is part of Pyccel which is released under MIT License. See the LICENSE file or #
# go to https://github.com/pyccel/pyccel/blob/master/LICENSE for full license details.     #
#------------------------------------------------------------------------------------------#
"""Print to F90 standard. Trying to follow the information provided at
www.fortran90.org as much as possible."""


import string
import re
from itertools import chain
from collections import OrderedDict

import functools

from pyccel.ast.basic import TypedAstNode

from pyccel.ast.bind_c import BindCPointer, BindCFunctionDef, BindCFunctionDefArgument, BindCModule

from pyccel.ast.builtins import PythonInt, PythonType,PythonPrint, PythonRange
from pyccel.ast.builtins import PythonTuple
from pyccel.ast.builtins import PythonBool, PythonAbs
from pyccel.ast.builtins import python_builtin_datatypes_dict as python_builtin_datatypes

from pyccel.ast.core import FunctionDef, InlineFunctionDef
from pyccel.ast.core import SeparatorComment, Comment
from pyccel.ast.core import ConstructorCall
from pyccel.ast.core import FunctionCallArgument
from pyccel.ast.core import FunctionAddress
from pyccel.ast.core import Return, Module, For
from pyccel.ast.core import Import, CodeBlock, AsName, EmptyNode
from pyccel.ast.core import Assign, AliasAssign, Declare, Deallocate
from pyccel.ast.core import FunctionCall, DottedFunctionCall, PyccelFunctionDef

from pyccel.ast.datatypes import is_pyccel_datatype
from pyccel.ast.datatypes import NativeSymbol, NativeString, str_dtype
from pyccel.ast.datatypes import NativeInteger, NativeBool, NativeFloat, NativeComplex
from pyccel.ast.datatypes import iso_c_binding
from pyccel.ast.datatypes import iso_c_binding_shortcut_mapping
from pyccel.ast.datatypes import NativeRange, NativeNumeric
from pyccel.ast.datatypes import CustomDataType

from pyccel.ast.internals import Slice, PrecomputedCode, PyccelArrayShapeElement
from pyccel.ast.internals import get_final_precision

from pyccel.ast.itertoolsext import Product

from pyccel.ast.literals  import LiteralInteger, LiteralFloat, Literal
from pyccel.ast.literals  import LiteralTrue, LiteralFalse, LiteralString
from pyccel.ast.literals  import Nil

from pyccel.ast.mathext  import math_constants

from pyccel.ast.numpyext import NumpyEmpty, NumpyInt32
from pyccel.ast.numpyext import NumpyFloat, NumpyBool
from pyccel.ast.numpyext import NumpyReal, NumpyImag
from pyccel.ast.numpyext import NumpyRand
from pyccel.ast.numpyext import NumpyNewArray
from pyccel.ast.numpyext import NumpyNonZero
from pyccel.ast.numpyext import NumpySign
from pyccel.ast.numpyext import DtypePrecisionToCastFunction

from pyccel.ast.operators import PyccelAdd, PyccelMul, PyccelMinus
from pyccel.ast.operators import PyccelMod
from pyccel.ast.operators import PyccelUnarySub, PyccelLt, PyccelGt, IfTernaryOperator

from pyccel.ast.utilities import builtin_import_registry as pyccel_builtin_import_registry
from pyccel.ast.utilities import expand_to_loops

from pyccel.ast.variable import Variable, IndexedElement, InhomogeneousTupleVariable, DottedName

from pyccel.errors.errors import Errors
from pyccel.errors.messages import *
from pyccel.codegen.printing.codeprinter import CodePrinter


# TODO: add examples

__all__ = ["FCodePrinter", "fcode"]

numpy_ufunc_to_fortran = {
    'NumpyAbs'  : 'abs',
    'NumpyFabs'  : 'abs',
    'NumpyMin'  : 'minval',
    'NumpyAmin'  : 'minval',
    'NumpyAmax'  : 'maxval',
    'NumpyFloor': 'floor',  # TODO: might require special treatment with casting
    # ---
    'NumpyExp' : 'exp',
    'NumpyLog' : 'Log',
    # 'NumpySqrt': 'Sqrt',  # sqrt is printed using _Print_NumpySqrt
    # ---
    'NumpySin'    : 'sin',
    'NumpyCos'    : 'cos',
    'NumpyTan'    : 'tan',
    'NumpyArcsin' : 'asin',
    'NumpyArccos' : 'acos',
    'NumpyArctan' : 'atan',
    'NumpyArctan2': 'atan2',
    'NumpySinh'   : 'sinh',
    'NumpyCosh'   : 'cosh',
    'NumpyTanh'   : 'tanh',
    'NumpyArcsinh': 'asinh',
    'NumpyArccosh': 'acosh',
    'NumpyArctanh': 'atanh',
}

math_function_to_fortran = {
    'MathAcos'   : 'acos',
    'MathAcosh'  : 'acosh',
    'MathAsin'   : 'asin',
    'MathAsinh'  : 'asinh',
    'MathAtan'   : 'atan',
    'MathAtan2'  : 'atan2',
    'MathAtanh'  : 'atanh',
    'MathCopysign': 'sign',
    'MathCos'    : 'cos',
    'MathCosh'   : 'cosh',
    'MathErf'    : 'erf',
    'MathErfc'   : 'erfc',
    'MathExp'    : 'exp',
    # 'MathExpm1'  : '???', # TODO
    'MathFabs'   : 'abs',
    # 'MathFmod'   : '???',  # TODO
    # 'MathFsum'   : '???',  # TODO
    'MathGamma'  : 'gamma',
    'MathHypot'  : 'hypot',
    # 'MathLdexp'  : '???',  # TODO
    'MathLgamma' : 'log_gamma',
    'MathLog'    : 'log',
    'MathLog10'  : 'log10',
    # 'MathLog1p'  : '???', # TODO
    # 'MathLog2'   : '???', # TODO
    # 'MathPow'    : '???', # TODO
    'MathSin'    : 'sin',
    'MathSinh'   : 'sinh',
    'MathSqrt'   : 'sqrt',
    'MathTan'    : 'tan',
    'MathTanh'   : 'tanh',
    # ---
    'MathFloor'    : 'floor',
    # ---
    # 'MathIsclose' : '???', # TODO
    # 'MathIsfinite': '???', # TODO
    # 'MathIsinf'   : '???', # TODO
    # --------------------------- internal functions --------------------------
    'MathFactorial' : 'pyc_factorial',
    'MathGcd'       : 'pyc_gcd',
    'MathDegrees'   : 'pyc_degrees',
    'MathRadians'   : 'pyc_radians',
    'MathLcm'       : 'pyc_lcm',
    # --------------------------- cmath functions --------------------------
    'CmathAcos'  : 'acos',
    'CmathAcosh' : 'acosh',
    'CmathAsin'  : 'asin',
    'CmathAsinh' : 'asinh',
    'CmathAtan'  : 'atan',
    'CmathAtanh' : 'atanh',
    'CmathCos'   : 'cos',
    'CmathCosh'  : 'cosh',
    'CmathExp'   : 'exp',
    'CmathSin'   : 'sin',
    'CmathSinh'  : 'sinh',
    'CmathSqrt'  : 'sqrt',
    'CmathTan'   : 'tan',
    'CmathTanh'  : 'tanh',
}

INF = math_constants['inf']

_default_methods = {
    '__init__': 'create',
    '__del__' : 'free',
}

type_to_print_format = {
        ('float'): 'F0.12',
        ('complex'): '"(",F0.12," + ",F0.12,")"',
        ('int'): 'I0',
        ('bool'): 'A',
        ('string'): 'A',
        ('tuple'):  '*'
}

inc_keyword = (r'do\b', r'if\b',
               r'else\b', r'type\b\s*[^\(]',
               r'(elemental )?(pure )?(recursive )?((subroutine)|(function))\b',
               r'interface\b',r'module\b(?! *procedure)',r'program\b')
inc_regex = re.compile('|'.join(f'({i})' for i in inc_keyword))

end_keyword = ('do', 'if', 'type', 'function',
               'subroutine', 'interface','module','program')
end_keyword_regex = '|'.join(f'({k})' for k in end_keyword)
end_regex_str = f'(end ?({end_keyword_regex}))|(else)'
dec_regex = re.compile(end_regex_str)

errors = Errors()

class FCodePrinter(CodePrinter):
    """
    A printer for printing code in Fortran.

    A printer to convert Pyccel's AST to strings of Fortran code.
    As for all printers the navigation of this file is done via _print_X
    functions.

    Parameters
    ----------
    filename : str
            The name of the file being pyccelised.
    prefix_module : str
            A prefix to be added to the name of the module.
    """
    printmethod = "_fcode"
    language = "Fortran"

    _default_settings = {
        'tabwidth': 2,
    }


    def __init__(self, filename, prefix_module = None):

        errors.set_target(filename, 'file')

        super().__init__()
        self._constantImports = {}
        self._current_class    = None

        self._additional_code = None
        self._additional_imports = set()

        self.prefix_module = prefix_module

    def print_constant_imports(self):
        """Prints the use line for the constant imports used"""
        macros = []
        for (name, imports) in self._constantImports.items():

            macro = f"use, intrinsic :: {name}, only : "
            rename = [c if isinstance(c, str) else c[0] + ' => ' + c[1] for c in imports]
            if len(rename) == 0:
                continue
            macro += " , ".join(rename)
            macros.append(macro)
        return "\n".join(macros)

    def get_additional_imports(self):
        """return the additional modules collected for importing in printing stage"""
        return [i.source for i in self._additional_imports]

    def set_current_class(self, name):

        self._current_class = name

    def get_method(self, cls_name, method_name):
        container = self.scope
        while container:
            if cls_name in container.classes:
                cls = container.classes[cls_name]
                methods = cls.methods_as_dict
                if method_name in methods:
                    return methods[method_name]
                else:
                    interface_funcs = {f.name:f for i in cls.interfaces for f in i.functions}
                    if method_name in interface_funcs:
                        return interface_funcs[method_name]
                    errors.report(UNDEFINED_METHOD, symbol=method_name,
                        severity='fatal')
            container = container.parent_scope
        if isinstance(method_name, DottedName):
            return self.get_function(DottedName(method_name.name[1:]))
        errors.report(UNDEFINED_FUNCTION, symbol=method_name,
            severity='fatal')

    def get_function(self, name):
        container = self.scope
        while container:
            if name in container.functions:
                return container.functions[name]
            container = container.parent_scope
        if isinstance(name, DottedName):
            return self.get_function(name.name[-1])
        errors.report(UNDEFINED_FUNCTION, symbol=name,
            severity='fatal')

    def _format_code(self, lines):
        return self._wrap_fortran(self.indent_code(lines))

    def print_kind(self, expr):
        """
        Prints the kind(precision) of a literal value or its shortcut if possible
        """
        precision = get_final_precision(expr)
        constant_name = iso_c_binding[self._print(expr.dtype)][precision]
        constant_shortcut = iso_c_binding_shortcut_mapping[constant_name]
        if constant_shortcut not in self.scope.all_used_symbols and constant_name != constant_shortcut:
            self._constantImports.setdefault('ISO_C_Binding', set())\
                .add((constant_shortcut, constant_name))
            constant_name = constant_shortcut
        else:
            self._constantImports.setdefault('ISO_C_Binding', set())\
                .add(constant_name)
        return constant_name

    def _handle_inline_func_call(self, expr, provided_args, assign_lhs = None):
        """ Print a function call to an inline function
        """
        scope = self.scope
        func = expr.funcdef

        # Print any arguments using the same inline function
        # As the function definition is modified directly this function
        # cannot be called recursively with the same FunctionDef
        args = []
        for a in provided_args:
            if a.is_user_of(func):
                code = PrecomputedCode(self._print(a))
                args.append(code)
            else:
                args.append(a.value)

        # Create new local variables to ensure there are no name collisions
        new_local_vars = [v.clone(self.scope.get_new_name(v.name)) \
                            for v in func.local_vars]
        for v in new_local_vars:
            self.scope.insert_variable(v)

        # Put functions into current scope
        for entry in ['variables', 'classes', 'functions']:
            self.scope.imports[entry].update(func.namespace_imports[entry])

        func.swap_in_args(args, new_local_vars)

        func.remove_presence_checks()

        body = func.body

        if len(func.results) == 0:
            # If there is no return then the code is already ok
            code = self._print(body)
        else:
            # Search for the return and replace it with an empty node
            result = body.get_attribute_nodes(Return)[0]
            empty_return = EmptyNode()
            body.substitute(result, empty_return, invalidate = False)

            # Everything before the return node needs handling before the line
            # which calls the inline function is executed
            code = self._print(body)
            if (not self._additional_code):
                self._additional_code = ''
            self._additional_code += code

            # Collect statements from results to return object
            if result.stmt:
                assigns = {i.lhs: i.rhs for i in result.stmt.body if isinstance(i, Assign)}
                self._additional_code += ''.join([self._print(i) for i in result.stmt.body if not isinstance(i, Assign)])
            else:
                assigns = {}

            # Put return statement back into function
            body.substitute(empty_return, result)

            if assign_lhs:
                assigns = [Assign(l, r) for l,r in zip(assign_lhs, assigns.values())]
                code = ''.join([self._print(a) for a in assigns])
            else:
                res_return_vars = [assigns.get(v,v) for v in result.expr]
                if len(res_return_vars) == 1:
                    return_val = res_return_vars[0]
                    parent_assign = return_val.get_direct_user_nodes(lambda x: isinstance(x, Assign))
                    if parent_assign:
                        return_val.remove_user_node(parent_assign[0], invalidate = False)
                        code = self._print(return_val)
                        return_val.set_current_user_node(parent_assign[0])
                    else:
                        code = self._print(return_val)
                else:
                    code = self._print(tuple(res_return_vars))

        # Put back original arguments
        func.reinstate_presence_checks()
        func.swap_out_args()

        self._additional_imports.update(func.imports)
        if func.global_vars or func.global_funcs:
            mod = func.get_direct_user_nodes(lambda x: isinstance(x, Module))[0]
            self._additional_imports.add(Import(mod.name, [AsName(v, v.name) \
                for v in (*func.global_vars, *func.global_funcs)]))
            for v in (*func.global_vars, *func.global_funcs):
                self.scope.insert_symbol(v.name)

        self.set_scope(scope)
        return code

    def _get_external_declarations(self):
        """
        Find external functions and declare their result type.

        Look for any external functions in the local imports from
        the scope and use their definitions to create declarations
        from the results. These declarations are stored in a
        dictionary whose keys are the result variable which will
        be declared.

        Returns
        -------
        dict
            The declarations necessary to use the external function.
        """
        decs = {}
        for key,f in self.scope.imports['functions'].items():
            if isinstance(f, FunctionDef) and f.is_external:
                i = Variable(f.results[0].var.dtype, name=str(key))
                dec = Declare(i, external=True)
                decs[i] = dec

        return decs

    # ============ Elements ============ #
    def _print_PyccelSymbol(self, expr):
        return expr

    def _print_Module(self, expr):
        self.set_scope(expr.scope)
        if isinstance(expr.name, AsName):
            name = self._print(expr.name.target)
        else:
            name = self._print(expr.name)
        name = name.replace('.', '_')
        if not name.startswith('mod_') and self.prefix_module:
            name = f'{self.prefix_module}_{name}'

        imports = ''.join(self._print(i) for i in expr.imports)

        # Define declarations
        decs = ''
        # ...
        class_decs_and_methods = [self._print(i) for i in expr.classes]
        decs += '\n'.join(c[0] for c in class_decs_and_methods)
        # ...

        decs += ''.join(self._print(i) for i in expr.declarations)
        # look for external functions and declare their result type
        external_decs = self._get_external_declarations()
        decs += ''.join(self._print(i) for i in external_decs.values())

        # ... TODO add other elements
        private_funcs = [f.name for f in expr.funcs if f.is_private]
        private = private_funcs
        if private:
            private = ','.join(self._print(i) for i in private)
            private = f'private :: {private}\n'
        else:
            private = ''
        # ...

        # ...
        sep = self._print(SeparatorComment(40))
        interfaces = ''
        if expr.interfaces and not isinstance(expr, BindCModule):
            interfaces = '\n'.join(self._print(i) for i in expr.interfaces)

        # Get class functions
        func_strings = [c[1] for c in class_decs_and_methods]
        if expr.funcs:
            func_strings += [''.join([sep, self._print(i), sep]) for i in expr.funcs]
        if isinstance(expr, BindCModule):
            func_strings += [''.join([sep, self._print(i), sep]) for i in expr.variable_wrappers]
        body = '\n'.join(func_strings)
        # ...

        contains = 'contains\n' if (expr.funcs or expr.classes or expr.interfaces) else ''
        imports += ''.join(self._print(i) for i in self._additional_imports)
        imports += "\n" + self.print_constant_imports()
        parts = [f'module {name}\n',
                 imports,
                 'implicit none\n',
                 private,
                 decs,
                 interfaces,
                 contains,
                 body,
                 f'end module {name}\n']

        self.exit_scope()

        return '\n'.join([a for a in parts if a])

    def _print_Program(self, expr):
        self.set_scope(expr.scope)

        name    = self._print(expr.name).replace('.', '_')
        imports = ''.join(self._print(i) for i in expr.imports)
        body    = self._print(expr.body)

        # Print the declarations of all variables in the scope, which include:
        #  - user-defined variables (available in Program.variables)
        #  - pyccel-generated variables added to Scope when printing 'expr.body'
        variables = self.scope.variables.values()
        decs = ''.join(self._print_Declare(Declare(v)) for v in variables)

        # Detect if we are using mpi4py
        # TODO should we find a better way to do this?
        mpi = any('mpi4py' == str(getattr(i.source, 'name', i.source)) for i in expr.imports)

        # Additional code and variable declarations for MPI usage
        # TODO: check if we should really add them like this
        if mpi:
            body = 'call mpi_init(ierr)\n'+\
                   '\nallocate(status(0:-1 + mpi_status_size)) '+\
                   '\nstatus = 0\n'+\
                   body +\
                   '\ncall mpi_finalize(ierr)'

            decs += '\ninteger :: ierr = -1' +\
                    '\ninteger, allocatable :: status (:)'
        imports += ''.join(self._print(i) for i in self._additional_imports)
        imports += "\n" + self.print_constant_imports()
        parts = [f'program {name}\n',
                 imports,
                'implicit none\n',
                 decs,
                 body,
                f'end program {name}\n']

        self.exit_scope()

        return '\n'.join(a for a in parts if a)

    def _print_Import(self, expr):

        source = ''
        if expr.ignore:
            return ''

        if isinstance(expr.source, AsName):
            source = expr.source.target
        else:
            source = expr.source
        if isinstance(source, DottedName):
            source = source.name[-1]
        else:
            source = self._print(source)

        # importing of pyccel extensions is not printed
        if source in pyccel_builtin_import_registry:
            return ''

        if expr.source_module:
            source = expr.source_module.scope.get_expected_name(source)

        if 'mpi4py' == str(getattr(expr.source,'name',expr.source)):
            return 'use mpi\n' + 'use mpiext\n'

        targets = [t for t in expr.target if not isinstance(t.object, Module)]

        if len(targets) == 0:
            return f'use {source}\n'

        targets = [t for t in targets if not isinstance(t.object, InlineFunctionDef)]
        if len(targets) == 0:
            return ''

        prefix = f'use {source}, only:'

        code = ''
        for i in targets:
            old_name = i.name
            new_name = i.target
            if old_name != new_name:
                target = f'{new_name} => {old_name}'
                line = f'{prefix} {target}'

            elif isinstance(new_name, DottedName):
                target = '_'.join(self._print(j) for j in new_name.name)
                line = f'{prefix} {target}'

            elif isinstance(new_name, str):
                line = f'{prefix} {new_name}'

            else:
                raise TypeError('Expecting str, PyccelSymbol, DottedName or AsName, '
                                'given {type(i)}')

            code = (code + '\n' + line) if code else line

        # in some cases, the source is given as a string (when using metavar)
        code = code.replace("'", '')
        return code + '\n'

    def _print_PythonPrint(self, expr):
        end = LiteralString('\n')
        sep = LiteralString(' ')
        code = ''
        empty_end = FunctionCallArgument(LiteralString(''), 'end')
        space_end = FunctionCallArgument(LiteralString(' '), 'end')
        empty_sep = FunctionCallArgument(LiteralString(''), 'sep')
        for f in expr.expr:
            if f.has_keyword:
                if f.keyword == 'sep':
                    sep = f.value
                elif f.keyword == 'end':
                    end = f.value
                else:
                    errors.report("{f.keyword} not implemented as a keyworded argument", severity='fatal')
        args_format = []
        args = []
        orig_args = [f for f in expr.expr if not f.has_keyword]
        separator = self._print(sep)


        tuple_start = FunctionCallArgument(LiteralString('('))
        tuple_sep   = LiteralString(', ')
        tuple_end   = FunctionCallArgument(LiteralString(')'))

        for i, f in enumerate(orig_args):
            if f.keyword:
                continue
            else:
                f = f.value
            if isinstance(f, (InhomogeneousTupleVariable, PythonTuple, str)):
                if args_format:
                    code += self._formatted_args_to_print(args_format, args, sep, separator, expr)
                    args_format = []
                    args = []
                if i + 1 == len(orig_args):
                    end_of_tuple = empty_end
                else:
                    end_of_tuple = FunctionCallArgument(sep, 'end')
                args = [FunctionCallArgument(print_arg) for tuple_elem in f for print_arg in (tuple_elem, tuple_sep)][:-1]
                if len(f) == 1:
                    args.append(FunctionCallArgument(LiteralString(',')))
                code += self._print(PythonPrint([tuple_start, *args, tuple_end, empty_sep, end_of_tuple], file=expr.file))
                args = []
            elif isinstance(f, PythonType):
                args_format.append('A')
                args.append(self._print(f.print_string))
            elif isinstance(f.rank, int) and f.rank > 0:
                if args_format:
                    code += self._formatted_args_to_print(args_format, args, sep, separator, expr)
                    args_format = []
                    args = []
                loop_scope = self.scope.create_new_loop_scope()
                for_index = self.scope.get_temporary_variable(NativeInteger(), name='i')
                max_index = PyccelMinus(f.shape[0], LiteralInteger(1), simplify=True)
                for_range = PythonRange(max_index)
                print_body = [FunctionCallArgument(f[for_index])]
                if f.rank == 1:
                    print_body.append(space_end)

                for_body = [PythonPrint(print_body, file=expr.file)]
                for_loop = For(for_index, for_range, for_body, scope=loop_scope)
                for_end_char = LiteralString(']')
                for_end = FunctionCallArgument(for_end_char,
                                               keyword='end')

                body = CodeBlock([PythonPrint([FunctionCallArgument(LiteralString('[')), empty_end],
                                                file=expr.file),
                                  for_loop,
                                  PythonPrint([FunctionCallArgument(f[max_index]), for_end],
                                                file=expr.file)],
                                 unravelled=True)
                code += self._print(body)
            else:
                arg_format, arg = self._get_print_format_and_arg(f)
                args_format.append(arg_format)
                args.append(arg)
        code += self._formatted_args_to_print(args_format, args, end, separator, expr)
        return code

    def _formatted_args_to_print(self, fargs_format, fargs, fend, fsep, expr):
        """
        Produce a write statement from all necessary information.

        Produce a write statement from a list of formats, arguments, an end
        statement, and a separator.

        Parameters
        ----------
        fargs_format : iterable
            The format strings for the objects described by fargs.
        fargs : iterable
            The arguments to be printed.
        fend : TypedAstNode
            The character describing the end of the line.
        fsep : TypedAstNode
            The character describing the separator between elements.
        expr : TypedAstNode
            The PythonPrint currently printed.

        Returns
        -------
        str
            The Fortran code describing the write statement.
        """
        if fargs_format == ['*']:
            # To print the result of a FunctionCall
            return ', '.join(['print *', *fargs]) + '\n'


        args_list = [a_c if a_c != '' else "''" for a_c in fargs]
        fend_code = self._print(fend)
        advance = "yes" if fend_code == 'ACHAR(10)' else "no"

        if fsep != '':
            fargs_format = [af for a in fargs_format for af in (a, 'A')][:-1]
            args_list    = [af for a in args_list for af in (a, fsep)][:-1]

        if fend_code not in ('ACHAR(10)', ''):
            fargs_format.append('A')
            args_list.append(fend_code)

        args_code       = ' , '.join(args_list)
        args_formatting = ', '.join(fargs_format)
        if expr.file == "stderr":
            self._constantImports.setdefault('ISO_FORTRAN_ENV', set())\
                .add(("stderr", "error_unit"))
            return f"write(stderr, '({args_formatting})', advance=\"{advance}\") {args_code}\n"
        self._constantImports.setdefault('ISO_FORTRAN_ENV', set())\
                .add(("stdout", "output_unit"))
        return f"write(stdout, '({args_formatting})', advance=\"{advance}\") {args_code}\n"

    def _get_print_format_and_arg(self,var):
        """ Get the format string and the printable argument for an object.
        In other words get arg_format and arg such that var can be printed
        by doing:

        > write(*, arg_format) arg

        Parameters
        ----------
        var : TypedAstNode
              The object to be printed

        Results
        -------
        arg_format : str
                     The format string
        arg        : str
                     The fortran code which represents var
        """
        var_type = var.dtype
        try:
            arg_format = type_to_print_format[str(var_type)]
        except KeyError:
            errors.report(f"{var_type} type is not supported currently", severity='fatal')

        if var_type is NativeComplex():
            arg = f'{self._print(NumpyReal(var))}, {self._print(NumpyImag(var))}'
        elif var_type is NativeBool():
            if isinstance(var, LiteralTrue):
                arg = "'True'"
            elif isinstance(var, LiteralFalse):
                arg = "'False'"
            else:
                arg = f'merge("True ", "False", {self._print(var)})'
        else:
            arg = self._print(var)

        return arg_format, arg

    def _print_SymbolicPrint(self, expr):
        # for every expression we will generate a print
        code = '\n'.join(f"print *, 'sympy> {a}'" for a in expr.expr)
        return code + '\n'

    def _print_Comment(self, expr):
        comments = self._print(expr.text)
        return '!' + comments + '\n'

    def _print_CommentBlock(self, expr):
        txts   = expr.comments
        header = expr.header
        header_size = len(expr.header)

        ln = max(len(i) for i in txts)
        if ln<max(20, header_size+2):
            ln = 20
        top  = '!' + '_'*int((ln-header_size)/2) + header + '_'*int((ln-header_size)/2) + '!'
        ln = len(top) - 2
        bottom = '!' + '_'*ln + '!\n'

        txts = ['!' + txt + ' '*(ln - len(txt)) + '!' for txt in txts]

        body = '\n'.join(i for i in txts)

        return '\n'.join((top, body, bottom))

    def _print_EmptyNode(self, expr):
        return ''

    def _print_AnnotatedComment(self, expr):
        accel = self._print(expr.accel)
        txt   = str(expr.txt)
        return f'!${accel} {txt}\n'

    def _print_tuple(self, expr):
        if expr[0].rank>0:
            raise NotImplementedError(' tuple with elements of rank > 0 is not implemented')
        fs = ', '.join(self._print(f) for f in expr)
        return f'[{fs}]'

    def _print_PythonAbs(self, expr):
        """ print the python builtin function abs
        args : variable
        """
        return f"abs({self._print(expr.arg)})"

    def _print_PythonTuple(self, expr):
        shape = tuple(reversed(expr.shape))
        if len(shape)>1:
            elements = ', '.join(self._print(i) for i in expr)
            shape    = ', '.join(self._print(i) for i in shape)
            return 'reshape(['+ elements + '], '+ '[' + shape + ']' + ')'
        fs = ', '.join(self._print(f) for f in expr)
        return f'[{fs}]'

    def _print_PythonList(self, expr):
        return self._print_PythonTuple(expr)

    def _print_InhomogeneousTupleVariable(self, expr):
        fs = ', '.join(self._print(f) for f in expr)
        return f'[{fs}]'

    def _print_Variable(self, expr):
        return self._print(expr.name)

    def _print_FunctionDefArgument(self, expr):
        return self._print(expr.name)

    def _print_FunctionCallArgument(self, expr):
        if expr.keyword:
            return f'{expr.keyword} = {self._print(expr.value)}'
        else:
            return f'{self._print(expr.value)}'

    def _print_Constant(self, expr):
        val = LiteralFloat(expr.value)
        return self._print(val)

    def _print_DottedVariable(self, expr):
        if isinstance(expr.lhs, FunctionCall):
            base = expr.lhs.funcdef.results[0].var
            if (not self._additional_code):
                self._additional_code = ''
            var_name = self.scope.get_new_name()
            var = base.clone(var_name)

            self.scope.insert_variable(var)

            self._additional_code = self._additional_code + self._print(Assign(var,expr.lhs)) + '\n'
            return self._print(var) + '%' +self._print(expr.name)
        else:
            return self._print(expr.lhs) + '%' +self._print(expr.name)

    def _print_DottedName(self, expr):
        return ' % '.join(self._print(n) for n in expr.name)

    def _print_Lambda(self, expr):
        return f'"{expr.variables} -> {expr.expr}"'

    def _print_PythonLen(self, expr):
        var = expr.arg
        idx = 1 if var.order == 'F' else var.rank
        prec = self.print_kind(expr)

        dtype = var.dtype
        var_code = self._print(var)
        if dtype is NativeString():
            return f'len({var_code})'
        elif var.rank == 1:
            return f'size({var_code}, kind={prec})'
        else:
            return f'size({var_code}, {self._print(idx)}, {prec})'

    def _print_PythonSum(self, expr):
        args = '. '.join(self._print(arg) for arg in expr.args)
        return f"sum({args})"

    def _print_PythonReal(self, expr):
        value = self._print(expr.internal_var)
        return f'real({value})'

    def _print_PythonImag(self, expr):
        value = self._print(expr.internal_var)
        return f'aimag({value})'



    #========================== Numpy Elements ===============================#

    def _print_NumpySum(self, expr):
        """Fortran print."""

        rhs_code = self._print(expr.arg)
        if isinstance(expr.arg.dtype, NativeBool):
            return f'count({rhs_code})'
        return f'sum({rhs_code})'

    def _print_NumpyProduct(self, expr):
        """Fortran print."""

        rhs_code = self._print(expr.arg)
        return f'product({rhs_code})'

    def _print_NumpyMatmul(self, expr):
        """Fortran print."""
        a_code = self._print(expr.a)
        b_code = self._print(expr.b)

        if expr.rank == 0:
            if isinstance(expr.a.dtype, NativeBool):
                a_code = self._print(PythonInt(expr.a))
            if isinstance(expr.b.dtype, NativeBool):
                b_code = self._print(PythonInt(expr.b))
            return f'sum({a_code} * {b_code})'
        if expr.a.order and expr.b.order:
            if expr.a.order != expr.b.order:
                raise NotImplementedError("Mixed order matmul not supported.")

        # Fortran ordering
        if expr.a.order == 'F':
            return f'matmul({a_code}, {b_code})'

        # C ordering
        return f'matmul({b_code}, {a_code})'

    def _print_NumpyEmpty(self, expr):
        errors.report(FORTRAN_ALLOCATABLE_IN_EXPRESSION, symbol=expr, severity='fatal')

    def _print_NumpyNorm(self, expr):
        """Fortran print."""
        arg = PythonAbs(expr.arg) if isinstance(expr.arg.dtype, NativeComplex) else expr.arg
        arg_code = self._print(arg)
        if expr.axis:
            axis = expr.axis
            if arg.order != 'F':
                axis = PyccelMinus(LiteralInteger(arg.rank), expr.axis, simplify=True)
            else:
                axis = LiteralInteger(expr.axis.python_value + 1)
            axis_code = self._print(axis)
            code = f'Norm2({arg_code}, {axis_code})'
        else:
            code = f'Norm2({arg_code})'

        return code

    def _print_NumpyLinspace(self, expr):
        start = self._print(expr.start)
        step  = self._print(expr.step)

        if expr.stop.dtype != expr.dtype or expr.precision != expr.stop.precision:
            cast_func = DtypePrecisionToCastFunction[expr.dtype.name][expr.precision]
            st = cast_func(expr.stop)
            stop = self._print(st)
        else:
            stop = self._print(expr.stop)

        if not isinstance(expr.endpoint, LiteralFalse):
            lhs = expr.get_user_nodes(Assign)[0].lhs
            cond = self._print(expr.endpoint)

            if expr.rank > 1:
                #expr.rank > 1, we need to replace the last index of the loop with the last index of the array.
                lhs_source = expr.get_user_nodes(Assign)[0].lhs
                lhs_source.substitute(expr.ind, PyccelMinus(expr.num, LiteralInteger(1), simplify = True))
                lhs = self._print(lhs_source)
            else:
                #Since the expr.rank == 1, we modify the last element in the array.
                lhs = self._print(IndexedElement(lhs,
                                                 PyccelMinus(expr.num, LiteralInteger(1),
                                                 simplify = True)))

            if isinstance(expr.endpoint, LiteralTrue):
                condition = lhs + f' = {stop}'
            else:
                condition = lhs + f' = merge({stop}, {lhs}, ({cond}))'

        if expr.rank > 1:
            index = self._print(expr.ind)
            init_value = f'({start} + {index}*{step})'
        else:
            index = self._print(self.scope.get_temporary_variable('int', 'linspace_index') )
            zero  = self._print(LiteralInteger(0))
            end   = self._print(PyccelMinus(expr.num, LiteralInteger(1), simplify = True))
            init_value = f'[(({start} + {index}*{step}), {index} = {zero}, {end})]'

        if isinstance(expr.endpoint, LiteralFalse):
            code = init_value
        else:
            code = init_value + '\n' + condition

        return code

    def _print_NumpyNonZeroElement(self, expr):

        ind   = self._print(self.scope.get_temporary_variable('int'))
        array = expr.array

        if array.dtype is NativeBool():
            mask  = self._print(array)
        else:
            mask  = self._print(NumpyBool(array))

        my_range = self._print(PythonRange(array.shape[expr.dim]))

        return f'pack([({ind}, {ind}={my_range})], {mask})'

    def _print_NumpyCountNonZero(self, expr):

        axis  = expr.axis
        array = expr.array

        if array.dtype is NativeBool():
            mask  = self._print(array)
        else:
            mask  = self._print(NumpyBool(array))

        kind  = self.print_kind(expr)

        if axis is None:
            stmt = f'count({mask}, kind = {kind})'

            if expr.keep_dims.python_value:
                if expr.order == 'C':
                    shape    = ', '.join(self._print(i) for i in reversed(expr.shape))
                else:
                    shape    = ', '.join(self._print(i) for i in expr.shape)
                stmt = f'reshape([{stmt}], [{shape}])'
        else:
            if array.order == 'C':
                f_dim = PyccelMinus(LiteralInteger(array.rank), expr.axis, simplify=True)
            else:
                f_dim = PyccelAdd(expr.axis, LiteralInteger(1), simplify=True)

            dim   = self._print(f_dim)
            stmt = f'count({mask}, dim = {dim}, kind = {kind})'

            if expr.keep_dims.python_value:

                if expr.order == 'C':
                    shape    = ', '.join(self._print(i) for i in reversed(expr.shape))
                else:
                    shape    = ', '.join(self._print(i) for i in expr.shape)
                stmt = f'reshape([{stmt}], [{shape}])'

        return stmt

    def _print_NumpyWhere(self, expr):
        value_true  = expr.value_true
        value_false = expr.value_false
        try :
            cast_func = DtypePrecisionToCastFunction[expr.dtype.name][expr.precision]
        except KeyError:
            errors.report(PYCCEL_RESTRICTION_TODO, severity='fatal')

        if value_true.dtype != expr.dtype or value_true.precision != expr.precision:
            value_true = cast_func(value_true)
        if value_false.dtype != expr.dtype or value_false.precision != expr.precision:
            value_false = cast_func(value_false)

        condition   = self._print(expr.condition)
        value_true  = self._print(value_true)
        value_false = self._print(value_false)

        stmt = f'merge({value_true}, {value_false}, {condition})'

        return stmt

    def _print_NumpyArray(self, expr):
        expr_args = (expr.arg,) if isinstance(expr.arg, Variable) else expr.arg
        order = expr.order
        # If Numpy array is stored with column-major ordering, transpose values
        # use reshape with order for rank > 2
        if expr.rank <= 2:
            rhs_code = self._print(expr.arg)
            if expr.arg.order and expr.arg.order != expr.order:
                rhs_code = f'transpose({rhs_code})'
            if expr.arg.rank < expr.rank:
                if order == 'F':
                    shape_code = ', '.join(self._print(i) for i in expr.shape)
                else:
                    shape_code = ', '.join(self._print(i) for i in expr.shape[::-1])
                rhs_code = f"reshape({rhs_code}, [{shape_code}])"
        else:
            new_args = []
            inv_order = 'C' if order == 'F' else 'F'
            for a in expr_args:
                ac = self._print(a)
                if a.order == inv_order:
                    shape = a.shape if a.order == 'C' else a.shape[::-1]
                    shape_code = ', '.join(self._print(i) for i in shape)
                    order_code = ', '.join(self._print(LiteralInteger(i)) for i in range(a.rank, 0, -1))
                    ac = f'reshape({ac}, [{shape_code}], order=[{order_code}])'
                new_args.append(ac)

            if len(new_args) == 1:
                rhs_code = new_args[0]
            else:
                rhs_code = '[' + ' ,'.join(new_args) + ']'

            if len(new_args) != 1 or expr.arg.rank < expr.rank:
                if order == 'C':
                    shape_code = ', '.join(self._print(i) for i in expr.shape[::-1])
                    rhs_code = f'reshape({rhs_code}, [{shape_code}])'
                else:
                    shape_code = ', '.join(self._print(i) for i in expr.shape)
                    order_index = [LiteralInteger(i) for i in range(1, expr.rank+1)]
                    order_index = order_index[1:]+ order_index[:1]
                    order_code = ', '.join(self._print(i) for i in order_index)
                    rhs_code = f'reshape({rhs_code}, [{shape_code}], order=[{order_code}])'


        return rhs_code

    def _print_NumpyFloor(self, expr):
        result_code = self._print_MathFloor(expr)
        return f'real({result_code}, {self.print_kind(expr)})'

    def _print_NumpyArange(self, expr):
        start  = self._print(expr.start)
        step   = self._print(expr.step)
        shape  = self._print(PyccelMinus(expr.shape[0], LiteralInteger(1), simplify = True))
        index  = self._print(self.scope.get_temporary_variable('int'))

        zero = self._print(LiteralInteger(0))
        one  = self._print(LiteralInteger(1))

        return f'[({start} + {step} * {index}, {index} = {zero}, {shape}, {one})]'

    def _print_NumpyMod(self, expr):
        return self._print(PyccelMod(*expr.args))

    # ======================================================================= #
    def _print_PyccelArraySize(self, expr):
        init_value = self._print(expr.arg)
        prec = self.print_kind(expr)
        return f'size({init_value}, kind={prec})'

    def _print_PyccelArrayShapeElement(self, expr):
        init_value = self._print(expr.arg)
        prec = self.print_kind(expr)

        if expr.arg.rank == 1:
            return f'size({init_value}, kind={prec})'

        if expr.arg.order == 'C':
            index = PyccelMinus(LiteralInteger(expr.arg.rank), expr.index, simplify = True)
            index = self._print(index)
        else:
            index = PyccelAdd(expr.index, LiteralInteger(1), simplify = True)
            index = self._print(index)

        return f'size({init_value}, {index}, {prec})'

    def _print_PythonInt(self, expr):
        value = self._print(expr.arg)
        kind = self.print_kind(expr)
        if (expr.arg.dtype is NativeBool()):
            code = f'MERGE(1_{kind}, 0_{kind}, {value})'
        else:
            code = f'Int({value}, {kind})'
        return code

    def _print_PythonFloat(self, expr):
        value = self._print(expr.arg)
        kind = self.print_kind(expr)
        if (expr.arg.dtype is NativeBool()):
            code = f'MERGE(1.0_{kind}, 0.0_{kind}, {value})'
        else:
            code = f'Real({value}, {kind})'
        return code

    def _print_MathFloor(self, expr):
        arg = expr.args[0]
        arg_code = self._print(arg)

        # math.floor on integer argument is identity,
        # but we need parentheses around expressions
        if arg.dtype is NativeInteger():
            return f'({arg_code})'

        prec = expr.precision
        prec_code = self.print_kind(expr)
        return f'floor({arg_code}, kind={prec_code})'

    def _print_PythonComplex(self, expr):
        kind = self.print_kind(expr)
        if expr.is_cast:
            var = self._print(expr.internal_var)
            code = f'cmplx({var}, kind={kind})'
        else:
            real = self._print(expr.real)
            imag = self._print(expr.imag)
            code = f'cmplx({real}, {imag}, {kind})'
        return code

    def _print_PythonBool(self, expr):
        arg_code = self._print(expr.arg)
        if isinstance(expr.arg.dtype, NativeBool):
            return f'logical({arg_code}, kind = {self.print_kind(expr)})'
        else:
            return f'({arg_code} /= 0)'

    def _print_NumpyRand(self, expr):
        if expr.rank != 0:
            errors.report(FORTRAN_ALLOCATABLE_IN_EXPRESSION,
                          symbol=expr, severity='fatal')

        if (not self._additional_code):
            self._additional_code = ''
        var = self.scope.get_temporary_variable(expr.dtype, memory_handling = 'stack',
                shape = expr.shape, precision = expr.precision,
                order = expr.order, rank = expr.rank)

        self._additional_code = self._additional_code + self._print(Assign(var,expr)) + '\n'
        return self._print(var)

    def _print_NumpyRandint(self, expr):
        if expr.rank != 0:
            errors.report(FORTRAN_ALLOCATABLE_IN_EXPRESSION,
                          symbol=expr, severity='fatal')
        if expr.low is None:
            randfloat = self._print(PyccelMul(expr.high, NumpyRand(), simplify = True))
        else:
            randfloat = self._print(PyccelAdd(PyccelMul(PyccelMinus(expr.high, expr.low, simplify = True), NumpyRand(), simplify=True), expr.low, simplify = True))

        prec_code = self.print_kind(expr)
        return f'floor({randfloat}, kind={prec_code})'

    def _print_NumpyFull(self, expr):

        # Create statement for initialization
        init_value = self._print(expr.fill_value)
        return init_value

    def _print_PythonMin(self, expr):
        args = expr.args
        if len(args) == 1:
            arg = args[0]
            code = f'minval({self._print(arg)})'
        else:
            code = ','.join(self._print(arg) for arg in args)
            code = f'min({code})'
        return code

    def _print_PythonMax(self, expr):
        args = expr.args
        if len(args) == 1:
            arg = args[0]
            code = f'maxval({self._print(arg)})'
        else:
            code = ','.join(self._print(arg) for arg in args)
            code = f'max({code})'
        return code

    # ... MACROS
    def _print_MacroShape(self, expr):
        var = expr.argument
        if not isinstance(var, (Variable, IndexedElement)):
            raise TypeError(f'Expecting a variable, given {type(var)}')
        shape = var.shape

        if len(shape) == 1:
            shape = shape[0]


        elif not(expr.index is None):
            if expr.index < len(shape):
                shape = shape[expr.index]
            else:
                shape = '1'

        return self._print(shape)

    # ...
    def _print_MacroType(self, expr):
        dtype = self._print(expr.argument.dtype)
        prec  = expr.argument.precision

        if dtype == 'integer':
            if prec==4:
                return 'MPI_INTEGER'
            elif prec==8:
                return 'MPI_INTEGER8'
            else:
                errors.report(PYCCEL_RESTRICTION_TODO, symbol=expr,
                    severity='fatal')

        elif dtype == 'float':
            if prec==8:
                return 'MPI_DOUBLE'
            if prec==4:
                return 'MPI_FLOAT'
            else:
                errors.report(PYCCEL_RESTRICTION_TODO, symbol=expr,
                    severity='fatal')

        else:
            errors.report(PYCCEL_RESTRICTION_TODO, symbol=expr,
                severity='fatal')

    def _print_MacroCount(self, expr):

        var = expr.argument

        if var.rank == 0:
            return '1'
        else:
            return self._print(functools.reduce(
                lambda x,y: PyccelMul(x,y,simplify=True), var.shape))

    def _print_Declare(self, expr):
        expr_dtype = expr.variable.dtype
        # ... ignored declarations
        if isinstance(expr_dtype, NativeSymbol):
            return ''

        if isinstance(expr_dtype, NativeRange):
            return ''

        # meta-variables
        if (isinstance(expr.variable, Variable) and
            expr.variable.name.startswith('__')):
            return ''
        # ...

        if isinstance(expr.variable, InhomogeneousTupleVariable):
            return ''.join(self._print_Declare(Declare(v,intent=expr.intent, static=expr.static)) for v in expr.variable)

        # ... TODO improve
        # Group the variables by intent
        var = expr.variable
        rank            = var.rank
        shape           = var.alloc_shape
        is_const        = var.is_const
        is_optional     = var.is_optional
        is_private      = var.is_private
        is_alias        = var.is_alias and not isinstance(expr_dtype, BindCPointer)
        on_heap         = var.on_heap
        on_stack        = var.on_stack
        is_static       = expr.static
        is_external     = expr.external
        is_target       = var.is_target and not var.is_alias
        intent          = expr.intent
        intent_in = intent and intent != 'out'

        if isinstance(shape, (tuple,PythonTuple)) and len(shape) ==1:
            shape = shape[0]
        # ...

        # ... print datatype
        if isinstance(expr_dtype, CustomDataType):
            name   = expr_dtype.__class__.__name__
            prefix = expr_dtype.prefix
            alias  = expr_dtype.alias

            if var.is_argument:
                sig = 'class'
            else:
                sig = 'type'

            if alias is None:
                name = name.replace(prefix, '')
            else:
                name = alias
            dtype = f'{sig}({name})'
        else:
            dtype = self._print(expr_dtype)

        # ...
            if isinstance(expr_dtype, NativeString):

                if intent_in:
                    dtype = dtype[:9] +'(len =*)'
                    #TODO improve ,this is the case of character as argument
            elif isinstance(expr_dtype, BindCPointer):
                dtype = 'type(c_ptr)'
                self._constantImports.setdefault('ISO_C_Binding', set()).add('c_ptr')
            else:
                dtype += f'({self.print_kind(expr.variable)})'

        code_value = ''
        if expr.value:
            code_value = f' = {self._print(expr.value)}'

        vstr = self._print(expr.variable.name)

        # arrays are 0-based in pyccel, to avoid ambiguity with range
        s = self._print(LiteralInteger(0))
        if not(is_static) and (on_heap or (var.shape is None)):
            s = ''

        # Default empty strings
        intentstr      = ''
        allocatablestr = ''
        optionalstr    = ''
        privatestr     = ''
        rankstr        = ''
        externalstr    = ''

        # Compute intent string
        if intent:
            if intent == 'in' and rank == 0 and not (is_static and is_optional):
                intentstr = ', value'
                if is_const:
                    intentstr += ', intent(in)'
            else:
                intentstr = f', intent({intent})'

        # Compute allocatable string
        if not is_static:
            if is_alias:
                allocatablestr = ', pointer'

            elif on_heap and not intent_in:
                allocatablestr = ', allocatable'

            # ISSUES #177: var is allocatable and target
            if is_target:
                allocatablestr = f'{allocatablestr}, target'

        # Compute optional string
        if is_optional:
            optionalstr = ', optional'

        # Compute private string
        if is_private:
            privatestr = ', private'

        # Compute external string
        if is_external:
            externalstr = ', external'

        # Compute rank string
        # TODO: improve
<<<<<<< HEAD
        if ((rank == 1) and (isinstance(shape, (int, PyccelAstNode))) and (is_static or on_stack)):
            lbound = self._print(s)
            ubound = self._print(PyccelMinus(shape, LiteralInteger(1), simplify = True))
            rankstr = f'({lbound}:{ubound})'
=======
        if ((rank == 1) and (isinstance(shape, (int, TypedAstNode))) and (is_static or on_stack)):
            rankstr = '({0}:{1})'.format(self._print(s), self._print(PyccelMinus(shape, LiteralInteger(1), simplify = True)))
>>>>>>> 267be300

        elif ((rank > 0) and (isinstance(shape, (PythonTuple, tuple))) and (is_static or on_stack)):
            #TODO fix bug when we include shape of type list

            if var.order == 'C':
                rankstr = ','.join(self._print(s) + ':' + \
                                   self._print(PyccelMinus(i, LiteralInteger(1), simplify = True)) for i in shape[::-1])
            else:
                rankstr =  ','.join(self._print(s) + ':' + \
                                    self._print(PyccelMinus(i, LiteralInteger(1), simplify = True)) for i in shape)
            rankstr = f'({rankstr})'

        elif (rank > 0) and on_heap and intent_in:
            rankstr = '(' + ','.join(['0:'] * rank) + ')'

        elif (rank > 0) and (on_heap or is_alias):
            rankstr = '(' + ','.join( [':'] * rank) + ')'

#        else:
#            errors.report(PYCCEL_RESTRICTION_TODO, symbol=expr,
#                severity='fatal')

        mod_str = ''
        if expr.module_variable and not is_private and (rank == 0) and expr_dtype in NativeNumeric:
            mod_str = ', bind(c)'

        # Construct declaration
        left  = dtype + allocatablestr + optionalstr + privatestr + externalstr + mod_str + intentstr
        right = vstr + rankstr + code_value
        return f'{left} :: {right}\n'

    def _print_AliasAssign(self, expr):
        lhs = expr.lhs
        rhs = expr.rhs

        if isinstance(lhs, InhomogeneousTupleVariable):
            return self._print(CodeBlock([AliasAssign(l, r) for l,r in zip(lhs,rhs)]))

        # TODO improve
        op = '=>'
        shape_code = ''
        if lhs.rank > 0:
            shape_code = ', '.join('0:' for i in range(lhs.rank))
            shape_code = f'({shape_code})'

        lhs_code = self._print(expr.lhs)
        rhs_code = self._print(expr.rhs)
        return f'{lhs_code}{shape_code} {op} {rhs_code}\n'

    def _print_CodeBlock(self, expr):
        if not expr.unravelled:
            body_exprs = expand_to_loops(expr,
                    self.scope.get_temporary_variable, self.scope,
                    language_has_vectors = True)
        else:
            body_exprs = expr.body
        body_stmts = []
        for b in body_exprs :
            line = self._print(b)
            if (self._additional_code):
                body_stmts.append(self._additional_code)
                self._additional_code = None
            body_stmts.append(line)
        return ''.join(self._print(b) for b in body_stmts)

    # TODO the ifs as they are are, is not optimal => use elif
    def _print_SymbolicAssign(self, expr):
        errors.report(FOUND_SYMBOLIC_ASSIGN,
                      symbol=expr.lhs, severity='warning')

        stmt = Comment(str(expr))
        return self._print_Comment(stmt)

    def _print_NumpyReal(self, expr):
        value = self._print(expr.internal_var)
        return f'Real({value}, {self.print_kind(expr)})'

    def _print_Assign(self, expr):
        rhs = expr.rhs

        if isinstance(rhs, FunctionCall):
            return self._print(rhs)

        lhs_code = self._print(expr.lhs)
        # we don't print Range
        # TODO treat the case of iterable classes
        if isinstance(rhs, PyccelUnarySub) and rhs.args[0] == INF:
            rhs_code = f'-Huge({lhs_code})'
            return f'{lhs_code} = {rhs_code}\n'

        if rhs == INF:
            rhs_code = f'Huge({lhs_code})'
            return f'{lhs_code} = {rhs_code}\n'

        if isinstance(rhs, (PythonRange, Product)):
            return ''

        if isinstance(rhs, NumpyRand):
            return f'call random_number({self._print(expr.lhs)})\n'

        if isinstance(rhs, NumpyEmpty):
            return ''

        if isinstance(rhs, NumpyNonZero):
            code = ''
            lhs = expr.lhs
            for i,e in enumerate(rhs.elements):
                l_c = self._print(lhs[i])
                e_c = self._print(e)
                code += f'{l_c} = {e_c}\n'
            return code

        if isinstance(rhs, ConstructorCall):
            func = rhs.func
            name = str(func.name)

            # TODO uncomment later

#            # we don't print the constructor call if iterable object
#            if this.dtype.is_iterable:
#                return ''
#
#            # we don't print the constructor call if with construct object
#            if this.dtype.is_with_construct:
#                return ''

            if name == "__init__":
                name = "create"
            rhs_code = self._print(name)
            rhs_code = f'{lhs_code} % {rhs_code}'

            code_args = ', '.join(self._print(i) for i in rhs.arguments)
            return f'call {rhs_code}({code_args})\n'

        if (isinstance(expr.lhs, Variable) and
              expr.lhs.dtype == NativeSymbol()):
            return ''

        # Right-hand side code
        rhs_code = self._print(rhs)

        code = ''
        # if (expr.status == 'unallocated') and not (expr.like is None):
        #     stmt = ZerosLike(lhs=lhs_code, rhs=expr.like)
        #     code += self._print(stmt)
        #     code += '\n'
        code += f'{lhs_code} = {rhs_code}'
#        else:
#            code_args = ''
#            func = expr.rhs
#            # func here is of instance FunctionCall
#            cls_name = func.func.cls_name
#            keys = func.func.arguments

#            # for MPI statements, we need to add the lhs as the last argument
#            # TODO improve
#            if isinstance(func.func, MPI):
#                if not func.arguments:
#                    code_args = lhs_code
#                else:
#                    code_args = ', '.join(self._print(i) for i in func.arguments)
#                    code_args = '{0}, {1}'.format(code_args, lhs_code)
#            else:
#                _ij_print = lambda i, j: '{0}={1}'.format(self._print(i), \
#                                                         self._print(j))
#
#                code_args = ', '.join(_ij_print(i, j) \
#                                      for i, j in zip(keys, func.arguments))
#            if (not func.arguments is None) and (len(func.arguments) > 0):
#                if (not cls_name):
#                    code_args = ', '.join(self._print(i) for i in func.arguments)
#                    code_args = '{0}, {1}'.format(code_args, lhs_code)
#                else:
#            print('code_args > {0}'.format(code_args))
#            code = 'call {0}({1})'.format(rhs_code, code_args)
        return code + '\n'

#------------------------------------------------------------------------------
    def _print_Allocate(self, expr):

        # Transpose indices because of Fortran column-major ordering
        shape = expr.shape if expr.order == 'F' else expr.shape[::-1]

        var_code = self._print(expr.variable)
        size_code = ', '.join(self._print(i) for i in shape)
        shape_code = ', '.join('0:' + self._print(PyccelMinus(i, LiteralInteger(1), simplify = True)) for i in shape)
        code = ''

        if expr.status == 'unallocated':
            code += f'allocate({var_code}({shape_code}))\n'

        elif expr.status == 'unknown':
            code += f'if (allocated({var_code})) then\n'
            code += f'  if (any(size({var_code}) /= [{size_code}])) then\n'
            code += f'    deallocate({var_code})\n'
            code += f'    allocate({var_code}({shape_code}))\n'
            code +=  '  end if\n'
            code +=  'else\n'
            code += f'  allocate({var_code}({shape_code}))\n'
            code +=  'end if\n'

        elif expr.status == 'allocated':
            code += f'if (any(size({var_code}) /= [{size_code}])) then\n'
            code += f'  deallocate({var_code})\n'
            code += f'  allocate({var_code}({shape_code}))\n'
            code +=  'end if\n'

        return code

#-----------------------------------------------------------------------------
    def _print_Deallocate(self, expr):
        var = expr.variable
        if isinstance(var, InhomogeneousTupleVariable):
            return ''.join(self._print(Deallocate(v)) for v in var)

        if isinstance(var.dtype, CustomDataType):
            Pyccel__del = expr.variable.cls_base.scope.find('__del__')
            Pyccel_del_args = [FunctionCallArgument(arg) for arg in Pyccel__del.arguments]
            return self._print(DottedFunctionCall(Pyccel__del, Pyccel_del_args, var))

        if var.is_alias:
            return ''
        else:
            var_code = self._print(var)
            code  = f'if (allocated({var_code})) then\n'
            code += f'  deallocate({var_code})\n'
            code +=  'end if\n'
            return code
#------------------------------------------------------------------------------

    def _print_NativeBool(self, expr):
        return 'logical'

    def _print_NativeInteger(self, expr):
        return 'integer'

    def _print_NativeFloat(self, expr):
        return 'real'

    def _print_NativeComplex(self, expr):
        return 'complex'

    def _print_NativeString(self, expr):
        return 'character(len=280)'
        #TODO fix improve later

    def _print_DataType(self, expr):
        return self._print(expr.name)

    def _print_LiteralString(self, expr):
        sp_chars = ['\a', '\b', '\f', '\r', '\t', '\v', "'", '\n']
        sub_str = ''
        formatted_str = []
        for c in expr.python_value:
            if c in sp_chars:
                if sub_str != '':
                    formatted_str.append("'{sub_str}'")
                    sub_str = ''
                formatted_str.append(f'ACHAR({ord(c)})')
            else:
                sub_str += c
        if sub_str != '':
            formatted_str.append(f"'{sub_str}'")
        return ' // '.join(formatted_str)

    def _print_Interface(self, expr):
        # ... we don't print 'hidden' functions
        name = self._print(expr.name)
        if all(isinstance(f, FunctionAddress) for f in expr.functions):
            funcs = expr.functions
        else:
            funcs = [f for f in expr.functions if f is \
                    expr.point([FunctionCallArgument(a.var.clone('arg_'+str(i))) \
                        for i,a in enumerate(f.arguments)], use_final_precision = True)]

        if expr.is_argument:
            funcs_sigs = []
            for f in funcs:
                parts = self.function_signature(f, f.name)
                parts = [f"{parts['sig']}({parts['arg_code']}) {parts['func_end']}\n",
                        self.print_constant_imports()+'\n',
                        parts['arg_decs'],
                        f"end {parts['func_type']} {f.name}\n"]
                funcs_sigs.append(''.join(a for a in parts))
            interface = 'interface\n' + '\n'.join(a for a in funcs_sigs) + 'end interface\n'
            return interface

        if funcs[0].cls_name:
            for k, m in list(_default_methods.items()):
                name = name.replace(k, m)
            cls_name = expr.cls_name
            if not (cls_name == '__UNDEFINED__'):
                name = '{cls_name}_{name}'
        else:
            for i in _default_methods:
                # because we may have a class Point with init: Point___init__
                if i in name:
                    name = name.replace(i, _default_methods[i])
        interface = 'interface ' + name +'\n'
        for f in funcs:
            interface += 'module procedure ' + str(f.name)+'\n'
        interface += 'end interface\n'
        return interface



   # def _print_With(self, expr):
   #     self.set_scope(expr)
   #     test = 'call '+self._print(expr.test) + '%__enter__()'
   #     body = self._print(expr.body)
   #     end = 'call '+self._print(expr.test) + '%__exit__()'
   #     code = ('{test}\n'
   #            '{body}\n'
   #            '{end}').format(test=test, body=body, end=end)
        #TODO return code later
  #      expr.block
  #      self.exit_scope()
  #      return ''

    def _print_Block(self, expr):
        self.set_scope(expr.scope)

        decs=[]
        for i in expr.variables:
            dec = Declare(i)
            decs += [dec]
        body = expr.body

        body_code = self._print(body)
        prelude   = ''.join(self._print(i) for i in decs)

        self.exit_scope()

        #case of no local variables
        if len(decs) == 0:
            return body_code

        return (f'{expr.name} : Block\n'
                f'{prelude}\n'
                f'{body_code}\n'
                f'end Block {expr.name}\n')

    def _print_FunctionAddress(self, expr):
        return expr.name

    def function_signature(self, expr, name):
        """
        Get the different parts of the signature of the function `expr`.

        A helper function to print just the signature of the function
        including the declarations of the arguments and results.

        Parameters
        ----------
        expr : FunctionDef
            The function whose signature should be printed.
        name : str
            The name which should be printed as the name of the function.
            (May be different from expr.name in the case of interfaces).

        Returns
        -------
        dict
            A dictionary with the keys :
                sig - The declaration of the function/subroutine with any necessary keywords.
                arg_code - A string containing a list of the arguments.
                func_end - Any code to be added to the signature after the arguments (ie result).
                arg_decs - The code necessary to declare the arguments of the function/subroutine.
                func_type - Subroutine or function.
        """
        is_pure      = expr.is_pure
        is_elemental = expr.is_elemental
        out_args = [r.var for r in expr.results if not r.is_argument]
        args_decs = OrderedDict()
        arguments = expr.arguments

        func_end  = ''
        rec = 'recursive ' if expr.is_recursive else ''
        if len(out_args) != 1 or out_args[0].rank > 0:
            func_type = 'subroutine'
            for result in out_args:
                args_decs[result] = Declare(result, intent='out')

            functions = expr.functions

        else:
           #todo: if return is a function
            func_type = 'function'
            result = out_args[0]
            functions = expr.functions

            func_end = f'result({result.name})'

            args_decs[result] = Declare(result)
            out_args = []
        # ...

        for i, arg in enumerate(arguments):
            arg_var = arg.var
            if isinstance(arg_var, Variable):
                if isinstance(arg, BindCFunctionDefArgument) and arg.original_function_argument_variable.rank!=0:
                    for b_arg,inout in zip(arg.get_all_function_def_arguments(), arg.inout):
                        v = b_arg.var
                        if inout:
                            dec = Declare(v, intent='inout')
                        else:
                            dec = Declare(v, intent='in')
                        args_decs[v] = dec
                else:
                    if i == 0 and expr.cls_name:
                        dec = Declare(arg_var, intent='inout', passed_from_dotted = True)
                    elif arg.inout:
                        dec = Declare(arg_var, intent='inout')
                    else:
                        dec = Declare(arg_var, intent='in')
                    args_decs[arg_var] = dec

        # treat case of pure function
        sig = f'{rec}{func_type} {name}'
        if is_pure:
            sig = f'pure {sig}'

        # treat case of elemental function
        if is_elemental:
            sig = f'elemental {sig}'

        arg_code  = ', '.join(self._print(i) for i in chain( arguments, out_args ))

        arg_decs = ''.join(self._print(i) for i in args_decs.values())

        parts = {
                'sig' : sig,
                'arg_code' : arg_code,
                'func_end' : func_end,
                'arg_decs' : arg_decs,
                'func_type' : func_type
        }
        return parts

    def _print_FunctionDef(self, expr):
        if expr.is_inline:
            return ''
        self.set_scope(expr.scope)


        name = self._print(expr.name)

        if expr.cls_name:
            for k, m in list(_default_methods.items()):
                name = name.replace(k, m)

            cls_name = expr.cls_name
            if not (cls_name == '__UNDEFINED__'):
                name = f'{cls_name}_{name}'
        else:
            for i in _default_methods:
                # because we may have a class Point with init: Point___init__
                if i in name:
                    name = name.replace(i, _default_methods[i])

        sig_parts = self.function_signature(expr, name)
        bind_c = ' bind(c)' if isinstance(expr, BindCFunctionDef) else ''
        prelude = sig_parts.pop('arg_decs')
        decs = OrderedDict()
        functions = [f for f in expr.functions if not f.is_inline]
        func_interfaces = '\n'.join(self._print(i) for i in expr.interfaces)
        body_code = self._print(expr.body)
        doc_string = self._print(expr.doc_string) if expr.doc_string else ''

        for i in expr.local_vars:
            dec = Declare(i)
            decs[i] = dec

        decs.update(self._get_external_declarations())

        arguments = [a.var for a in expr.arguments]
        results = [a.var for a in expr.results]
        vars_to_print = self.scope.variables.values()
        for v in vars_to_print:
            if (v not in expr.local_vars) and (v not in results) and (v not in arguments):
                decs[v] = Declare(v)
        prelude += ''.join(self._print(i) for i in decs.values())
        if len(functions)>0:
            functions_code = '\n'.join(self._print(i) for  i in functions)
            body_code = body_code +'\ncontains\n' + functions_code

        imports = ''.join(self._print(i) for i in expr.imports)

        parts = [doc_string,
                f"{sig_parts['sig']}({sig_parts['arg_code']}){bind_c} {sig_parts['func_end']}\n",
                imports,
                'implicit none\n',
                prelude,
                func_interfaces,
                body_code,
                f"end {sig_parts['func_type']} {name}\n"]

        self.exit_scope()

        return '\n'.join(a for a in parts if a)

    def _print_Pass(self, expr):
        return '! pass\n'

    def _print_Nil(self, expr):
        return ''

    def _print_NilArgument(self, expr):
        raise errors.report("Trying to use optional argument in inline function without providing a variable",
                symbol=expr,
                severity='fatal')

    def _print_Return(self, expr):
        code = ''
        if expr.stmt:
            code += self._print(expr.stmt)
        code +='return\n'
        return code

    def _print_Del(self, expr):
<<<<<<< HEAD
        # TODO: treate class case
        code = ''
        for var in expr.variables:
            if isinstance(var, Variable):
                dtype = var.dtype
                var_code = self._print(var)
                if is_pyccel_datatype(dtype):
                    code = f'call {var_code} % free()'
                else:
                    code = f'deallocate({var_code}){code}'
            else:
                errors.report(PYCCEL_RESTRICTION_TODO, symbol=expr,
                    severity='fatal')
        return code + '\n'
=======
        return ''.join(self._print(var) for var in expr.variables)
>>>>>>> 267be300

    def _print_ClassDef(self, expr):
        # ... we don't print 'hidden' classes
        if expr.hide:
            return '', ''
        # ...
        self.set_scope(expr.scope)

        name = self._print(expr.name)
        self.set_current_class(name)
        base = None # TODO: add base in ClassDef

        decs = ''.join(self._print(Declare(i)) for i in expr.attributes)

        aliases = []
        names   = []
        ls = [self._print(i.name) for i in expr.methods]
        for i in ls:
            j = _default_methods.get(i,i)
            aliases.append(j)
            names.append(f'{name}_{self._print(j)}')
        methods = ''.join(f'procedure :: {i} => {j}\n' for i, j in zip(aliases, names))
        for i in expr.interfaces:
            names = ','.join(f'{name}_{self._print(j.name)}' for j in i.functions)
            methods += f'generic, public :: {self._print(i.name)} => {names}\n'
            methods += f'procedure :: {names}\n'



        options = ', '.join(i for i in expr.options)

        sig = f'type, {options}'
        if not(base is None):
            sig = f'{sig}, extends({base})'

        code = f'{sig} :: {name}'
        if len(decs) > 0:
            code = '\n'.join((code, decs))
        if len(methods) > 0:
            code = '\n'.join((code,'contains',methods))
        decs = ('{code}\n'
                'end type {name}\n')

        sep = self._print(SeparatorComment(40))
        # we rename all methods because of the aliasing
        cls_methods = [i.clone(i.name) for i in expr.methods]
        for i in expr.interfaces:
            cls_methods +=  [j.clone(j.name) for j in i.functions]

        methods = f'\n{sep}\n'.join(self._print(f) for f in cls_methods)

        self.set_current_class(None)

        self.exit_scope()

        return decs, methods

    def _print_Break(self, expr):
        return 'exit\n'

    def _print_Continue(self, expr):
        return 'cycle\n'

    def _print_AugAssign(self, expr):
        new_expr = expr.to_basic_assign()
        expr.invalidate_node()
        return self._print(new_expr)

    def _print_PythonRange(self, expr):
        start = self._print(expr.start)
        step  = self._print(expr.step)

        test_step = expr.step
        if isinstance(test_step, PyccelUnarySub):
            test_step = expr.step.args[0]

        # testing if the step is a value or an expression
        if isinstance(test_step, Literal):
            if isinstance(expr.step, PyccelUnarySub):
                stop = PyccelAdd(expr.stop, LiteralInteger(1), simplify = True)
            else:
                stop = PyccelMinus(expr.stop, LiteralInteger(1), simplify = True)
        else:
            stop = IfTernaryOperator(PyccelGt(expr.step, LiteralInteger(0)),
                                     PyccelMinus(expr.stop, LiteralInteger(1), simplify = True),
                                     PyccelAdd(expr.stop, LiteralInteger(1), simplify = True))

        stop = self._print(stop)
        return f'{start}, {stop}, {step}'

    def _print_FunctionalFor(self, expr):
        loops = ''.join(self._print(i) for i in expr.loops)
        return loops

    def _print_For(self, expr):
        self.set_scope(expr.scope)

        indices = expr.iterable.loop_counters
        index = indices[0] if indices else expr.target
        if expr.iterable.num_loop_counters_required:
            self.scope.insert_variable(index)

        target   = index
        my_range = expr.iterable.get_range()

        if not isinstance(my_range, PythonRange):
            # Only iterable currently supported is PythonRange
            errors.report(PYCCEL_RESTRICTION_TODO, symbol=expr,
                severity='fatal')

        tar        = self._print(target)
        range_code = self._print(my_range)

        prolog = f'do {tar} = {range_code}\n'
        epilog = 'end do\n'

        additional_assign = CodeBlock(expr.iterable.get_assigns(expr.target))
        prolog += self._print(additional_assign)

        body = self._print(expr.body)

        if expr.end_annotation:
            end_annotation = expr.end_annotation.replace("for", "do")
            epilog += end_annotation

        self.exit_scope()

        return ''.join((prolog, body, epilog))

    # .....................................................
    #               Print OpenMP AnnotatedComment
    # .....................................................

    def _print_OmpAnnotatedComment(self, expr):
        clauses = ''
        if expr.combined:
            combined = expr.combined.replace("for", "do")
            clauses = ' ' + combined

        omp_expr = '!$omp ' + expr.name.replace("for", "do")
        clauses += str(expr.txt).replace("cancel for", "cancel do")
        omp_expr = f'{omp_expr}{clauses}\n'
        return omp_expr

    def _print_Omp_End_Clause(self, expr):
        omp_expr = str(expr.txt)
        if "section" in omp_expr and "sections" not in omp_expr:
            return ''
        omp_expr = omp_expr.replace("for", "do")
        if expr.has_nowait:
            omp_expr += ' nowait'
        omp_expr = f'!$omp {omp_expr}\n'
        return omp_expr
    # .....................................................

    # .....................................................
    #                   OpenACC statements
    # .....................................................
    def _print_ACC_Parallel(self, expr):
        clauses = ' '.join(self._print(i)  for i in expr.clauses)
        body    = ''.join(self._print(i) for i in expr.body)

        # ... TODO adapt get_statement to have continuation with OpenACC
        prolog = f'!$acc parallel {clauses}\n'
        epilog = '!$acc end parallel\n'
        # ...

        # ...
        return ''.join((prolog, body, epilog))

    def _print_ACC_For(self, expr):
        # ...
        loop    = self._print(expr.loop)
        clauses = ' '.join(self._print(i)  for i in expr.clauses)
        # ...

        # ... TODO adapt get_statement to have continuation with OpenACC
        prolog = f'!$acc loop {clauses}\n'
        epilog = '!$acc end loop\n'
        # ...

        # ...
        return ''.join((prolog, loop, epilog))

    def _print_ACC_Async(self, expr):
        args = ', '.join(self._print(i) for i in expr.variables)
        return f'async({args})'

    def _print_ACC_Auto(self, expr):
        return 'auto'

    def _print_ACC_Bind(self, expr):
        return f'bind({self._print(expr.variable)})'

    def _print_ACC_Collapse(self, expr):
        return f'collapse({self._print(expr.n_loops)})'

    def _print_ACC_Copy(self, expr):
        args = ', '.join(self._print(i) for i in expr.variables)
        return f'copy({args})'

    def _print_ACC_Copyin(self, expr):
        args = ', '.join(self._print(i) for i in expr.variables)
        return f'copyin({args})'

    def _print_ACC_Copyout(self, expr):
        args = ', '.join(self._print(i) for i in expr.variables)
        return f'copyout({args})'

    def _print_ACC_Create(self, expr):
        args = ', '.join(self._print(i) for i in expr.variables)
        return f'create({args})'

    def _print_ACC_Default(self, expr):
        return f'default({self._print(expr.status)})'

    def _print_ACC_DefaultAsync(self, expr):
        args = ', '.join(self._print(i) for i in expr.variables)
        return f'default_async({args})'

    def _print_ACC_Delete(self, expr):
        args = ', '.join(self._print(i) for i in expr.variables)
        return f'delete({args})'

    def _print_ACC_Device(self, expr):
        args = ', '.join(self._print(i) for i in expr.variables)
        return f'device({args})'

    def _print_ACC_DeviceNum(self, expr):
        return f'collapse({self._print(expr.n_device)})'

    def _print_ACC_DevicePtr(self, expr):
        args = ', '.join(self._print(i) for i in expr.variables)
        return f'deviceptr({args})'

    def _print_ACC_DeviceResident(self, expr):
        args = ', '.join(self._print(i) for i in expr.variables)
        return f'device_resident({args})'

    def _print_ACC_DeviceType(self, expr):
        args = ', '.join(self._print(i) for i in expr.variables)
        return f'device_type({args})'

    def _print_ACC_Finalize(self, expr):
        return 'finalize'

    def _print_ACC_FirstPrivate(self, expr):
        args = ', '.join(self._print(i) for i in expr.variables)
        return f'firstprivate({args})'

    def _print_ACC_Gang(self, expr):
        args = ', '.join(self._print(i) for i in expr.variables)
        return f'gang({args})'

    def _print_ACC_Host(self, expr):
        args = ', '.join(self._print(i) for i in expr.variables)
        return f'host({args})'

    def _print_ACC_If(self, expr):
        return f'if({self._print(expr.test)})'

    def _print_ACC_Independent(self, expr):
        return 'independent'

    def _print_ACC_Link(self, expr):
        args = ', '.join(self._print(i) for i in expr.variables)
        return f'link({args})'

    def _print_ACC_NoHost(self, expr):
        return 'nohost'

    def _print_ACC_NumGangs(self, expr):
        return f'num_gangs({self._print(expr.n_gang)})'

    def _print_ACC_NumWorkers(self, expr):
        return f'num_workers({self._print(expr.n_worker)})'

    def _print_ACC_Present(self, expr):
        args = ', '.join(self._print(i) for i in expr.variables)
        return f'present({args})'

    def _print_ACC_Private(self, expr):
        args = ', '.join(self._print(i) for i in expr.variables)
        return f'private({args})'

    def _print_ACC_Reduction(self, expr):
        args = ', '.join(self._print(i) for i in expr.variables)
        op   = self._print(expr.operation)
        return f"reduction({op}: {args})"

    def _print_ACC_Self(self, expr):
        args = ', '.join(self._print(i) for i in expr.variables)
        return f'self({args})'

    def _print_ACC_Seq(self, expr):
        return 'seq'

    def _print_ACC_Tile(self, expr):
        args = ', '.join(self._print(i) for i in expr.variables)
        return f'tile({args})'

    def _print_ACC_UseDevice(self, expr):
        args = ', '.join(self._print(i) for i in expr.variables)
        return f'use_device({args})'

    def _print_ACC_Vector(self, expr):
        args = ', '.join(self._print(i) for i in expr.variables)
        return f'vector({args})'

    def _print_ACC_VectorLength(self, expr):
        args = ', '.join(self._print(i) for i in expr.variables)
        return f'vector_length({self._print(expr.n)})'

    def _print_ACC_Wait(self, expr):
        args = ', '.join(self._print(i) for i in expr.variables)
        return f'wait({args})'

    def _print_ACC_Worker(self, expr):
        args = ', '.join(self._print(i) for i in expr.variables)
        return f'worker({args})'
    # .....................................................

    def _print_While(self,expr):
        self.set_scope(expr.scope)
        body = self._print(expr.body)
        self.exit_scope()
        return ''.join((f'do while ({self._print(expr.test)})\n',
                        body,
                        'end do\n'))

    def _print_ErrorExit(self, expr):
        # TODO treat the case of MPI
        return 'STOP'

    def _print_Assert(self, expr):
        prolog = f"if ( .not. ({self._print(expr.test)})) then\n"
        body = 'stop 1\n'
        epilog = 'end if\n'
        return ''.join((prolog, body, epilog))

    def _handle_not_none(self, lhs, lhs_var):
        """
        Print code for `x is not None` statement.

        Print the code which checks if x is not None. This means different
        things depending on the type of `x`. If `x` is optional it checks
        if it is present, if `x` is a C pointer it checks if it points at
        anything.

        Parameters
        ----------
        lhs : str
            The code representing `x`.
        lhs_var : Variable
            The Variable `x`.

        Returns
        -------
        str
            The code which checks if `x is not None`.
        """
        if isinstance(lhs_var.dtype, BindCPointer):
            self._constantImports.setdefault('ISO_C_Binding', set()).add('c_associated')
            return f'c_associated({lhs})'
        else:
            return f'present({lhs})'

    def _print_PyccelIs(self, expr):
        lhs_var = expr.lhs
        rhs_var = expr.rhs
        lhs = self._print(lhs_var)
        rhs = self._print(rhs_var)
        a = expr.args[0]
        b = expr.args[1]

        if isinstance(rhs_var, Nil):
            return '.not. '+ self._handle_not_none(lhs, lhs_var)

        if (a.dtype is NativeBool() and b.dtype is NativeBool()):
            return f'{lhs} .eqv. {rhs}'

        errors.report(PYCCEL_RESTRICTION_IS_ISNOT,
                      symbol=expr, severity='fatal')

    def _print_PyccelIsNot(self, expr):
        lhs_var = expr.lhs
        rhs_var = expr.rhs
        lhs = self._print(lhs_var)
        rhs = self._print(rhs_var)
        a = expr.args[0]
        b = expr.args[1]

        if isinstance(rhs_var, Nil):
            return self._handle_not_none(lhs, lhs_var)

        if a.dtype is NativeBool() and b.dtype is NativeBool():
            return f'{lhs} .neqv. {rhs}'

        errors.report(PYCCEL_RESTRICTION_IS_ISNOT,
                      symbol=expr, severity='fatal')

    def _print_If(self, expr):
        # ...

        lines = []

        for i, (c, e) in enumerate(expr.blocks):

            if i == 0:
                lines.append("if (%s) then\n" % self._print(c))
            elif i == len(expr.blocks) - 1 and isinstance(c, LiteralTrue):
                lines.append("else\n")
            else:
                lines.append("else if (%s) then\n" % self._print(c))

            if isinstance(e, (list, tuple, PythonTuple)):
                lines.extend(self._print(ee) for ee in e)
            else:
                lines.append(self._print(e))

        lines.append("end if\n")

        return ''.join(lines)

    def _print_IfTernaryOperator(self, expr):

        cond = PythonBool(expr.cond) if not isinstance(expr.cond.dtype, NativeBool) else expr.cond
        value_true = expr.value_true
        value_false = expr.value_false

        if value_true.dtype != value_false.dtype :
            try :
                cast_func = python_builtin_datatypes[str_dtype(expr.dtype)]
            except KeyError:
                errors.report(PYCCEL_RESTRICTION_TODO, severity='fatal')
            value_true = cast_func(value_true) if value_true.dtype != expr.dtype else value_true
            value_false = cast_func(value_false) if value_false.dtype != expr.dtype else value_false
        cond = self._print(cond)
        value_true = self._print(value_true)
        value_false = self._print(value_false)
        return f'merge({value_true}, {value_false}, {cond})'

    def _print_PyccelPow(self, expr):
        base = expr.args[0]
        e    = expr.args[1]

        base_c = self._print(base)
        e_c    = self._print(e)
        return f'{base_c} ** {e_c}'

    def _print_PyccelAdd(self, expr):
        if expr.dtype is NativeString():
            return '//'.join('trim('+self._print(a)+')' for a in expr.args)
        else:
            args = [PythonInt(a) if a.dtype is NativeBool() else a for a in expr.args]
            return ' + '.join(self._print(a) for a in args)

    def _print_PyccelMinus(self, expr):
        args = [PythonInt(a) if a.dtype is NativeBool() else a for a in expr.args]
        args_code = [self._print(a) for a in args]

        return ' - '.join(args_code)

    def _print_PyccelMul(self, expr):
        args = [PythonInt(a) if a.dtype is NativeBool() else a for a in expr.args]
        args_code = [self._print(a) for a in args]
        return ' * '.join(a for a in args_code)

    def _print_PyccelDiv(self, expr):
        if all(a.dtype in (NativeBool(), NativeInteger()) for a in expr.args):
            args = [NumpyFloat(a) for a in expr.args]
        else:
            args = expr.args
        return ' / '.join(self._print(a) for a in args)

    def _print_PyccelMod(self, expr):
        is_float = expr.dtype is NativeFloat()

        def correct_type_arg(a):
            if is_float and a.dtype is NativeInteger():
                return NumpyFloat(a)
            else:
                return a

        args = [self._print(correct_type_arg(a)) for a in expr.args]

        code = args[0]
        for c in args[1:]:
            code = f'MODULO({code},{c})'
        return code

    def _print_PyccelFloorDiv(self, expr):

        code     = self._print(expr.args[0])
        adtype   = expr.args[0].dtype
        is_float = expr.dtype is NativeFloat()
        for b in expr.args[1:]:
            bdtype    = b.dtype
            if adtype is NativeInteger() and bdtype is NativeInteger():
                b = NumpyFloat(b)
            c = self._print(b)
            adtype = bdtype
            code = f'FLOOR({code}/{c},{self.print_kind(expr)})'
            if is_float:
                code = f'real({code}, {self.print_kind(expr)})'
        return code

    def _print_PyccelRShift(self, expr):
        arg1 = self._print(expr.args[0])
        arg2 = self._print(expr.args[1])
        return f'RSHIFT({arg1}, {arg2})'

    def _print_PyccelLShift(self, expr):
        arg1 = self._print(expr.args[0])
        arg2 = self._print(expr.args[1])
        return f'LSHIFT({arg1}, {arg2})'

    def _print_PyccelBitXor(self, expr):
        arg1 = self._print(expr.args[0])
        arg2 = self._print(expr.args[1])
        if expr.dtype is NativeBool():
            return f'{arg1} .neqv. {arg2}'
        return f'IEOR({arg1}, {arg2})'

    def _print_PyccelBitOr(self, expr):
        arg1 = self._print(expr.args[0])
        arg2 = self._print(expr.args[1])
        if expr.dtype is NativeBool():
            return f'{arg1} .or. {arg2}'
        return f'IOR({arg1}, {arg2})'

    def _print_PyccelBitAnd(self, expr):
        arg1 = self._print(expr.args[0])
        arg2 = self._print(expr.args[1])
        if expr.dtype is NativeBool():
            return f'{arg1} .and. {arg2}'
        return f'IAND({arg1}, {arg2})'

    def _print_PyccelInvert(self, expr):
        return f'NOT({self._print(expr.args[0])})'

    def _print_PyccelAssociativeParenthesis(self, expr):
        return '(' + self._print(expr.args[0]) + ')'

    def _print_PyccelUnary(self, expr):
        return '+' + self._print(expr.args[0])

    def _print_PyccelUnarySub(self, expr):
        return '-' + self._print(expr.args[0])

    def _print_PyccelAnd(self, expr):
        args = [a if a.dtype is NativeBool() else PythonBool(a) for a in expr.args]
        return ' .and. '.join(self._print(a) for a in args)

    def _print_PyccelOr(self, expr):
        args = [a if a.dtype is NativeBool() else PythonBool(a) for a in expr.args]
        return ' .or. '.join(self._print(a) for a in args)

    def _print_PyccelEq(self, expr):
        lhs = self._print(expr.args[0])
        rhs = self._print(expr.args[1])
        a = expr.args[0].dtype
        b = expr.args[1].dtype

        if a is NativeBool() and b is NativeBool():
            return f'{lhs} .eqv. {rhs}'
        return f'{lhs} == {rhs}'

    def _print_PyccelNe(self, expr):
        lhs = self._print(expr.args[0])
        rhs = self._print(expr.args[1])
        a = expr.args[0].dtype
        b = expr.args[1].dtype

        if a is NativeBool() and b is NativeBool():
            return f'{lhs} .neqv. {rhs}'
        return f'{lhs} /= {rhs}'

    def _print_PyccelLt(self, expr):
        args = [PythonInt(a) if a.dtype is NativeBool() else a for a in expr.args]
        lhs = self._print(args[0])
        rhs = self._print(args[1])
        return f'{lhs} < {rhs}'

    def _print_PyccelLe(self, expr):
        args = [PythonInt(a) if a.dtype is NativeBool() else a for a in expr.args]
        lhs = self._print(args[0])
        rhs = self._print(args[1])
        return f'{lhs} <= {rhs}'

    def _print_PyccelGt(self, expr):
        args = [PythonInt(a) if a.dtype is NativeBool() else a for a in expr.args]
        lhs = self._print(args[0])
        rhs = self._print(args[1])
        return f'{lhs} > {rhs}'

    def _print_PyccelGe(self, expr):
        args = [PythonInt(a) if a.dtype is NativeBool() else a for a in expr.args]
        lhs = self._print(args[0])
        rhs = self._print(args[1])
        return f'{lhs} >= {rhs}'

    def _print_PyccelNot(self, expr):
        a = self._print(expr.args[0])
        if (expr.args[0].dtype is not NativeBool()):
            return f'{a} == 0'
        return f'.not. {a}'

    def _print_Header(self, expr):
        return ''

    def _print_SysExit(self, expr):
        code = ""
        if expr.status.dtype is not NativeInteger() or expr.status.rank > 0:
            print_arg = FunctionCallArgument(expr.status)
            code = self._print(PythonPrint((print_arg, ), file="stderr"))
            arg = "1"
        else:
            arg = expr.status
            if arg.precision != 4:
                arg = NumpyInt32(arg)
            arg = self._print(arg)
        return f'{code}stop {arg}\n'

    def _print_NumpyUfuncBase(self, expr):
        type_name = type(expr).__name__
        try:
            func_name = numpy_ufunc_to_fortran[type_name]
        except KeyError:
            self._print_not_supported(expr)
        args = [self._print(NumpyFloat(a) if a.dtype is NativeInteger() else a)\
				for a in expr.args]
        code_args = ', '.join(args)
        code = f'{func_name}({code_args})'
        return code

    def _print_NumpySign(self, expr):
        """ Print the corresponding Fortran function for a call to Numpy.sign

        Parameters
        ----------
            expr : Pyccel ast node
                Python expression with Numpy.sign call

        Returns
        -------
            string
                Equivalent internal function in Fortran

        Example
        -------
            import numpy

            numpy.sign(x) => numpy_sign(x)
            numpy_sign is an interface which calls the proper function depending on the data type of x

        """
        func = PyccelFunctionDef('numpy_sign', NumpySign)
        self._additional_imports.add(Import('numpy_f90', AsName(func, 'numpy_sign')))
        return f'numpy_sign({self._print(expr.args[0])})'

    def _print_NumpyTranspose(self, expr):
        var = expr.internal_var
        arg = self._print(var)
        assigns = expr.get_user_nodes(Assign)
        if assigns and assigns[0].lhs.order != var.order:
            return arg
        elif var.rank == 2:
            return f'transpose({arg})'
        else:
            var_shape = var.shape[::-1] if var.order == 'F' else var.shape
            shape = ', '.join(self._print(i) for i in var_shape)
            order = ', '.join(self._print(LiteralInteger(i)) for i in range(var.rank, 0, -1))
            return f'reshape({arg}, shape=[{shape}], order=[{order}])'

    def _print_MathFunctionBase(self, expr):
        """ Convert a Python expression with a math function call to Fortran
        function call

        Parameters
        ----------
            expr : Pyccel ast node
                Python expression with a Math function call

        Returns
        -------
            string
                Equivalent expression in Fortran language

        ------
        Example:
        --------
            math.cos(x)    ==> cos(x)
            math.gcd(x, y) ==> pyc_gcd(x, y) # with include of pyc_math module
        """
        type_name = type(expr).__name__
        try:
            func_name = math_function_to_fortran[type_name]
        except KeyError:
            errors.report(PYCCEL_RESTRICTION_TODO, severity='fatal')
        if func_name.startswith("pyc"):
            self._additional_imports.add(Import('pyc_math_f90', Module('pyc_math_f90',(),())))
        args = []
        for arg in expr.args:
            if arg.dtype != expr.dtype:
                cast_func = python_builtin_datatypes[str_dtype(expr.dtype)]
                args.append(self._print(cast_func(arg)))
            else:
                args.append(self._print(arg))
        code_args = ', '.join(args)
        return f'{func_name}({code_args})'

    def _print_MathCeil(self, expr):
        """Convert a Python expression with a math ceil function call to
        Fortran function call"""
        # add necessary include
        arg = expr.args[0]
        if arg.dtype is NativeInteger():
            code_arg = self._print(NumpyFloat(arg))
        else:
            code_arg = self._print(arg)
        return f"ceiling({code_arg})"

    def _print_MathIsnan(self, expr):
        """Convert a Python expression with a math isnan function call to
        Fortran function call"""
        # add necessary include
        arg = expr.args[0]
        if arg.dtype is NativeInteger():
            code_arg = self._print(NumpyFloat(arg))
        else:
            code_arg = self._print(arg)
        return f"isnan({code_arg})"

    def _print_MathTrunc(self, expr):
        """Convert a Python expression with a math trunc function call to
        Fortran function call"""
        # add necessary include
        arg = expr.args[0]
        if arg.dtype is NativeInteger():
            code_arg = self._print(NumpyFloat(arg))
        else:
            code_arg = self._print(arg)
        return f"dint({code_arg})"

    def _print_MathPow(self, expr):
        base = expr.args[0]
        e    = expr.args[1]

        base_c = self._print(base)
        e_c    = self._print(e)
        return f'{base_c} ** {e_c}'

    def _print_NumpySqrt(self, expr):
        arg = expr.args[0]
        if arg.dtype is NativeInteger() or arg.dtype is NativeBool():
            arg = NumpyFloat(arg)
        code_args = self._print(arg)
        code = f'sqrt({code_args})'
        return code

    def _print_LiteralImaginaryUnit(self, expr):
        """ purpose: print complex numbers nicely in Fortran."""
        return f"cmplx(0,1, kind = {self.print_kind(expr)})"

    def _print_int(self, expr):
        return str(expr)

    def _print_Literal(self, expr):
        printed = repr(expr.python_value)
        return f"{printed}_{self.print_kind(expr)}"

    def _print_LiteralTrue(self, expr):
        return f".True._{self.print_kind(expr)}"

    def _print_LiteralFalse(self, expr):
        return f".False._{self.print_kind(expr)}"

    def _print_LiteralComplex(self, expr):
        real_str = self._print(expr.real)
        imag_str = self._print(expr.imag)
        return f"({real_str}, {imag_str})"

    def _print_IndexedElement(self, expr):
        base = expr.base
        base_code = self._print(base)

        inds = list(expr.indices)
        if expr.base.order == 'C':
            inds = inds[::-1]
        allow_negative_indexes = base.allows_negative_indexes

        for i, ind in enumerate(inds):
            _shape = PyccelArrayShapeElement(base, i if expr.base.order != 'C' else len(inds) - i - 1)
            if isinstance(ind, Slice):
                inds[i] = self._new_slice_with_processed_arguments(ind, _shape, allow_negative_indexes)
            elif isinstance(ind, PyccelUnarySub) and isinstance(ind.args[0], LiteralInteger):
                inds[i] = PyccelMinus(_shape, ind.args[0], simplify = True)
            else:
                #indices of indexedElement of len==1 shouldn't be a tuple
                if isinstance(ind, tuple) and len(ind) == 1:
                    inds[i] = ind[0]
                if allow_negative_indexes and not isinstance(ind, LiteralInteger):
                    inds[i] = IfTernaryOperator(PyccelLt(ind, LiteralInteger(0)),
                            PyccelAdd(_shape, ind, simplify = True), ind)

        inds = [self._print(i) for i in inds]

        return "%s(%s)" % (base_code, ", ".join(inds))

    @staticmethod
    def _new_slice_with_processed_arguments(_slice, array_size, allow_negative_index):
        """
        Create new slice with information collected from old slice and decorators.

        Create a new slice where the original `start`, `stop`, and `step` have
        been processed using basic simplifications, as well as additional rules
        identified by the function decorators.

        Parameters
        ----------
        _slice : Slice
            Slice needed to collect (start, stop, step).

        array_size : PyccelArrayShapeElement
            Call to function size().

        allow_negative_index : bool
            True when the decorator allow_negative_index is present.

        Returns
        -------
        Slice
            The new slice with processed arguments (start, stop, step).
        """
        start = _slice.start
        stop = _slice.stop
        step = _slice.step

        # negative start and end in slice
        if isinstance(start, PyccelUnarySub) and isinstance(start.args[0], LiteralInteger):
            start = PyccelMinus(array_size, start.args[0], simplify = True)
        elif start is not None and allow_negative_index and not isinstance(start,LiteralInteger):
            start = IfTernaryOperator(PyccelLt(start, LiteralInteger(0)),
                        PyccelAdd(array_size, start, simplify = True), start)

        if isinstance(stop, PyccelUnarySub) and isinstance(stop.args[0], LiteralInteger):
            stop = PyccelMinus(array_size, stop.args[0], simplify = True)
        elif stop is not None and allow_negative_index and not isinstance(stop, LiteralInteger):
            stop = IfTernaryOperator(PyccelLt(stop, LiteralInteger(0)),
                        PyccelAdd(array_size, stop, simplify = True), stop)

        # negative step in slice
        if isinstance(step, PyccelUnarySub) and isinstance(step.args[0], LiteralInteger):
            stop = PyccelAdd(stop, LiteralInteger(1), simplify = True) if stop is not None else LiteralInteger(0)
            start = start if start is not None else PyccelMinus(array_size, LiteralInteger(1), simplify = True)

        # variable step in slice
        elif step and allow_negative_index and not isinstance(step, LiteralInteger):
            if start is None :
                start = IfTernaryOperator(PyccelGt(step, LiteralInteger(0)),
                    LiteralInteger(0), PyccelMinus(array_size , LiteralInteger(1), simplify = True))

            if stop is None :
                stop = IfTernaryOperator(PyccelGt(step, LiteralInteger(0)),
                    PyccelMinus(array_size, LiteralInteger(1), simplify = True), LiteralInteger(0))
            else :
                stop = IfTernaryOperator(PyccelGt(step, LiteralInteger(0)),
                    stop, PyccelAdd(stop, LiteralInteger(1), simplify = True))

        elif stop is not None:
            stop = PyccelMinus(stop, LiteralInteger(1), simplify = True)

        return Slice(start, stop, step)

    def _print_Slice(self, expr):
        if expr.start is None or  isinstance(expr.start, Nil):
            start = ''
        else:
            start = self._print(expr.start)
        if (expr.stop is None) or isinstance(expr.stop, Nil):
            stop = ''
        else:
            stop = self._print(expr.stop)
        if expr.step is not None :
            return f'{start}:{stop}:{self._print(expr.step)}'
        return f'{start}:{stop}'

#=======================================================================================

    def _print_FunctionCall(self, expr):
        func = expr.funcdef

        f_name = self._print(expr.func_name if not expr.interface else expr.interface_name)
        for k, m in _default_methods.items():
            f_name = f_name.replace(k, m)
        args   = expr.args
        func_results  = [r.var for r in func.results]
        parent_assign = expr.get_direct_user_nodes(lambda x: isinstance(x, Assign))
        is_function =  len(func_results) == 1 and func_results[0].rank == 0

        if isinstance(expr, DottedFunctionCall):
            args = args[1:]

        if (not self._additional_code):
            self._additional_code = ''
        if parent_assign:
            lhs = parent_assign[0].lhs
            if len(func_results) == 1:
                lhs_vars = {func_results[0]:lhs}
            else:
                lhs_vars = dict(zip(func_results,lhs))
            assign_args = []
            for a in args:
                key = a.keyword
                arg = a.value
                if arg in lhs_vars.values():
                    var = arg.clone(self.scope.get_new_name())
                    self.scope.insert_variable(var)
                    self._additional_code += self._print(Assign(var,arg))
                    newarg = var
                else:
                    newarg = arg
                assign_args.append(FunctionCallArgument(newarg, key))
            args = assign_args
            results = list(lhs_vars.values())
            if is_function:
                results_strs = []
            else:
                # If func body is unknown then we may not know result names
                use_names = (len(func.body.body) != 0)
                if use_names:
                    results_strs = [self._print(n) + ' = ' + self._print(r)
                            for n,r in lhs_vars.items()]
                else:
                    results_strs = [self._print(r) for r in lhs_vars.values()]

        elif not is_function and len(func_results)!=0:
            results = [r.clone(name = self.scope.get_new_name()) \
                        for r in func_results]
            for var in results:
                self.scope.insert_variable(var)

            results_strs = [self._print(n) + ' = ' + self._print(r) \
                            for n,r in zip(func_results, results)]

        else:
            results_strs = []

        if func.is_inline:
            if len(func_results)>1:
                code = self._handle_inline_func_call(expr, args, assign_lhs = results)
            else:
                code = self._handle_inline_func_call(expr, args)
        else:
            args_strs = [self._print(a) for a in args if not isinstance(a.value, Nil)]
            args_code = ', '.join(args_strs+results_strs)
            code = f'{f_name}({args_code})'
            if not is_function:
                code = f'call {code}\n'

        if not parent_assign:
            if is_function or len(func_results) == 0:
                return code
            else:
                self._additional_code += code
                if len(func_results) == 1:
                    return self._print(results[0])
                else:
                    return self._print(tuple(results))
        elif is_function:
            return f'{self._print(results[0])} = {code}\n'
        else:
            return code

#=======================================================================================

    def _print_DottedFunctionCall(self, expr):
        if isinstance(expr.prefix, FunctionCall):
            base = expr.prefix.funcdef.results[0].var
            if (not self._additional_code):
                self._additional_code = ''
            var_name = self.scope.get_new_name()
            var = base.clone(var_name)

            self.scope.insert_variable(var)

            self._additional_code = self._additional_code + self._print(Assign(var,expr.prefix)) + '\n'
            user_node = expr.current_user_node
            expr = DottedFunctionCall(expr.funcdef, expr.args, var)
            expr.set_current_user_node(user_node)
        return self._print_FunctionCall(expr)

#=======================================================================================

    def _print_PyccelInternalFunction(self, expr):
        if isinstance(expr, NumpyNewArray):
            return errors.report(FORTRAN_ALLOCATABLE_IN_EXPRESSION,
                          symbol=expr, severity='fatal')
        else:
            return self._print_not_supported(expr)

#=======================================================================================

    def _print_PrecomputedCode(self, expr):
        return expr.code

#=======================================================================================

    def _print_CLocFunc(self, expr):
        lhs = self._print(expr.result)
        rhs = self._print(expr.arg)
        self._constantImports.setdefault('ISO_C_Binding', set()).add('c_loc')
        return f'{lhs} = c_loc({rhs})\n'

#=======================================================================================

    def _print_C_F_Pointer(self, expr):
        self._constantImports.setdefault('ISO_C_Binding', set()).add('C_F_Pointer')
        shape = ','.join(self._print(s) for s in expr.shape)
        if shape:
            return f'call C_F_Pointer({self._print(expr.c_pointer)}, {self._print(expr.f_array)}, [{shape}])\n'
        else:
            return f'call C_F_Pointer({self._print(expr.c_pointer)}, {self._print(expr.f_array)})\n'

#=======================================================================================

    def _print_PythonConjugate(self, expr):
        return f'conjg( {self._print(expr.internal_var)} )'

#=======================================================================================

    def _wrap_fortran(self, lines):
        """Wrap long Fortran lines

           Argument:
             lines  --  a list of lines (ending with a \\n character)

           A comment line is split at white space. Code lines are split with a more
           complex rule to give nice results.
        """
        # routine to find split point in a code line
        my_alnum = set("_+-." + string.digits + string.ascii_letters)
        my_white = set(" \t()")

        def split_pos_code(line, endpos):
            if len(line) <= endpos:
                return len(line)
            pos = endpos
            split = lambda pos: \
                (line[pos] in my_alnum and line[pos - 1] not in my_alnum) or \
                (line[pos] not in my_alnum and line[pos - 1] in my_alnum) or \
                (line[pos] in my_white and line[pos - 1] not in my_white) or \
                (line[pos] not in my_white and line[pos - 1] in my_white)
            while not split(pos):
                pos -= 1
                if pos == 0:
                    return endpos
            return pos

        # split line by line and add the splitted lines to result
        result = []
        trailing = ' &'
        # trailing with no added space characters in case splitting is within quotes
        quote_trailing = '&'

        for line in lines:
            if len(line) > 72:
                cline = line[:72].lstrip()
                if cline.startswith('!') and not cline.startswith('!$'):
                    result.append(line)
                    continue

                tab_len = line.index(cline[0])
                # code line
                # set containing positions inside quotes
                inside_quotes_positions = set()
                inside_quotes_intervals = [(match.start(), match.end())
                                           for match in re.compile('("[^"]*")|(\'[^\']*\')').finditer(line)]
                for lidx, ridx in inside_quotes_intervals:
                    for idx in range(lidx, ridx):
                        inside_quotes_positions.add(idx)
                initial_len = len(line)
                pos = split_pos_code(line, 72)

                startswith_omp = cline.startswith('!$omp')
                startswith_acc = cline.startswith('!$acc')

                if startswith_acc or startswith_omp:
                    assert pos>=5

                if pos not in inside_quotes_positions:
                    hunk = line[:pos].rstrip()
                    line = line[pos:].lstrip()
                else:
                    hunk = line[:pos]
                    line = line[pos:]

                if line:
                    hunk += (quote_trailing if pos in inside_quotes_positions else trailing)

                last_cut_was_inside_quotes = pos in inside_quotes_positions
                result.append(hunk)
                while len(line) > 0:
                    removed = initial_len - len(line)
                    pos = split_pos_code(line, 65-tab_len)
                    if pos + removed not in inside_quotes_positions:
                        hunk = line[:pos].rstrip()
                        line = line[pos:].lstrip()
                    else:
                        hunk = line[:pos]
                        line = line[pos:]
                    if line:
                        hunk += (quote_trailing if (pos + removed) in inside_quotes_positions else trailing)

                    if last_cut_was_inside_quotes:
                        hunk_start = tab_len*' ' + '&'
                    elif startswith_omp:
                        hunk_start = tab_len*' ' + '!$omp &'
                    elif startswith_acc:
                        hunk_start = tab_len*' ' + '!$acc &'
                    else:
                        hunk_start = tab_len*' ' + '      '

                    result.append(hunk_start + hunk)
                    last_cut_was_inside_quotes = (pos + removed) in inside_quotes_positions
            else:
                result.append(line)

        # make sure that all lines end with a carriage return
        return [l if l.endswith('\n') else l+'\n' for l in result]

    def indent_code(self, code):
        """Accepts a string of code or a list of code lines"""
        if isinstance(code, str):
            code_lines = self.indent_code(code.splitlines(True))
            return ''.join(code_lines)

        code = [line.lstrip(' \t') for line in code]

        increase = [int(inc_regex.match(line) is not None)
                     for line in code]
        decrease = [int(dec_regex.match(line) is not None)
                     for line in code]

        level = 0
        tabwidth = self._default_settings['tabwidth']
        new_code = []
        for i, line in enumerate(code):
            if line in('','\n'):
                new_code.append(line)
                continue
            level -= decrease[i]

            padding = " "*(level*tabwidth)

            line = "%s%s" % (padding, line)

            new_code.append(line)
            level += increase[i]

        return new_code

    def _print_BindCArrayVariable(self, expr):
        return self._print(expr.wrapper_function)


def fcode(expr, filename, assign_to=None, **settings):
    """Converts an expr to a string of Fortran code

    expr : Expr
        A pyccel expression to be converted.
    filename : str
        The name of the file being translated. Used in error printing
    assign_to : optional
        When given, the argument is used as the name of the variable to which
        the expression is assigned. Can be a string, ``Symbol``,
        ``MatrixSymbol``, or ``Indexed`` type. This is helpful in case of
        line-wrapping, or for expressions that generate multi-line statements.
    precision : integer, optional
        The precision for numbers such as pi [default=15].
    user_functions : dict, optional
        A dictionary where keys are ``FunctionClass`` instances and values are
        their string representations. Alternatively, the dictionary value can
        be a list of tuples i.e. [(argument_test, cfunction_string)]. See below
        for examples.
    """

    return FCodePrinter(filename, **settings).doprint(expr, assign_to)<|MERGE_RESOLUTION|>--- conflicted
+++ resolved
@@ -1437,15 +1437,10 @@
 
         # Compute rank string
         # TODO: improve
-<<<<<<< HEAD
-        if ((rank == 1) and (isinstance(shape, (int, PyccelAstNode))) and (is_static or on_stack)):
+        if ((rank == 1) and (isinstance(shape, (int, TypedAstNode))) and (is_static or on_stack)):
             lbound = self._print(s)
             ubound = self._print(PyccelMinus(shape, LiteralInteger(1), simplify = True))
             rankstr = f'({lbound}:{ubound})'
-=======
-        if ((rank == 1) and (isinstance(shape, (int, TypedAstNode))) and (is_static or on_stack)):
-            rankstr = '({0}:{1})'.format(self._print(s), self._print(PyccelMinus(shape, LiteralInteger(1), simplify = True)))
->>>>>>> 267be300
 
         elif ((rank > 0) and (isinstance(shape, (PythonTuple, tuple))) and (is_static or on_stack)):
             #TODO fix bug when we include shape of type list
@@ -1966,24 +1961,7 @@
         return code
 
     def _print_Del(self, expr):
-<<<<<<< HEAD
-        # TODO: treate class case
-        code = ''
-        for var in expr.variables:
-            if isinstance(var, Variable):
-                dtype = var.dtype
-                var_code = self._print(var)
-                if is_pyccel_datatype(dtype):
-                    code = f'call {var_code} % free()'
-                else:
-                    code = f'deallocate({var_code}){code}'
-            else:
-                errors.report(PYCCEL_RESTRICTION_TODO, symbol=expr,
-                    severity='fatal')
-        return code + '\n'
-=======
         return ''.join(self._print(var) for var in expr.variables)
->>>>>>> 267be300
 
     def _print_ClassDef(self, expr):
         # ... we don't print 'hidden' classes
