--- conflicted
+++ resolved
@@ -1554,11 +1554,8 @@
         privatestr     = ''
         rankstr        = ''
         externalstr    = ''
-<<<<<<< HEAD
         parameterstr   = ''
-=======
         is_string = isinstance(var.class_type, StringType)
->>>>>>> d422cacf
 
         # Compute intent string
         if intent:
