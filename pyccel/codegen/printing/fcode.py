--- conflicted
+++ resolved
@@ -2004,11 +2004,7 @@
                 body_stmts.append(self._additional_code)
                 self._additional_code = ''
             body_stmts.append(line)
-<<<<<<< HEAD
-        return ''.join(self._print(b) for b in body_stmts)
-=======
         return ''.join(body_stmts)
->>>>>>> 942c1690
 
     def _print_NumpyReal(self, expr):
         value = self._print(expr.internal_var)
