--- conflicted
+++ resolved
@@ -3265,30 +3265,4 @@
         funcs = [expr.new_func, *expr.methods, *[f for i in expr.interfaces for f in i.functions],
                  *[a.getter for a in expr.attributes], *[a.setter for a in expr.attributes]]
         sep = f'\n{self._print(SeparatorComment(40))}\n'
-<<<<<<< HEAD
-        return '', sep.join(self._print(f) for f in funcs)
-=======
-        return '', sep.join(self._print(f) for f in funcs)
-
-
-def fcode(expr, filename, assign_to=None, **settings):
-    """Converts an expr to a string of Fortran code
-
-    expr : Expr
-        A pyccel expression to be converted.
-    filename : str
-        The name of the file being translated. Used in error printing
-    assign_to : optional
-        When given, the argument is used as the name of the variable to which
-        the expression is assigned. Can be a string, ``Symbol``,
-        ``MatrixSymbol``, or ``Indexed`` type. This is helpful in case of
-        line-wrapping, or for expressions that generate multi-line statements.
-    user_functions : dict, optional
-        A dictionary where keys are ``FunctionClass`` instances and values are
-        their string representations. Alternatively, the dictionary value can
-        be a list of tuples i.e. [(argument_test, cfunction_string)]. See below
-        for examples.
-    """
-
-    return FCodePrinter(filename, **settings).doprint(expr, assign_to)
->>>>>>> 718e1f3f
+        return '', sep.join(self._print(f) for f in funcs)