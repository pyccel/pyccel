# coding: utf-8
#------------------------------------------------------------------------------------------#
# This file is part of Pyccel which is released under MIT License. See the LICENSE file or #
# go to https://github.com/pyccel/pyccel/blob/devel/LICENSE for full license details.      #
#------------------------------------------------------------------------------------------#
"""Print to F90 standard. Trying to follow the information provided at
www.fortran90.org as much as possible."""


import functools
import string
import re
from collections import OrderedDict
from itertools import chain
from packaging.version import Version

import numpy as np

from pyccel.ast.basic import TypedAstNode

from pyccel.ast.bind_c import BindCPointer, BindCFunctionDef, BindCFunctionDefArgument, BindCModule, BindCClassDef

from pyccel.ast.builtins import PythonInt, PythonType, PythonPrint, PythonRange
from pyccel.ast.builtins import PythonTuple, DtypePrecisionToCastFunction
from pyccel.ast.builtins import PythonBool, PythonList, PythonSet

from pyccel.ast.core import FunctionDef, FunctionDefArgument, FunctionDefResult
from pyccel.ast.core import SeparatorComment, Comment
from pyccel.ast.core import ConstructorCall
from pyccel.ast.core import FunctionCallArgument
from pyccel.ast.core import FunctionAddress
from pyccel.ast.core import Return, Module, For
from pyccel.ast.core import Import, CodeBlock, AsName, EmptyNode
from pyccel.ast.core import Assign, AliasAssign, Declare, Deallocate
from pyccel.ast.core import FunctionCall, PyccelFunctionDef

from pyccel.ast.datatypes import PrimitiveBooleanType, PrimitiveIntegerType, PrimitiveFloatingPointType, PrimitiveComplexType
from pyccel.ast.datatypes import SymbolicType, StringType, FixedSizeNumericType, HomogeneousContainerType
from pyccel.ast.datatypes import HomogeneousTupleType, HomogeneousListType, HomogeneousSetType, DictType
from pyccel.ast.datatypes import PythonNativeInt, PythonNativeBool
from pyccel.ast.datatypes import CustomDataType, InhomogeneousTupleType, TupleType
from pyccel.ast.datatypes import pyccel_type_to_original_type, PyccelType

from pyccel.ast.fortran_concepts import KindSpecification

from pyccel.ast.internals import Slice, PrecomputedCode, PyccelArrayShapeElement

from pyccel.ast.itertoolsext import Product

from pyccel.ast.literals  import LiteralInteger, LiteralFloat, Literal, LiteralEllipsis
from pyccel.ast.literals  import LiteralTrue, LiteralFalse, LiteralString
from pyccel.ast.literals  import Nil

from pyccel.ast.low_level_tools  import MacroDefinition, IteratorType, PairType

from pyccel.ast.mathext  import math_constants

from pyccel.ast.numpyext import NumpyEmpty, NumpyInt32
from pyccel.ast.numpyext import NumpyFloat, NumpyBool
from pyccel.ast.numpyext import NumpyReal, NumpyImag
from pyccel.ast.numpyext import NumpyRand, NumpyAbs
from pyccel.ast.numpyext import NumpyNewArray, NumpyArray
from pyccel.ast.numpyext import NumpyNonZero
from pyccel.ast.numpyext import NumpySign
from pyccel.ast.numpyext import NumpyIsFinite, NumpyIsNan

from pyccel.ast.numpytypes import NumpyNDArrayType

from pyccel.ast.operators import PyccelAdd, PyccelMul, PyccelMinus, PyccelAnd
from pyccel.ast.operators import PyccelMod, PyccelNot, PyccelAssociativeParenthesis
from pyccel.ast.operators import PyccelUnarySub, PyccelLt, PyccelGt, IfTernaryOperator

from pyccel.ast.utilities import builtin_import_registry as pyccel_builtin_import_registry
from pyccel.ast.utilities import expand_to_loops

from pyccel.ast.variable import Variable, IndexedElement, DottedName

from pyccel.parser.scope import Scope

from pyccel.errors.errors import Errors
from pyccel.errors.messages import *
from pyccel.codegen.printing.codeprinter import CodePrinter

numpy_v1 = Version(np.__version__) < Version("2.0.0")

# TODO: add examples

__all__ = ["FCodePrinter", "fcode"]

numpy_ufunc_to_fortran = {
    'NumpyAbs'  : 'abs',
    'NumpyFabs'  : 'abs',
    'NumpyFloor': 'floor',  # TODO: might require special treatment with casting
    # ---
    'NumpyExp' : 'exp',
    'NumpyLog' : 'Log',
    # 'NumpySqrt': 'Sqrt',  # sqrt is printed using _Print_NumpySqrt
    # ---
    'NumpySin'    : 'sin',
    'NumpyCos'    : 'cos',
    'NumpyTan'    : 'tan',
    'NumpyArcsin' : 'asin',
    'NumpyArccos' : 'acos',
    'NumpyArctan' : 'atan',
    'NumpyArctan2': 'atan2',
    'NumpySinh'   : 'sinh',
    'NumpyCosh'   : 'cosh',
    'NumpyTanh'   : 'tanh',
    'NumpyArcsinh': 'asinh',
    'NumpyArccosh': 'acosh',
    'NumpyArctanh': 'atanh',
    'NumpyIsFinite':'ieee_is_finite',
    'NumpyIsNan'  :'ieee_is_nan',
}

math_function_to_fortran = {
    'MathAcos'   : 'acos',
    'MathAcosh'  : 'acosh',
    'MathAsin'   : 'asin',
    'MathAsinh'  : 'asinh',
    'MathAtan'   : 'atan',
    'MathAtan2'  : 'atan2',
    'MathAtanh'  : 'atanh',
    'MathCopysign': 'sign',
    'MathCos'    : 'cos',
    'MathCosh'   : 'cosh',
    'MathErf'    : 'erf',
    'MathErfc'   : 'erfc',
    'MathExp'    : 'exp',
    # 'MathExpm1'  : '???', # TODO
    'MathFabs'   : 'abs',
    # 'MathFmod'   : '???',  # TODO
    # 'MathFsum'   : '???',  # TODO
    'MathGamma'  : 'gamma',
    'MathHypot'  : 'hypot',
    # 'MathLdexp'  : '???',  # TODO
    'MathLgamma' : 'log_gamma',
    'MathLog'    : 'log',
    'MathLog10'  : 'log10',
    # 'MathLog1p'  : '???', # TODO
    # 'MathLog2'   : '???', # TODO
    # 'MathPow'    : '???', # TODO
    'MathSin'    : 'sin',
    'MathSinh'   : 'sinh',
    'MathSqrt'   : 'sqrt',
    'MathTan'    : 'tan',
    'MathTanh'   : 'tanh',
    # ---
    'MathFloor'    : 'floor',
    # ---
    # 'MathIsclose' : '???', # TODO
    # 'MathIsfinite': '???', # TODO
    # 'MathIsinf'   : '???', # TODO
    # --------------------------- internal functions --------------------------
    'MathFactorial' : 'pyc_factorial',
    'MathGcd'       : 'pyc_gcd',
    'MathDegrees'   : 'pyc_degrees',
    'MathRadians'   : 'pyc_radians',
    'MathLcm'       : 'pyc_lcm',
    # --------------------------- cmath functions --------------------------
    'CmathAcos'  : 'acos',
    'CmathAcosh' : 'acosh',
    'CmathAsin'  : 'asin',
    'CmathAsinh' : 'asinh',
    'CmathAtan'  : 'atan',
    'CmathAtanh' : 'atanh',
    'CmathCos'   : 'cos',
    'CmathCosh'  : 'cosh',
    'CmathExp'   : 'exp',
    'CmathSin'   : 'sin',
    'CmathSinh'  : 'sinh',
    'CmathSqrt'  : 'sqrt',
    'CmathTan'   : 'tan',
    'CmathTanh'  : 'tanh',
}

INF = math_constants['inf']

_default_methods = {
    '__new__' : 'alloc',
    '__init__': 'create',
    '__del__' : 'free',
}

#==============================================================================
iso_c_binding = {
    PrimitiveIntegerType() : {
        1  : 'C_INT8_T',
        2  : 'C_INT16_T',
        4  : 'C_INT32_T',
        8  : 'C_INT64_T',
        16 : 'C_INT128_T'}, #not supported yet
    PrimitiveFloatingPointType() : {
        4  : 'C_FLOAT',
        8  : 'C_DOUBLE',
        16 : 'C_LONG_DOUBLE'}, #not supported yet
    PrimitiveComplexType() : {
        4  : 'C_FLOAT_COMPLEX',
        8  : 'C_DOUBLE_COMPLEX',
        16 : 'C_LONG_DOUBLE_COMPLEX'}, #not supported yet
    PrimitiveBooleanType() : {
        -1 : "C_BOOL"}
}

iso_c_binding_shortcut_mapping = {
    'C_INT8_T'              : 'i8',
    'C_INT16_T'             : 'i16',
    'C_INT32_T'             : 'i32',
    'C_INT64_T'             : 'i64',
    'C_INT128_T'            : 'i128',
    'C_FLOAT'               : 'f32',
    'C_DOUBLE'              : 'f64',
    'C_LONG_DOUBLE'         : 'f128',
    'C_FLOAT_COMPLEX'       : 'c32',
    'C_DOUBLE_COMPLEX'      : 'c64',
    'C_LONG_DOUBLE_COMPLEX' : 'c128',
    'C_BOOL'                : 'b1'
}

inc_keyword = (r'do\b', r'if\b',
               r'else\b', r'type\b\s*[^\(]',
               r'(elemental )?(pure )?(recursive )?((subroutine)|(function))\b',
               r'interface\b',r'module\b(?! *procedure)',r'program\b')
inc_regex = re.compile('|'.join('({})'.format(i) for i in inc_keyword))

end_keyword = ('do', 'if', 'type', 'function',
               'subroutine', 'interface','module','program')
end_regex_str = '(end ?({}))|(else)'.format('|'.join('({})'.format(k) for k in end_keyword))
dec_regex = re.compile(end_regex_str)

errors = Errors()

class FCodePrinter(CodePrinter):
    """
    A printer for printing code in Fortran.

    A printer to convert Pyccel's AST to strings of Fortran code.
    As for all printers the navigation of this file is done via _print_X
    functions.

    Parameters
    ----------
    filename : str
            The name of the file being pyccelised.
    prefix_module : str
            A prefix to be added to the name of the module.
    """
    printmethod = "_fcode"
    language = "Fortran"

    _default_settings = {
        'tabwidth': 2,
    }


    def __init__(self, filename, prefix_module = None):

        errors.set_target(filename)

        super().__init__()
        self._constantImports = {}
        self._current_class    = None

        self._additional_code = None

        self.prefix_module = prefix_module

        self._generated_gFTL_extensions = {}

    def print_constant_imports(self):
        """
        Print the import of constant intrinsics.

        Print the import of constants such as `C_INT` from an intrinsic module (i.e. a
        module provided by Fortran) such as `iso_c_binding`.

        Returns
        -------
        str
            The code describing the import of the intrinsics.
        """
        macros = []
        for (name, imports) in self._constantImports.items():

            macro = f"use, intrinsic :: {name}, only : "
            rename = [c if isinstance(c, str) else c[0] + ' => ' + c[1] for c in imports]
            if len(rename) == 0:
                continue
            macro += " , ".join(rename)
            macro += "\n"
            macros.append(macro)
        return "".join(macros)

    def set_current_class(self, name):

        self._current_class = name

    def get_method(self, cls_name, method_name):
        container = self.scope
        while container:
            if cls_name in container.classes:
                cls = container.classes[cls_name]
                methods = cls.methods_as_dict
                if method_name in methods:
                    return methods[method_name]
                else:
                    interface_funcs = {f.name:f for i in cls.interfaces for f in i.functions}
                    if method_name in interface_funcs:
                        return interface_funcs[method_name]
                    errors.report(UNDEFINED_METHOD, symbol=method_name,
                        severity='fatal')
            container = container.parent_scope
        if isinstance(method_name, DottedName):
            return self.get_function(DottedName(method_name.name[1:]))
        errors.report(UNDEFINED_FUNCTION, symbol=method_name,
            severity='fatal')

    def get_function(self, name):
        container = self.scope
        while container:
            if name in container.functions:
                return container.functions[name]
            container = container.parent_scope
        if isinstance(name, DottedName):
            return self.get_function(name.name[-1])
        errors.report(UNDEFINED_FUNCTION, symbol=name,
            severity='fatal')

    def _format_code(self, lines):
        return self._wrap_fortran(self.indent_code(lines))

    def print_kind(self, expr):
        """
        Print the kind(precision) of a literal value or its shortcut if possible.

        Print the kind(precision) of a literal value or its shortcut if possible.

        Parameters
        ----------
        expr : TypedAstNode | PyccelType
            The object whose precision should be investigated.

        Returns
        -------
        str
            The code for the kind parameter.
        """
        dtype = expr if isinstance(expr, PyccelType) else expr.dtype

        constant_name = iso_c_binding[dtype.primitive_type][dtype.precision]

        constant_shortcut = iso_c_binding_shortcut_mapping[constant_name]
        if constant_shortcut not in self.scope.all_used_symbols and constant_name != constant_shortcut:
            self._constantImports.setdefault('ISO_C_Binding', set())\
                .add((constant_shortcut, constant_name))
            constant_name = constant_shortcut
        else:
            self._constantImports.setdefault('ISO_C_Binding', set())\
                .add(constant_name)
        return constant_name

    def _handle_inline_func_call(self, expr, assign_lhs = None):
        """
        Print a function call to an inline function.

        Use the arguments passed to an inline function to print
        its body with the passed arguments in place of the function
        arguments.

        Parameters
        ----------
        expr : FunctionCall
            The function call which should be printed inline.

        assign_lhs : List
            A list of lhs provided.

        Returns
        -------
        str
            The code for the inline function.
        """

        scope = self.scope
        func = expr.funcdef

        # Print any arguments using the same inline function
        # As the function definition is modified directly this function
        # cannot be called recursively with the same FunctionDef
        args = []
        for a in expr.args:
            if a.is_user_of(func):
                code = PrecomputedCode(self._print(a))
                args.append(code)
            else:
                args.append(a.value)

        # Create new local variables to ensure there are no name collisions
        new_local_vars = [v.clone(self.scope.get_new_name(v.name)) \
                            for v in func.local_vars]
        for v in new_local_vars:
            self.scope.insert_variable(v)

        # Put functions into current scope
        for entry in ['variables', 'classes', 'functions']:
            self.scope.imports[entry].update(func.namespace_imports[entry])

        func.swap_in_args(args, new_local_vars)

        func.remove_presence_checks()

        body = func.body

        if len(func.results) == 0:
            # If there is no return then the code is already ok
            code = self._print(body)
        else:
            # Search for the return and replace it with an empty node
            result = body.get_attribute_nodes(Return)[0]
            empty_return = EmptyNode()
            body.substitute(result, empty_return, invalidate = False)

            # Everything before the return node needs handling before the line
            # which calls the inline function is executed
            code = self._print(body)
            if (not self._additional_code):
                self._additional_code = ''
            self._additional_code += code

            # Collect statements from results to return object
            if result.stmt:
                assigns = {i.lhs: i.rhs for i in result.stmt.body if isinstance(i, Assign)}
                self._additional_code += ''.join([self._print(i) for i in result.stmt.body if not isinstance(i, Assign)])
            else:
                assigns = {}

            # Put return statement back into function
            body.substitute(empty_return, result)

            if assign_lhs:
                assigns = [Assign(l, r) for l,r in zip(assign_lhs, assigns.values())]
                code = ''.join([self._print(a) for a in assigns])
            else:
                res_return_vars = [assigns.get(v,v) for v in result.expr]
                if len(res_return_vars) == 1:
                    return_val = res_return_vars[0]
                    parent_assign = return_val.get_direct_user_nodes(lambda x: isinstance(x, Assign))
                    if parent_assign:
                        return_val.remove_user_node(parent_assign[0], invalidate = False)
                        code = self._print(return_val)
                        return_val.set_current_user_node(parent_assign[0])
                    else:
                        code = self._print(return_val)
                else:
                    code = self._print(tuple(res_return_vars))

        # Put back original arguments
        func.reinstate_presence_checks()
        func.swap_out_args()

        for i in func.imports:
            self.add_import(i)
        if func.global_vars or func.global_funcs:
            mod = func.get_direct_user_nodes(lambda x: isinstance(x, Module))[0]
            current_mod = expr.get_user_nodes(Module, excluded_nodes=(FunctionCall,))[0]
            if current_mod is not mod:
                self.add_import(Import(mod.name, [AsName(v, v.name) \
                              for v in (*func.global_vars, *func.global_funcs)]))
                for v in (*func.global_vars, *func.global_funcs):
                    self.scope.insert_symbol(v.name)

        self.set_scope(scope)
        return code

    def _get_external_declarations(self, decs):
        """
        Find external functions and declare their result type.

        Look for any external functions in the local imports from
        the scope and use their definitions to create declarations
        from the results. These declarations are stored in the list
        passed as argument.

        Parameters
        ----------
        decs : list
            The list where the declarations necessary to use the external
            functions will be stored.
        """
        for key,f in self.scope.imports['functions'].items():
            if isinstance(f, FunctionDef) and f.is_external:
                v = f.results[0].var.clone(str(key))
                decs.append(Declare(v, external=True))

    def _calculate_class_names(self, expr):
        """
        Calculate the class names of the functions in a class.

        Calculate the names that will be referenced from the class
        for each function in a class. Also rename magic methods.

        Parameters
        ----------
        expr : ClassDef
            The class whose functions should be renamed.
        """
        scope = expr.scope
        name = expr.name.lower()
        for method in expr.methods:
            if not method.is_inline:
                m_name = method.name
                if m_name in _default_methods:
                    suggested_name = _default_methods[m_name]
                    scope.rename_function(method, suggested_name)
                method.cls_name = scope.get_new_name(f'{name}_{method.name}')
        for i in expr.interfaces:
            for f in i.functions:
                if not f.is_inline:
                    i_name = f.name
                    if i_name in _default_methods:
                        suggested_name = _default_methods[i_name]
                        scope.rename_function(f, suggested_name)
                    f.cls_name = scope.get_new_name(f'{name}_{f.name}')

    def _build_gFTL_module(self, expr_type):
        """
        Build the gFTL module to create container types.

        Create a module which will import the gFTL include files
        in order to create container types (e.g lists, sets, etc).
        The name of the module is derived from the name of the type.

        Parameters
        ----------
        expr_type : DataType
            The data type to be defined in a gFTL module.

        Returns
        -------
        Import
            The import which allows the new type to be accessed.
        """
        # Get the type used in the dict for compatible types (e.g. float vs float64)
        matching_expr_type = next((t for t in self._generated_gFTL_extensions if expr_type == t), None)
        if matching_expr_type:
            module = self._generated_gFTL_extensions[matching_expr_type]
            mod_name = module.name
        else:
            if isinstance(expr_type, HomogeneousListType):
                include = Import(LiteralString('vector/template.inc'), Module('_', (), ()))
                element_type = expr_type.element_type
                if isinstance(element_type, FixedSizeNumericType):
                    imports_and_macros = [MacroDefinition('T', element_type.primitive_type),
                              MacroDefinition('T_KINDLEN(context)', KindSpecification(element_type))]
                else:
                    imports_and_macros = [MacroDefinition('T', element_type)]
                if isinstance(element_type, (NumpyNDArrayType, HomogeneousTupleType)):
                    imports_and_macros.append(MacroDefinition('T_rank', element_type.rank))
                elif not isinstance(element_type, FixedSizeNumericType):
                    raise NotImplementedError("Support for lists of types defined in other modules is not yet implemented")
                imports_and_macros.append(MacroDefinition('Vector', expr_type))
                imports_and_macros.append(MacroDefinition('VectorIterator', IteratorType(expr_type)))
            elif isinstance(expr_type, HomogeneousSetType):
                include = Import(LiteralString('set/template.inc'), Module('_', (), ()))
                element_type = expr_type.element_type
                imports_and_macros = []
                if isinstance(element_type, FixedSizeNumericType):
                    tmpVar_x = Variable(element_type, 'x')
                    tmpVar_y = Variable(element_type, 'y')
                    if isinstance(element_type.primitive_type, PrimitiveComplexType):
                        complex_tool_import = Import('pyc_tools_f90', Module('pyc_tools_f90',(),()))
                        self.add_import(complex_tool_import)
                        imports_and_macros.append(complex_tool_import)
                        compare_func = FunctionDef('complex_comparison',
                                                   [FunctionDefArgument(tmpVar_x), FunctionDefArgument(tmpVar_y)],
                                                   [FunctionDefResult(Variable(PythonNativeBool(), 'c'))], [])
                        lt_def = FunctionCall(compare_func, [tmpVar_x, tmpVar_y])
                    else:
                        lt_def = PyccelAssociativeParenthesis(PyccelLt(tmpVar_x, tmpVar_y))
                    imports_and_macros.extend([MacroDefinition('T', element_type.primitive_type),
                              MacroDefinition('T_KINDLEN(context)', KindSpecification(element_type)),
                              MacroDefinition('T_LT(x,y)', lt_def)])
                else:
                    raise NotImplementedError("Support for sets of types which define their own < operator is not yet implemented")
                imports_and_macros.append(MacroDefinition('Set', expr_type))
                imports_and_macros.append(MacroDefinition('SetIterator', IteratorType(expr_type)))
            elif isinstance(expr_type, DictType):
                include = Import(LiteralString('map/template.inc'), Module('_', (), ()))
                key_type = expr_type.key_type
                value_type = expr_type.value_type
                imports_and_macros = []
                if isinstance(key_type, FixedSizeNumericType):
                    tmpVar_x = Variable(key_type, 'x')
                    tmpVar_y = Variable(key_type, 'y')
                    if isinstance(key_type.primitive_type, PrimitiveComplexType):
                        complex_tool_import = Import('pyc_tools_f90', Module('pyc_tools_f90',(),()))
                        self.add_import(complex_tool_import)
                        imports_and_macros.append(complex_tool_import)
                        compare_func = FunctionDef('complex_comparison',
                                                   [FunctionDefArgument(tmpVar_x), FunctionDefArgument(tmpVar_y)],
                                                   [FunctionDefResult(Variable(PythonNativeBool(), 'c'))], [])
                        lt_def = FunctionCall(compare_func, [tmpVar_x, tmpVar_y])
                    else:
                        lt_def = PyccelAssociativeParenthesis(PyccelLt(tmpVar_x, tmpVar_y))
                    imports_and_macros.extend([MacroDefinition('Key', key_type.primitive_type),
                                   MacroDefinition('Key_KINDLEN(context)', KindSpecification(key_type)),
                                   MacroDefinition('Key_LT(x,y)', lt_def)])
                else:
                    raise NotImplementedError("Support for dicts whose keys define their own < operator is not yet implemented")
                if isinstance(value_type, FixedSizeNumericType):
                    imports_and_macros.extend([MacroDefinition('T', value_type.primitive_type),
                                   MacroDefinition('T_KINDLEN(context)', KindSpecification(value_type))])
                else:
                    raise NotImplementedError(f"Support for dictionary values of type {value_type} not yet implemented")
                imports_and_macros.append(MacroDefinition('Pair', PairType(key_type, value_type)))
                imports_and_macros.append(MacroDefinition('Map', expr_type))
                imports_and_macros.append(MacroDefinition('MapIterator', IteratorType(expr_type)))
            else:
                raise NotImplementedError(f"Unkown gFTL import for type {expr_type}")

            typename = self._print(expr_type)
            mod_name = f'{typename}_mod'
            module = Module(mod_name, (), (), scope = Scope(), imports = [*imports_and_macros, include],
                                       is_external = True)

            self._generated_gFTL_extensions[expr_type] = module

        return Import(f'gFTL_extensions/{mod_name}', module)

    def _get_node_without_gFTL(self, expr):
        """
        Get the code to print an AST node without using gFTL.

        This function ensures that lists are printed as basic Fortran lists instead of using a
        gFTL Vector. This is useful when lists are used as arguments to intrinsic functions.

        Parameters
        ----------
        expr : PyccelAstType
            The element of the array.

        Returns
        -------
        str
            The code for the element.
        """
        if isinstance(expr, (PythonList, PythonTuple)):
            shape = tuple(reversed(expr.shape))
            if len(shape)>1:
                elements = ', '.join(self._get_node_without_gFTL(i) for i in expr)
                shape    = ', '.join(self._print(i) for i in shape)
                return 'reshape(['+ elements + '], [' + shape + '])'
            args = ', '.join(self._print(f) for f in expr)
            return f'[{args}]'
        else:
            return self._print(expr)

    def _apply_cast(self, target_type, *args):
        """
        Cast the arguments to the specified target type.

        Cast the arguments to the specified target type. For literal containers this
        function applies the cast to the elements.

        Parameters
        ----------
        target_type : PyccelType
            The type which we should cast to.
        *args : TypedAstNode
            A node that should be cast to the target type.

        Returns
        -------
        TypedAstNode | iterable[TypedAstNode]
            A TypedAstNode for each argument. The new nodes will have the target type.
        """
        try :
            cast_func = DtypePrecisionToCastFunction[target_type]
        except KeyError:
            errors.report(PYCCEL_RESTRICTION_TODO, severity='fatal')

        new_args = []
        for a in args:
            if target_type != a.class_type:
                if isinstance(a, (PythonList, PythonSet, PythonTuple)):
                    container = type(a)
                    a = container(*[self._apply_cast(target_type, ai) for ai in a])
                else:
                    a = cast_func(a)
            new_args.append(a)

        if len(args) == 1:
            return new_args[0]
        else:
            return new_args

    # ============ Elements ============ #
    def _print_PyccelSymbol(self, expr):
        return expr

    def _print_Module(self, expr):
        self.set_scope(expr.scope)
        name = self._print(expr.name)
        name = name.replace('.', '_')
        if not name.startswith('mod_') and self.prefix_module:
            name = f'{self.prefix_module}_{name}'

        imports = ''.join(self._print(i) for i in expr.imports)

        # Define declarations
        decs = ''
        # ...
        for c in expr.classes:
            if not isinstance(c, BindCClassDef):
                self._calculate_class_names(c)

        class_decs_and_methods = [self._print(i) for i in expr.classes]
        decs += '\n'.join(c[0] for c in class_decs_and_methods)
        # ...

        declarations = list(expr.declarations)
        # look for external functions and declare their result type
        self._get_external_declarations(declarations)
        decs += ''.join(self._print(d) for d in declarations)

        # ... TODO add other elements
        private_funcs = [f.name for f in expr.funcs if f.is_private]
        private = private_funcs
        if private:
            private = ','.join(self._print(i) for i in private)
            private = 'private :: {}\n'.format(private)
        else:
            private = ''
        # ...

        # ...
        sep = self._print(SeparatorComment(40))
        interfaces = ''
        if expr.interfaces and not isinstance(expr, BindCModule):
            interfaces = '\n'.join(self._print(i) for i in expr.interfaces)

        func_strings = []
        # Get class functions
        func_strings += [c[1] for c in class_decs_and_methods]
        if expr.funcs:
            func_strings += [''.join([sep, self._print(i), sep]) for i in expr.funcs]
        if isinstance(expr, BindCModule):
            func_strings += [''.join([sep, self._print(i), sep]) for i in expr.variable_wrappers]
        body = '\n'.join(func_strings)
        # ...

        contains = 'contains\n' if (expr.funcs or expr.classes or expr.interfaces) else ''
        imports += ''.join(self._print(i) for i in self._additional_imports.values())
        imports = self.print_constant_imports() + imports
        implicit_none = '' if expr.is_external else 'implicit none\n'

        parts = ['module {}\n'.format(name),
                 imports,
                 implicit_none,
                 private,
                 decs,
                 interfaces,
                 contains,
                 body,
                 'end module {}\n'.format(name)]

        self.exit_scope()

        return '\n'.join([a for a in parts if a])

    def _print_Program(self, expr):
        self.set_scope(expr.scope)

        name    = 'prog_{0}'.format(self._print(expr.name)).replace('.', '_')
        imports = ''.join(self._print(i) for i in expr.imports)
        body    = self._print(expr.body)

        # Print the declarations of all variables in the scope, which include:
        #  - user-defined variables (available in Program.variables)
        #  - pyccel-generated variables added to Scope when printing 'expr.body'
        variables = self.scope.variables.values()
        decs = ''.join(self._print(Declare(v)) for v in variables)

        # Detect if we are using mpi4py
        # TODO should we find a better way to do this?
        mpi = any('mpi4py' == str(getattr(i.source, 'name', i.source)) for i in expr.imports)

        # Additional code and variable declarations for MPI usage
        # TODO: check if we should really add them like this
        if mpi:
            body = 'call mpi_init(ierr)\n'+\
                   '\nallocate(status(0:-1 + mpi_status_size)) '+\
                   '\nstatus = 0\n'+\
                   body +\
                   '\ncall mpi_finalize(ierr)'

            decs += '\ninteger :: ierr = -1' +\
                    '\ninteger, allocatable :: status (:)'
        imports += ''.join(self._print(i) for i in self._additional_imports.values())
        imports += "\n" + self.print_constant_imports()
        parts = ['program {}\n'.format(name),
                 imports,
                'implicit none\n',
                 decs,
                 body,
                'end program {}\n'.format(name)]

        self.exit_scope()

        return '\n'.join(a for a in parts if a)

    def _print_Import(self, expr):

        source = ''
        if expr.ignore:
            return ''

        source = expr.source
        if isinstance(source, DottedName):
            source = source.name[-1]
        elif isinstance(source, LiteralString):
            source = source.python_value
        else:
            source = self._print(source)

        # importing of pyccel extensions is not printed
        if source in pyccel_builtin_import_registry:
            return ''

        if source.endswith('.inc'):
            return f'#include <{source}>\n'

        if expr.source_module:
            source = expr.source_module.name

        if 'mpi4py' == str(getattr(expr.source,'name',expr.source)):
            return 'use mpi\n' + 'use mpiext\n'

        targets = [t for t in expr.target if not isinstance(t.object, Module)]

        if len(targets) == 0:
            return f'use {source}\n'

        targets = [t for t in targets if not getattr(t.object, 'is_inline', False)]
        if len(targets) == 0:
            return ''

        prefix = f'use {source}, only:'

        code = ''
        for i in targets:
            old_name = i.name
            new_name = i.local_alias
            if old_name != new_name:
                target = '{target} => {name}'.format(target=new_name,
                                                     name=old_name)
                line = '{prefix} {target}'.format(prefix=prefix,
                                                  target=target)

            elif isinstance(new_name, DottedName):
                target = '_'.join(self._print(j) for j in new_name.name)
                line = '{prefix} {target}'.format(prefix=prefix,
                                                  target=target)

            elif isinstance(new_name, str):
                line = '{prefix} {target}'.format(prefix=prefix,
                                                  target=new_name)

            else:
                raise TypeError('Expecting str, PyccelSymbol, DottedName or AsName, '
                                'given {}'.format(type(i)))

            code = (code + '\n' + line) if code else line

        # in some cases, the source is given as a string (when using metavar)
        code = code.replace("'", '')
        return code + '\n'

    def _print_PythonPrint(self, expr):
        end = LiteralString('\n')
        sep = LiteralString(' ')
        code = ''
        empty_end = FunctionCallArgument(LiteralString(''), 'end')
        space_end = FunctionCallArgument(LiteralString(' '), 'end')
        empty_sep = FunctionCallArgument(LiteralString(''), 'sep')
        for f in expr.expr:
            if f.has_keyword:
                if f.keyword == 'sep':
                    sep = f.value
                elif f.keyword == 'end':
                    end = f.value
                else:
                    errors.report("{} not implemented as a keyworded argument".format(f.keyword), severity='fatal')
        args_format = []
        args = []
        orig_args = [f for f in expr.expr if not f.has_keyword]
        separator = self._print(sep)


        tuple_start = FunctionCallArgument(LiteralString('('))
        tuple_sep   = LiteralString(', ')
        tuple_end   = FunctionCallArgument(LiteralString(')'))

        for i, f in enumerate(orig_args):
            if f.keyword:
                continue
            else:
                f = f.value
            if isinstance(f, (PythonTuple, PythonList, str)):
                if args_format:
                    code += self._formatted_args_to_print(args_format, args, sep, separator, expr)
                    args_format = []
                    args = []
                if i + 1 == len(orig_args):
                    end_of_tuple = empty_end
                else:
                    end_of_tuple = FunctionCallArgument(sep, 'end')
                args = [FunctionCallArgument(print_arg) for tuple_elem in f for print_arg in (tuple_elem, tuple_sep)][:-1]
                if len(f) == 1:
                    args.append(FunctionCallArgument(LiteralString(',')))
                code += self._print(PythonPrint([tuple_start, *args, tuple_end, empty_sep, end_of_tuple], file=expr.file))
                args = []
            elif isinstance(f, PythonType):
                args_format.append('A')
                args.append(self._print(f.print_string))
            elif isinstance(f.class_type, (TupleType, HomogeneousContainerType)) and not isinstance(f.class_type, StringType) \
                    and not isinstance(f, FunctionCall):
                if args_format:
                    code += self._formatted_args_to_print(args_format, args, sep, separator, expr)
                    args_format = []
                    args = []
                loop_scope = self.scope.create_new_loop_scope()
                for_index = self.scope.get_temporary_variable(PythonNativeInt(), name='i')
                max_index = PyccelMinus(f.shape[0], LiteralInteger(1), simplify=True)
                for_range = PythonRange(max_index)
                print_body = [FunctionCallArgument(f[for_index])]
                if f.rank == 1:
                    print_body.append(space_end)

                for_body = [PythonPrint(print_body, file=expr.file)]
                for_loop = For(for_index, for_range, for_body, scope=loop_scope)
                for_end_char = LiteralString(']')
                for_end = FunctionCallArgument(for_end_char,
                                               keyword='end')

                body = CodeBlock([PythonPrint([FunctionCallArgument(LiteralString('[')), empty_end],
                                                file=expr.file),
                                  for_loop,
                                  PythonPrint([FunctionCallArgument(f[max_index]), for_end],
                                                file=expr.file)],
                                 unravelled=True)
                code += self._print(body)
            else:
                arg_format, arg = self._get_print_format_and_arg(f)
                args_format.append(arg_format)
                args.append(arg)
        code += self._formatted_args_to_print(args_format, args, end, separator, expr)
        return code

    def _formatted_args_to_print(self, fargs_format, fargs, fend, fsep, expr):
        """
        Produce a write statement from all necessary information.

        Produce a write statement from a list of formats, arguments, an end
        statement, and a separator.

        Parameters
        ----------
        fargs_format : iterable
            The format strings for the objects described by fargs.
        fargs : iterable
            The arguments to be printed.
        fend : TypedAstNode
            The character describing the end of the line.
        fsep : TypedAstNode
            The character describing the separator between elements.
        expr : TypedAstNode
            The PythonPrint currently printed.

        Returns
        -------
        str
            The Fortran code describing the write statement.
        """
        if fargs_format == ['*']:
            # To print the result of a FunctionCall
            return ', '.join(['print *', *fargs]) + '\n'


        args_list = [a_c if a_c != '' else "''" for a_c in fargs]
        fend_code = self._print(fend)
        advance = "yes" if fend_code == 'ACHAR(10)' else "no"

        if fsep != '':
            fargs_format = [af for a in fargs_format for af in (a, 'A')][:-1]
            args_list    = [af for a in args_list for af in (a, fsep)][:-1]

        if fend_code not in ('ACHAR(10)', ''):
            fargs_format.append('A')
            args_list.append(fend_code)

        args_code       = ' , '.join(args_list)
        args_formatting = ', '.join(fargs_format)
        if expr.file == "stderr":
            self._constantImports.setdefault('ISO_FORTRAN_ENV', set())\
                .add(("stderr", "error_unit"))
            return f"write(stderr, '({args_formatting})', advance=\"{advance}\") {args_code}\n"
        self._constantImports.setdefault('ISO_FORTRAN_ENV', set())\
                .add(("stdout", "output_unit"))
        return f"write(stdout, '({args_formatting})', advance=\"{advance}\") {args_code}\n"

    def _get_print_format_and_arg(self, var, var_code = None):
        """
        Get the format string and the printable argument for an object.

        Get the format string and the printable argument for an object.
        In other words get arg_format and arg such that var can be printed
        by doing:

        > write(*, arg_format) arg

        Parameters
        ----------
        var : TypedAstNode
            The object to be printed.
        var_code : str, optional
            The code which will print the variable (this is mostly useful when calling
            this function recursively, e.g. to print an inhomogenoeus tuple of function
            call results).

        Returns
        -------
        arg_format : str
            The format string.
        arg : str
            The Fortran code which represents var.
        """
        if var_code is None:
            var_code = self._print(var)
        arg = var_code

        var_type = var.dtype
        if isinstance(var.class_type, StringType):
            arg_format = 'A'
        elif isinstance(var, FunctionCall) and len(var.funcdef.results)>1 or \
                isinstance(var.class_type, InhomogeneousTupleType):
            var_elem_code = var_code[1:-1].split(', ')
            args_and_formats = [self._get_print_format_and_arg(v.var, c) for v,c in zip(var.funcdef.results, var_elem_code)]
            formats = ',", ",'.join(af[0] for af in args_and_formats)
            arg_format = f'"(",{formats},")"'
            arg = ', '.join(af[1] for af in args_and_formats)
        elif isinstance(var_type, FixedSizeNumericType):
            if isinstance(var_type.primitive_type, PrimitiveComplexType):
                float_format, real_arg = self._get_print_format_and_arg(NumpyReal(var))
                imag_arg = self._print(NumpyImag(var))
                arg_format = f'"(",{float_format}," + ",{float_format},"j)"'
                arg = f'{real_arg}, {imag_arg}'
            elif isinstance(var_type.primitive_type, PrimitiveFloatingPointType):
                dps = np.finfo(pyccel_type_to_original_type[var_type]).precision
                arg_format = f'F0.{dps}'
            elif isinstance(var_type.primitive_type, PrimitiveIntegerType):
                arg_format = 'I0'
            elif isinstance(var_type.primitive_type, PrimitiveBooleanType):
                arg_format = 'A'
                if isinstance(var, LiteralTrue):
                    arg = "'True'"
                elif isinstance(var, LiteralFalse):
                    arg = "'False'"
                else:
                    arg = f'merge("True ", "False", {var_code})'
            else:
                errors.report(f"Printing {var_type} type is not supported currently", severity='fatal')
        else:
            errors.report(f"Printing {var_type} type is not supported currently", severity='fatal')

        return arg_format, arg

    def _print_SymbolicPrint(self, expr):
        # for every expression we will generate a print
        code = '\n'.join(f"print *, 'sympy> {a}'" for a in expr.expr)
        return code + '\n'

    def _print_Comment(self, expr):
        comments = self._print(expr.text)
        return '!' + comments + '\n'

    def _print_CommentBlock(self, expr):
        txts   = expr.comments
        header = expr.header
        header_size = len(expr.header)

        ln = max(len(i) for i in txts)
        if ln<max(20, header_size+2):
            ln = 20
        top  = '!' + '_'*int((ln-header_size)/2) + header + '_'*int((ln-header_size)/2) + '!'
        ln = len(top) - 2
        bottom = '!' + '_'*ln + '!'

        txts = ['!' + txt + ' '*(ln - len(txt)) + '!' for txt in txts]

        body = '\n'.join(i for i in txts)

        return ('{0}\n'
                '{1}\n'
                '{2}\n').format(top, body, bottom)

    def _print_EmptyNode(self, expr):
        return ''

    def _print_AnnotatedComment(self, expr):
        accel = self._print(expr.accel)
        txt   = str(expr.txt)
        return '!${0} {1}\n'.format(accel, txt)

    def _print_tuple(self, expr):
        if expr[0].rank>0:
            raise NotImplementedError(' tuple with elements of rank > 0 is not implemented')
        fs = ', '.join(self._print(f) for f in expr)
        return '[{0}]'.format(fs)

    def _print_PythonAbs(self, expr):
        arg_code = self._get_node_without_gFTL(expr.arg)
        return f"abs({arg_code})"

    def _print_PythonTuple(self, expr):
        shape = tuple(reversed(expr.shape))
        if len(shape)>1:
            elements = ', '.join(self._print(i) for i in expr)
            shape    = ', '.join(self._print(i) for i in shape)
            return 'reshape(['+ elements + '], [' + shape + '])'
        args = ', '.join(self._print(f) for f in expr)
        return f'[{args}]'

    def _print_PythonList(self, expr):
        if len(expr.args) == 0:
            list_arg = ''
            assign = expr.get_direct_user_nodes(lambda a : isinstance(a, Assign))
            if assign:
                vec_type = self._print(assign[0].lhs.class_type)
            else:
                raise errors.report("Can't use an empty list without assigning it to a variable as the type cannot be deduced",
                        severity='fatal', symbol=expr)

        else:
            list_arg = self._print_PythonTuple(expr)
            vec_type = self._print(expr.class_type)
        return f'{vec_type}({list_arg})'

    def _print_PythonSet(self, expr):
        if len(expr.args) == 0:
            list_arg = ''
            assign = expr.get_direct_user_nodes(lambda a : isinstance(a, Assign))
            if assign:
                set_type = self._print(assign[0].lhs.class_type)
            else:
                raise errors.report("Can't use an empty set without assigning it to a variable as the type cannot be deduced",
                        severity='fatal', symbol=expr)

        else:
            list_arg = self._print_PythonTuple(expr)
            set_type = self._print(expr.class_type)
        return f'{set_type}({list_arg})'

    def _print_PythonDict(self, expr):
        if len(expr) == 0:
            list_arg = ''
            assign = expr.get_direct_user_nodes(lambda a : isinstance(a, Assign))
            if assign:
                dict_type = self._print(assign[0].lhs.class_type)
            else:
                raise errors.report("Can't use an empty dict without assigning it to a variable as the type cannot be deduced",
                        severity='fatal', symbol=expr)

        else:
            class_type = expr.class_type
            pair_type = self._print(PairType(class_type.key_type, class_type.value_type))
            args = ', '.join(f'{pair_type}({self._print(k)}, {self._print(v)})' for k,v in expr)
            list_arg = f'[{args}]'
            dict_type = self._print(class_type)
        return f'{dict_type}({list_arg})'

    def _print_InhomogeneousTupleVariable(self, expr):
        fs = ', '.join(self._print(f) for f in expr)
        return '[{0}]'.format(fs)

    def _print_Variable(self, expr):
        return self._print(expr.name)

    def _print_FunctionDefArgument(self, expr):
        return self._print(expr.name)

    def _print_FunctionCallArgument(self, expr):
        if expr.keyword:
            return '{} = {}'.format(expr.keyword, self._print(expr.value))
        else:
            return '{}'.format(self._print(expr.value))

    def _print_Constant(self, expr):
        if expr == math_constants['nan']:
            errors.report("Can't print nan in Fortran",
                    severity='error', symbol=expr)
        val = LiteralFloat(expr.value)
        return self._print(val)

    def _print_DottedVariable(self, expr):
        if isinstance(expr.lhs, FunctionCall):
            base = expr.lhs.funcdef.results[0].var
            if (not self._additional_code):
                self._additional_code = ''
            var_name = self.scope.get_new_name()
            var = base.clone(var_name)

            self.scope.insert_variable(var)

            self._additional_code = self._additional_code + self._print(Assign(var,expr.lhs)) + '\n'
            return self._print(var) + '%' +self._print(expr.name)
        else:
            return self._print(expr.lhs) + '%' +self._print(expr.name)

    def _print_DottedName(self, expr):
        return ' % '.join(self._print(n) for n in expr.name)

    def _print_Lambda(self, expr):
        return '"{args} -> {expr}"'.format(args=expr.variables, expr=expr.expr)

    def _print_PythonSum(self, expr):
        args = ", ".join(self._get_node_without_gFTL(arg) for arg in expr.args)
        return f"sum({args})"

    def _print_PythonReal(self, expr):
        value = self._print(expr.internal_var)
        return f'real({value})'

    def _print_PythonImag(self, expr):
        value = self._print(expr.internal_var)
        return f'aimag({value})'

    #========================== List Methods ===============================#

    def _print_ListAppend(self, expr):
        target = expr.list_obj
        arg = self._print(expr.args[0])
        return f'call {target} % push_back({arg})\n'


<<<<<<< HEAD
    def _print_SetClear(self, expr):
        var = self._print(expr.set_variable)
        return f'call {var} % clear()\n'
=======
    #========================== Set Methods ================================#

    def _print_SetAdd(self, expr):
        var = self._print(expr.set_variable)
        insert_obj = self._print(expr.args[0])
        return f'call {var} % insert( {insert_obj} )\n'
>>>>>>> ea865d28

    #========================== Numpy Elements ===============================#

    def _print_NumpySum(self, expr):
        arg_code = self._get_node_without_gFTL(expr.arg)
        dtype = expr.arg.dtype.primitive_type
        if isinstance(dtype, PrimitiveBooleanType):
            return f'count({arg_code})'
        return f'sum({arg_code})'

    def _print_NumpyProduct(self, expr):
        arg_code = self._get_node_without_gFTL(expr.arg)
        return f'product({arg_code})'

    def _print_NumpyMatmul(self, expr):
        """Fortran print."""
        a_code = self._print(expr.a)
        b_code = self._print(expr.b)

        if expr.rank == 0:
            if isinstance(expr.a.dtype.primitive_type, PrimitiveBooleanType):
                a_code = self._print(PythonInt(expr.a))
            if isinstance(expr.b.dtype.primitive_type, PrimitiveBooleanType):
                b_code = self._print(PythonInt(expr.b))
            return 'sum({}*{})'.format(a_code, b_code)
        if expr.a.order and expr.b.order:
            if expr.a.order != expr.b.order:
                raise NotImplementedError("Mixed order matmul not supported.")

        # Fortran ordering
        if expr.a.order == 'F':
            return 'matmul({0},{1})'.format(a_code, b_code)

        # C ordering
        return 'matmul({1},{0})'.format(a_code, b_code)

    def _print_NumpyEmpty(self, expr):
        errors.report(FORTRAN_ALLOCATABLE_IN_EXPRESSION, symbol=expr, severity='fatal')

    def _print_NumpyNorm(self, expr):
        arg = NumpyAbs(expr.arg) if isinstance(expr.arg.dtype.primitive_type, PrimitiveComplexType) else expr.arg
        arg_code = self._get_node_without_gFTL(arg)
        if expr.axis:
            axis = expr.axis
            if arg.order != 'F':
                axis = PyccelMinus(LiteralInteger(arg.rank), expr.axis, simplify=True)
            else:
                axis = LiteralInteger(expr.axis.python_value + 1)
            code = f'Norm2({arg_code},{self._print(axis)})'
        else:
            code = f'Norm2({arg_code})'

        return code

    def _print_NumpyLinspace(self, expr):

        if expr.stop.dtype != expr.dtype:
            st = self._apply_cast(expr.dtype, expr.stop)
            v = self._print(st)
        else:
            v = self._print(expr.stop)

        if not isinstance(expr.endpoint, LiteralFalse):
            lhs = expr.get_user_nodes(Assign)[0].lhs


            if expr.rank > 1:
                #expr.rank > 1, we need to replace the last index of the loop with the last index of the array.
                lhs_source = expr.get_user_nodes(Assign)[0].lhs
                lhs_source.substitute(expr.ind, PyccelMinus(expr.num, LiteralInteger(1), simplify = True))
                lhs = self._print(lhs_source)
            else:
                #Since the expr.rank == 1, we modify the last element in the array.
                lhs = self._print(IndexedElement(lhs,
                                                 PyccelMinus(expr.num, LiteralInteger(1),
                                                 simplify = True)))

            if isinstance(expr.endpoint, LiteralTrue):
                cond_template = lhs + ' = {stop}'
            else:
                cond_template = lhs + ' = merge({stop}, {lhs}, ({cond}))'
        if expr.rank > 1:
            template = '({start} + {index}*{step})'
            var = expr.ind
        else:
            template = '[(({start} + {index}*{step}), {index} = {zero},{end})]'
            var = self.scope.get_temporary_variable(PythonNativeInt(), 'linspace_index')

        init_value = template.format(
            start = self._print(expr.start),
            step  = self._print(expr.step),
            index = self._print(var),
            zero  = self._print(LiteralInteger(0)),
            end   = self._print(PyccelMinus(expr.num, LiteralInteger(1), simplify = True)),
        )

        if isinstance(expr.endpoint, LiteralFalse):
            code = init_value
        elif isinstance(expr.endpoint, LiteralTrue):
            code = init_value + '\n' + cond_template.format(stop=v)
        else:
            code = init_value + '\n' + cond_template.format(stop=v, lhs=lhs, cond=self._print(expr.endpoint))

        return code

    def _print_NumpyNonZeroElement(self, expr):

        ind   = self._print(self.scope.get_temporary_variable(PythonNativeInt()))
        array = expr.array

        if isinstance(array.dtype.primitive_type, PrimitiveBooleanType):
            mask  = self._print(array)
        else:
            mask  = self._print(NumpyBool(array))

        my_range = self._print(PythonRange(array.shape[expr.dim]))

        stmt  = 'pack([({ind}, {ind}={my_range})], {mask})'.format(
                ind = ind, mask = mask, my_range = my_range)

        return stmt

    def _print_NumpyCountNonZero(self, expr):

        axis  = expr.axis
        array = expr.array

        if isinstance(array.dtype.primitive_type, PrimitiveBooleanType):
            mask  = self._print(array)
        else:
            mask  = self._print(NumpyBool(array))

        kind  = self.print_kind(expr)

        if axis is None:
            stmt = 'count({}, kind = {})'.format(mask, kind)

            if expr.keep_dims.python_value:
                if expr.order == 'C':
                    shape    = ', '.join(self._print(i) for i in reversed(expr.shape))
                else:
                    shape    = ', '.join(self._print(i) for i in expr.shape)
                stmt = 'reshape([{}], [{}])'.format(stmt, shape)
        else:
            if array.order == 'C':
                f_dim = PyccelMinus(LiteralInteger(array.rank), expr.axis, simplify=True)
            else:
                f_dim = PyccelAdd(expr.axis, LiteralInteger(1), simplify=True)

            dim   = self._print(f_dim)
            stmt = 'count({}, dim = {}, kind = {})'.format(mask, dim, kind)

            if expr.keep_dims.python_value:

                if expr.order == 'C':
                    shape    = ', '.join(self._print(i) for i in reversed(expr.shape))
                else:
                    shape    = ', '.join(self._print(i) for i in expr.shape)
                stmt = 'reshape([{}], [{}])'.format(stmt, shape)

        return stmt

    def _print_NumpyWhere(self, expr):
        value_true, value_false = self._apply_cast(expr.dtype, expr.value_true, expr.value_false)

        condition   = self._print(expr.condition)
        value_true  = self._print(value_true)
        value_false = self._print(value_false)

        stmt = 'merge({true}, {false}, {cond})'.format(
                true=value_true,
                false=value_false,
                cond=condition)

        return stmt

    def _print_NumpyArray(self, expr):
        order = expr.order

        # If Numpy array is stored with column-major ordering, transpose values
        # use reshape with order for rank > 2
        if expr.rank <= 2:
            arg = self._apply_cast(expr.dtype, expr.arg)
            rhs_code = self._get_node_without_gFTL(arg)
            if expr.arg.order and expr.arg.order != expr.order:
                rhs_code = f'transpose({rhs_code})'
            if expr.arg.rank < expr.rank:
                if order == 'F':
                    shape_code = ', '.join(self._print(i) for i in expr.shape)
                else:
                    shape_code = ', '.join(self._print(i) for i in expr.shape[::-1])
                rhs_code = f"reshape({rhs_code}, [{shape_code}])"
        else:
            expr_args = (expr.arg,) if isinstance(expr.arg, Variable) else expr.arg
            expr_args = tuple(self._apply_cast(expr.dtype, a) for a in expr_args)
            new_args = []
            inv_order = 'C' if order == 'F' else 'F'
            for a in expr_args:

                # Pack list/tuple of array/list/tuple into array
                if a.order is None and a.rank > 1:
                    a = NumpyArray(a)
                ac = self._get_node_without_gFTL(a)

                # Reshape array element if out of order
                if a.order == inv_order:
                    shape = a.shape[::-1] if a.order == 'F' else a.shape
                    shape_code = ', '.join(self._print(i) for i in shape)
                    order_code = ', '.join(self._print(LiteralInteger(i)) for i in range(a.rank, 0, -1))
                    ac = f'reshape({ac}, [{shape_code}], order=[{order_code}])'
                new_args.append(ac)

            if len(new_args) == 1:
                rhs_code = new_args[0]
            else:
                rhs_code = '[' + ' ,'.join(new_args) + ']'

            if len(new_args) != 1 or expr.arg.rank < expr.rank:
                if order == 'C':
                    shape_code = ', '.join(self._print(i) for i in expr.shape[::-1])
                    rhs_code = f'reshape({rhs_code}, [{shape_code}])'
                else:
                    shape_code = ', '.join(self._print(i) for i in expr.shape)
                    order_index = [LiteralInteger(i) for i in range(1, expr.rank+1)]
                    order_index = order_index[1:]+ order_index[:1]
                    order_code = ', '.join(self._print(i) for i in order_index)
                    rhs_code = f'reshape({rhs_code}, [{shape_code}], order=[{order_code}])'


        return rhs_code

    def _print_NumpyFloor(self, expr):
        result_code = self._print_MathFloor(expr)
        return 'real({}, {})'.format(result_code, self.print_kind(expr))

    def _print_NumpyArange(self, expr):
        start  = self._print(expr.start)
        step   = self._print(expr.step)
        shape  = PyccelMinus(expr.shape[0], LiteralInteger(1), simplify = True)
        index  = self.scope.get_temporary_variable(PythonNativeInt())

        code = '[({start} + {step} * {index}, {index} = {0}, {shape}, {1})]'
        code = code.format(self._print(LiteralInteger(0)),
                           self._print(LiteralInteger(1)),
                           start  = start,
                           step   = step,
                           index  = self._print(index),
                           shape  = self._print(shape))

        return code

    def _print_NumpyMod(self, expr):
        return self._print(PyccelMod(*expr.args))

    # ======================================================================= #
    def _print_PyccelArraySize(self, expr):
        init_value = self._print(expr.arg)
        prec = self.print_kind(expr)
        return f'size({init_value}, kind={prec})'

    def _print_PyccelArrayShapeElement(self, expr):
        arg = expr.arg
        arg_code = self._print(arg)
        prec = self.print_kind(expr)

        if isinstance(arg.class_type, (NumpyNDArrayType, HomogeneousTupleType)):
            if arg.rank == 1:
                return f'size({arg_code}, kind={prec})'

            if arg.order == 'C':
                index = PyccelMinus(LiteralInteger(arg.rank), expr.index, simplify = True)
                index = self._print(index)
            else:
                index = PyccelAdd(expr.index, LiteralInteger(1), simplify = True)
                index = self._print(index)

            return f'size({arg_code}, {index}, {prec})'
        elif isinstance(arg.class_type, (HomogeneousListType, HomogeneousSetType, DictType)):
            return f'{arg_code} % size()'
        else:
            raise NotImplementedError(f"Don't know how to represent shape of object of type {arg.class_type}")

    def _print_PythonInt(self, expr):
        value = self._print(expr.arg)
        kind = self.print_kind(expr)
        if isinstance(expr.arg.dtype.primitive_type, PrimitiveBooleanType):
            code = f'MERGE(1_{kind}, 0_{kind}, {value})'
        else:
            code  = f'Int({value}, kind = {kind})'
        return code

    def _print_PythonFloat(self, expr):
        value = self._print(expr.arg)
        kind = self.print_kind(expr)
        if isinstance(expr.arg.dtype.primitive_type, PrimitiveBooleanType):
            code = f'MERGE(1.0_{kind}, 0.0_{kind}, {value})'
        else:
            code  = f'Real({value}, kind = {kind})'
        return code

    def _print_PythonComplex(self, expr):
        kind = self.print_kind(expr)
        if expr.is_cast:
            var = expr.internal_var
            if isinstance(var.class_type.primitive_type, PrimitiveBooleanType):
                var = PythonInt(var)
            var_code = self._print(var)
            code = f'cmplx({var_code}, kind = {kind})'
        else:
            real = self._print(expr.real)
            imag = self._print(expr.imag)
            code = f'cmplx({real}, {imag}, {kind})'
        return code

    def _print_PythonBool(self, expr):
        value = self._print(expr.arg)
        kind = self.print_kind(expr)
        if isinstance(expr.arg.dtype.primitive_type, PrimitiveBooleanType):
            return f'logical({value}, kind = {kind})'
        else:
            return f'({value} /= 0)'

    def _print_MathFloor(self, expr):
        arg = expr.args[0]
        arg_code = self._print(arg)

        # math.floor on integer argument is identity,
        # but we need parentheses around expressions
        if isinstance(arg.dtype.primitive_type, PrimitiveIntegerType):
            return f'({arg_code})'

        kind = self.print_kind(expr)
        return f'floor({arg_code}, kind = {kind})'

    def _print_NumpyRand(self, expr):
        if expr.rank != 0:
            errors.report(FORTRAN_ALLOCATABLE_IN_EXPRESSION,
                          symbol=expr, severity='fatal')

        if (not self._additional_code):
            self._additional_code = ''
        var = self.scope.get_temporary_variable(expr.dtype, memory_handling = 'stack',
                shape = expr.shape)

        self._additional_code = self._additional_code + self._print(Assign(var,expr)) + '\n'
        return self._print(var)

    def _print_NumpyRandint(self, expr):
        if expr.rank != 0:
            errors.report(FORTRAN_ALLOCATABLE_IN_EXPRESSION,
                          symbol=expr, severity='fatal')
        if expr.low is None:
            randfloat = self._print(PyccelMul(expr.high, NumpyRand(), simplify = True))
        else:
            randfloat = self._print(PyccelAdd(PyccelMul(PyccelMinus(expr.high, expr.low, simplify = True), NumpyRand(), simplify=True), expr.low, simplify = True))

        prec_code = self.print_kind(expr)
        return 'floor({}, kind={})'.format(randfloat, prec_code)

    def _print_NumpyFull(self, expr):

        # Create statement for initialization
        init_value = self._print(expr.fill_value)
        return init_value
    
    def _print_NumpyAmax(self, expr):
        array_arg = expr.arg
        if isinstance(array_arg.dtype.primitive_type, PrimitiveBooleanType):
            array_arg = NumpyInt32(array_arg)
        arg_code = self._get_node_without_gFTL(array_arg)

        if isinstance(array_arg.dtype.primitive_type, PrimitiveComplexType):
            self.add_import(Import('pyc_math_f90', Module('pyc_math_f90',(),())))
            return f'amax({array_arg})'
        else:
            return f'maxval({arg_code})'
    
    def _print_NumpyAmin(self, expr):
        array_arg = expr.arg
        if isinstance(array_arg.dtype.primitive_type, PrimitiveBooleanType):
            array_arg = NumpyInt32(array_arg)
        arg_code = self._get_node_without_gFTL(array_arg)

        if isinstance(array_arg.dtype.primitive_type, PrimitiveComplexType):
            self.add_import(Import('pyc_math_f90', Module('pyc_math_f90',(),())))
            return f'amin({array_arg})'
        else:
            return f'minval({arg_code})'
        
    def _print_PythonMin(self, expr):
        args = expr.args
        if len(args) == 1:
            arg = args[0]
            arg_code = self._get_node_without_gFTL(arg)
            code = f'minval({arg_code})'
        else:
            code = ','.join(self._print(arg) for arg in args)
            code = 'min('+code+')'
        return code

    def _print_PythonMax(self, expr):
        args = expr.args
        if len(args) == 1:
            arg = args[0]
            arg_code = self._get_node_without_gFTL(arg)
            code = f'maxval({arg_code})'
        else:
            code = ','.join(self._print(arg) for arg in args)
            code = 'max('+code+')'
        return code

    # ... MACROS
    def _print_MacroShape(self, expr):
        var = expr.argument
        if not isinstance(var, (Variable, IndexedElement)):
            raise TypeError('Expecting a variable, given {}'.format(type(var)))
        shape = var.shape

        if len(shape) == 1:
            shape = shape[0]


        elif not(expr.index is None):
            if expr.index < len(shape):
                shape = shape[expr.index]
            else:
                shape = '1'

        return self._print(shape)

    # ...
    def _print_MacroType(self, expr):
        dtype = self._print(expr.argument.dtype)
        prec  = expr.argument.dtype.precision

        if dtype == 'integer':
            if prec==4:
                return 'MPI_INTEGER'
            elif prec==8:
                return 'MPI_INTEGER8'
            else:
                errors.report(PYCCEL_RESTRICTION_TODO, symbol=expr,
                    severity='fatal')

        elif dtype == 'float':
            if prec==8:
                return 'MPI_DOUBLE'
            if prec==4:
                return 'MPI_FLOAT'
            else:
                errors.report(PYCCEL_RESTRICTION_TODO, symbol=expr,
                    severity='fatal')

        else:
            errors.report(PYCCEL_RESTRICTION_TODO, symbol=expr,
                severity='fatal')

    def _print_MacroCount(self, expr):

        var = expr.argument

        if var.rank == 0:
            return '1'
        else:
            return self._print(functools.reduce(
                lambda x,y: PyccelMul(x,y,simplify=True), var.shape))

    def _print_Declare(self, expr):
        # ... ignored declarations
        var = expr.variable
        expr_type = var.class_type
        if isinstance(expr_type, SymbolicType):
            return ''

        # meta-variables
        if (isinstance(expr.variable, Variable) and
            expr.variable.name.startswith('__')):
            return ''
        # ...

        if isinstance(expr_type, InhomogeneousTupleType):
            return ''

        # ... TODO improve
        # Group the variables by intent
        dtype           = var.dtype
        rank            = var.rank
        shape           = var.alloc_shape
        is_const        = var.is_const
        is_optional     = var.is_optional
        is_private      = var.is_private
        is_alias        = var.is_alias and not isinstance(dtype, BindCPointer)
        on_heap         = var.on_heap
        on_stack        = var.on_stack
        is_static       = expr.static
        is_external     = expr.external
        is_target       = var.is_target and not var.is_alias
        intent          = expr.intent
        intent_in = intent and intent != 'out'
        # ...

        dtype_str = ''
        rankstr   = ''

        # ... print datatype
        if isinstance(expr_type, CustomDataType):
            name   = expr_type.name

            if var.is_argument:
                sig = 'class'
            else:
                sig = 'type'
            dtype_str = f'{sig}({name})'
        elif isinstance(dtype, FixedSizeNumericType) and \
                isinstance(expr_type, (NumpyNDArrayType, HomogeneousTupleType, FixedSizeNumericType)):
            dtype_str = self._print(dtype.primitive_type)
            dtype_str += f'({self.print_kind(var)})'

            if rank > 0:
                # arrays are 0-based in pyccel, to avoid ambiguity with range
                start_val = self._print(LiteralInteger(0))

                if intent_in:
                    rankstr = ', '.join([f'{start_val}:'] * rank)
                elif is_static or on_stack:
                    ordered_shape = shape[::-1] if var.order == 'C' else shape
                    ubounds = [PyccelMinus(s, LiteralInteger(1), simplify = True) for s in ordered_shape]
                    rankstr = ', '.join(f'{start_val}:{self._print(u)}' for u in ubounds)
                elif is_alias or on_heap:
                    rankstr = ', '.join(':'*rank)
                else:
                    raise NotImplementedError("Fortran rank string undetermined")
                rankstr = f'({rankstr})'

        elif isinstance(expr_type, (HomogeneousListType, HomogeneousSetType, DictType)):
            self.add_import(self._build_gFTL_module(expr_type))
            typename = self._print(expr_type)
            dtype_str = f'type({typename})'
        elif isinstance(dtype, StringType):
            dtype_str = self._print(dtype)

            if intent_in:
                dtype_str = dtype_str[:9] +'(len =*)'
                #TODO improve ,this is the case of character as argument
        elif isinstance(dtype, BindCPointer):
            dtype_str = 'type(c_ptr)'
            self._constantImports.setdefault('ISO_C_Binding', set()).add('c_ptr')
        else:
            errors.report(f"Don't know how to print type {expr_type} in Fortran",
                    symbol=expr, severity='fatal')

        code_value = ''
        if expr.value:
            code_value = ' = {0}'.format(self._print(expr.value))

        vstr = self._print(expr.variable.name)

        # Default empty strings
        intentstr      = ''
        allocatablestr = ''
        optionalstr    = ''
        privatestr     = ''
        externalstr    = ''
        is_string = isinstance(var.class_type, StringType)

        # Compute intent string
        if intent:
            if intent == 'in' and rank == 0 and not is_optional \
                and not isinstance(expr_type, CustomDataType):
                intentstr = ', value'
                if is_const:
                    intentstr += ', intent(in)'
            else:
                intentstr = f', intent({intent})'

        # Compute allocatable string
        if not is_static and not is_string:
            if is_alias:
                allocatablestr = ', pointer'

            elif on_heap and not intent_in and isinstance(var.class_type, (NumpyNDArrayType, HomogeneousTupleType)):
                allocatablestr = ', allocatable'

            # ISSUES #177: var is allocatable and target
            if is_target:
                allocatablestr = f'{allocatablestr}, target'

        # Compute optional string
        if is_optional:
            optionalstr = ', optional'

        # Compute private string
        if is_private:
            privatestr = ', private'

        # Compute external string
        if is_external:
            externalstr = ', external'

        mod_str = ''
        if expr.module_variable and not is_private and isinstance(expr.variable.class_type, FixedSizeNumericType):
            mod_str = ', bind(c)'

        # Construct declaration
        left  = dtype_str + allocatablestr + optionalstr + privatestr + externalstr + mod_str + intentstr
        right = vstr + rankstr + code_value
        return f'{left} :: {right}\n'

    def _print_AliasAssign(self, expr):
        code = ''
        lhs = expr.lhs
        rhs = expr.rhs

        if isinstance(lhs.class_type, InhomogeneousTupleType):
            return self._print(CodeBlock([AliasAssign(l, r) for l,r in zip(lhs,rhs)]))
        if isinstance(rhs, FunctionCall):
            return self._print(rhs)

        # TODO improve
        op = '=>'
        shape_code = ''
        if lhs.rank > 0:
            shape_code = ', '.join('0:' for i in range(lhs.rank))
            shape_code = '({s_c})'.format(s_c = shape_code)

        code += '{lhs}{s_c} {op} {rhs}'.format(lhs=self._print(expr.lhs),
                                          s_c = shape_code,
                                          op=op,
                                          rhs=self._print(expr.rhs))

        return code + '\n'

    def _print_CodeBlock(self, expr):
        if not expr.unravelled:
            body_exprs = expand_to_loops(expr,
                    self.scope.get_temporary_variable, self.scope,
                    language_has_vectors = True)
        else:
            body_exprs = expr.body
        body_stmts = []
        for b in body_exprs :
            line = self._print(b)
            if (self._additional_code):
                body_stmts.append(self._additional_code)
                self._additional_code = None
            body_stmts.append(line)
        return ''.join(self._print(b) for b in body_stmts)

    # TODO the ifs as they are are, is not optimal => use elif
    def _print_SymbolicAssign(self, expr):
        errors.report(FOUND_SYMBOLIC_ASSIGN,
                      symbol=expr.lhs, severity='warning')

        stmt = Comment(str(expr))
        return self._print_Comment(stmt)

    def _print_NumpyReal(self, expr):
        value = self._print(expr.internal_var)
        code = 'Real({0}, {1})'.format(value, self.print_kind(expr))
        return code

    def _print_Assign(self, expr):
        rhs = expr.rhs

        if isinstance(rhs, FunctionCall):
            return self._print(rhs)

        lhs_code = self._print(expr.lhs)
        # we don't print Range
        # TODO treat the case of iterable classes
        if isinstance(rhs, PyccelUnarySub) and rhs.args[0] == INF:
            rhs_code = '-Huge({0})'.format(lhs_code)
            return '{0} = {1}\n'.format(lhs_code, rhs_code)

        if rhs == INF:
            rhs_code = 'Huge({0})'.format(lhs_code)
            return '{0} = {1}\n'.format(lhs_code, rhs_code)

        if isinstance(rhs, (PythonRange, Product)):
            return ''

        if isinstance(rhs, NumpyRand):
            return 'call random_number({0})\n'.format(self._print(expr.lhs))

        if isinstance(rhs, NumpyEmpty):
            return ''

        if isinstance(rhs, NumpyNonZero):
            code = ''
            lhs = expr.lhs
            for i,e in enumerate(rhs.elements):
                l_c = self._print(lhs[i])
                e_c = self._print(e)
                code += '{0} = {1}\n'.format(l_c,e_c)
            return code

        if isinstance(rhs, ConstructorCall):
            func = rhs.func
            name = str(func.name)

            # TODO uncomment later

#            # we don't print the constructor call if iterable object
#            if this.dtype.is_iterable:
#                return ''
#
#            # we don't print the constructor call if with construct object
#            if this.dtype.is_with_construct:
#                return ''

            if name == "__init__":
                name = "create"
            rhs_code = self._print(name)
            rhs_code = '{0} % {1}'.format(lhs_code, rhs_code)

            code_args = ', '.join(self._print(i) for i in rhs.arguments)
            return 'call {0}({1})\n'.format(rhs_code, code_args)

        if (isinstance(expr.lhs, Variable) and
              isinstance(expr.lhs.dtype, SymbolicType)):
            return ''

        # Right-hand side code
        rhs_code = self._print(rhs)

        code = ''
        # if (expr.status == 'unallocated') and not (expr.like is None):
        #     stmt = ZerosLike(lhs=lhs_code, rhs=expr.like)
        #     code += self._print(stmt)
        #     code += '\n'
        code += '{0} = {1}'.format(lhs_code, rhs_code)
#        else:
#            code_args = ''
#            func = expr.rhs
#            # func here is of instance FunctionCall
#            cls_name = func.func.cls_name
#            keys = func.func.arguments

#            # for MPI statements, we need to add the lhs as the last argument
#            # TODO improve
#            if isinstance(func.func, MPI):
#                if not func.arguments:
#                    code_args = lhs_code
#                else:
#                    code_args = ', '.join(self._print(i) for i in func.arguments)
#                    code_args = '{0}, {1}'.format(code_args, lhs_code)
#            else:
#                _ij_print = lambda i, j: '{0}={1}'.format(self._print(i), \
#                                                         self._print(j))
#
#                code_args = ', '.join(_ij_print(i, j) \
#                                      for i, j in zip(keys, func.arguments))
#            if (not func.arguments is None) and (len(func.arguments) > 0):
#                if (not cls_name):
#                    code_args = ', '.join(self._print(i) for i in func.arguments)
#                    code_args = '{0}, {1}'.format(code_args, lhs_code)
#                else:
#            print('code_args > {0}'.format(code_args))
#            code = 'call {0}({1})'.format(rhs_code, code_args)
        return code + '\n'

#------------------------------------------------------------------------------
    def _print_Allocate(self, expr):
        class_type = expr.variable.class_type
        if isinstance(class_type, (NumpyNDArrayType, HomogeneousTupleType, CustomDataType)):
            # Transpose indices because of Fortran column-major ordering
            shape = expr.shape if expr.order == 'F' else expr.shape[::-1]

            var_code = self._print(expr.variable)
            size_code = ', '.join(self._print(i) for i in shape)
            shape_code = ', '.join('0:' + self._print(PyccelMinus(i, LiteralInteger(1), simplify = True)) for i in shape)
            if shape:
                shape_code = f'({shape_code})'
            code = ''

            if expr.status == 'unallocated':
                code += f'allocate({var_code}{shape_code})\n'

            elif expr.status == 'unknown':
                code += f'if (allocated({var_code})) then\n'
                code += f'  if (any(size({var_code}) /= [{size_code}])) then\n'
                code += f'    deallocate({var_code})\n'
                code += f'    allocate({var_code}{shape_code})\n'
                code +=  '  end if\n'
                code +=  'else\n'
                code += f'  allocate({var_code}{shape_code})\n'
                code +=  'end if\n'

            elif expr.status == 'allocated':
                code += f'if (any(size({var_code}) /= [{size_code}])) then\n'
                code += f'  deallocate({var_code})\n'
                code += f'  allocate({var_code}{shape_code})\n'
                code +=  'end if\n'

            return code

        elif isinstance(class_type, (HomogeneousContainerType, DictType)):
            return ''

        else:
            return self._print_not_supported(expr)

#-----------------------------------------------------------------------------
    def _print_Deallocate(self, expr):
        var = expr.variable
        class_type = var.class_type
        if isinstance(class_type, InhomogeneousTupleType):
            return ''.join(self._print(Deallocate(v)) for v in var)

        if isinstance(class_type, CustomDataType):
            Pyccel__del = expr.variable.cls_base.scope.find('__del__')
            Pyccel_del_args = [FunctionCallArgument(var)]
            return self._print(FunctionCall(Pyccel__del, Pyccel_del_args))

        if var.is_alias or isinstance(class_type, (HomogeneousListType, HomogeneousSetType, DictType)):
            return ''
        elif isinstance(class_type, (NumpyNDArrayType, HomogeneousTupleType, StringType)):
            var_code = self._print(var)
            code  = 'if (allocated({})) then\n'.format(var_code)
            code += '  deallocate({})\n'     .format(var_code)
            code += 'end if\n'
            return code
        else:
            errors.report(f"Deallocate not implemented for {class_type}",
                    severity='error', symbol=expr)
            return ''

    def _print_DeallocatePointer(self, expr):
        var_code = self._print(expr.variable)
        return f'deallocate({var_code})'

#------------------------------------------------------------------------------

    def _print_PrimitiveBooleanType(self, expr):
        return 'logical'

    def _print_PrimitiveIntegerType(self, expr):
        return 'integer'

    def _print_PrimitiveFloatingPointType(self, expr):
        return 'real'

    def _print_PrimitiveComplexType(self, expr):
        return 'complex'

    def _print_StringType(self, expr):
        return 'character(len=280)'
        #TODO fix improve later

    def _print_FixedSizeNumericType(self, expr):
        return f'{self._print(expr.primitive_type)}{expr.precision}'

    def _print_PythonNativeBool(self, expr):
        return 'logical'

    def _print_HomogeneousListType(self, expr):
        return 'Vector_'+self._print(expr.element_type)

    def _print_HomogeneousSetType(self, expr):
        return 'Set_'+self._print(expr.element_type)

    def _print_PairType(self, expr):
        return 'Pair_'+self._print(expr.key_type)+'__'+self._print(expr.value_type)

    def _print_DictType(self, expr):
        return 'Map_'+self._print(expr.key_type)+'__'+self._print(expr.value_type)

    def _print_IteratorType(self, expr):
        iterable_type = self._print(expr.iterable_type)
        return f"{iterable_type}_Iterator"

    def _print_DataType(self, expr):
        return self._print(expr.name)

    def _print_LiteralString(self, expr):
        sp_chars = ['\a', '\b', '\f', '\r', '\t', '\v', "'", '\n']
        sub_str = ''
        formatted_str = []
        for c in expr.python_value:
            if c in sp_chars:
                if sub_str != '':
                    formatted_str.append("'{}'".format(sub_str))
                    sub_str = ''
                formatted_str.append('ACHAR({})'.format(ord(c)))
            else:
                sub_str += c
        if sub_str != '':
            formatted_str.append("'{}'".format(sub_str))
        return ' // '.join(formatted_str)

    def _print_Interface(self, expr):
        interface_funcs = expr.functions

        example_func = interface_funcs[0]

        # ... we don't print 'hidden' functions
        if example_func.is_inline:
            return ''

        if len(example_func.results) == 1:
            if len(set(f.results[0].var.rank == 0 for f in interface_funcs)) != 1:
                message = ("Fortran cannot yet handle a templated function returning either a scalar or an array. "
                           "If you are using the terminal interface, please pass --language c, "
                           "if you are using the interactive interfaces epyccel or lambdify, please pass language='c'. "
                           "See https://github.com/pyccel/pyccel/issues/1339 to monitor the advancement of this issue.")
                errors.report(message,
                        severity='error', symbol=expr)

        name = self._print(expr.name)
        if all(isinstance(f, FunctionAddress) for f in interface_funcs):
            funcs = interface_funcs
        else:
            funcs = [f for f in interface_funcs if f is \
                    expr.point([FunctionCallArgument(a.var.clone('arg_'+str(i))) \
                        for i,a in enumerate(f.arguments)])]

        if expr.is_argument:
            funcs_sigs = []
            for f in funcs:
                parts = self.function_signature(f, f.name)
                parts = ["{}({}) {}\n".format(parts['sig'], parts['arg_code'], parts['func_end']),
                        self.print_constant_imports()+'\n',
                        parts['arg_decs'],
                        'end {} {}\n'.format(parts['func_type'], f.name)]
                funcs_sigs.append(''.join(a for a in parts))
            interface = 'interface\n' + '\n'.join(a for a in funcs_sigs) + 'end interface\n'
            return interface

        if funcs[0].cls_name:
            for k, m in list(_default_methods.items()):
                name = name.replace(k, m)
            cls_name = expr.cls_name
            if not (cls_name == '__UNDEFINED__'):
                name = '{0}_{1}'.format(cls_name, name)
        else:
            for i in _default_methods:
                # because we may have a class Point with init: Point___init__
                if i in name:
                    name = name.replace(i, _default_methods[i])
        interface = 'interface ' + name +'\n'
        for f in funcs:
            interface += 'module procedure ' + str(f.name)+'\n'
        interface += 'end interface\n'
        return interface



   # def _print_With(self, expr):
   #     self.set_scope(expr)
   #     test = 'call '+self._print(expr.test) + '%__enter__()'
   #     body = self._print(expr.body)
   #     end = 'call '+self._print(expr.test) + '%__exit__()'
   #     code = ('{test}\n'
   #            '{body}\n'
   #            '{end}').format(test=test, body=body, end=end)
        #TODO return code later
  #      expr.block
  #      self.exit_scope()
  #      return ''

    def _print_FunctionAddress(self, expr):
        return expr.name

    def function_signature(self, expr, name):
        """
        Get the different parts of the signature of the function `expr`.

        A helper function to print just the signature of the function
        including the declarations of the arguments and results.

        Parameters
        ----------
        expr : FunctionDef
            The function whose signature should be printed.
        name : str
            The name which should be printed as the name of the function.
            (May be different from expr.name in the case of interfaces).

        Returns
        -------
        dict
            A dictionary with the keys :
                sig - The declaration of the function/subroutine with any necessary keywords.
                arg_code - A string containing a list of the arguments.
                func_end - Any code to be added to the signature after the arguments (ie result).
                arg_decs - The code necessary to declare the arguments of the function/subroutine.
                func_type - Subroutine or function.
        """
        is_pure      = expr.is_pure
        is_elemental = expr.is_elemental
        out_args = [r.var for r in expr.results if not r.is_argument]
        args_decs = OrderedDict()
        arguments = expr.arguments
        argument_vars = [a.var for a in arguments]

        func_end  = ''
        rec = 'recursive ' if expr.is_recursive else ''
        if len(out_args) != 1 or out_args[0].rank > 0:
            func_type = 'subroutine'
            for result in out_args:
                args_decs[result] = Declare(result, intent='out')

            functions = expr.functions

        else:
           #todo: if return is a function
            func_type = 'function'
            result = out_args[0]
            functions = expr.functions

            func_end = 'result({0})'.format(result.name)

            args_decs[result] = Declare(result)
            out_args = []
        # ...

        for i, arg in enumerate(arguments):
            arg_var = arg.var
            if isinstance(arg_var, Variable):
                if isinstance(arg, BindCFunctionDefArgument) and arg.original_function_argument_variable.rank!=0:
                    for b_arg in arg.get_all_function_def_arguments():
                        v = b_arg.var
                        dec = Declare(v, intent='in')
                        args_decs[v] = dec
                else:
                    if i == 0 and expr.cls_name:
                        dec = Declare(arg_var, intent='inout')
                    elif arg.inout:
                        dec = Declare(arg_var, intent='inout')
                    else:
                        dec = Declare(arg_var, intent='in')
                    args_decs[arg_var] = dec

        # treat case of pure function
        sig = '{0}{1} {2}'.format(rec, func_type, name)
        if is_pure:
            sig = 'pure {}'.format(sig)

        # treat case of elemental function
        if is_elemental:
            sig = 'elemental {}'.format(sig)

        arg_code  = ', '.join(self._print(i) for i in chain( arguments, out_args ))

        arg_decs = ''.join(self._print(i) for i in args_decs.values())

        parts = {
                'sig' : sig,
                'arg_code' : arg_code,
                'func_end' : func_end,
                'arg_decs' : arg_decs,
                'func_type' : func_type
        }
        return parts

    def _print_FunctionDef(self, expr):
        if expr.is_inline:
            return ''
        self.set_scope(expr.scope)


        name = expr.cls_name or expr.name

        sig_parts = self.function_signature(expr, name)
        bind_c = ' bind(c)' if isinstance(expr, BindCFunctionDef) else ''
        prelude = sig_parts.pop('arg_decs')
        functions = [f for f in expr.functions if not f.is_inline]
        func_interfaces = '\n'.join(self._print(i) for i in expr.interfaces)
        body_code = self._print(expr.body)
        docstring = self._print(expr.docstring) if expr.docstring else ''

        decs = [Declare(v) for v in expr.local_vars]
        self._get_external_declarations(decs)

        prelude += ''.join(self._print(i) for i in decs)
        if len(functions)>0:
            functions_code = '\n'.join(self._print(i) for  i in functions)
            body_code = body_code +'\ncontains\n' + functions_code

        imports = ''.join(self._print(i) for i in expr.imports)

        parts = [docstring,
                f"{sig_parts['sig']}({sig_parts['arg_code']}){bind_c} {sig_parts['func_end']}\n",
                imports,
                'implicit none\n',
                prelude,
                func_interfaces,
                body_code,
                'end {} {}\n'.format(sig_parts['func_type'], name)]

        self.exit_scope()

        return '\n'.join(a for a in parts if a)

    def _print_Pass(self, expr):
        return '! pass\n'

    def _print_Nil(self, expr):
        return ''

    def _print_NilArgument(self, expr):
        raise errors.report("Trying to use optional argument in inline function without providing a variable",
                symbol=expr,
                severity='fatal')

    def _print_Return(self, expr):
        code = ''
        if expr.stmt:
            code += self._print(expr.stmt)
        code +='return\n'
        return code

    def _print_Del(self, expr):
        return ''.join(self._print(var) for var in expr.variables)

    def _print_ClassDef(self, expr):
        # ... we don't print 'hidden' classes
        if expr.hide:
            return '', ''
        # ...
        self.set_scope(expr.scope)

        name = self._print(expr.name)
        self.set_current_class(name)
        base = None # TODO: add base in ClassDef

        decs = ''.join(self._print(Declare(i)) for i in expr.attributes)

        aliases = []
        names   = []
        methods = ''.join(f'procedure :: {method.name} => {method.cls_name}\n' for method in expr.methods)
        for i in expr.interfaces:
            names = ','.join(f.cls_name for f in i.functions if not f.is_inline)
            if names:
                methods += f'generic, public :: {i.name} => {names}\n'
                methods += f'procedure :: {names}\n'



        options = ', '.join(i for i in expr.options)

        sig = 'type, {0}'.format(options)
        if not(base is None):
            sig = '{0}, extends({1})'.format(sig, base)

        docstring = self._print(expr.docstring) if expr.docstring else ''
        code = f'{sig} :: {name}\n{decs}\n'
        code = code + 'contains\n' + methods
        decs = ''.join([docstring, code, f'end type {name}\n'])

        sep = self._print(SeparatorComment(40))
        # we rename all methods because of the aliasing
        cls_methods = [i.clone('{0}'.format(i.name)) for i in expr.methods]
        for i in expr.interfaces:
            cls_methods +=  [j.clone('{0}'.format(j.name)) for j in i.functions]

        methods = ''.join('\n'.join(['', sep, self._print(i), sep, '']) for i in cls_methods)

        self.set_current_class(None)

        self.exit_scope()

        return decs, methods

    def _print_Break(self, expr):
        return 'exit\n'

    def _print_Continue(self, expr):
        return 'cycle\n'

    def _print_AugAssign(self, expr):
        new_expr = expr.to_basic_assign()
        expr.invalidate_node()
        return self._print(new_expr)

    def _print_PythonRange(self, expr):
        start = self._print(expr.start)

        test_step = expr.step
        if isinstance(test_step, LiteralInteger) and test_step.python_value == 1:
            step = ''
        else:
            step = ', '+self._print(expr.step)

        if isinstance(test_step, PyccelUnarySub):
            test_step = expr.step.args[0]

        # testing if the step is a value or an expression
        if isinstance(test_step, Literal):
            if isinstance(expr.step, PyccelUnarySub):
                stop = PyccelAdd(expr.stop, LiteralInteger(1), simplify = True)
            else:
                stop = PyccelMinus(expr.stop, LiteralInteger(1), simplify = True)
        else:
            stop = IfTernaryOperator(PyccelGt(expr.step, LiteralInteger(0)),
                                     PyccelMinus(expr.stop, LiteralInteger(1), simplify = True),
                                     PyccelAdd(expr.stop, LiteralInteger(1), simplify = True))

        stop = self._print(stop)
        return f'{start}, {stop}{step}'

    def _print_FunctionalFor(self, expr):
        loops = ''.join(self._print(i) for i in expr.loops)
        return loops

    def _print_For(self, expr):
        self.set_scope(expr.scope)

        indices = expr.iterable.loop_counters
        index = indices[0] if indices else expr.target
        if expr.iterable.num_loop_counters_required:
            self.scope.insert_variable(index)

        target   = index
        my_range = expr.iterable.get_range()

        if not isinstance(my_range, PythonRange):
            # Only iterable currently supported is PythonRange
            errors.report(PYCCEL_RESTRICTION_TODO, symbol=expr,
                severity='fatal')

        tar        = self._print(target)
        range_code = self._print(my_range)

        prolog = 'do {0} = {1}\n'.format(tar, range_code)
        epilog = 'end do\n'

        additional_assign = CodeBlock(expr.iterable.get_assigns(expr.target))
        prolog += self._print(additional_assign)

        body = self._print(expr.body)

        if expr.end_annotation:
            end_annotation = expr.end_annotation.replace("for", "do")
            epilog += end_annotation

        self.exit_scope()

        return ('{prolog}'
                '{body}'
                '{epilog}').format(prolog=prolog, body=body, epilog=epilog)

    # .....................................................
    #               Print OpenMP AnnotatedComment
    # .....................................................

    def _print_OmpAnnotatedComment(self, expr):
        clauses = ''
        if expr.combined:
            combined = expr.combined.replace("for", "do")
            clauses = ' ' + combined

        omp_expr = '!$omp {}'.format(expr.name.replace("for", "do"))
        clauses += str(expr.txt).replace("cancel for", "cancel do")
        omp_expr = '{}{}\n'.format(omp_expr, clauses)
        return omp_expr

    def _print_Omp_End_Clause(self, expr):
        omp_expr = str(expr.txt)
        if "section" in omp_expr and "sections" not in omp_expr:
            return ''
        omp_expr = omp_expr.replace("for", "do")
        if expr.has_nowait:
            omp_expr += ' nowait'
        omp_expr = '!$omp {}\n'.format(omp_expr)
        return omp_expr
    # .....................................................

    # .....................................................
    #                   OpenACC statements
    # .....................................................
    def _print_ACC_Parallel(self, expr):
        clauses = ' '.join(self._print(i)  for i in expr.clauses)
        body    = ''.join(self._print(i) for i in expr.body)

        # ... TODO adapt get_statement to have continuation with OpenACC
        prolog = f'!$acc parallel {clauses}\n'
        epilog = '!$acc end parallel\n'
        # ...

        # ...
        code = (f'{prolog}'
                f'{body}'
                f'{epilog}')
        # ...

        return code

    def _print_ACC_For(self, expr):
        # ...
        loop    = self._print(expr.loop)
        clauses = ' '.join(self._print(i)  for i in expr.clauses)
        # ...

        # ... TODO adapt get_statement to have continuation with OpenACC
        prolog = f'!$acc loop {clauses}\n'
        epilog = '!$acc end loop\n'
        # ...

        # ...
        code = (f'{prolog}'
                f'{loop}'
                f'{epilog}')
        # ...

        return code

    def _print_ACC_Async(self, expr):
        args = ', '.join('{0}'.format(self._print(i)) for i in expr.variables)
        return 'async({})'.format(args)

    def _print_ACC_Auto(self, expr):
        return 'auto'

    def _print_ACC_Bind(self, expr):
        return 'bind({})'.format(self._print(expr.variable))

    def _print_ACC_Collapse(self, expr):
        return 'collapse({0})'.format(self._print(expr.n_loops))

    def _print_ACC_Copy(self, expr):
        args = ', '.join('{0}'.format(self._print(i)) for i in expr.variables)
        return 'copy({})'.format(args)

    def _print_ACC_Copyin(self, expr):
        args = ', '.join('{0}'.format(self._print(i)) for i in expr.variables)
        return 'copyin({})'.format(args)

    def _print_ACC_Copyout(self, expr):
        args = ', '.join('{0}'.format(self._print(i)) for i in expr.variables)
        return 'copyout({})'.format(args)

    def _print_ACC_Create(self, expr):
        args = ', '.join('{0}'.format(self._print(i)) for i in expr.variables)
        return 'create({})'.format(args)

    def _print_ACC_Default(self, expr):
        return 'default({})'.format(self._print(expr.status))

    def _print_ACC_DefaultAsync(self, expr):
        args = ', '.join('{0}'.format(self._print(i)) for i in expr.variables)
        return 'default_async({})'.format(args)

    def _print_ACC_Delete(self, expr):
        args = ', '.join('{0}'.format(self._print(i)) for i in expr.variables)
        return 'delete({})'.format(args)

    def _print_ACC_Device(self, expr):
        args = ', '.join('{0}'.format(self._print(i)) for i in expr.variables)
        return 'device({})'.format(args)

    def _print_ACC_DeviceNum(self, expr):
        return 'collapse({0})'.format(self._print(expr.n_device))

    def _print_ACC_DevicePtr(self, expr):
        args = ', '.join('{0}'.format(self._print(i)) for i in expr.variables)
        return 'deviceptr({})'.format(args)

    def _print_ACC_DeviceResident(self, expr):
        args = ', '.join('{0}'.format(self._print(i)) for i in expr.variables)
        return 'device_resident({})'.format(args)

    def _print_ACC_DeviceType(self, expr):
        args = ', '.join('{0}'.format(self._print(i)) for i in expr.variables)
        return 'device_type({})'.format(args)

    def _print_ACC_Finalize(self, expr):
        return 'finalize'

    def _print_ACC_FirstPrivate(self, expr):
        args = ', '.join('{0}'.format(self._print(i)) for i in expr.variables)
        return 'firstprivate({})'.format(args)

    def _print_ACC_Gang(self, expr):
        args = ', '.join('{0}'.format(self._print(i)) for i in expr.variables)
        return 'gang({})'.format(args)

    def _print_ACC_Host(self, expr):
        args = ', '.join('{0}'.format(self._print(i)) for i in expr.variables)
        return 'host({})'.format(args)

    def _print_ACC_If(self, expr):
        return 'if({})'.format(self._print(expr.test))

    def _print_ACC_Independent(self, expr):
        return 'independent'

    def _print_ACC_Link(self, expr):
        args = ', '.join('{0}'.format(self._print(i)) for i in expr.variables)
        return 'link({})'.format(args)

    def _print_ACC_NoHost(self, expr):
        return 'nohost'

    def _print_ACC_NumGangs(self, expr):
        return 'num_gangs({0})'.format(self._print(expr.n_gang))

    def _print_ACC_NumWorkers(self, expr):
        return 'num_workers({0})'.format(self._print(expr.n_worker))

    def _print_ACC_Present(self, expr):
        args = ', '.join('{0}'.format(self._print(i)) for i in expr.variables)
        return 'present({})'.format(args)

    def _print_ACC_Private(self, expr):
        args = ', '.join('{0}'.format(self._print(i)) for i in expr.variables)
        return 'private({})'.format(args)

    def _print_ACC_Reduction(self, expr):
        args = ', '.join('{0}'.format(self._print(i)) for i in expr.variables)
        op   = self._print(expr.operation)
        return "reduction({0}: {1})".format(op, args)

    def _print_ACC_Self(self, expr):
        args = ', '.join('{0}'.format(self._print(i)) for i in expr.variables)
        return 'self({})'.format(args)

    def _print_ACC_Seq(self, expr):
        return 'seq'

    def _print_ACC_Tile(self, expr):
        args = ', '.join('{0}'.format(self._print(i)) for i in expr.variables)
        return 'tile({})'.format(args)

    def _print_ACC_UseDevice(self, expr):
        args = ', '.join('{0}'.format(self._print(i)) for i in expr.variables)
        return 'use_device({})'.format(args)

    def _print_ACC_Vector(self, expr):
        args = ', '.join('{0}'.format(self._print(i)) for i in expr.variables)
        return 'vector({})'.format(args)

    def _print_ACC_VectorLength(self, expr):
        args = ', '.join('{0}'.format(self._print(i)) for i in expr.variables)
        return 'vector_length({})'.format(self._print(expr.n))

    def _print_ACC_Wait(self, expr):
        args = ', '.join('{0}'.format(self._print(i)) for i in expr.variables)
        return 'wait({})'.format(args)

    def _print_ACC_Worker(self, expr):
        args = ', '.join('{0}'.format(self._print(i)) for i in expr.variables)
        return 'worker({})'.format(args)
    # .....................................................

    #def _print_Block(self, expr):
    #    body    = '\n'.join(self._print(i) for i in expr.body)
    #    prelude = '\n'.join(self._print(i) for i in expr.declarations)
    #    return prelude, body

    def _print_While(self,expr):
        self.set_scope(expr.scope)
        body = self._print(expr.body)
        self.exit_scope()
        return ('do while ({test})\n'
                '{body}'
                'end do\n').format(test=self._print(expr.test), body=body)

    def _print_ErrorExit(self, expr):
        # TODO treat the case of MPI
        return 'STOP'

    def _print_Assert(self, expr):
        prolog = "if ( .not. ({0})) then".format(self._print(expr.test))
        body = 'stop 1'
        epilog = 'end if'
        return ('{prolog}\n'
                '{body}\n'
                '{epilog}\n').format(prolog=prolog, body=body, epilog=epilog)

    def _handle_not_none(self, lhs, lhs_var):
        """
        Print code for `x is not None` statement.

        Print the code which checks if x is not None. This means different
        things depending on the type of `x`. If `x` is optional it checks
        if it is present, if `x` is a C pointer it checks if it points at
        anything.

        Parameters
        ----------
        lhs : str
            The code representing `x`.
        lhs_var : Variable
            The Variable `x`.

        Returns
        -------
        str
            The code which checks if `x is not None`.
        """
        if isinstance(lhs_var.dtype, BindCPointer):
            self._constantImports.setdefault('ISO_C_Binding', set()).add('c_associated')
            return f'c_associated({lhs})'
        else:
            return f'present({lhs})'

    def _print_PyccelIs(self, expr):
        lhs_var = expr.lhs
        rhs_var = expr.rhs
        lhs = self._print(lhs_var)
        rhs = self._print(rhs_var)
        a = expr.args[0]
        b = expr.args[1]

        if isinstance(rhs_var, Nil):
            return '.not. '+ self._handle_not_none(lhs, lhs_var)

        if all(isinstance(var.dtype.primitive_type, PrimitiveBooleanType) for var in (a, b)):
            return f'{lhs} .eqv. {rhs}'

        errors.report(PYCCEL_RESTRICTION_IS_ISNOT,
                      symbol=expr, severity='fatal')

    def _print_PyccelIsNot(self, expr):
        lhs_var = expr.lhs
        rhs_var = expr.rhs
        lhs = self._print(lhs_var)
        rhs = self._print(rhs_var)
        a = expr.args[0]
        b = expr.args[1]

        if isinstance(rhs_var, Nil):
            return self._handle_not_none(lhs, lhs_var)

        if all(isinstance(var.dtype.primitive_type, PrimitiveBooleanType) for var in (a, b)):
            return f'{lhs} .neqv. {rhs}'

        errors.report(PYCCEL_RESTRICTION_IS_ISNOT,
                      symbol=expr, severity='fatal')

    def _print_If(self, expr):
        # ...

        lines = []

        for i, (c, e) in enumerate(expr.blocks):

            if i == 0:
                lines.append("if (%s) then\n" % self._print(c))
            elif i == len(expr.blocks) - 1 and isinstance(c, LiteralTrue):
                lines.append("else\n")
            else:
                lines.append("else if (%s) then\n" % self._print(c))

            if isinstance(e, (list, tuple, PythonTuple)):
                lines.extend(self._print(ee) for ee in e)
            else:
                lines.append(self._print(e))

        lines.append("end if\n")

        return ''.join(lines)

    def _print_IfTernaryOperator(self, expr):

        cond = PythonBool(expr.cond) if not isinstance(expr.cond.dtype.primitive_type, PrimitiveBooleanType) else expr.cond
        value_true, value_false = self._apply_cast(expr.dtype, expr.value_true, expr.value_false)

        cond = self._print(cond)
        value_true = self._print(value_true)
        value_false = self._print(value_false)
        return 'merge({true}, {false}, {cond})'.format(cond = cond, true = value_true, false = value_false)

    def _print_PyccelPow(self, expr):
        base = expr.args[0]
        e    = expr.args[1]

        base_c = self._print(base)
        e_c    = self._print(e)
        return '{} ** {}'.format(base_c, e_c)

    def _print_PyccelAdd(self, expr):
        if isinstance(expr.dtype, StringType):
            return '//'.join('trim('+self._print(a)+')' for a in expr.args)
        else:
            args = [PythonInt(a) if isinstance(a.dtype.primitive_type, PrimitiveBooleanType) else a for a in expr.args]
            return ' + '.join(self._print(a) for a in args)

    def _print_PyccelMinus(self, expr):
        args = [PythonInt(a) if isinstance(a.dtype.primitive_type, PrimitiveBooleanType) else a for a in expr.args]
        args_code = [self._print(a) for a in args]

        return ' - '.join(args_code)

    def _print_PyccelMul(self, expr):
        args = [PythonInt(a) if isinstance(a.dtype.primitive_type, PrimitiveBooleanType) else a for a in expr.args]
        args_code = [self._print(a) for a in args]
        return ' * '.join(a for a in args_code)

    def _print_PyccelDiv(self, expr):
        if all(isinstance(a.dtype.primitive_type, (PrimitiveBooleanType, PrimitiveIntegerType)) for a in expr.args):
            args = [NumpyFloat(a) for a in expr.args]
        else:
            args = expr.args
        return ' / '.join(self._print(a) for a in args)

    def _print_PyccelMod(self, expr):
        is_float = isinstance(expr.dtype.primitive_type, PrimitiveFloatingPointType)

        def correct_type_arg(a):
            if is_float and isinstance(a.dtype.primitive_type, PrimitiveIntegerType):
                return NumpyFloat(a)
            else:
                return a

        args = [self._print(correct_type_arg(a)) for a in expr.args]

        code = args[0]
        for c in args[1:]:
            code = 'MODULO({},{})'.format(code, c)
        return code

    def _print_PyccelFloorDiv(self, expr):

        code     = self._print(expr.args[0])
        adtype   = expr.args[0].dtype.primitive_type
        is_float = isinstance(expr.dtype.primitive_type, PrimitiveFloatingPointType)
        for b in expr.args[1:]:
            bdtype    = b.dtype.primitive_type
            if all(isinstance(dtype, PrimitiveIntegerType) for dtype in (adtype, bdtype)):
                b = NumpyFloat(b)
            c = self._print(b)
            adtype = bdtype
            code = 'FLOOR({}/{},{})'.format(code, c, self.print_kind(expr))
            if is_float:
                code = 'real({}, {})'.format(code, self.print_kind(expr))
        return code

    def _print_PyccelRShift(self, expr):
        return 'RSHIFT({}, {})'.format(self._print(expr.args[0]), self._print(expr.args[1]))

    def _print_PyccelLShift(self, expr):
        return 'LSHIFT({}, {})'.format(self._print(expr.args[0]), self._print(expr.args[1]))

    def _print_PyccelBitXor(self, expr):
        if isinstance(expr.dtype.primitive_type, PrimitiveBooleanType):
            return ' .neqv. '.join(self._print(a) for a in expr.args)
        return 'IEOR({}, {})'.format(self._print(expr.args[0]), self._print(expr.args[1]))

    def _print_PyccelBitOr(self, expr):
        if isinstance(expr.dtype.primitive_type, PrimitiveBooleanType):
            return ' .or. '.join(self._print(a) for a in expr.args)
        return 'IOR({}, {})'.format(self._print(expr.args[0]), self._print(expr.args[1]))

    def _print_PyccelBitAnd(self, expr):
        if isinstance(expr.dtype.primitive_type, PrimitiveBooleanType):
            return ' .and. '.join(self._print(a) for a in expr.args)
        return 'IAND({}, {})'.format(self._print(expr.args[0]), self._print(expr.args[1]))

    def _print_PyccelInvert(self, expr):
        return 'NOT({})'.format(self._print(expr.args[0]))

    def _print_PyccelAssociativeParenthesis(self, expr):
        return '({})'.format(self._print(expr.args[0]))

    def _print_PyccelUnary(self, expr):
        return '+{}'.format(self._print(expr.args[0]))

    def _print_PyccelUnarySub(self, expr):
        return '-{}'.format(self._print(expr.args[0]))

    def _print_PyccelAnd(self, expr):
        args = [a if isinstance(a.dtype.primitive_type, PrimitiveBooleanType) else PythonBool(a) for a in expr.args]
        return ' .and. '.join(self._print(a) for a in args)

    def _print_PyccelOr(self, expr):
        args = [a if isinstance(a.dtype.primitive_type, PrimitiveBooleanType) else PythonBool(a) for a in expr.args]
        return ' .or. '.join(self._print(a) for a in args)

    def _print_PyccelEq(self, expr):
        lhs = self._print(expr.args[0])
        rhs = self._print(expr.args[1])
        a = expr.args[0].dtype.primitive_type
        b = expr.args[1].dtype.primitive_type

        if all(isinstance(var, PrimitiveBooleanType) for var in (a, b)):
            return '{} .eqv. {}'.format(lhs, rhs)
        return '{0} == {1}'.format(lhs, rhs)

    def _print_PyccelNe(self, expr):
        lhs = self._print(expr.args[0])
        rhs = self._print(expr.args[1])
        a = expr.args[0].dtype.primitive_type
        b = expr.args[1].dtype.primitive_type

        if all(isinstance(var, PrimitiveBooleanType) for var in (a, b)):
            return '{} .neqv. {}'.format(lhs, rhs)
        return '{0} /= {1}'.format(lhs, rhs)

    def _print_PyccelLt(self, expr):
        args = [PythonInt(a) if isinstance(a.dtype.primitive_type, PrimitiveBooleanType) else a for a in expr.args]
        lhs = self._print(args[0])
        rhs = self._print(args[1])
        return '{0} < {1}'.format(lhs, rhs)

    def _print_PyccelLe(self, expr):
        args = [PythonInt(a) if isinstance(a.dtype.primitive_type, PrimitiveBooleanType) else a for a in expr.args]
        lhs = self._print(args[0])
        rhs = self._print(args[1])
        return '{0} <= {1}'.format(lhs, rhs)

    def _print_PyccelGt(self, expr):
        args = [PythonInt(a) if isinstance(a.dtype.primitive_type, PrimitiveBooleanType) else a for a in expr.args]
        lhs = self._print(args[0])
        rhs = self._print(args[1])
        return '{0} > {1}'.format(lhs, rhs)

    def _print_PyccelGe(self, expr):
        args = [PythonInt(a) if isinstance(a.dtype.primitive_type, PrimitiveBooleanType) else a for a in expr.args]
        lhs = self._print(args[0])
        rhs = self._print(args[1])
        return '{0} >= {1}'.format(lhs, rhs)

    def _print_PyccelNot(self, expr):
        a = self._print(expr.args[0])
        if not isinstance(expr.args[0].dtype.primitive_type, PrimitiveBooleanType):
            return '{} == 0'.format(a)
        return '.not. {}'.format(a)

    def _print_Header(self, expr):
        return ''

    def _print_SysExit(self, expr):
        code = ""
        exit_code = expr.status
        if isinstance(exit_code, LiteralInteger):
            arg = exit_code.python_value
        elif not isinstance(getattr(exit_code.dtype, 'primitive_type'), PrimitiveIntegerType) or exit_code.rank > 0:
            print_arg = FunctionCallArgument(exit_code)
            code = self._print(PythonPrint((print_arg, ), file="stderr"))
            arg = "1"
        else:
            if exit_code.dtype.precision != 4:
                exit_code = NumpyInt32(exit_code)
            arg = self._print(exit_code)
        return f'{code}stop {arg}\n'

    def _print_NumpyUfuncBase(self, expr):
        type_name = type(expr).__name__
        try:
            func_name = numpy_ufunc_to_fortran[type_name]
        except KeyError:
            self._print_not_supported(expr)
        if func_name.startswith('ieee_'):
            self._constantImports.setdefault('ieee_arithmetic', set()).add(func_name)
        args = [self._get_node_without_gFTL(NumpyFloat(a) if isinstance(a.dtype.primitive_type, PrimitiveIntegerType) else a)\
				for a in expr.args]
        code_args = ', '.join(args)
        code = f'{func_name}({code_args})'
        return code

    def _print_NumpyIsInf(self, expr):
        code = PyccelAssociativeParenthesis(PyccelAnd(
                    PyccelNot(NumpyIsFinite(expr.arg)),
                    PyccelNot(NumpyIsNan(expr.arg))))
        return self._print(code)

    def _print_NumpySign(self, expr):
        """ Print the corresponding Fortran function for a call to Numpy.sign

        Parameters
        ----------
            expr : Pyccel ast node
                Python expression with Numpy.sign call

        Returns
        -------
            string
                Equivalent internal function in Fortran

        Example
        -------
            import numpy

            numpy.sign(x) => numpy_sign(x)
            numpy_sign is an interface which calls the proper function depending on the data type of x

        """
        arg = expr.args[0]
        arg_code = self._print(arg)
        if isinstance(expr.dtype.primitive_type, PrimitiveComplexType):
            func_name = 'csgn' if numpy_v1 else 'csign'
            func = PyccelFunctionDef(func_name, NumpySign)
            self.add_import(Import('pyc_math_f90', AsName(func, func_name)))
            return f'{func_name}({arg_code})'
        else:
            # The absolute value of the result (0 if the argument is 0, 1 otherwise)
            abs_result = self._print(self._apply_cast(expr.dtype, PythonBool(arg)))
            return f'sign({abs_result}, {arg_code})'

    def _print_NumpyTranspose(self, expr):
        var = expr.internal_var
        arg = self._print(var)
        assigns = expr.get_user_nodes(Assign)
        if assigns and assigns[0].lhs.order != var.order:
            return arg
        elif var.rank == 2:
            return 'transpose({0})'.format(arg)
        else:
            var_shape = var.shape[::-1] if var.order == 'F' else var.shape
            shape = ', '.join(self._print(i) for i in var_shape)
            order = ', '.join(self._print(LiteralInteger(i)) for i in range(var.rank, 0, -1))
            return 'reshape({}, shape=[{}], order=[{}])'.format(arg, shape, order)

    def _print_MathFunctionBase(self, expr):
        """ Convert a Python expression with a math function call to Fortran
        function call

        Parameters
        ----------
            expr : Pyccel ast node
                Python expression with a Math function call

        Returns
        -------
            string
                Equivalent expression in Fortran language

        ------
        Example:
        --------
            math.cos(x)    ==> cos(x)
            math.gcd(x, y) ==> pyc_gcd(x, y) # with include of pyc_math module
        """
        type_name = type(expr).__name__
        try:
            func_name = math_function_to_fortran[type_name]
        except KeyError:
            errors.report(PYCCEL_RESTRICTION_TODO, severity='fatal')
        if func_name.startswith("pyc"):
            self.add_import(Import('pyc_math_f90', Module('pyc_math_f90',(),())))
        args = []
        for arg in expr.args:
            if arg.dtype != expr.dtype:
                args.append(self._print(self._apply_cast(expr.dtype, arg)))
            else:
                args.append(self._print(arg))
        code_args = ', '.join(args)
        return '{0}({1})'.format(func_name, code_args)

    def _print_MathCeil(self, expr):
        """Convert a Python expression with a math ceil function call to
        Fortran function call"""
        # add necessary include
        arg = expr.args[0]
        if isinstance(arg.dtype.primitive_type, PrimitiveIntegerType):
            code_arg = self._print(NumpyFloat(arg))
        else:
            code_arg = self._print(arg)
        return "ceiling({})".format(code_arg)

    def _print_MathIsnan(self, expr):
        """Convert a Python expression with a math isnan function call to
        Fortran function call"""
        # add necessary include
        arg = expr.args[0]
        if isinstance(arg.dtype.primitive_type, PrimitiveIntegerType):
            code_arg = self._print(NumpyFloat(arg))
        else:
            code_arg = self._print(arg)
        return "isnan({})".format(code_arg)

    def _print_MathTrunc(self, expr):
        """Convert a Python expression with a math trunc function call to
        Fortran function call"""
        # add necessary include
        arg = expr.args[0]
        if isinstance(arg.dtype.primitive_type, PrimitiveIntegerType):
            code_arg = self._print(NumpyFloat(arg))
        else:
            code_arg = self._print(arg)
        return "dint({})".format(code_arg)

    def _print_MathPow(self, expr):
        base = expr.args[0]
        e    = expr.args[1]

        base_c = self._print(base)
        e_c    = self._print(e)
        return '{} ** {}'.format(base_c, e_c)

    def _print_NumpySqrt(self, expr):
        arg = expr.args[0]
        dtype = arg.dtype.primitive_type
        if isinstance(dtype, (PrimitiveIntegerType, PrimitiveBooleanType)):
            arg = NumpyFloat(arg)
        code_args = self._print(arg)
        code = f'sqrt({code_args})'
        return code

    def _print_LiteralImaginaryUnit(self, expr):
        """ purpose: print complex numbers nicely in Fortran."""
        return "cmplx(0,1, kind = {})".format(self.print_kind(expr))

    def _print_int(self, expr):
        return str(expr)

    def _print_Literal(self, expr):
        printed = repr(expr.python_value)
        return "{}_{}".format(printed, self.print_kind(expr))

    def _print_LiteralTrue(self, expr):
        return ".True._{}".format(self.print_kind(expr))

    def _print_LiteralFalse(self, expr):
        return ".False._{}".format(self.print_kind(expr))

    def _print_LiteralComplex(self, expr):
        real_str = self._print(expr.real)
        imag_str = self._print(expr.imag)
        return "({}, {})".format(real_str, imag_str)

    def _print_IndexedElement(self, expr):
        base = expr.base

        inds = list(expr.indices)
        if len(inds) == 1 and isinstance(inds[0], LiteralEllipsis):
            inds = [Slice(None,None)]*expr.rank

        # Condense all indices on homogeneous objects into one IndexedElement for printing
        # This should be removed when support for lists is added
        if isinstance(base, IndexedElement):
            while isinstance(base, IndexedElement) and isinstance(base.class_type, HomogeneousContainerType):
                inds = list(base.indices) + inds
                base = base.base

        rank = base.rank
        if len(inds)<rank:
            inds += [Slice(None,None)]*(rank-base.class_type.container_rank)

        base_code = self._print(base)

        if base.order != 'F':
            inds = inds[::-1]
        allow_negative_indexes = base.allows_negative_indexes

        for i, ind in enumerate(inds):
            _shape = PyccelArrayShapeElement(base, i if expr.base.order != 'C' else len(inds) - i - 1)
            if isinstance(ind, Slice):
                inds[i] = self._new_slice_with_processed_arguments(ind, _shape, allow_negative_indexes)
            elif isinstance(ind, PyccelUnarySub) and isinstance(ind.args[0], LiteralInteger):
                inds[i] = PyccelMinus(_shape, ind.args[0], simplify = True)
            else:
                #indices of indexedElement of len==1 shouldn't be a tuple
                if isinstance(ind, tuple) and len(ind) == 1:
                    inds[i] = ind[0]
                if allow_negative_indexes and not isinstance(ind, LiteralInteger):
                    inds[i] = IfTernaryOperator(PyccelLt(ind, LiteralInteger(0)),
                            PyccelAdd(_shape, ind, simplify = True), ind)

        if isinstance(base.class_type, HomogeneousListType):
            if any(isinstance(i, Slice) for i in inds):
                raise NotImplementedError("Slice indexing not implemented for lists")
            inds = [PyccelAdd(i, LiteralInteger(1), simplify=True) for i in inds]
            inds_code = ", ".join(self._print(i) for i in inds)
            return f"{base_code}%of({inds_code})"
        elif isinstance(base.class_type, (NumpyNDArrayType, HomogeneousTupleType)):
            inds_code = ", ".join(self._print(i) for i in inds)
            return f"{base_code}({inds_code})"
        else:
            errors.report(f"Don't know how to index type {base.class_type}",
                    symbol=expr, severity='fatal')
            return ''

    @staticmethod
    def _new_slice_with_processed_arguments(_slice, array_size, allow_negative_index):
        """
        Create new slice with information collected from old slice and decorators.

        Create a new slice where the original `start`, `stop`, and `step` have
        been processed using basic simplifications, as well as additional rules
        identified by the function decorators.

        Parameters
        ----------
        _slice : Slice
            Slice needed to collect (start, stop, step).

        array_size : PyccelArrayShapeElement
            Call to function size().

        allow_negative_index : bool
            True when the decorator allow_negative_index is present.

        Returns
        -------
        Slice
            The new slice with processed arguments (start, stop, step).
        """
        start = _slice.start
        stop = _slice.stop
        step = _slice.step

        # negative start and end in slice
        if isinstance(start, PyccelUnarySub) and isinstance(start.args[0], LiteralInteger):
            start = PyccelMinus(array_size, start.args[0], simplify = True)
        elif start is not None and allow_negative_index and not isinstance(start,LiteralInteger):
            start = IfTernaryOperator(PyccelLt(start, LiteralInteger(0)),
                        PyccelAdd(array_size, start, simplify = True), start)

        if isinstance(stop, PyccelUnarySub) and isinstance(stop.args[0], LiteralInteger):
            stop = PyccelMinus(array_size, stop.args[0], simplify = True)
        elif stop is not None and allow_negative_index and not isinstance(stop, LiteralInteger):
            stop = IfTernaryOperator(PyccelLt(stop, LiteralInteger(0)),
                        PyccelAdd(array_size, stop, simplify = True), stop)

        # negative step in slice
        if isinstance(step, PyccelUnarySub) and isinstance(step.args[0], LiteralInteger):
            stop = PyccelAdd(stop, LiteralInteger(1), simplify = True) if stop is not None else LiteralInteger(0)
            start = start if start is not None else PyccelMinus(array_size, LiteralInteger(1), simplify = True)

        # variable step in slice
        elif step and allow_negative_index and not isinstance(step, LiteralInteger):
            if start is None :
                start = IfTernaryOperator(PyccelGt(step, LiteralInteger(0)),
                    LiteralInteger(0), PyccelMinus(array_size , LiteralInteger(1), simplify = True))

            if stop is None :
                stop = IfTernaryOperator(PyccelGt(step, LiteralInteger(0)),
                    PyccelMinus(array_size, LiteralInteger(1), simplify = True), LiteralInteger(0))
            else :
                stop = IfTernaryOperator(PyccelGt(step, LiteralInteger(0)),
                    stop, PyccelAdd(stop, LiteralInteger(1), simplify = True))

        elif stop is not None:
            stop = PyccelMinus(stop, LiteralInteger(1), simplify = True)

        return Slice(start, stop, step)

    def _print_Slice(self, expr):
        if expr.start is None or  isinstance(expr.start, Nil):
            start = ''
        else:
            start = self._print(expr.start)
        if (expr.stop is None) or isinstance(expr.stop, Nil):
            stop = ''
        else:
            stop = self._print(expr.stop)
        if expr.step is not None :
            return '{0}:{1}:{2}'.format(start, stop, self._print(expr.step))
        return '{0}:{1}'.format(start, stop)

#=======================================================================================

    def _print_FunctionCall(self, expr):
        func = expr.funcdef

        f_name = self._print(expr.func_name if not expr.interface else expr.interface_name)
        for k, m in _default_methods.items():
            f_name = f_name.replace(k, m)
        args   = expr.args
        func_results  = [r.var for r in func.results]
        parent_assign = expr.get_direct_user_nodes(lambda x: isinstance(x, (Assign, AliasAssign)))
        is_function =  len(func_results) == 1 and func_results[0].rank == 0

        if func.arguments and func.arguments[0].bound_argument:
            class_variable = args[0].value
            args = args[1:]
            if isinstance(class_variable, FunctionCall):
                base = class_variable.funcdef.results[0].var
                if (not self._additional_code):
                    self._additional_code = ''
                var = self.scope.get_temporary_variable(base)

                self._additional_code = self._additional_code + self._print(Assign(var, class_variable)) + '\n'
                f_name = f'{self._print(var)} % {f_name}'
            else:
                f_name = f'{self._print(class_variable)} % {f_name}'

        if (not self._additional_code):
            self._additional_code = ''
        if parent_assign:
            lhs = parent_assign[0].lhs
            if len(func_results) == 1:
                lhs_vars = {func_results[0]:lhs}
            else:
                lhs_vars = dict(zip(func_results,lhs))
            assign_args = []
            for a in args:
                key = a.keyword
                arg = a.value
                if arg in lhs_vars.values():
                    var = arg.clone(self.scope.get_new_name())
                    self.scope.insert_variable(var)
                    self._additional_code += self._print(Assign(var,arg))
                    newarg = var
                else:
                    newarg = arg
                assign_args.append(FunctionCallArgument(newarg, key))
            args = assign_args
            results = list(lhs_vars.values())
            if is_function:
                results_strs = []
            else:
                # If func body is unknown then we may not know result names
                use_names = (len(func.body.body) != 0)
                if use_names:
                    results_strs = [f'{self._print(n)} = {self._print(r)}'
                            for n,r in lhs_vars.items()]
                else:
                    results_strs = [self._print(r) for r in lhs_vars.values()]

        elif not is_function and len(func_results)!=0:
            results = [r.clone(name = self.scope.get_new_name()) \
                        for r in func_results]
            for var in results:
                self.scope.insert_variable(var)

            results_strs = [f'{self._print(n)} = {self._print(r)}' \
                            for n,r in zip(func_results, results)]

        else:
            results_strs = []

        if func.is_inline:
            if len(func_results)>1:
                code = self._handle_inline_func_call(expr, assign_lhs = results)
            else:
                code = self._handle_inline_func_call(expr)
        else:
            args_strs = [self._print(a) for a in args if not isinstance(a.value, Nil)]
            args_code = ', '.join(args_strs+results_strs)
            code = f'{f_name}({args_code})'
            if not is_function:
                code = f'call {code}\n'

        if not parent_assign:
            if is_function or len(func_results) == 0:
                return code
            else:
                self._additional_code += code
                if len(func_results) == 1:
                    return self._print(results[0])
                else:
                    return self._print(tuple(results))
        elif is_function:
            result_code = self._print(results[0])
            if isinstance(parent_assign[0], AliasAssign):
                return f'{result_code} => {code}\n'
            else:
                return f'{result_code} = {code}\n'
        else:
            return code

#=======================================================================================

    def _print_PyccelInternalFunction(self, expr):
        if isinstance(expr, NumpyNewArray):
            return errors.report(FORTRAN_ALLOCATABLE_IN_EXPRESSION,
                          symbol=expr, severity='fatal')
        else:
            return self._print_not_supported(expr)

#=======================================================================================

    def _print_PrecomputedCode(self, expr):
        return expr.code

#=======================================================================================

    def _print_CLocFunc(self, expr):
        lhs = self._print(expr.result)
        rhs = self._print(expr.arg)
        self._constantImports.setdefault('ISO_C_Binding', set()).add('c_loc')
        return f'{lhs} = c_loc({rhs})\n'

#=======================================================================================

    def _print_C_F_Pointer(self, expr):
        self._constantImports.setdefault('ISO_C_Binding', set()).add('C_F_Pointer')
        shape = ','.join(self._print(s) for s in expr.shape)
        if shape:
            return f'call C_F_Pointer({self._print(expr.c_pointer)}, {self._print(expr.f_array)}, [{shape}])\n'
        else:
            return f'call C_F_Pointer({self._print(expr.c_pointer)}, {self._print(expr.f_array)})\n'

#=======================================================================================

    def _print_PythonConjugate(self, expr):
        return 'conjg( {} )'.format( self._print(expr.internal_var) )

#=======================================================================================

    def _wrap_fortran(self, lines):
        """Wrap long Fortran lines

           Argument:
             lines  --  a list of lines (ending with a \\n character)

           A comment line is split at white space. Code lines are split with a more
           complex rule to give nice results.
        """
        # routine to find split point in a code line
        my_alnum = set("_+-." + string.digits + string.ascii_letters)
        my_white = set(" \t()")

        def split_pos_code(line, endpos):
            if len(line) <= endpos:
                return len(line)
            pos = endpos
            split = lambda pos: \
                (line[pos] in my_alnum and line[pos - 1] not in my_alnum) or \
                (line[pos] not in my_alnum and line[pos - 1] in my_alnum) or \
                (line[pos] in my_white and line[pos - 1] not in my_white) or \
                (line[pos] not in my_white and line[pos - 1] in my_white)
            while not split(pos):
                pos -= 1
                if pos == 0:
                    return endpos
            return pos

        # split line by line and add the splitted lines to result
        result = []
        trailing = ' &'
        # trailing with no added space characters in case splitting is within quotes
        quote_trailing = '&'

        for line in lines:
            if len(line) > 72:
                cline = line[:72].lstrip()
                if cline.startswith('!') and not cline.startswith('!$'):
                    result.append(line)
                    continue

                tab_len = line.index(cline[0])
                # code line
                # set containing positions inside quotes
                inside_quotes_positions = set()
                inside_quotes_intervals = [(match.start(), match.end())
                                           for match in re.compile('("[^"]*")|(\'[^\']*\')').finditer(line)]
                for lidx, ridx in inside_quotes_intervals:
                    for idx in range(lidx, ridx):
                        inside_quotes_positions.add(idx)
                initial_len = len(line)
                pos = split_pos_code(line, 72)

                startswith_omp = cline.startswith('!$omp')
                startswith_acc = cline.startswith('!$acc')

                if startswith_acc or startswith_omp:
                    assert pos>=5

                if pos not in inside_quotes_positions:
                    hunk = line[:pos].rstrip()
                    line = line[pos:].lstrip()
                else:
                    hunk = line[:pos]
                    line = line[pos:]

                if line:
                    hunk += (quote_trailing if pos in inside_quotes_positions else trailing)

                last_cut_was_inside_quotes = pos in inside_quotes_positions
                result.append(hunk)
                while len(line) > 0:
                    removed = initial_len - len(line)
                    pos = split_pos_code(line, 65-tab_len)
                    if pos + removed not in inside_quotes_positions:
                        hunk = line[:pos].rstrip()
                        line = line[pos:].lstrip()
                    else:
                        hunk = line[:pos]
                        line = line[pos:]
                    if line:
                        hunk += (quote_trailing if (pos + removed) in inside_quotes_positions else trailing)

                    if last_cut_was_inside_quotes:
                        hunk_start = tab_len*' ' + '&'
                    elif startswith_omp:
                        hunk_start = tab_len*' ' + '!$omp &'
                    elif startswith_acc:
                        hunk_start = tab_len*' ' + '!$acc &'
                    else:
                        hunk_start = tab_len*' ' + '      '

                    result.append(hunk_start + hunk)
                    last_cut_was_inside_quotes = (pos + removed) in inside_quotes_positions
            else:
                result.append(line)

        # make sure that all lines end with a carriage return
        return [l if l.endswith('\n') else l+'\n' for l in result]

    def indent_code(self, code):
        """
        Add the correct indentation to the code.

        Analyse the code to calculate when indentation is needed.
        Add the necessary spaces at the start of each line.

        Parameters
        ----------
        code : str | iterable[str]
            A string of code or a list of code lines.

        Returns
        -------
        list[str]
            A list of indented code lines.
        """
        if isinstance(code, str):
            code_lines = self.indent_code(code.splitlines(True))
            return ''.join(code_lines)

        code = [line.lstrip(' \t') for line in code]

        increase = [int(inc_regex.match(line) is not None)
                     for line in code]
        decrease = [int(dec_regex.match(line) is not None)
                     for line in code]

        level = 0
        tabwidth = self._default_settings['tabwidth']
        new_code = []
        for i, line in enumerate(code):
            if line in ('','\n') or line.startswith('#'):
                new_code.append(line)
                continue
            level -= decrease[i]

            padding = " "*(level*tabwidth)

            line = "%s%s" % (padding, line)

            new_code.append(line)
            level += increase[i]

        return new_code

    def _print_BindCArrayVariable(self, expr):
        return self._print(expr.wrapper_function)

    def _print_BindCClassDef(self, expr):
        funcs = [expr.new_func, *expr.methods, *[f for i in expr.interfaces for f in i.functions],
                 *[a.getter for a in expr.attributes], *[a.setter for a in expr.attributes]]
        sep = f'\n{self._print(SeparatorComment(40))}\n'
        return '', sep.join(self._print(f) for f in funcs)

    def _print_MacroDefinition(self, expr):
        name = expr.macro_name
        obj = self._print(expr.object)
        return f'#define {name} {obj}\n'

    def _print_KindSpecification(self, expr):
        return f'(kind = {self.print_kind(expr.type_specifier)})'<|MERGE_RESOLUTION|>--- conflicted
+++ resolved
@@ -1242,19 +1242,16 @@
         arg = self._print(expr.args[0])
         return f'call {target} % push_back({arg})\n'
 
-
-<<<<<<< HEAD
-    def _print_SetClear(self, expr):
-        var = self._print(expr.set_variable)
-        return f'call {var} % clear()\n'
-=======
     #========================== Set Methods ================================#
 
     def _print_SetAdd(self, expr):
         var = self._print(expr.set_variable)
         insert_obj = self._print(expr.args[0])
         return f'call {var} % insert( {insert_obj} )\n'
->>>>>>> ea865d28
+
+    def _print_SetClear(self, expr):
+        var = self._print(expr.set_variable)
+        return f'call {var} % clear()\n'
 
     #========================== Numpy Elements ===============================#
 
