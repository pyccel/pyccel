--- conflicted
+++ resolved
@@ -2925,12 +2925,6 @@
         trailing = ' &'
         # trailing with no added space characters in case splitting is within quotes
         quote_trailing = '&'
-<<<<<<< HEAD
-        for line in lines:
-            if len(line) > 72 and '!' in line[:72]:
-                result.append(line)
-            elif len(line) > 72:
-=======
 
         for line in lines:
             if len(line) > 72:
@@ -2940,7 +2934,6 @@
                     continue
 
                 tab_len = line.index(cline[0])
->>>>>>> 1678a794
                 # code line
                 # set containing positions inside quotes
                 inside_quotes_positions = set()
@@ -2951,8 +2944,6 @@
                         inside_quotes_positions.add(idx)
                 initial_len = len(line)
                 pos = split_pos_code(line, 72)
-<<<<<<< HEAD
-=======
 
                 startswith_omp = cline.startswith('!$omp')
                 startswith_acc = cline.startswith('!$acc')
@@ -2960,31 +2951,21 @@
                 if startswith_acc or startswith_omp:
                     assert pos>=5
 
->>>>>>> 1678a794
                 if pos not in inside_quotes_positions:
                     hunk = line[:pos].rstrip()
                     line = line[pos:].lstrip()
                 else:
                     hunk = line[:pos]
                     line = line[pos:]
-<<<<<<< HEAD
+
                 if line:
                     hunk += (quote_trailing if pos in inside_quotes_positions else trailing)
-=======
-
-                if line:
-                    hunk += (quote_trailing if pos in inside_quotes_positions else trailing)
-
->>>>>>> 1678a794
+
                 last_cut_was_inside_quotes = pos in inside_quotes_positions
                 result.append(hunk)
                 while len(line) > 0:
                     removed = initial_len - len(line)
-<<<<<<< HEAD
-                    pos = split_pos_code(line, 65)
-=======
                     pos = split_pos_code(line, 65-tab_len)
->>>>>>> 1678a794
                     if pos + removed not in inside_quotes_positions:
                         hunk = line[:pos].rstrip()
                         line = line[pos:].lstrip()
@@ -2993,9 +2974,6 @@
                         line = line[pos:]
                     if line:
                         hunk += (quote_trailing if (pos + removed) in inside_quotes_positions else trailing)
-<<<<<<< HEAD
-                    result.append(('&' if last_cut_was_inside_quotes else "      ") + hunk)
-=======
 
                     if last_cut_was_inside_quotes:
                         hunk_start = tab_len*' ' + '&'
@@ -3007,7 +2985,6 @@
                         hunk_start = tab_len*' ' + '      '
 
                     result.append(hunk_start + hunk)
->>>>>>> 1678a794
                     last_cut_was_inside_quotes = (pos + removed) in inside_quotes_positions
             else:
                 result.append(line)
