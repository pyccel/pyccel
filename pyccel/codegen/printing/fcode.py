--- conflicted
+++ resolved
@@ -1801,81 +1801,6 @@
                  '{body}\n'
                 'end Block {name}\n').format(name=expr.name, prelude=prelude, body=body_code)
 
-<<<<<<< HEAD
-=======
-    def _print_BindCFunctionDef(self, expr):
-        name = self._print(expr.name)
-        results = [r.var for r in expr.results]
-
-        self.set_scope(expr.scope)
-        self.scope.functions[expr.name] = expr
-
-        body = self._print(expr.body)
-
-        decs = OrderedDict()
-        for arg in expr.arguments:
-            if arg.inout:
-                intent='inout'
-            else:
-                intent='in'
-
-            arg_var = arg.var
-
-            if isinstance(arg_var, FunctionAddress):
-                # Functions with function addresses as arguments cannot be
-                # exposed to python so there is no need to print their signature
-                return ''
-
-            dec = Declare(arg_var.dtype, arg_var, intent=intent , static=True)
-            decs[arg_var] = dec
-
-        arguments = [a.var for a in expr.arguments]
-
-        for result in results:
-            dec = Declare(result.dtype, result, intent='out', static=True)
-            decs[result] = dec
-
-        decs.update(self._get_external_declarations())
-
-        for i in expr.local_vars:
-            dec = Declare(i.dtype, i)
-            decs[i] = dec
-        vars_to_print = self.scope.variables.values()
-        for v in vars_to_print:
-            if (v not in expr.local_vars) and (v not in expr.results) and (v not in arguments):
-                decs[v] = Declare(v.dtype,v)
-
-        func_type = 'subroutine'
-        func_end  = ''
-        if len(results) == 1 and results[0].rank == 0:
-            func_type = 'function'
-            result = results.pop()
-            func_end = 'result({0})'.format(result.name)
-            dec = Declare(result.dtype, result, static=True)
-            decs[result] = dec
-
-        # ...
-
-        interfaces = '\n'.join(self._print(i) for i in expr.interfaces)
-        arg_code  = ', '.join(self._print(i) for i in chain( arguments, results ))
-        imports   = ''.join(self._print(i) for i in expr.imports)
-        prelude   = ''.join(self._print(i) for i in decs.values())
-        body_code = body
-        doc_string = self._print(expr.doc_string) if expr.doc_string else ''
-
-        self.exit_scope()
-
-        parts = [doc_string,
-                '{0} {1}({2}) bind(c) {3}\n'.format(func_type, name, arg_code, func_end),
-                 imports,
-                'implicit none\n',
-                 prelude,
-                 interfaces,
-                 body_code,
-                 'end {} {}\n'.format(func_type, name)]
-        return '\n'.join(p for p in parts if p)
-
->>>>>>> c22b2241
     def _print_FunctionAddress(self, expr):
         return expr.name
 
