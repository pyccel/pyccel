# coding: utf-8
#------------------------------------------------------------------------------------------#
# This file is part of Pyccel which is released under MIT License. See the LICENSE file or #
# go to https://github.com/pyccel/pyccel/blob/master/LICENSE for full license details.     #
#------------------------------------------------------------------------------------------#
# pylint: disable=R0201
# pylint: disable=missing-function-docstring

"""Print to F90 standard. Trying to follow the information provided at
www.fortran90.org as much as possible."""


import string
from itertools import chain
from collections import OrderedDict

import functools
import operator

from sympy.core import Symbol
from sympy.core import Tuple
from sympy.core.function import Application
from sympy.core.numbers import NegativeInfinity as NINF
from sympy.core.numbers import Infinity as INF

from sympy.logic.boolalg import Not

from pyccel.ast.core import get_iterable_ranges
from pyccel.ast.core import AddOp, MulOp, SubOp, DivOp
from pyccel.ast.core import SeparatorComment, Comment
from pyccel.ast.core import ConstructorCall
from pyccel.ast.core import ErrorExit, FunctionAddress
from pyccel.ast.internals    import PyccelInternalFunction
from pyccel.ast.itertoolsext import Product
from pyccel.ast.core import (Assign, AliasAssign, Variable,
                             VariableAddress,
                             TupleVariable, For, Declare,
                             CodeBlock,
                             IndexedElement, Slice, Dlist,
                             DottedName, AsName,
                             If, PyccelArraySize, IfTernaryOperator)


from pyccel.ast.operators      import PyccelAdd, PyccelMul, PyccelDiv, PyccelMinus
from pyccel.ast.operators      import PyccelUnarySub, PyccelLt, PyccelGt
from pyccel.ast.core      import FunctionCall, DottedFunctionCall

from pyccel.ast.builtins  import (PythonEnumerate, PythonInt, PythonLen,
                                  PythonMap, PythonPrint, PythonRange,
                                  PythonZip, PythonFloat, PythonTuple)
from pyccel.ast.builtins  import PythonComplex, PythonBool
from pyccel.ast.datatypes import is_pyccel_datatype
from pyccel.ast.datatypes import is_iterable_datatype, is_with_construct_datatype
from pyccel.ast.datatypes import NativeSymbol, NativeString, str_dtype
from pyccel.ast.datatypes import NativeInteger, NativeBool, NativeReal
from pyccel.ast.datatypes import iso_c_binding
from pyccel.ast.datatypes import NativeRange, NativeTensor, NativeTuple
from pyccel.ast.datatypes import CustomDataType
from pyccel.ast.literals  import LiteralInteger, LiteralFloat
from pyccel.ast.literals  import LiteralTrue
from pyccel.ast.literals import Nil

from pyccel.ast.utilities import builtin_import_registery as pyccel_builtin_import_registery

from pyccel.ast.numpyext import NumpyEmpty
from pyccel.ast.numpyext import NumpyMod, NumpyFloat
from pyccel.ast.numpyext import NumpyRand
from pyccel.ast.numpyext import NumpyNewArray
from pyccel.ast.numpyext import Shape

from pyccel.errors.errors import Errors
from pyccel.errors.messages import *
from pyccel.codegen.printing.codeprinter import CodePrinter


# TODO: add examples
# TODO: use _get_statement when returning a string

__all__ = ["FCodePrinter", "fcode"]

known_functions = {
    "sign": "sign",       # TODO: move to numpyext
    "conjugate": "conjg"  # TODO: move to numpyext
}

numpy_ufunc_to_fortran = {
    'NumpyAbs'  : 'abs',
    'NumpyFabs'  : 'abs',
    'NumpyMin'  : 'minval',
    'NumpyMax'  : 'maxval',
    'NumpyFloor': 'floor',  # TODO: might require special treatment with casting
    # ---
    'NumpyExp' : 'exp',
    'NumpyLog' : 'Log',
    # 'NumpySqrt': 'Sqrt',  # sqrt is printed using _Print_NumpySqrt
    # ---
    'NumpySin'    : 'sin',
    'NumpyCos'    : 'cos',
    'NumpyTan'    : 'tan',
    'NumpyArcsin' : 'asin',
    'NumpyArccos' : 'acos',
    'NumpyArctan' : 'atan',
    'NumpyArctan2': 'atan2',
    'NumpySinh'   : 'sinh',
    'NumpyCosh'   : 'cosh',
    'NumpyTanh'   : 'tanh',
    'NumpyArcsinh': 'asinh',
    'NumpyArccosh': 'acosh',
    'NumpyArctanh': 'atanh',
}

math_function_to_fortran = {
    'MathAcos'   : 'acos',
    'MathAcosh'  : 'acosh',
    'MathAsin'   : 'asin',
    'MathAsinh'  : 'asinh',
    'MathAtan'   : 'atan',
    'MathAtan2'  : 'atan2',
    'MathAtanh'  : 'atanh',
    'MathCopysign': 'sign',
    'MathCos'    : 'cos',
    'MathCosh'   : 'cosh',
    'MathErf'    : 'erf',
    'MathErfc'   : 'erfc',
    'MathExp'    : 'exp',
    # 'MathExpm1'  : '???', # TODO
    'MathFabs'   : 'abs',
    # 'MathFmod'   : '???',  # TODO
    # 'MathFsum'   : '???',  # TODO
    'MathGamma'  : 'gamma',
    'MathHypot'  : 'hypot',
    # 'MathLdexp'  : '???',  # TODO
    'MathLgamma' : 'log_gamma',
    'MathLog'    : 'log',
    'MathLog10'  : 'log10',
    # 'MathLog1p'  : '???', # TODO
    # 'MathLog2'   : '???', # TODO
    # 'MathPow'    : '???', # TODO
    'MathSin'    : 'sin',
    'MathSinh'   : 'sinh',
    'MathSqrt'   : 'sqrt',
    'MathTan'    : 'tan',
    'MathTanh'   : 'tanh',
    # ---
    'MathFloor'    : 'floor',
    # ---
    # 'MathIsclose' : '???', # TODO
    # 'MathIsfinite': '???', # TODO
    # 'MathIsinf'   : '???', # TODO
    # --------------------------- internal functions --------------------------
    'MathFactorial' : 'pyc_factorial',
    'MathGcd'       : 'pyc_gcd',
    'MathDegrees'   : 'pyc_degrees',
    'MathRadians'   : 'pyc_radians',
    'MathLcm'       : 'pyc_lcm',
}

_default_methods = {
    '__init__': 'create',
    '__del__' : 'free',
}

python_builtin_datatypes = {
    'integer' : PythonInt,
    'real'    : PythonFloat,
    'bool'    : PythonBool,
    'complex' : PythonComplex
}

errors = Errors()

class FCodePrinter(CodePrinter):
    """A printer to convert sympy expressions to strings of Fortran code"""
    printmethod = "_fcode"
    language = "Fortran"

    _default_settings = {
        'order': None,
        'full_prec': 'auto',
        'precision': 15,
        'user_functions': {},
        'human': True,
        'source_format': 'fixed',
        'tabwidth': 2,
        'contract': True,
        'standard': 77
    }

    _operators = {
        'and': '.and.',
        'or': '.or.',
        'xor': '.neqv.',
        'equivalent': '.eqv.',
        'not': '.not. ',
    }

    _relationals = {
        '!=': '/=',
    }


    def __init__(self, parser, settings={}):

        prefix_module = settings.pop('prefix_module', None)

        if parser.filename:
            errors.set_target(parser.filename, 'file')

        CodePrinter.__init__(self, settings)
        self.parser = parser
        self._namespace = self.parser.namespace
        self.known_functions = dict(known_functions)
        userfuncs = settings.get('user_functions', {})
        self.known_functions.update(userfuncs)
        self._current_function = None

        self._additional_code = None
        self._additional_imports = set([])

        self.prefix_module = prefix_module

    def get_additional_imports(self):
        """return the additional imports collected in printing stage"""
        return self._additional_imports

    def set_current_function(self, name):

        if name:
            self._namespace = self._namespace.sons_scopes[name]
            if self._current_function:
                name = DottedName(self._current_function, name)
        else:
            self._namespace = self._namespace.parent_scope
            if isinstance(self._current_function, DottedName):

                # case of a function inside a function

                name = self._current_function.name[:-1]
                if len(name) > 1:
                    name = DottedName(*name)
                else:
                    name = name[0]
        self._current_function = name

    def get_function(self, name):
        container = self._namespace
        while container:
            if name in container.functions:
                return container.functions[name]
            container = container.parent_scope
        errors.report(UNDEFINED_FUNCTION, symbol=name,
            severity='fatal')


    def _get_statement(self, codestring):
        return codestring

    def _get_comment(self, text):
        return "! {0}".format(text)

    def _format_code(self, lines):
        return self._wrap_fortran(self.indent_code(lines))

    def _traverse_matrix_indices(self, mat):
        rows, cols = mat.shape
        return ((i, j) for j in range(cols) for i in range(rows))

    def _handle_fortran_specific_a_prioris(self, var_list):
        for v in var_list:
            if isinstance(v, TupleVariable):
                if v.is_pointer or v.inconsistent_shape:
                    v.is_homogeneous = False

    # ============ Elements ============ #

    def _print_Module(self, expr):
        self._handle_fortran_specific_a_prioris(self.parser.get_variables(self._namespace))
        name = self._print(expr.name)
        name = name.replace('.', '_')
        if not name.startswith('mod_') and self.prefix_module:
            name = '{prefix}_{name}'.format(prefix=self.prefix_module,
                                            name=name)

        imports = ''.join(self._print(i) for i in expr.imports)
        imports += 'use, intrinsic :: ISO_C_BINDING\n'

        decs    = ''.join(self._print(i) for i in expr.declarations)
        body    = ''

        # ... TODO add other elements
        private_funcs = [f.name for f in expr.funcs if f.is_private]
        private = private_funcs
        if private:
            private = ','.join(self._print(i) for i in private)
            private = 'private :: {}\n'.format(private)
        else:
            private = ''
        # ...

        # ...
        sep = self._print(SeparatorComment(40))
        interfaces = ''
        if expr.interfaces:
            interfaces = '\n'.join(self._print(i) for i in expr.interfaces)

        if expr.funcs:
            body += '\n'.join(''.join([sep, self._print(i), sep]) for i in expr.funcs)
        # ...

        # ...
        for i in expr.classes:
            # update decs with declarations from ClassDef
            c_decs, c_funcs = self._print(i)
            decs = '{0}\n{1}'.format(decs, c_decs)
            body = '{0}\n{1}\n'.format(body, c_funcs)
        # ...

        contains = 'contains\n' if (expr.funcs or expr.classes or expr.interfaces) else ''
        imports += "\n".join('use ' + lib for lib in self._additional_imports)
        parts = ['module {}\n'.format(name),
                 imports,
                 'implicit none\n',
                 private,
                 decs,
                 interfaces,
                 contains,
                 body,
                 'end module {}\n'.format(name)]

        return '\n'.join([a for a in parts if a])

    def _print_Program(self, expr):
        self._handle_fortran_specific_a_prioris(self.parser.get_variables(self._namespace))
        name    = 'prog_{0}'.format(self._print(expr.name)).replace('.', '_')
        imports = ''.join(self._print(i) for i in expr.imports)
        imports += 'use, intrinsic :: ISO_C_BINDING\n'
        body    = self._print(expr.body)

        # Print the declarations of all variables in the namespace, which include:
        #  - user-defined variables (available in Program.variables)
        #  - pyccel-generated variables added to Scope when printing 'expr.body'
        variables = self.parser.get_variables(self._namespace)
        decs = ''.join(self._print_Declare(Declare(v.dtype, v)) for v in variables)

        # Detect if we are using mpi4py
        # TODO should we find a better way to do this?
        mpi = any('mpi4py' == str(getattr(i.source, 'name', i.source)) for i in expr.imports)

        # Additional code and variable declarations for MPI usage
        # TODO: check if we should really add them like this
        if mpi:
            body = 'call mpi_init(ierr)\n'+\
                   '\nallocate(status(0:-1 + mpi_status_size)) '+\
                   '\nstatus = 0\n'+\
                   body +\
                   '\ncall mpi_finalize(ierr)'

            decs += '\ninteger :: ierr = -1' +\
                    '\ninteger, allocatable :: status (:)'
        imports += "\n".join('use ' + lib for lib in self._additional_imports)
        parts = ['program {}\n'.format(name),
                 imports,
                'implicit none\n',
                 decs,
                 body,
                'end program {}\n'.format(name)]

        return '\n'.join(a for a in parts if a)

    def _print_Import(self, expr):

        source = ''
        if str(expr.source) in pyccel_builtin_import_registery:
            return ''

        if isinstance(expr.source, DottedName):
            source = expr.source.name[-1]
        else:
            source = self._print(expr.source)

        # importing of pyccel extensions is not printed
        if source in pyccel_builtin_import_registery:
            return ''

        if 'mpi4py' == str(getattr(expr.source,'name',expr.source)):
            return 'use mpi\n' + 'use mpiext\n'

        if len(expr.target) == 0:
            return 'use {}\n'.format(source)

        prefix = 'use {}, only:'.format(source)

        code = ''
        for i in expr.target:
            if isinstance(i, AsName):
                target = '{target} => {name}'.format(target=self._print(i.target),
                                                     name=self._print(i.name))
                line = '{prefix} {target}'.format(prefix=prefix,
                                                  target=target)

            elif isinstance(i, DottedName):
                target = '_'.join(self._print(j) for j in i.name)
                line = '{prefix} {target}'.format(prefix=prefix,
                                                  target=target)

            elif isinstance(i, str):
                line = '{prefix} {target}'.format(prefix=prefix,
                                                  target=str(i))

            elif isinstance(i, Symbol):
                line = '{prefix} {target}'.format(prefix=prefix,
                                                  target=str(i.name))

            else:
                raise TypeError('Expecting str, Symbol, DottedName or AsName, '
                                'given {}'.format(type(i)))

            code = (code + '\n' + line) if code else line

        # in some cases, the source is given as a string (when using metavar)
        code = code.replace("'", '')
        return self._get_statement(code) + '\n'

    def _print_TupleImport(self, expr):
        code = '\n'.join(self._print(i) for i in expr.imports)
        return self._get_statement(code) + '\n'

    def _print_PythonPrint(self, expr):
        args = []
        for f in expr.expr:
            if isinstance(f, str):
                args.append("'{}'".format(f))
            elif isinstance(f, (Tuple, PythonTuple)):
                for i in f:
                    args.append("{}".format(self._print(i)))
            elif isinstance(f, TupleVariable) and not f.is_homogeneous:
                for i in f:
                    args.append("{}".format(self._print(i)))
            elif f.dtype is NativeString() and f != expr.expr[-1]:
                args.append("{} // ' ' ".format(self._print(f)))
            else:
                args.append("{}".format(self._print(f)))

        code = ', '.join(['print *', *args])
        return self._get_statement(code) + '\n'

    def _print_SymbolicPrint(self, expr):
        # for every expression we will generate a print
        code = '\n'.join("print *, 'sympy> {}'".format(a) for a in expr.expr)
        return self._get_statement(code) + '\n'

    def _print_Comment(self, expr):
        comments = self._print(expr.text)
        return '!' + comments + '\n'

    def _print_CommentBlock(self, expr):
        txts   = expr.comments
        header = expr.header
        header_size = len(expr.header)

        ln = max(len(i) for i in txts)
        if ln<max(20, header_size+2):
            ln = 20
        top  = '!' + '_'*int((ln-header_size)/2) + header + '_'*int((ln-header_size)/2) + '!'
        ln = len(top) - 2
        bottom = '!' + '_'*ln + '!'

        txts = ['!' + txt + ' '*(ln - len(txt)) + '!' for txt in txts]

        body = '\n'.join(i for i in txts)

        return ('{0}\n'
                '{1}\n'
                '{2}\n').format(top, body, bottom)

    def _print_EmptyNode(self, expr):
        return ''

    def _print_NewLine(self, expr):
        return '\n'

    def _print_AnnotatedComment(self, expr):
        accel = self._print(expr.accel)
        txt   = str(expr.txt)
        if len(txt)>72:
            txts = []
            while len(txt)>72:
                txts.append(txt[:72])
                txt  = txt[72:]
            if txt:
                txts.append(txt)

            txt = '&\n!${} &'.format(accel).join(txt for txt in txts)

        return '!${0} {1}\n'.format(accel, txt)

    def _print_Tuple(self, expr):
        if expr[0].rank>0:
            raise NotImplementedError(' Tuple with elements of rank > 0 is not implemented')
        fs = ', '.join(self._print(f) for f in expr)
        return '[{0}]'.format(fs)

    def _print_PythonAbs(self, expr):
        """ print the python builtin function abs
        args : variable
        """
        return "abs({})".format(self._print(expr.arg))

    def _print_PythonTuple(self, expr):
        shape = Tuple(*reversed(expr.shape))
        if len(shape)>1:
            elements = ', '.join(self._print(i) for i in expr)
            shape    = ', '.join(self._print(i) for i in shape)
            return 'reshape(['+ elements + '], '+ '[' + shape + ']' + ')'
        fs = ', '.join(self._print(f) for f in expr)
        return '[{0}]'.format(fs)

    def _print_PythonList(self, expr):
        return self._print_PythonTuple(expr)

    def _print_TupleVariable(self, expr):
        if expr.is_homogeneous:
            return self._print_Variable(expr)
        else:
            fs = ', '.join(self._print(f) for f in expr)
            return '[{0}]'.format(fs)

    def _print_Variable(self, expr):
        return self._print(expr.name)

    def _print_ValuedVariable(self, expr):
        if expr.is_argument:
            return self._print_Variable(expr)
        else:
            return '{} = {}'.format(self._print(expr.name), self._print(expr.value))

    def _print_VariableAddress(self, expr):
        return self._print(expr.variable)

    def _print_Constant(self, expr):
        val = LiteralFloat(expr.value)
        return self._print(val)

    def _print_DottedVariable(self, expr):
        if isinstance(expr.lhs, FunctionCall):
            base = expr.lhs.funcdef.results[0]
            if (not self._additional_code):
                self._additional_code = ''
            var_name = self.parser.get_new_name()
            var = base.clone(var_name)

            if self._current_function:
                name = self._current_function
                func = self.get_function(name)
                func.local_vars.append(var)
            else:
                self._namespace.variables[var.name] = var

            self._additional_code = self._additional_code + self._print(Assign(var,expr.lhs)) + '\n'
            return self._print(var) + '%' +self._print(expr.name)
        else:
            return self._print(expr.lhs) + '%' +self._print(expr.name)

    def _print_DottedName(self, expr):
        return ' % '.join(self._print(n) for n in expr.name)

    def _print_Concatenate(self, expr):
        code = ', '.join(self._print(a) for a in expr.args)
        return '[' + code + ']'

    def _print_Lambda(self, expr):
        return '"{args} -> {expr}"'.format(args=expr.variables, expr=expr.expr)

#    # TODO this is not used anymore since, we are calling printer inside
#    #      numpyext. must be improved!!
#    def _print_ZerosLike(self, expr):
#        lhs = self._print(expr.lhs)
#        rhs = self._print(expr.rhs)
#        if isinstance(expr.rhs, IndexedElement):
#            shape = []
#            for i in expr.rhs.indices:
#                if isinstance(i, Slice):
#                    shape.append(i)
#            rank = len(shape)
#        else:
#            rank = expr.rhs.rank
#        rs = []
#        for i in range(1, rank+1):
#            l = 'lbound({0},{1})'.format(rhs, str(i))
#            u = 'ubound({0},{1})'.format(rhs, str(i))
#            r = '{0}:{1}'.format(l, u)
#            rs.append(r)
#        shape = ', '.join(self._print(i) for i in rs)
#        init_value = self._print(expr.init_value)
#
#        code  = ('allocate({lhs}({shape}))\n'
#                 '{lhs} = {init_value}').format(lhs=lhs,
#                                                shape=shape,
#                                                init_value=init_value)
#
#        return self._get_statement(code)

    def _print_SumFunction(self, expr):
        return str(expr)

    def _print_PythonLen(self, expr):
        var = expr.arg
        idx = 1 if var.order == 'F' else var.rank
        prec = iso_c_binding["integer"][expr.precision]

        dtype = var.dtype
        if dtype is NativeString():
            return 'len({})'.format(self._print(var))
        elif var.rank == 1:
            return 'size({}, kind={})'.format(self._print(var), prec)
        else:
            return 'size({},{},{})'.format(self._print(var), self._print(idx), prec)

    def _print_PythonSum(self, expr):
        args = [self._print(arg) for arg in expr.args]
        return "sum({})".format(", ".join(args))

    def _print_PythonReal(self, expr):
        value = self._print(expr.internal_var)
        return 'real({0})'.format(value)
    def _print_PythonFloat(self, expr):
        return expr.fprint(self._print)
    def _print_PythonImag(self, expr):
        value = self._print(expr.internal_var)
        return 'aimag({0})'.format(value)

    #========================== Numpy Elements ===============================#

    def _print_NumpySum(self, expr):
        """Fortran print."""

        rhs_code = self._print(expr.arg)
        return 'sum({0})'.format(rhs_code)

    def _print_NumpyProduct(self, expr):
        """Fortran print."""

        rhs_code = self._print(expr.arg)
        return 'product({0})'.format(rhs_code)

    def _print_NumpyMatmul(self, expr):
        """Fortran print."""
        a_code = self._print(expr.a)
        b_code = self._print(expr.b)

        if expr.a.order and expr.b.order:
            if expr.a.order != expr.b.order:
                raise NotImplementedError("Mixed order matmul not supported.")

        # Fortran ordering
        if expr.a.order == 'F':
            return 'matmul({0},{1})'.format(a_code, b_code)

        # C ordering
        return 'matmul({1},{0})'.format(a_code, b_code)

    def _print_NumpyEmpty(self, expr):
        errors.report(FORTRAN_ALLOCATABLE_IN_EXPRESSION, symbol=expr, severity='fatal')

    def _print_NumpyNorm(self, expr):
        """Fortran print."""

        if expr.dim:
            rhs = 'Norm2({},{})'.format(self._print(expr.arg),self._print(expr.dim))
        else:
            rhs = 'Norm2({})'.format(self._print(expr.arg))

        return rhs

    def _print_NumpyLinspace(self, expr):

        template = '[({start} + {index}*{step},{index} = {zero},{end})]'

        init_value = template.format(
            start = self._print(expr.start),
            step  = self._print(expr.step ),
            index = self._print(expr.index),
            zero  = self._print(LiteralInteger(0)),
            end   = self._print(PyccelMinus(expr.size, LiteralInteger(1))),
        )
        code = init_value

        return code

    def _print_NumpyWhere(self, expr):

        ind   = self._print(expr.index)
        mask  = self._print(expr.mask)

        stmt  = 'pack([({ind},{ind}=0,size({mask})-1)],{mask})'.format(ind=ind,mask=mask)

        return stmt

    def _print_NumpyArray(self, expr):
        """Fortran print."""

        # If Numpy array is stored with column-major ordering, transpose values
        # use reshape with order for rank > 2
        if expr.order == 'F':
            if expr.rank == 2:
                rhs_code = self._print(expr.arg)
                rhs_code = 'transpose({})'.format(rhs_code)
            elif expr.rank > 2:
                args     = [self._print(a) for a in expr.arg]
                new_args = []
                for ac, a in zip(args, expr.arg):
                    if a.order == 'C':
                        shape    = ', '.join(self._print(i) for i in a.shape)
                        order    = ', '.join(self._print(LiteralInteger(i)) for i in range(a.rank, 0, -1))
                        ac       = 'reshape({}, [{}], order=[{}])'.format(ac, shape, order)
                    new_args.append(ac)

                args     = new_args
                rhs_code = '[' + ' ,'.join(args) + ']'
                shape    = ', '.join(self._print(i) for i in expr.shape)
                order    = [LiteralInteger(i) for i in range(1, expr.rank+1)]
                order    = order[1:]+ order[:1]
                order    = ', '.join(self._print(i) for i in order)
                rhs_code = 'reshape({}, [{}], order=[{}])'.format(rhs_code, shape, order)
        elif expr.order == 'C':
            if expr.rank > 2:
                args     = [self._print(a) for a in expr.arg]
                new_args = []
                for ac, a in zip(args, expr.arg):
                    if a.order == 'F':
                        shape    = ', '.join(self._print(i) for i in a.shape[::-1])
                        order    = ', '.join(self._print(LiteralInteger(i)) for i in range(a.rank, 0, -1))
                        ac       = 'reshape({}, [{}], order=[{}])'.format(ac, shape, order)
                    new_args.append(ac)

                args     = new_args
                rhs_code = '[' + ' ,'.join(args) + ']'
                shape    = ', '.join(self._print(i) for i in expr.shape[::-1])
                rhs_code = 'reshape({}, [{}])'.format(rhs_code, shape)
            else:
                rhs_code = self._print(expr.arg)
        return rhs_code

    def _print_NumpyFloor(self, expr):
        result_code = self._print_MathFloor(expr)
        return 'real({}, {})'.format(result_code, iso_c_binding["real"][8])

    # ======================================================================= #
    def _print_PyccelArraySize(self, expr):
        init_value = self._print(expr.arg)
        prec = iso_c_binding["integer"][expr.precision]
        if expr.arg.order == 'C':
            index = self._print(expr.arg.rank - expr.index)
        else:
            index = self._print(expr.index + 1)

        if expr.arg.rank == 1:
            return 'size({0}, kind={1})'.format(init_value, prec)

        return 'size({0}, {1}, {2})'.format(init_value, index, prec)

    def _print_PythonInt(self, expr):
        value = self._print(expr.arg)
        if (expr.arg.dtype is NativeBool()):
            code = 'MERGE(1_8, 0_8, {})'.format(value)
        else:
            code  = 'Int({0}, {1})'.format(value, iso_c_binding['integer'][expr.precision])
        return code

    def _print_PythonFloat(self, expr):
        value = self._print(expr.arg)
        return 'Real({0}, {1})'.format(value, iso_c_binding["real"][expr.precision])

    def _print_MathFloor(self, expr):
        arg = expr.args[0]
        arg_code = self._print(arg)

        # math.floor on integer argument is identity,
        # but we need parentheses around expressions
        if arg.dtype is NativeInteger():
            return '({})'.format(arg_code)

        prec = expr.precision
        prec_code = self._print(prec)
        return 'floor({}, kind={})'.format(arg_code, prec_code)

    def _print_Real(self, expr):
        return expr.fprint(self._print)

    def _print_PythonComplex(self, expr):
        if expr.is_cast:
            code = 'cmplx({0}, kind={1})'.format(expr.internal_var,
                                iso_c_binding["complex"][expr.precision])
        else:
            real = self._print(expr.real)
            imag = self._print(expr.imag)
            code = 'cmplx({0}, {1}, {2})'.format(real, imag,
                                iso_c_binding["complex"][expr.precision])
        return code

    def _print_PythonBool(self, expr):
        if isinstance(expr.arg.dtype, NativeBool):
            return 'logical({}, kind = {prec})'.format(self._print(expr.arg), prec = iso_c_binding["logical"][expr.precision])
        else:
            return '{} /= 0'.format(self._print(expr.arg))

    def _print_NumpyRand(self, expr):
        if expr.rank != 0:
            errors.report(FORTRAN_ALLOCATABLE_IN_EXPRESSION,
                          symbol=expr, severity='fatal')

        if (not self._additional_code):
            self._additional_code = ''
        var_name = self.parser.get_new_name()
        var = Variable(expr.dtype, var_name, is_stack_array = all([s.is_constant for s in expr.shape]),
                shape = expr.shape, precision = expr.precision,
                order = expr.order, rank = expr.rank)

        if self._current_function:
            name = self._current_function
            func = self.get_function(name)
            func.local_vars.append(var)
        else:
            self._namespace.variables[var.name] = var

        self._additional_code = self._additional_code + self._print(Assign(var,expr)) + '\n'
        return self._print(var)

    def _print_NumpyRandint(self, expr):
        if expr.rank != 0:
            errors.report(FORTRAN_ALLOCATABLE_IN_EXPRESSION,
                          symbol=expr, severity='fatal')
        if expr.high is None:
            randreal = self._print(PyccelMul(expr.low, NumpyRand()))
        else:
            randreal = self._print(PyccelAdd(PyccelMul(PyccelMinus(expr.high, expr.low), NumpyRand()), expr.low))

        prec_code = self._print(iso_c_binding["integer"][expr.precision])
        return 'floor({}, kind={})'.format(randreal, prec_code)

    def _print_NumpyFull(self, expr):

        # Create statement for initialization
        init_value = self._print(expr.fill_value)
        return init_value

    def _print_PythonMin(self, expr):
        args = expr.args
        if len(args) == 1:
            arg = args[0]
            code = 'minval({0})'.format(self._print(arg))
        else:
            code = ','.join(self._print(arg) for arg in args)
            code = 'min('+code+')'
        return self._get_statement(code)

    def _print_PythonMax(self, expr):
        args = expr.args
        if len(args) == 1:
            arg = args[0]
            code = 'maxval({0})'.format(self._print(arg))
        else:
            code = ','.join(self._print(arg) for arg in args)
            code = 'max('+code+')'
        return self._get_statement(code)

    def _print_Dot(self, expr):
        return self._get_statement('dot_product(%s,%s)'%(self._print(expr.expr_l), self._print(expr.expr_r)))

    def _print_Ceil(self, expr):
        return self._get_statement('ceiling(%s)'%(self._print(expr.rhs)))

    def _print_Mod(self, expr):
        args = ','.join(self._print(i) for i in expr.args)
        return 'modulo({})'.format(args)

    def _print_Sign(self, expr):
        # TODO use the appropriate precision from rhs
        return self._get_statement('sign(1.0d0,%s)'%(self._print(expr.rhs)))

    # ... MACROS
    def _print_MacroShape(self, expr):
        var = expr.argument
        if not isinstance(var, (Variable, IndexedElement)):
            raise TypeError('Expecting a variable, given {}'.format(type(var)))
        shape = None
        if isinstance(var, Variable):
            shape = var.shape

        if shape is None:
            rank = var.rank
            shape = []
            for i in range(0, rank):
                l = 'lbound({var},{i})'.format(var=self._print(var),
                                               i=self._print(i+1))
                u = 'ubound({var},{i})'.format(var=self._print(var),
                                               i=self._print(i+1))
                s = '{u}-{l}+1'.format(u=u, l=l)
                shape.append(s)

        if len(shape) == 1:
            shape = shape[0]


        elif not(expr.index is None):
            if expr.index < len(shape):
                shape = shape[expr.index]
            else:
                shape = '1'

        code = '{}'.format(self._print(shape))

        return self._get_statement(code)
    # ...
    def _print_MacroType(self, expr):
        dtype = self._print(expr.argument.dtype)
        prec  = expr.argument.precision

        if dtype == 'integer':
            if prec==4:
                return 'MPI_INTEGER'
            elif prec==8:
                return 'MPI_INTEGER8'
            else:
                errors.report(PYCCEL_RESTRICTION_TODO, symbol=expr,
                    severity='fatal')

        elif dtype == 'real':
            if prec==8:
                return 'MPI_DOUBLE'
            if prec==4:
                return 'MPI_FLOAT'
            else:
                errors.report(PYCCEL_RESTRICTION_TODO, symbol=expr,
                    severity='fatal')

        else:
            errors.report(PYCCEL_RESTRICTION_TODO, symbol=expr,
                severity='fatal')

    def _print_MacroCount(self, expr):

        var = expr.argument
        #TODO calculate size when type is pointer
        # it must work according to fortran documentation
        # but it raises somehow an error when it's a pointer
        # and shape is None

        if isinstance(var, Variable):
            shape = var.shape
            if not isinstance(shape,(tuple,list,Tuple)):
                shape = [shape]
            rank = len(shape)
            if shape is None:
                return 'size({})'.format(self._print(var))


        elif isinstance(var, IndexedElement):
            _shape = var.base.shape
            if _shape is None:
                return 'size({})'.format(self._print(var))

            shape = []
            for (s, i) in zip(_shape, var.indices):
                if isinstance(i, Slice):
                    if i.start is None and i.stop is None:
                        shape.append(s)
                    elif i.start is None:
                        if (isinstance(i.stop, (int, LiteralInteger)) and i.stop>0) or not(isinstance(i.stop, (int, LiteralInteger))):
                            shape.append(i.stop)
                    elif i.stop is None:
                        if (isinstance(i.start, (int, LiteralInteger)) and i.start<s-1) or not(isinstance(i.start, (int, LiteralInteger))):
                            shape.append(PyccelMinus(s, i.start))
                    else:
                        shape.append(PyccelMinus(i.stop, PyccelAdd(i.start, LiteralInteger(1))))

            rank = len(shape)

        else:
            errors.report(PYCCEL_RESTRICTION_TODO, symbol=expr,
                severity='fatal')

        if rank == 0:
            return '1'

        return str(functools.reduce(operator.mul, shape ))

    def _print_Declare(self, expr):
        # ... ignored declarations
        # we don't print the declaration if iterable object
        if is_iterable_datatype(expr.dtype):
            return ''

        if is_with_construct_datatype(expr.dtype):
            return ''

        if isinstance(expr.dtype, NativeSymbol):
            return ''

        if isinstance(expr.dtype, (NativeRange, NativeTensor)):
            return ''

        # meta-variables
        if (isinstance(expr.variable, Variable) and
              str(expr.variable.name).startswith('__')):
            return ''
        # ...

        if isinstance(expr.variable, TupleVariable) and not expr.variable.is_homogeneous:
            return ''.join(self._print_Declare(Declare(v.dtype,v,intent=expr.intent, static=expr.static)) for v in expr.variable)

        # ... TODO improve
        # Group the variables by intent
        var = expr.variable
        rank        = var.rank
        allocatable = var.allocatable
        shape       = var.alloc_shape
        is_pointer = var.is_pointer
        is_target = var.is_target
        is_const = var.is_const
        is_stack_array = var.is_stack_array
        is_polymorphic = var.is_polymorphic
        is_optional = var.is_optional
        is_static = expr.static
        intent = expr.intent

        if isinstance(shape, (tuple,PythonTuple)) and len(shape) ==1:
            shape = shape[0]
        # ...

        # ... print datatype
        if isinstance(expr.dtype, CustomDataType):
            dtype = expr.dtype

            name   = dtype.__class__.__name__
            prefix = dtype.prefix
            alias  = dtype.alias

            if not is_polymorphic:
                sig = 'type'
            elif dtype.is_polymorphic:
                sig = 'class'
            else:
                sig = 'type'

            if alias is None:
                name = name.replace(prefix, '')
            else:
                name = alias
            dtype = '{0}({1})'.format(sig, name)
        else:
            if isinstance(expr.dtype, NativeTuple):
                # Non-homogenous NativeTuples must be stored in TupleVariable
                if not expr.variable.is_homogeneous:
                    errors.report(LIST_OF_TUPLES,
                                  symbol=expr.variable, severity='error')
                    expr_dtype = NativeInteger()
                else:
                    expr_dtype = expr.variable.homogeneous_dtype
            else:
                expr_dtype = expr.dtype
            dtype = self._print(expr_dtype)

        # ...
            if isinstance(expr_dtype, NativeString):

                if expr.intent:
                    dtype = dtype[:9] +'(len =*)'
                    #TODO improve ,this is the case of character as argument
            else:
                dtype += '({0})'.format(str(iso_c_binding[dtype][expr.variable.precision]))

        code_value = ''
        if expr.value:
            code_value = ' = {0}'.format(expr.value)

        vstr = self._print(expr.variable.name)

        # arrays are 0-based in pyccel, to avoid ambiguity with range
        s = '0'
        if not(is_static) and (allocatable or (var.shape is None)):
            s = ''

        # Default empty strings
        intentstr      = ''
        allocatablestr = ''
        optionalstr    = ''
        rankstr        = ''

        # Compute intent string
        if intent:
            if intent == 'in' and rank == 0 and not (is_static and is_optional):
                intentstr = ', value'
                if is_const:
                    intentstr += ', intent(in)'
            else:
                intentstr = ', intent({})'.format(intent)

        # Compute allocatable string
        if not is_static:
            if is_pointer:
                allocatablestr = ', pointer'

            elif allocatable and not intent:
                allocatablestr = ', allocatable'

            # ISSUES #177: var is allocatable and target
            if is_target:
                allocatablestr = '{}, target'.format(allocatablestr)

        # Compute optional string
        if is_optional:
            optionalstr = ', optional'

        # Compute rank string
        # TODO: improve
        if ((rank == 1) and (isinstance(shape, (int, LiteralInteger, Variable, PyccelAdd))) and
            (not(allocatable or is_pointer) or is_static or is_stack_array)):
            rankstr = '({0}:{1}-1)'.format(self._print(s), self._print(shape))

        elif ((rank > 0) and (isinstance(shape, (PythonTuple, Tuple, tuple))) and
            (not(allocatable or is_pointer) or is_static or is_stack_array)):
            #TODO fix bug when we include shape of type list

            if var.order == 'C':
                rankstr =  ','.join('{0}:{1}-1'.format(self._print(s),
                                                    self._print(i)) for i in shape[::-1])
            else:
                rankstr =  ','.join('{0}:{1}-1'.format(self._print(s),
                                                     self._print(i)) for i in shape)
            rankstr = '({rank})'.format(rank=rankstr)

        elif (rank > 0) and allocatable and intent:
            rankstr = '({})'.format(','.join(['0:'] * rank))

        elif (rank > 0) and (allocatable or is_pointer):
            rankstr = '({})'.format(','.join( [':'] * rank))

#        else:
#            errors.report(PYCCEL_RESTRICTION_TODO, symbol=expr,
#                severity='fatal')

        # Construct declaration
        left  = dtype + intentstr + allocatablestr + optionalstr
        right = vstr + rankstr + code_value
        return '{} :: {}\n'.format(left, right)

    def _print_AliasAssign(self, expr):
        code = ''
        lhs = expr.lhs
        rhs = expr.rhs
        if isinstance(rhs, VariableAddress):
            rhs = rhs.variable

        if isinstance(lhs, TupleVariable) and not lhs.is_homogeneous:
            return self._print(CodeBlock([AliasAssign(l, r) for l,r in zip(lhs,rhs)]))

        if isinstance(rhs, Dlist):
            pattern = 'allocate({lhs}(0:{length}-1))\n{lhs} = {init_value}\n'
            code = pattern.format(lhs=self._print(lhs),
                                  length=self._print(rhs.length),
                                  init_value=self._print(rhs.val))
            return code

        # TODO improve
        op = '=>'
        shape_code = ''
        if lhs.rank > 0:
            shape_code = ', '.join('0:' for i in range(lhs.rank))
            shape_code = '({s_c})'.format(s_c = shape_code)

        code += '{lhs}{s_c} {op} {rhs}'.format(lhs=self._print(expr.lhs),
                                          s_c = shape_code,
                                          op=op,
                                          rhs=self._print(expr.rhs))

        return self._get_statement(code) + '\n'

    def _print_CodeBlock(self, expr):
        body = []
        for b in expr.body:
            line = self._print(b)
            if (self._additional_code):
                body.append(self._additional_code)
                self._additional_code = None
            body.append(line)
        return ''.join(body)

    # TODO the ifs as they are are, is not optimal => use elif
    def _print_SymbolicAssign(self, expr):
        errors.report(FOUND_SYMBOLIC_ASSIGN,
                      symbol=expr.lhs, severity='warning')

        stmt = Comment(str(expr))
        return self._print_Comment(stmt)

    def _print_NumpyReal(self, expr):
        value = self._print(expr.arg)
        code = 'Real({0}, {1})'.format(value, iso_c_binding['real'][expr.precision])
        return code

    def _print_Assign(self, expr):
        if isinstance(expr.lhs, TupleVariable) and not expr.lhs.is_homogeneous \
            and isinstance(expr.rhs, (PythonTuple,TupleVariable)):
            return '\n'.join(self._print_Assign(
                        Assign(lhs,
                                rhs,
                                strict=expr.strict,
                                status=expr.status,
                                like=expr.like,
                                )
                        ) for lhs,rhs in zip(expr.lhs,expr.rhs))

        lhs_code = self._print(expr.lhs)
        rhs = expr.rhs
        # we don't print Range, Tensor
        # TODO treat the case of iterable classes
        if isinstance(rhs, NINF):
            rhs_code = '-Huge({0})'.format(lhs_code)
            return '{0} = {1}\n'.format(lhs_code, rhs_code)

        if isinstance(rhs, INF):
            rhs_code = 'Huge({0})'.format(lhs_code)
            return '{0} = {1}\n'.format(lhs_code, rhs_code)

        if isinstance(rhs, (PythonRange, Product)):
            return ''

        if isinstance(rhs, NumpyRand):
            return 'call random_number({0})\n'.format(self._print(expr.lhs))

        if isinstance(rhs, NumpyEmpty):
            return ''

        if isinstance(rhs, NumpyMod):
            lhs = self._print(expr.lhs)
            args = ','.join(self._print(i) for i in rhs.args)
            rhs  = 'modulo({})'.format(args)
            return '{0} = {1}\n'.format(lhs, rhs)

        if isinstance(rhs, ConstructorCall):
            func = rhs.func
            name = str(func.name)

            # TODO uncomment later

#            # we don't print the constructor call if iterable object
#            if this.dtype.is_iterable:
#                return ''
#
#            # we don't print the constructor call if with construct object
#            if this.dtype.is_with_construct:
#                return ''

            if name == "__init__":
                name = "create"
            rhs_code = self._print(name)
            rhs_code = '{0} % {1}'.format(lhs_code, rhs_code)

            code_args = ', '.join(self._print(i) for i in rhs.arguments)
            return 'call {0}({1})\n'.format(rhs_code, code_args)

        if isinstance(rhs, FunctionCall):

            # in the case of a function that returns a list,
            # we should append them to the procedure arguments
            if isinstance(expr.lhs, (tuple, list, Tuple, PythonTuple)):

                rhs_code = rhs.funcdef.name
                args = rhs.args
                code_args = [self._print(i) for i in args]
                func = rhs.funcdef
                output_names = func.results
                lhs_code = [self._print(name) + ' = ' + self._print(i) for (name,i) in zip(output_names,expr.lhs)]

                call_args = ', '.join(code_args + lhs_code)

                code = 'call {0}({1})\n'.format(rhs_code, call_args)
                return self._get_statement(code)

        if (isinstance(expr.lhs, Variable) and
              expr.lhs.dtype == NativeSymbol()):
            return ''

        # Right-hand side code
        rhs_code = self._print(rhs)

        code = ''
        # if (expr.status == 'unallocated') and not (expr.like is None):
        #     stmt = ZerosLike(lhs=lhs_code, rhs=expr.like)
        #     code += self._print(stmt)
        #     code += '\n'
        code += '{0} = {1}'.format(lhs_code, rhs_code)
#        else:
#            code_args = ''
#            func = expr.rhs
#            # func here is of instance FunctionCall
#            cls_name = func.func.cls_name
#            keys = func.func.arguments

#            # for MPI statements, we need to add the lhs as the last argument
#            # TODO improve
#            if isinstance(func.func, MPI):
#                if not func.arguments:
#                    code_args = lhs_code
#                else:
#                    code_args = ', '.join(self._print(i) for i in func.arguments)
#                    code_args = '{0}, {1}'.format(code_args, lhs_code)
#            else:
#                _ij_print = lambda i, j: '{0}={1}'.format(self._print(i), \
#                                                         self._print(j))
#
#                code_args = ', '.join(_ij_print(i, j) \
#                                      for i, j in zip(keys, func.arguments))
#            if (not func.arguments is None) and (len(func.arguments) > 0):
#                if (not cls_name):
#                    code_args = ', '.join(self._print(i) for i in func.arguments)
#                    code_args = '{0}, {1}'.format(code_args, lhs_code)
#                else:
#            print('code_args > {0}'.format(code_args))
#            code = 'call {0}({1})'.format(rhs_code, code_args)
        return self._get_statement(code) + '\n'

#------------------------------------------------------------------------------
    def _print_Allocate(self, expr):

        # Transpose indices because of Fortran column-major ordering
        shape = expr.shape if expr.order == 'F' else expr.shape[::-1]

        var_code = self._print(expr.variable)
        size_code = ', '.join(self._print(i) for i in shape)
        shape_code = ', '.join('0:' + self._print(PyccelMinus(i, LiteralInteger(1))) for i in shape)
        code = ''

        if expr.status == 'unallocated':
            code += 'allocate({0}({1}))\n'.format(var_code, shape_code)

        elif expr.status == 'unknown':
            code += 'if (allocated({})) then\n'.format(var_code)
            code += '  if (any(size({}) /= [{}])) then\n'.format(var_code, size_code)
            code += '    deallocate({})\n'     .format(var_code)
            code += '    allocate({0}({1}))\n'.format(var_code, shape_code)
            code += '  end if\n'
            code += 'else\n'
            code += '  allocate({0}({1}))\n'.format(var_code, shape_code)
            code += 'end if\n'

        elif expr.status == 'allocated':
            code += 'if (any(size({}) /= [{}])) then\n'.format(var_code, size_code)
            code += '  deallocate({})\n'     .format(var_code)
            code += '  allocate({0}({1}))\n'.format(var_code, shape_code)
            code += 'end if\n'

        return code

#-----------------------------------------------------------------------------
    def _print_Deallocate(self, expr):
        return ''
#------------------------------------------------------------------------------

    def _print_NativeBool(self, expr):
        return 'logical'

    def _print_NativeInteger(self, expr):
        return 'integer'

    def _print_NativeReal(self, expr):
        return 'real'

    def _print_NativeComplex(self, expr):
        return 'complex'

    def _print_NativeString(self, expr):
        return 'character(len=280)'
        #TODO fix improve later

    def _print_DataType(self, expr):
        return self._print(expr.name)

    def _print_LiteralTrue(self, expr):
        return '.True._{}'.format(iso_c_binding["logical"][expr.precision])

    def _print_LiteralFalse(self, expr):
        return '.False._{}'.format(iso_c_binding["logical"][expr.precision])

    def _print_LiteralString(self, expr):
        sp_chars = ['\a', '\b', '\f', '\r', '\t', '\v', "'", '\n']
        sub_str = ''
        formatted_str = []
        for c in expr.arg:
            if c in sp_chars:
                if sub_str != '':
                    formatted_str.append("'{}'".format(sub_str))
                    sub_str = ''
                formatted_str.append('ACHAR({})'.format(ord(c)))
            else:
                sub_str += c
        if sub_str != '':
            formatted_str.append("'{}'".format(sub_str))
        return ' // '.join(formatted_str)

    def _print_Interface(self, expr):
        # ... we don't print 'hidden' functions
        name = self._print(expr.name)
        if expr.is_argument:
            funcs_sigs = []
            for f in expr.functions:
                self._handle_fortran_specific_a_prioris(list(f.arguments) + list(f.results))
                parts = self.function_signature(f, f.name)
                parts = ["{}({}) {}\n".format(parts['sig'], parts['arg_code'], parts['func_end']),
                        'use, intrinsic :: ISO_C_BINDING\n',
                        parts['arg_decs'],
                        'end {} {}\n'.format(parts['func_type'], f.name)]
                funcs_sigs.append(''.join(a for a in parts))
            interface = 'interface\n' + '\n'.join(a for a in funcs_sigs) + 'end interface\n'
            return interface

        if expr.functions[0].cls_name:
            for k, m in list(_default_methods.items()):
                name = name.replace(k, m)
            cls_name = expr.cls_name
            if not (cls_name == '__UNDEFINED__'):
                name = '{0}_{1}'.format(cls_name, name)
        else:
            for i in _default_methods:
                # because we may have a class Point with init: Point___init__
                if i in name:
                    name = name.replace(i, _default_methods[i])
        interface = 'interface ' + name +'\n'
        for f in expr.functions:
            interface += 'module procedure ' + str(f.name)+'\n'
        interface += 'end interface\n'
        return interface



   # def _print_With(self, expr):
   #     test = 'call '+self._print(expr.test) + '%__enter__()'
   #     body = self._print(expr.body)
   #     end = 'call '+self._print(expr.test) + '%__exit__()'
   #     code = ('{test}\n'
   #            '{body}\n'
   #            '{end}').format(test=test, body=body, end=end)
        #TODO return code later
  #      expr.block
  #      return ''

    def _print_Block(self, expr):

        decs=[]
        for i in expr.variables:
            dec = Declare(i.dtype, i)
            decs += [dec]
        body = expr.body

        body_code = self._print(body)
        prelude   = ''.join(self._print(i) for i in decs)


        #case of no local variables
        if len(decs) == 0:
            return body_code

        return ('{name} : Block\n'
                '{prelude}\n'
                 '{body}\n'
                'end Block {name}\n').format(name=expr.name, prelude=prelude, body=body_code)

    def _print_BindCFunctionDef(self, expr):
        name = self._print(expr.name)
        results   = list(expr.results)
        arguments = list(expr.arguments)
        if any([isinstance(a, FunctionAddress) for a in arguments]):
            # Functions with function addresses as arguments cannot be
            # exposed to python so there is no need to print their signature
            return ''
        arguments_inout = expr.arguments_inout
        args_decs = OrderedDict()
        for i,arg in enumerate(arguments):
            if arguments_inout[i]:
                intent='inout'
            else:
                intent='in'

            if arg in results:
                results.remove(i)

            dec = Declare(arg.dtype, arg, intent=intent , static=True)
            args_decs[str(arg.name)] = dec

        for result in results:
            dec = Declare(result.dtype, result, intent='out', static=True)
            args_decs[str(result)] = dec

        if len(results) != 1:
            func_type = 'subroutine'
            func_end  = ''
        else:
            func_type = 'function'
            result = results.pop()
            func_end = 'result({0})'.format(result.name)
            dec = Declare(result.dtype, result, static=True)
            args_decs[str(result.name)] = dec
        # ...

        interfaces = '\n'.join(self._print(i) for i in expr.interfaces)
        arg_code  = ', '.join(self._print(i) for i in chain( arguments, results ))
        imports   = ''.join(self._print(i) for i in expr.imports)
        imports += 'use, intrinsic :: ISO_C_BINDING'
        prelude   = ''.join(self._print(i) for i in args_decs.values())
        body_code = self._print(expr.body)
        doc_string = self._print(expr.doc_string) if expr.doc_string else ''

        parts = [doc_string,
                '{0} {1}({2}) bind(c) {3}\n'.format(func_type, name, arg_code, func_end),
                 imports,
                'implicit none\n',
                 prelude,
                 interfaces,
                 body_code,
                 'end {} {}\n'.format(func_type, name)]
        return '\n'.join(p for p in parts if p)

    def _print_FunctionAddress(self, expr):
        return expr.name

    def function_signature(self, expr, name):
        is_pure      = expr.is_pure
        is_elemental = expr.is_elemental
        out_args = []
        args_decs = OrderedDict()

        for j, i in enumerate(expr.results):
            if not i.name:
                i.rename('out_{}'.format(j))
        for j, i in enumerate(expr.arguments):
            if not i.name:
                i.rename('in_{}'.format(j))

        func_end  = ''
        rec = 'recursive' if expr.is_recursive else ''
        if len(expr.results) != 1:
            func_type = 'subroutine'
            out_args = list(expr.results)
            for result in out_args:
                if result in expr.arguments:
                    dec = Declare(result.dtype, result, intent='inout')
                else:
                    dec = Declare(result.dtype, result, intent='out')
                args_decs[str(result)] = dec

            functions = expr.functions

        else:
           #todo: if return is a function
            func_type = 'function'
            result = expr.results[0]
            functions = expr.functions

            func_end = 'result({0})'.format(result.name)

            dec = Declare(result.dtype, result)
            args_decs[str(result)] = dec
        # ...

        for i,arg in enumerate(expr.arguments):
            if isinstance(arg, Variable):
                if expr.arguments_inout[i]:
                    dec = Declare(arg.dtype, arg, intent='inout')
                elif str(arg) == 'self':
                    dec = Declare(arg.dtype, arg, intent='inout')
                else:
                    dec = Declare(arg.dtype, arg, intent='in')
                args_decs[str(arg)] = dec

        #remove parametres intent(inout) from out_args to prevent repetition
        for i in expr.arguments:
            if i in out_args:
                out_args.remove(i)

        # treate case of pure function
        sig = '{0} {1} {2}'.format(rec, func_type, name)
        if is_pure:
            sig = 'pure {}'.format(sig)

        # treate case of elemental function
        if is_elemental:
            sig = 'elemental {}'.format(sig)

        arg_code  = ', '.join(self._print(i) for i in chain( expr.arguments, out_args ))

        arg_decs = ''.join(self._print(i) for i in args_decs.values())

        parts = {
                'sig' : sig,
                'arg_code' : arg_code,
                'func_end' : func_end,
                'arg_decs' : arg_decs,
                'func_type' : func_type
        }
        return parts

    def _print_FunctionDef(self, expr):
        self._handle_fortran_specific_a_prioris(list(expr.local_vars) +
                                                list(expr.arguments)  +
                                                list(expr.results))

        name = self._print(expr.name)
        self.set_current_function(name)

        if expr.cls_name:
            for k, m in list(_default_methods.items()):
                name = name.replace(k, m)

            cls_name = expr.cls_name
            if not (cls_name == '__UNDEFINED__'):
                name = '{0}_{1}'.format(cls_name, name)
        else:
            for i in _default_methods:
                # because we may have a class Point with init: Point___init__
                if i in name:
                    name = name.replace(i, _default_methods[i])

        sig_parts = self.function_signature(expr, name)
        prelude = sig_parts.pop('arg_decs')
        decs = OrderedDict()
        functions = expr.functions
        func_interfaces = '\n'.join(self._print(i) for i in expr.interfaces)
        body_code = self._print(expr.body)
        doc_string = self._print(expr.doc_string) if expr.doc_string else ''

        for i in expr.local_vars:
            dec = Declare(i.dtype, i)
            decs[str(i)] = dec

        vars_to_print = self.parser.get_variables(self._namespace)
        for v in vars_to_print:
            if (v not in expr.local_vars) and (v not in expr.results) and (v not in expr.arguments):
                decs[str(v)] = Declare(v.dtype,v)
        prelude += ''.join(self._print(i) for i in decs.values())
        if len(functions)>0:
            functions_code = '\n'.join(self._print(i) for  i in functions)
            body_code = body_code +'\ncontains\n' + functions_code

        imports = ''.join(self._print(i) for i in expr.imports)

        self.set_current_function(None)

        parts = [doc_string,
                "{}({}) {}\n".format(sig_parts['sig'], sig_parts['arg_code'], sig_parts['func_end']),
                imports,
                'implicit none\n',
                prelude,
                func_interfaces,
                body_code,
                'end {} {}\n'.format(sig_parts['func_type'], name)]

        return '\n'.join(a for a in parts if a)

    def _print_Pass(self, expr):
        return ''

    def _print_Nil(self, expr):
        return ''

    def _print_Return(self, expr):
        code = ''
        if expr.stmt:
            code += self._print(expr.stmt)
        code +='return\n'
        return code

    def _print_Del(self, expr):
        # TODO: treate class case
        code = ''
        for var in expr.variables:
            if isinstance(var, Variable):
                dtype = var.dtype
                if is_pyccel_datatype(dtype):
                    code = 'call {0} % free()'.format(self._print(var))
                else:
                    code = 'deallocate({0}){1}'.format(self._print(var), code)
            else:
                errors.report(PYCCEL_RESTRICTION_TODO, symbol=expr,
                    severity='fatal')
        return code + '\n'

    def _print_ClassDef(self, expr):
        # ... we don't print 'hidden' classes
        if expr.hide:
            return '', ''
        # ...

        name = self._print(expr.name)
        base = None # TODO: add base in ClassDef

        decs = ''.join(self._print(Declare(i.dtype, i)) for i in expr.attributes)

        aliases = []
        names   = []
        ls = [self._print(i.name) for i in expr.methods]
        for i in ls:
            j = _default_methods.get(i,i)
            aliases.append(j)
            names.append('{0}_{1}'.format(name, self._print(j)))
        methods = ''.join('procedure :: {0} => {1}\n'.format(i, j) for i, j in zip(aliases, names))
        for i in expr.interfaces:
            names = ','.join('{0}_{1}'.format(name, self._print(j.name)) for j in i.functions)
            methods += 'generic, public :: {0} => {1}\n'.format(self._print(i.name), names)
            methods += 'procedure :: {0}\n'.format(names)



        options = ', '.join(i for i in expr.options)

        sig = 'type, {0}'.format(options)
        if not(base is None):
            sig = '{0}, extends({1})'.format(sig, base)

        code = ('{0} :: {1}').format(sig, name)
        if len(decs) > 0:
            code = ('{0}\n'
                    '{1}').format(code, decs)
        if len(methods) > 0:
            code = ('{0}\n'
                    'contains\n'
                    '{1}').format(code, methods)
        decs = ('{0}\n'
                'end type {1}').format(code, name)

        sep = self._print(SeparatorComment(40))
        # we rename all methods because of the aliasing
        cls_methods = [i.clone('{0}'.format(i.name)) for i in expr.methods]
        for i in expr.interfaces:
            cls_methods +=  [j.clone('{0}'.format(j.name)) for j in i.functions]


        methods = ''
        for i in cls_methods:
            methods = ('{methods}\n'
                     '{sep}\n'
                     '{f}\n'
                     '{sep}\n').format(methods=methods, sep=sep, f=self._print(i))

        return decs, methods

    def _print_Break(self, expr):
        return 'exit\n'

    def _print_Continue(self, expr):
        return 'cycle\n'

    def _print_AugAssign(self, expr):
        lhs    = expr.lhs
        op     = expr.op
        rhs    = expr.rhs
        strict = expr.strict
        status = expr.status
        like   = expr.like

        if isinstance(op, AddOp):
            rhs = PyccelAdd(lhs, rhs)
        elif isinstance(op, MulOp):
            rhs = PyccelMul(lhs, rhs)
        elif isinstance(op, SubOp):
            rhs = PyccelMinus(lhs, rhs)
        # TODO fix bug with division of integers
        elif isinstance(op, DivOp):
            rhs = PyccelDiv(lhs, rhs)
        else:
            raise ValueError('Unrecognized operation', op)

        stmt = Assign(lhs, rhs, strict=strict, status=status, like=like)
        return self._print_Assign(stmt)

    def _print_PythonRange(self, expr):
        start = self._print(expr.start)
        stop  = self._print(expr.stop) + '-' + self._print(LiteralInteger(1))
        step  = self._print(expr.step)
        return '{0}, {1}, {2}'.format(start, stop, step)

    def _print_Tile(self, expr):
        start = self._print(expr.start)
        stop  = self._print(expr.stop)
        return '{0}, {1}'.format(start, stop)


    def _print_ForAll(self, expr):

        start = self._print(expr.iter.start)
        end   = self._print(expr.iter.stop)
        body  = ''.join(self._print(i) for i in expr.body)
        mask  = self._print(expr.mask)
        ind   = self._print(expr.target)

        code = 'forall({ind} = {start}:{end}, {mask})\n'
        code = code.format(ind=ind,start=start,end=end,mask=mask)
        code = code + body + 'end forall\n'
        return code

    def _print_FunctionalFor(self, expr):
        loops = ''.join(self._print(i) for i in expr.loops)
        return loops

    def _print_For(self, expr):
        prolog = ''
        epilog = ''

        # ...

        def _do_range(target, iterable, prolog, epilog):
            if not isinstance(iterable, PythonRange):
                # Only iterable currently supported is PythonRange
                errors.report(PYCCEL_RESTRICTION_TODO, symbol=expr,
                    severity='fatal')

            tar        = self._print(target)
            range_code = self._print(iterable)

            prolog += 'do {0} = {1}\n'.format(tar, range_code)
            epilog = 'end do\n' + epilog

            return prolog, epilog
        # ...

        if not isinstance(expr.iterable, (PythonRange, Product , PythonZip,
                            PythonEnumerate, PythonMap)):
            # Only iterable currently supported are PythonRange or Product
            errors.report(PYCCEL_RESTRICTION_TODO, symbol=expr,
                severity='fatal')

        if isinstance(expr.iterable, PythonRange):
            prolog, epilog = _do_range(expr.target, expr.iterable, \
                                       prolog, epilog)

        elif isinstance(expr.iterable, Product):
            for i, a in zip(expr.target, expr.iterable.args):
                if isinstance(a, PythonRange):
                    itr_ = a
                else:
                    itr_ = PythonRange(a.shape[0])
                prolog, epilog = _do_range(i, itr_, \
                                           prolog, epilog)

        elif isinstance(expr.iterable, PythonZip):
            itr_ = PythonRange(expr.iterable.element.shape[0])
            prolog, epilog = _do_range(expr.target, itr_, \
                                       prolog, epilog)

        elif isinstance(expr.iterable, PythonEnumerate):
            itr_ = PythonRange(PythonLen(expr.iterable.element))
            prolog, epilog = _do_range(expr.target, itr_, \
                                       prolog, epilog)

        elif isinstance(expr.iterable, PythonMap):
            itr_ = PythonRange(PythonLen(expr.iterable.args[1]))
            prolog, epilog = _do_range(expr.target, itr_, \
                                       prolog, epilog)

        body = self._print(expr.body)

        return ('{prolog}'
                '{body}'
                '{epilog}').format(prolog=prolog, body=body, epilog=epilog)

    # .....................................................
    #                   OpenMP statements
    # .....................................................
    def _print_OMP_Parallel_Construct(self, expr):
        omp_expr   = str(expr.txt)
        ompexpr = '!$omp {}\n'.format(omp_expr)
        return ompexpr

    def _print_Omp_End_Clause(self, expr):
        omp_expr = str(expr.txt)
        omp_expr = omp_expr.replace("for", "do")
        ompexpr = '!$omp {}\n'.format(omp_expr)
        return ompexpr

    def _print_OMP_Single_Construct(self, expr):
        omp_expr   = str(expr.txt)
        ompexpr = '!$omp {}\n'.format(omp_expr)
        return ompexpr

    def _print_OMP_For_Loop(self, expr):
        omp_expr   = str(expr.txt)
        return '!$omp do{}\n'.format(omp_expr)

    # .....................................................
    def _print_OMP_Parallel(self, expr):
        clauses = ' '.join(self._print(i)  for i in expr.clauses)
        body    = ''.join(self._print(i) for i in expr.body)

        # ... TODO adapt get_statement to have continuation with OpenMP
        prolog = '!$omp parallel {clauses}\n'.format(clauses=clauses)
        epilog = '!$omp end parallel\n'
        # ...

        # ...
        code = ('{prolog}'
                '{body}'
                '{epilog}').format(prolog=prolog, body=body, epilog=epilog)
        # ...

        return self._get_statement(code)

    def _print_OMP_For(self, expr):
        # ...
        loop    = self._print(expr.loop)
        clauses = ' '.join(self._print(i)  for i in expr.clauses)

        nowait  = ''
        if not(expr.nowait is None):
            nowait = 'nowait'
        # ...
        # ... TODO adapt get_statement to have continuation with OpenMP
        prolog = '!$omp do {clauses}\n'.format(clauses=clauses)
        epilog = '!$omp end do {0}\n'.format(nowait)
        # ...

        # ...
        code = ('{prolog}'
                '{loop}'
                '{epilog}').format(prolog=prolog, loop=loop, epilog=epilog)
        # ...

        return self._get_statement(code)

    def _print_OMP_NumThread(self, expr):
        return 'num_threads({})'.format(self._print(expr.num_threads))

    def _print_OMP_Default(self, expr):
        status = expr.status
        if status:
            status = self._print(expr.status)
        else:
            status = ''
        return 'default({})'.format(status)

    def _print_OMP_ProcBind(self, expr):
        status = expr.status
        if status:
            status = self._print(expr.status)
        else:
            status = ''
        return 'proc_bind({})'.format(status)

    def _print_OMP_Private(self, expr):
        args = ', '.join('{0}'.format(self._print(i)) for i in expr.variables)
        return 'private({})'.format(args)

    def _print_OMP_Shared(self, expr):
        args = ', '.join('{0}'.format(self._print(i)) for i in expr.variables)
        return 'shared({})'.format(args)

    def _print_OMP_FirstPrivate(self, expr):
        args = ', '.join('{0}'.format(self._print(i)) for i in expr.variables)
        return 'firstprivate({})'.format(args)

    def _print_OMP_LastPrivate(self, expr):
        args = ', '.join('{0}'.format(self._print(i)) for i in expr.variables)
        return 'lastprivate({})'.format(args)

    def _print_OMP_Copyin(self, expr):
        args = ', '.join('{0}'.format(self._print(i)) for i in expr.variables)
        return 'copyin({})'.format(args)

    def _print_OMP_Reduction(self, expr):
        args = ', '.join('{0}'.format(self._print(i)) for i in expr.variables)
        op   = self._print(expr.operation)
        return "reduction({0}: {1})".format(op, args)

    def _print_OMP_Schedule(self, expr):
        kind = self._print(expr.kind)

        chunk_size = ''
        if expr.chunk_size:
            chunk_size = ', {0}'.format(self._print(expr.chunk_size))

        return 'schedule({0}{1})'.format(kind, chunk_size)

    def _print_OMP_Ordered(self, expr):
        n_loops = ''
        if expr.n_loops:
            n_loops = '({0})'.format(self._print(expr.n_loops))

        return 'ordered{0}'.format(n_loops)

    def _print_OMP_Collapse(self, expr):
        n_loops = '{0}'.format(self._print(expr.n_loops))

        return 'collapse({0})'.format(n_loops)

    def _print_OMP_Linear(self, expr):
        variables= ', '.join('{0}'.format(self._print(i)) for i in expr.variables)
        step = self._print(expr.step)
        return "linear({0}: {1})".format(variables, step)

    def _print_OMP_If(self, expr):
        return 'if({})'.format(self._print(expr.test))
    # .....................................................

    # .....................................................
    #                   OpenACC statements
    # .....................................................
    def _print_ACC_Parallel(self, expr):
        clauses = ' '.join(self._print(i)  for i in expr.clauses)
        body    = ''.join(self._print(i) for i in expr.body)

        # ... TODO adapt get_statement to have continuation with OpenACC
        prolog = '!$acc parallel {clauses}\n'.format(clauses=clauses)
        epilog = '!$acc end parallel\n'
        # ...

        # ...
        code = ('{prolog}'
                '{body}'
                '{epilog}').format(prolog=prolog, body=body, epilog=epilog)
        # ...

        return self._get_statement(code)

    def _print_ACC_For(self, expr):
        # ...
        loop    = self._print(expr.loop)
        clauses = ' '.join(self._print(i)  for i in expr.clauses)
        # ...

        # ... TODO adapt get_statement to have continuation with OpenACC
        prolog = '!$acc loop {clauses}\n'.format(clauses=clauses)
        epilog = '!$acc end loop\n'
        # ...

        # ...
        code = ('{prolog}'
                '{loop}'
                '{epilog}').format(prolog=prolog, loop=loop, epilog=epilog)
        # ...

        return self._get_statement(code)

    def _print_ACC_Async(self, expr):
        args = ', '.join('{0}'.format(self._print(i)) for i in expr.variables)
        return 'async({})'.format(args)

    def _print_ACC_Auto(self, expr):
        return 'auto'

    def _print_ACC_Bind(self, expr):
        return 'bind({})'.format(self._print(expr.variable))

    def _print_ACC_Collapse(self, expr):
        return 'collapse({0})'.format(self._print(expr.n_loops))

    def _print_ACC_Copy(self, expr):
        args = ', '.join('{0}'.format(self._print(i)) for i in expr.variables)
        return 'copy({})'.format(args)

    def _print_ACC_Copyin(self, expr):
        args = ', '.join('{0}'.format(self._print(i)) for i in expr.variables)
        return 'copyin({})'.format(args)

    def _print_ACC_Copyout(self, expr):
        args = ', '.join('{0}'.format(self._print(i)) for i in expr.variables)
        return 'copyout({})'.format(args)

    def _print_ACC_Create(self, expr):
        args = ', '.join('{0}'.format(self._print(i)) for i in expr.variables)
        return 'create({})'.format(args)

    def _print_ACC_Default(self, expr):
        return 'default({})'.format(self._print(expr.status))

    def _print_ACC_DefaultAsync(self, expr):
        args = ', '.join('{0}'.format(self._print(i)) for i in expr.variables)
        return 'default_async({})'.format(args)

    def _print_ACC_Delete(self, expr):
        args = ', '.join('{0}'.format(self._print(i)) for i in expr.variables)
        return 'delete({})'.format(args)

    def _print_ACC_Device(self, expr):
        args = ', '.join('{0}'.format(self._print(i)) for i in expr.variables)
        return 'device({})'.format(args)

    def _print_ACC_DeviceNum(self, expr):
        return 'collapse({0})'.format(self._print(expr.n_device))

    def _print_ACC_DevicePtr(self, expr):
        args = ', '.join('{0}'.format(self._print(i)) for i in expr.variables)
        return 'deviceptr({})'.format(args)

    def _print_ACC_DeviceResident(self, expr):
        args = ', '.join('{0}'.format(self._print(i)) for i in expr.variables)
        return 'device_resident({})'.format(args)

    def _print_ACC_DeviceType(self, expr):
        args = ', '.join('{0}'.format(self._print(i)) for i in expr.variables)
        return 'device_type({})'.format(args)

    def _print_ACC_Finalize(self, expr):
        return 'finalize'

    def _print_ACC_FirstPrivate(self, expr):
        args = ', '.join('{0}'.format(self._print(i)) for i in expr.variables)
        return 'firstprivate({})'.format(args)

    def _print_ACC_Gang(self, expr):
        args = ', '.join('{0}'.format(self._print(i)) for i in expr.variables)
        return 'gang({})'.format(args)

    def _print_ACC_Host(self, expr):
        args = ', '.join('{0}'.format(self._print(i)) for i in expr.variables)
        return 'host({})'.format(args)

    def _print_ACC_If(self, expr):
        return 'if({})'.format(self._print(expr.test))

    def _print_ACC_Independent(self, expr):
        return 'independent'

    def _print_ACC_Link(self, expr):
        args = ', '.join('{0}'.format(self._print(i)) for i in expr.variables)
        return 'link({})'.format(args)

    def _print_ACC_NoHost(self, expr):
        return 'nohost'

    def _print_ACC_NumGangs(self, expr):
        return 'num_gangs({0})'.format(self._print(expr.n_gang))

    def _print_ACC_NumWorkers(self, expr):
        return 'num_workers({0})'.format(self._print(expr.n_worker))

    def _print_ACC_Present(self, expr):
        args = ', '.join('{0}'.format(self._print(i)) for i in expr.variables)
        return 'present({})'.format(args)

    def _print_ACC_Private(self, expr):
        args = ', '.join('{0}'.format(self._print(i)) for i in expr.variables)
        return 'private({})'.format(args)

    def _print_ACC_Reduction(self, expr):
        args = ', '.join('{0}'.format(self._print(i)) for i in expr.variables)
        op   = self._print(expr.operation)
        return "reduction({0}: {1})".format(op, args)

    def _print_ACC_Self(self, expr):
        args = ', '.join('{0}'.format(self._print(i)) for i in expr.variables)
        return 'self({})'.format(args)

    def _print_ACC_Seq(self, expr):
        return 'seq'

    def _print_ACC_Tile(self, expr):
        args = ', '.join('{0}'.format(self._print(i)) for i in expr.variables)
        return 'tile({})'.format(args)

    def _print_ACC_UseDevice(self, expr):
        args = ', '.join('{0}'.format(self._print(i)) for i in expr.variables)
        return 'use_device({})'.format(args)

    def _print_ACC_Vector(self, expr):
        args = ', '.join('{0}'.format(self._print(i)) for i in expr.variables)
        return 'vector({})'.format(args)

    def _print_ACC_VectorLength(self, expr):
        args = ', '.join('{0}'.format(self._print(i)) for i in expr.variables)
        return 'vector_length({})'.format(self._print(expr.n))

    def _print_ACC_Wait(self, expr):
        args = ', '.join('{0}'.format(self._print(i)) for i in expr.variables)
        return 'wait({})'.format(args)

    def _print_ACC_Worker(self, expr):
        args = ', '.join('{0}'.format(self._print(i)) for i in expr.variables)
        return 'worker({})'.format(args)
    # .....................................................

    def _print_ForIterator(self, expr):
        return self._print_For(expr)

        prolog = ''
        epilog = ''

        # ...
        def _do_range(target, iterable, prolog, epilog):
            tar        = self._print(target)
            range_code = self._print(iterable)

            prolog += 'do {0} = {1}\n'.format(tar, range_code)
            epilog = 'end do\n' + epilog

            return prolog, epilog
        # ...

        # ...
        if not isinstance(expr.iterable, (Variable, ConstructorCall)):
            raise TypeError('iterable must be Variable or ConstructorCall.')
        # ...

        # ...
        targets = expr.target
        if isinstance(expr.iterable, Variable):
            iters = expr.ranges
        elif isinstance(expr.iterable, ConstructorCall):
            iters = get_iterable_ranges(expr.iterable)
        # ...

        # ...
        for i,a in zip(targets, iters):
            prolog, epilog = _do_range(i, a, \
                                       prolog, epilog)

        body = ''.join(self._print(i) for i in expr.body)
        # ...

        return ('{prolog}'
                '{body}'
                '{epilog}').format(prolog=prolog, body=body, epilog=epilog)


    #def _print_Block(self, expr):
    #    body    = '\n'.join(self._print(i) for i in expr.body)
    #    prelude = '\n'.join(self._print(i) for i in expr.declarations)
    #    return prelude, body

    def _print_While(self,expr):
        body = self._print(expr.body)
        return ('do while ({test})\n'
                '{body}'
                'end do\n').format(test=self._print(expr.test), body=body)

    def _print_ErrorExit(self, expr):
        # TODO treat the case of MPI
        return 'STOP'

    def _print_Assert(self, expr):
        # we first create an If statement
        # TODO: depending on a debug flag we should print 'PASSED' or not.
        DEBUG = True

        err = ErrorExit()
        args = [(Not(expr.test), [PythonPrint(["'Assert Failed'"]), err])]

        if DEBUG:
            args.append((True, PythonPrint(["'PASSED'"])))

        stmt = If(*args)
        code = self._print(stmt)
        return self._get_statement(code)

    def _print_PyccelIs(self, expr):
        lhs = self._print(expr.lhs)
        rhs = self._print(expr.rhs)
        a = expr.args[0]
        b = expr.args[1]

        if isinstance(expr.rhs, Nil):
            return '.not. present({})'.format(lhs)

        if (a.dtype is NativeBool() and b.dtype is NativeBool()):
            return '{} .eqv. {}'.format(lhs, rhs)

        errors.report(PYCCEL_RESTRICTION_IS_ISNOT,
                      symbol=expr, severity='fatal')

    def _print_PyccelIsNot(self, expr):
        lhs = self._print(expr.lhs)
        rhs = self._print(expr.rhs)
        a = expr.args[0]
        b = expr.args[1]

        if isinstance(expr.rhs, Nil):
            return 'present({})'.format(lhs)

        if a.dtype is NativeBool() and b.dtype is NativeBool():
            return '{} .neqv. {}'.format(lhs, rhs)

        errors.report(PYCCEL_RESTRICTION_IS_ISNOT,
                      symbol=expr, severity='fatal')

    def _print_If(self, expr):
        # ...

        lines = []

        for i, (c, e) in enumerate(expr.args):

            if (not e) or (isinstance(e, CodeBlock) and not e.body):
                continue

            if i == 0:
                lines.append("if (%s) then\n" % self._print(c))
            elif i == len(expr.args) - 1 and c is LiteralTrue():
                lines.append("else\n")
            else:
                lines.append("else if (%s) then\n" % self._print(c))

            if isinstance(e, (list, tuple, Tuple, PythonTuple)):
                lines.extend(self._print(ee) for ee in e)
            else:
                lines.append(self._print(e))

        lines.append("end if\n")

        return ''.join(lines)

    def _print_IfTernaryOperator(self, expr):

        cond = PythonBool(expr.cond) if not isinstance(expr.cond.dtype, NativeBool) else expr.cond
        value_true = expr.value_true
        value_false = expr.value_false

        if value_true.dtype != value_false.dtype :
            try :
                cast_func = python_builtin_datatypes[str_dtype(expr.dtype)]
            except KeyError:
                errors.report(PYCCEL_RESTRICTION_TODO, severity='fatal')
            value_true = cast_func(value_true) if value_true.dtype != expr.dtype else value_true
            value_false = cast_func(value_false) if value_false.dtype != expr.dtype else value_false
        cond = self._print(cond)
        value_true = self._print(value_true)
        value_false = self._print(value_false)
        return 'merge({true}, {false}, {cond})'.format(cond = cond, true = value_true, false = value_false)

    def _print_MatrixElement(self, expr):
        return "{0}({1}, {2})".format(expr.parent, expr.i + 1, expr.j + 1)

    def _print_PyccelPow(self, expr):
        base = expr.args[0]
        e    = expr.args[1]

        base_c = self._print(base)
        e_c    = self._print(e)
        return '{} ** {}'.format(base_c, e_c)

    def _print_PyccelAdd(self, expr):
        if expr.dtype is NativeString():
            return '//'.join('trim('+self._print(a)+')' for a in expr.args)
        else:
            return ' + '.join(self._print(a) for a in expr.args)

    def _print_PyccelMinus(self, expr):
        args = [self._print(a) for a in expr.args]

        if len(args) == 1:
            return '-{}'.format(args[0])
        return ' - '.join(args)

    def _print_PyccelMul(self, expr):
        args = [self._print(a) for a in expr.args]
        return ' * '.join(a for a in args)

    def _print_PyccelDiv(self, expr):
        if all(a.dtype is NativeInteger() for a in expr.args):
            args = [PythonFloat(a) for a in expr.args]
        else:
            args = expr.args
        return ' / '.join(self._print(a) for a in args)

    def _print_PyccelMod(self, expr):
        is_real  = expr.dtype is NativeReal()

        def correct_type_arg(a):
            if is_real and a.dtype is NativeInteger():
                return PythonFloat(a)
            else:
                return a

        args = [self._print(correct_type_arg(a)) for a in expr.args]

        code = args[0]
        for c in args[1:]:
            code = 'MODULO({},{})'.format(code, c)
        return code

    def _print_PyccelFloorDiv(self, expr):

        code   = self._print(expr.args[0])
        adtype = expr.args[0].dtype
        is_real  = expr.dtype is NativeReal()
        for b in expr.args[1:]:
            bdtype    = b.dtype
            if adtype is NativeInteger() and bdtype is NativeInteger():
                b = PythonFloat(b)
            c = self._print(b)
            adtype = bdtype
            code = 'FLOOR({}/{},{})'.format(code, c, iso_c_binding["integer"][expr.precision])
            if is_real:
                code = 'real({}, {})'.format(code, iso_c_binding["real"][expr.precision])
        return code

    def _print_PyccelRShift(self, expr):
        return 'RSHIFT({}, {})'.format(self._print(expr.args[0]), self._print(expr.args[1]))

    def _print_PyccelLShift(self, expr):
        return 'LSHIFT({}, {})'.format(self._print(expr.args[0]), self._print(expr.args[1]))

    def _print_PyccelBitXor(self, expr):
        if expr.dtype is NativeBool():
            return ' .neqv. '.join(self._print(a) for a in expr.args)
        return 'IEOR({}, {})'.format(self._print(expr.args[0]), self._print(expr.args[1]))

    def _print_PyccelBitOr(self, expr):
        if expr.dtype is NativeBool():
            return ' .or. '.join(self._print(a) for a in expr.args)
        return 'IOR({}, {})'.format(self._print(expr.args[0]), self._print(expr.args[1]))

    def _print_PyccelBitAnd(self, expr):
        if expr.dtype is NativeBool():
            return ' .and. '.join(self._print(a) for a in expr.args)
        return 'IAND({}, {})'.format(self._print(expr.args[0]), self._print(expr.args[1]))

    def _print_PyccelInvert(self, expr):
        return 'NOT({})'.format(self._print(expr.args[0]))

    def _print_PyccelAssociativeParenthesis(self, expr):
        return '({})'.format(self._print(expr.args[0]))

    def _print_PyccelUnary(self, expr):
        return '+{}'.format(self._print(expr.args[0]))

    def _print_PyccelUnarySub(self, expr):
        return '-{}'.format(self._print(expr.args[0]))

    def _print_PyccelAnd(self, expr):
        args = [self._print(a) for a in expr.args]
        return ' .and. '.join(a for a in args)

    def _print_PyccelOr(self, expr):
        args = [self._print(a) for a in expr.args]
        return ' .or. '.join(a for a in args)

    def _print_PyccelEq(self, expr):
        lhs = self._print(expr.args[0])
        rhs = self._print(expr.args[1])
        a = expr.args[0].dtype
        b = expr.args[1].dtype

        if a is NativeBool() and b is NativeBool():
            return '{} .eqv. {}'.format(lhs, rhs)
        return '{0} == {1}'.format(lhs, rhs)

    def _print_PyccelNe(self, expr):
        lhs = self._print(expr.args[0])
        rhs = self._print(expr.args[1])
        a = expr.args[0].dtype
        b = expr.args[1].dtype

        if a is NativeBool() and b is NativeBool():
            return '{} .neqv. {}'.format(lhs, rhs)
        return '{0} /= {1}'.format(lhs, rhs)

    def _print_PyccelLt(self, expr):
        lhs = self._print(expr.args[0])
        rhs = self._print(expr.args[1])
        return '{0} < {1}'.format(lhs, rhs)

    def _print_PyccelLe(self, expr):
        lhs = self._print(expr.args[0])
        rhs = self._print(expr.args[1])
        return '{0} <= {1}'.format(lhs, rhs)

    def _print_PyccelGt(self, expr):
        lhs = self._print(expr.args[0])
        rhs = self._print(expr.args[1])
        return '{0} > {1}'.format(lhs, rhs)

    def _print_PyccelGe(self, expr):
        lhs = self._print(expr.args[0])
        rhs = self._print(expr.args[1])
        return '{0} >= {1}'.format(lhs, rhs)

    def _print_PyccelNot(self, expr):
        a = self._print(expr.args[0])
        if (expr.args[0].dtype is not NativeBool()):
            return '{} == 0'.format(a)
        return '.not. {}'.format(a)

    def _print_Header(self, expr):
        return ''

    def _print_ConstructorCall(self, expr):
        func = expr.func
        name = str(func.name)
        if name == "__init__":
            name = "create"
        name = self._print(name)

        code_args = ''
        if expr.arguments is not None:
            code_args = ', '.join(self._print(i) for i in expr.arguments)
        code = '{0}({1})'.format(name, code_args)
        return self._get_statement(code)

    def _print_NumpyUfuncBase(self, expr):
        type_name = type(expr).__name__
        try:
            func_name = numpy_ufunc_to_fortran[type_name]
        except KeyError:
            errors.report(PYCCEL_RESTRICTION_TODO, severity='fatal')
        args = [self._print(NumpyFloat(a) if a.dtype is NativeInteger() else a)\
				for a in expr.args]
        code_args = ', '.join(args)
        code = '{0}({1})'.format(func_name, code_args)
        return self._get_statement(code)

    def _print_MathFunctionBase(self, expr):
        """ Convert a Python expression with a math function call to Fortran
        function call

        Parameters
        ----------
            expr : Pyccel ast node
                Python expression with a Math function call

        Returns
        -------
            string
                Equivalent expression in Fortran language

        ------
        Example:
        --------
            math.cos(x)    ==> cos(x)
            math.gcd(x, y) ==> pyc_gcd(x, y) # with include of pyc_math module
        """
        type_name = type(expr).__name__
        try:
            func_name = math_function_to_fortran[type_name]
        except KeyError:
            errors.report(PYCCEL_RESTRICTION_TODO, severity='fatal')
        if func_name.startswith("pyc"):
            self._additional_imports.add('pyc_math')
        args = []
        for arg in expr.args:
            if arg.dtype != expr.dtype:
                cast_func = python_builtin_datatypes[str_dtype(expr.dtype)]
                args.append(self._print(cast_func(arg)))
            else:
                args.append(self._print(arg))
        code_args = ', '.join(args)
        return '{0}({1})'.format(func_name, code_args)

    def _print_MathCeil(self, expr):
        """Convert a Python expression with a math ceil function call to
        Fortran function call"""
        # add necessary include
        arg = expr.args[0]
        if arg.dtype is NativeInteger():
            code_arg = self._print(PythonFloat(arg))
        else:
            code_arg = self._print(arg)
        return "ceiling({})".format(code_arg)

    def _print_MathIsnan(self, expr):
        """Convert a Python expression with a math isnan function call to
        Fortran function call"""
        # add necessary include
        arg = expr.args[0]
        if arg.dtype is NativeInteger():
            code_arg = self._print(PythonFloat(arg))
        else:
            code_arg = self._print(arg)
        return "isnan({})".format(code_arg)

    def _print_MathTrunc(self, expr):
        """Convert a Python expression with a math trunc function call to
        Fortran function call"""
        # add necessary include
        arg = expr.args[0]
        if arg.dtype is NativeInteger():
            code_arg = self._print(PythonFloat(arg))
        else:
            code_arg = self._print(arg)
        return "dint({})".format(code_arg)

    def _print_MathPow(self, expr):
        base = expr.args[0]
        e    = expr.args[1]

        base_c = self._print(base)
        e_c    = self._print(e)
        return '{} ** {}'.format(base_c, e_c)

    def _print_NumpySqrt(self, expr):
        arg = expr.args[0]
        if arg.dtype is NativeInteger() or arg.dtype is NativeBool():
            arg = PythonFloat(arg)
        code_args = self._print(arg)
        code = 'sqrt({})'.format(code_args)
        return self._get_statement(code)

    def _print_LiteralImaginaryUnit(self, expr):
        """ purpose: print complex numbers nicely in Fortran."""
        return "cmplx(0,1, kind = {})".format(iso_c_binding["complex"][expr.precision])

    def _print_int(self, expr):
        return str(expr)

    def _print_LiteralFloat(self, expr):
        printed = CodePrinter._print_Float(self, expr)
        return "{}_{}".format(printed, iso_c_binding["real"][expr.precision])

    def _print_LiteralComplex(self, expr):
        real_str = self._print(expr.real)
        imag_str = self._print(expr.imag)
        return "({}, {})".format(real_str, imag_str)

    def _print_LiteralInteger(self, expr):
        return "{0}_{1}".format(str(expr.p), iso_c_binding["integer"][expr.precision])

    def _print_IndexedElement(self, expr):
<<<<<<< HEAD
        if isinstance(expr.base, IndexedVariable):
            base = expr.base.internal_variable
        else:
            base = expr.base
        if isinstance(base, PyccelInternalFunction) and not isinstance(base, PythonTuple):
=======
        base = expr.base
        if isinstance(base, Application) and not isinstance(base, PythonTuple):
>>>>>>> 6ee47a00
            indexed_type = base.dtype
            if isinstance(indexed_type, PythonTuple):
                base = self._print_PyccelInternalFunction(expr.base.base)
            else:
                if (not self._additional_code):
                    self._additional_code = ''
                var_name = self.parser.get_new_name()
                var = Variable(base.dtype, var_name, is_stack_array = True,
                        shape=base.shape,precision=base.precision,
                        order=base.order,rank=base.rank)

                if self._current_function:
                    name = self._current_function
                    func = self.get_function(name)
                    func.local_vars.append(var)
                else:
                    self._namespace.variables[var.name] = var

                self._additional_code = self._additional_code + self._print(Assign(var,base)) + '\n'
                return self._print(var[expr.indices])
        elif isinstance(base, TupleVariable) and not base.is_homogeneous:
            if len(expr.indices)==1:
                return self._print(base[expr.indices[0]])
            else:
                var = base[expr.indices[0]]
                return self._print(var[expr.indices[1:]])
        else:
            base_code = self._print(base)

        inds = list(expr.indices)
        if expr.base.order == 'C':
            inds = inds[::-1]
        base_shape = Shape(expr.base)
        allow_negative_indexes = base.allows_negative_indexes

        for i, ind in enumerate(inds):
            _shape = PyccelArraySize(base, i if expr.order != 'C' else len(inds) - i - 1)
            if isinstance(ind, Slice):
                inds[i] = self._new_slice_with_processed_arguments(ind, _shape, allow_negative_indexes)
            elif isinstance(ind, PyccelUnarySub) and isinstance(ind.args[0], LiteralInteger):
                inds[i] = PyccelMinus(_shape, ind.args[0])
            else:
                #indices of indexedElement of len==1 shouldn't be a Tuple
                if isinstance(ind, Tuple) and len(ind) == 1:
                    inds[i] = ind[0]
                if allow_negative_indexes and not isinstance(ind, LiteralInteger):
                    inds[i] = IfTernaryOperator(PyccelLt(ind, LiteralInteger(0)),
                            PyccelAdd(base_shape[i], ind), ind)

        inds = [self._print(i) for i in inds]

        return "%s(%s)" % (base_code, ", ".join(inds))


    def _print_Idx(self, expr):
        return self._print(expr.label)

    @staticmethod
    def _new_slice_with_processed_arguments(_slice, array_size, allow_negative_index):
        """ Create new slice with informations collected from old slice and decorators

        Parameters
        ----------
            _slice : Slice
                slice needed to collect (start, stop, step)
            array_size : PyccelArraySize
                call to function size()
            allow_negative_index : Bool
                True when the decorator allow_negative_index is present
        Returns
        -------
            Slice
        """
        start = _slice.start
        stop = _slice.stop
        step = _slice.step

        # negative start and end in slice
        if isinstance(start, PyccelUnarySub) and isinstance(start.args[0], LiteralInteger):
            start = PyccelMinus(array_size, start.args[0])
        elif start is not None and allow_negative_index and not isinstance(start,LiteralInteger):
            start = IfTernaryOperator(PyccelLt(start, LiteralInteger(0)),
                        PyccelAdd(array_size, start), start)

        if isinstance(stop, PyccelUnarySub) and isinstance(stop.args[0], LiteralInteger):
            stop = PyccelMinus(array_size, stop.args[0])
        elif stop is not None and allow_negative_index and not isinstance(stop, LiteralInteger):
            stop = IfTernaryOperator(PyccelLt(stop, LiteralInteger(0)),
                        PyccelAdd(array_size, stop), stop)

        # negative step in slice
        if isinstance(step, PyccelUnarySub) and isinstance(step.args[0], LiteralInteger):
            stop = PyccelAdd(stop, LiteralInteger(1)) if stop is not None else LiteralInteger(0)
            start = start if start is not None else PyccelMinus(array_size, LiteralInteger(1))

        # variable step in slice
        elif step and allow_negative_index and not isinstance(step, LiteralInteger):
            if start is None :
                start = IfTernaryOperator(PyccelGt(step, LiteralInteger(0)),
                    LiteralInteger(0), PyccelMinus(array_size , LiteralInteger(1)))

            if stop is None :
                stop = IfTernaryOperator(PyccelGt(step, LiteralInteger(0)),
                    PyccelMinus(array_size, LiteralInteger(1)), LiteralInteger(0))
            else :
                stop = IfTernaryOperator(PyccelGt(step, LiteralInteger(0)),
                    stop, PyccelAdd(stop, LiteralInteger(1)))

        elif stop is not None:
            stop = PyccelMinus(stop, LiteralInteger(1))

        return Slice(start, stop, step)

    def _print_Slice(self, expr):
        if expr.start is None or  isinstance(expr.start, Nil):
            start = ''
        else:
            start = self._print(expr.start)
        if (expr.stop is None) or isinstance(expr.stop, Nil):
            stop = ''
        else:
            stop = self._print(expr.stop)
        if expr.step is not None :
            return '{0}:{1}:{2}'.format(start, stop, self._print(expr.step))
        return '{0}:{1}'.format(start, stop)

#=======================================================================================

    def _print_FunctionCall(self, expr):
        func = expr.funcdef
        f_name = self._print(expr.func_name if not expr.interface else expr.interface_name)
        args = [a for a in expr.args if not isinstance(a, Nil)]
        results = func.results

        if len(results) == 1:
            args = ['{}'.format(self._print(a)) for a in args]

            args = ', '.join(args)
            code = '{name}({args})'.format( name = f_name,
                                            args = args)

        elif len(results)>1:
            if (not self._additional_code):
                self._additional_code = ''
            out_vars = []
            for r in func.results:
                var_name = self.parser.get_new_name()
                var =  r.clone(name = var_name)

                if self._current_function:
                    name = self._current_function
                    func = self.get_function(name)
                    func.local_vars.append(var)
                else:
                    self._namespace.variables[var.name] = var

                out_vars.append(var)

            self._additional_code = self._additional_code + self._print(Assign(Tuple(*out_vars),expr)) + '\n'
            return self._print(Tuple(*out_vars))
        else:
            args    = ['{}'.format(self._print(a)) for a in args]
            if not func.is_header:
                results = ['{0}={0}'.format(self._print(a)) for a in results]
            else:
                results = ['{}'.format(self._print(a)) for a in results]

            newargs = ', '.join(args+results)

            code = 'call {name}({args})\n'.format( name = f_name,
                                                 args = newargs )
        return code

#=======================================================================================

    def _print_DottedFunctionCall(self, expr):
        if isinstance(expr.prefix, FunctionCall):
            base = expr.prefix.funcdef.results[0]
            if (not self._additional_code):
                self._additional_code = ''
            var_name = self.parser.get_new_name()
            var = base.clone(var_name)

            if self._current_function:
                name = self._current_function
                func = self.get_function(name)
                func.local_vars.append(var)
            else:
                self._namespace.variables[var.name] = var

            self._additional_code = self._additional_code + self._print(Assign(var,expr.prefix)) + '\n'
            expr = DottedFunctionCall(expr.funcdef, expr.args, var)
        return self._print_FunctionCall(expr)

#=======================================================================================

    def _print_PyccelInternalFunction(self, expr):
        if isinstance(expr, NumpyNewArray):
            return errors.report(FORTRAN_ALLOCATABLE_IN_EXPRESSION,
                          symbol=expr, severity='fatal')
        else:
            return self._print_not_supported(expr)

#=======================================================================================

    def _pad_leading_columns(self, lines):
        result = []
        for line in lines:
            if line.startswith('!'):
                result.append("! " + line[1:].lstrip())
            else:
                result.append(line)
        return result

    def _wrap_fortran(self, lines):
        """Wrap long Fortran lines

           Argument:
             lines  --  a list of lines (ending with a \\n character)

           A comment line is split at white space. Code lines are split with a more
           complex rule to give nice results.
        """
        # routine to find split point in a code line
        my_alnum = set("_+-." + string.digits + string.ascii_letters)
        my_white = set(" \t()")

        def split_pos_code(line, endpos):
            if len(line) <= endpos:
                return len(line)
            pos = endpos
            split = lambda pos: \
                (line[pos] in my_alnum and line[pos - 1] not in my_alnum) or \
                (line[pos] not in my_alnum and line[pos - 1] in my_alnum) or \
                (line[pos] in my_white and line[pos - 1] not in my_white) or \
                (line[pos] not in my_white and line[pos - 1] in my_white)
            while not split(pos):
                pos -= 1
                if pos == 0:
                    return endpos
            return pos

        # split line by line and add the splitted lines to result
        result = []
        trailing = ' &'
        for line in lines:
            if len(line)>72 and ('"' in line[72:] or "'" in line[72:] or '!' in line[:72]):
                result.append(line)

            elif len(line)>72:
                # code line

                pos = split_pos_code(line, 72)
                hunk = line[:pos].rstrip()
                line = line[pos:].lstrip()
                if line:
                    hunk += trailing
                result.append(hunk)
                while len(line) > 0:
                    pos = split_pos_code(line, 65)
                    hunk = line[:pos].rstrip()
                    line = line[pos:].lstrip()
                    if line:
                        hunk += trailing
                    result.append("%s%s"%("      " , hunk))
            else:
                result.append(line)

        # make sure that all lines end with a carriage return
        return [l if l.endswith('\n') else l+'\n' for l in result]

    def indent_code(self, code):
        """Accepts a string of code or a list of code lines"""
        if isinstance(code, str):
            code_lines = self.indent_code(code.splitlines(True))
            return ''.join(code_lines)

        code = [line.lstrip(' \t') for line in code]

        inc_keyword = ('do ', 'if(', 'if ', 'do\n',
                       'else', 'type', 'subroutine', 'function',
                       'interface')
        dec_keyword = ('end do', 'enddo', 'end if', 'endif',
                       'else', 'endtype', 'end type',
                       'endfunction', 'end function',
                       'endsubroutine', 'end subroutine',
                       'endinterface', 'end interface')

        increase = [int(any(map(line.startswith, inc_keyword)))
                     for line in code]
        decrease = [int(any(map(line.startswith, dec_keyword)))
                     for line in code]
        continuation = [int(any(map(line.endswith, ['&', '&\n'])))
                         for line in code]

        level = 0
        cont_padding = 0
        tabwidth = self._default_settings['tabwidth']
        new_code = []
        for i, line in enumerate(code):
            if line in('','\n'):
                new_code.append(line)
                continue
            level -= decrease[i]

            padding = " "*(level*tabwidth + cont_padding)

            line = "%s%s" % (padding, line)

            new_code.append(line)

            if continuation[i]:
                cont_padding = 2*tabwidth
            else:
                cont_padding = 0
            level += increase[i]

        return new_code


def fcode(expr, parser, assign_to=None, **settings):
    """Converts an expr to a string of Fortran code

    expr : Expr
        A pyccel expression to be converted.
    parser : Parser
        The parser used to collect the expression
    assign_to : optional
        When given, the argument is used as the name of the variable to which
        the expression is assigned. Can be a string, ``Symbol``,
        ``MatrixSymbol``, or ``Indexed`` type. This is helpful in case of
        line-wrapping, or for expressions that generate multi-line statements.
    precision : integer, optional
        The precision for numbers such as pi [default=15].
    user_functions : dict, optional
        A dictionary where keys are ``FunctionClass`` instances and values are
        their string representations. Alternatively, the dictionary value can
        be a list of tuples i.e. [(argument_test, cfunction_string)]. See below
        for examples.
    """

    return FCodePrinter(parser, settings).doprint(expr, assign_to)<|MERGE_RESOLUTION|>--- conflicted
+++ resolved
@@ -2612,16 +2612,8 @@
         return "{0}_{1}".format(str(expr.p), iso_c_binding["integer"][expr.precision])
 
     def _print_IndexedElement(self, expr):
-<<<<<<< HEAD
-        if isinstance(expr.base, IndexedVariable):
-            base = expr.base.internal_variable
-        else:
-            base = expr.base
+        base = expr.base
         if isinstance(base, PyccelInternalFunction) and not isinstance(base, PythonTuple):
-=======
-        base = expr.base
-        if isinstance(base, Application) and not isinstance(base, PythonTuple):
->>>>>>> 6ee47a00
             indexed_type = base.dtype
             if isinstance(indexed_type, PythonTuple):
                 base = self._print_PyccelInternalFunction(expr.base.base)
