--- conflicted
+++ resolved
@@ -1894,31 +1894,6 @@
             return f'minval({arg_code})'
         
     def _print_PythonMinMax(self, expr):
-<<<<<<< HEAD
-        args = expr.args
-        if len(args) == 1:
-            if isinstance(args[0], Variable):
-                arg = args[0]
-                if isinstance(arg.class_type, HomogeneousListType):
-                    self.add_import(self._build_gFTL_extension_module(arg.class_type))
-                    target = self._print(arg)
-                    type_name = self._print(arg.class_type)
-                    code = f'{type_name}_{expr.name}({target})'
-                elif isinstance(arg.class_type, HomogeneousSetType):
-                    self.add_import(self._build_gFTL_extension_module(arg.class_type))
-                    target = self._print(arg)
-                    type_name = self._print(arg.class_type)
-                    code = f'{type_name}_{expr.name}({target})'
-                else:
-                    raise TypeError(f'Expecting a variable of type list or set, given {arg.class_type}')
-            else:        
-                arg = args[0]
-                arg_code = self._get_node_without_gFTL(arg)
-                code = f'{expr.name}val({arg_code})'
-        else:
-            code = ','.join(self._print(arg) for arg in args)
-            code = f'{expr.name}('+code+')'
-=======
         arg, = expr.args
         if isinstance(arg, Variable):
             if isinstance(arg.class_type, (HomogeneousListType, HomogeneousSetType)):
@@ -1933,7 +1908,6 @@
         else:
             arg_code = self._get_node_without_gFTL(arg)
             code = f'{expr.name}val({arg_code})'
->>>>>>> 7e407073
         return code
 
     def _print_PythonMin(self, expr):
