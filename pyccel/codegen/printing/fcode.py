# coding: utf-8
#------------------------------------------------------------------------------------------#
# This file is part of Pyccel which is released under MIT License. See the LICENSE file or #
# go to https://github.com/pyccel/pyccel/blob/devel/LICENSE for full license details.      #
#------------------------------------------------------------------------------------------#
"""Print to F90 standard. Trying to follow the information provided at
www.fortran90.org as much as possible."""


import functools
import string
import re
from collections import OrderedDict
from itertools import chain
from packaging.version import Version

import numpy as np

from pyccel.ast.basic import TypedAstNode

from pyccel.ast.bind_c import BindCPointer, BindCFunctionDef, BindCFunctionDefArgument, BindCModule, BindCClassDef

from pyccel.ast.builtins import PythonInt, PythonType, PythonPrint, PythonRange
from pyccel.ast.builtins import PythonTuple, DtypePrecisionToCastFunction
from pyccel.ast.builtins import PythonBool, PythonList, PythonSet, VariableIterator

from pyccel.ast.builtin_methods.dict_methods import DictItems

from pyccel.ast.builtin_methods.list_methods import ListPop

from pyccel.ast.builtin_methods.set_methods import SetUnion

from pyccel.ast.core import FunctionDef, FunctionDefArgument, FunctionDefResult
from pyccel.ast.core import SeparatorComment, Comment
from pyccel.ast.core import ConstructorCall, ClassDef
from pyccel.ast.core import FunctionCallArgument
from pyccel.ast.core import FunctionAddress
from pyccel.ast.core import Return, Module, For
from pyccel.ast.core import Import, CodeBlock, AsName, EmptyNode
from pyccel.ast.core import Assign, AliasAssign, Declare, Deallocate
from pyccel.ast.core import FunctionCall, PyccelFunctionDef

from pyccel.ast.datatypes import PrimitiveBooleanType, PrimitiveIntegerType, PrimitiveFloatingPointType, PrimitiveComplexType
from pyccel.ast.datatypes import SymbolicType, StringType, FixedSizeNumericType, HomogeneousContainerType
from pyccel.ast.datatypes import HomogeneousTupleType, HomogeneousListType, HomogeneousSetType, DictType
from pyccel.ast.datatypes import PythonNativeInt, PythonNativeBool
from pyccel.ast.datatypes import CustomDataType, InhomogeneousTupleType, TupleType
from pyccel.ast.datatypes import pyccel_type_to_original_type, PyccelType

from pyccel.ast.fortran_concepts import KindSpecification

from pyccel.ast.internals import Slice, PrecomputedCode, PyccelArrayShapeElement

from pyccel.ast.itertoolsext import Product

from pyccel.ast.literals  import LiteralInteger, LiteralFloat, Literal, LiteralEllipsis
from pyccel.ast.literals  import LiteralTrue, LiteralFalse, LiteralString
from pyccel.ast.literals  import Nil

from pyccel.ast.low_level_tools  import MacroDefinition, IteratorType, PairType
from pyccel.ast.low_level_tools  import MacroUndef

from pyccel.ast.mathext  import math_constants

from pyccel.ast.numpyext import NumpyEmpty, NumpyInt32
from pyccel.ast.numpyext import NumpyFloat, NumpyBool
from pyccel.ast.numpyext import NumpyReal, NumpyImag
from pyccel.ast.numpyext import NumpyRand, NumpyAbs
from pyccel.ast.numpyext import NumpyNewArray, NumpyArray
from pyccel.ast.numpyext import NumpyNonZero
from pyccel.ast.numpyext import NumpySign
from pyccel.ast.numpyext import NumpyIsFinite, NumpyIsNan

from pyccel.ast.numpytypes import NumpyNDArrayType, NumpyInt64Type

from pyccel.ast.operators import PyccelAdd, PyccelMul, PyccelMinus, PyccelAnd, PyccelEq
from pyccel.ast.operators import PyccelMod, PyccelNot, PyccelAssociativeParenthesis
from pyccel.ast.operators import PyccelUnarySub, PyccelLt, PyccelGt, IfTernaryOperator

from pyccel.ast.utilities import builtin_import_registry as pyccel_builtin_import_registry
from pyccel.ast.utilities import expand_to_loops

from pyccel.ast.variable import Variable, IndexedElement, DottedName

from pyccel.parser.scope import Scope

from pyccel.errors.errors import Errors
from pyccel.errors.messages import *
from pyccel.codegen.printing.codeprinter import CodePrinter

numpy_v1 = Version(np.__version__) < Version("2.0.0")

# TODO: add examples

__all__ = ["FCodePrinter", "fcode"]

numpy_ufunc_to_fortran = {
    'NumpyAbs'  : 'abs',
    'NumpyFabs'  : 'abs',
    'NumpyFloor': 'floor',  # TODO: might require special treatment with casting
    # ---
    'NumpyExp' : 'exp',
    'NumpyLog' : 'Log',
    # 'NumpySqrt': 'Sqrt',  # sqrt is printed using _Print_NumpySqrt
    # ---
    'NumpySin'    : 'sin',
    'NumpyCos'    : 'cos',
    'NumpyTan'    : 'tan',
    'NumpyArcsin' : 'asin',
    'NumpyArccos' : 'acos',
    'NumpyArctan' : 'atan',
    'NumpyArctan2': 'atan2',
    'NumpySinh'   : 'sinh',
    'NumpyCosh'   : 'cosh',
    'NumpyTanh'   : 'tanh',
    'NumpyArcsinh': 'asinh',
    'NumpyArccosh': 'acosh',
    'NumpyArctanh': 'atanh',
    'NumpyIsFinite':'ieee_is_finite',
    'NumpyIsNan'  :'ieee_is_nan',
}

math_function_to_fortran = {
    'MathAcos'   : 'acos',
    'MathAcosh'  : 'acosh',
    'MathAsin'   : 'asin',
    'MathAsinh'  : 'asinh',
    'MathAtan'   : 'atan',
    'MathAtan2'  : 'atan2',
    'MathAtanh'  : 'atanh',
    'MathCopysign': 'sign',
    'MathCos'    : 'cos',
    'MathCosh'   : 'cosh',
    'MathErf'    : 'erf',
    'MathErfc'   : 'erfc',
    'MathExp'    : 'exp',
    # 'MathExpm1'  : '???', # TODO
    'MathFabs'   : 'abs',
    # 'MathFmod'   : '???',  # TODO
    # 'MathFsum'   : '???',  # TODO
    'MathGamma'  : 'gamma',
    'MathHypot'  : 'hypot',
    # 'MathLdexp'  : '???',  # TODO
    'MathLgamma' : 'log_gamma',
    'MathLog'    : 'log',
    'MathLog10'  : 'log10',
    # 'MathLog1p'  : '???', # TODO
    # 'MathLog2'   : '???', # TODO
    # 'MathPow'    : '???', # TODO
    'MathSin'    : 'sin',
    'MathSinh'   : 'sinh',
    'MathSqrt'   : 'sqrt',
    'MathTan'    : 'tan',
    'MathTanh'   : 'tanh',
    # ---
    'MathFloor'    : 'floor',
    # ---
    # 'MathIsclose' : '???', # TODO
    # 'MathIsfinite': '???', # TODO
    # 'MathIsinf'   : '???', # TODO
    # --------------------------- internal functions --------------------------
    'MathFactorial' : 'pyc_factorial',
    'MathGcd'       : 'pyc_gcd',
    'MathDegrees'   : 'pyc_degrees',
    'MathRadians'   : 'pyc_radians',
    'MathLcm'       : 'pyc_lcm',
    # --------------------------- cmath functions --------------------------
    'CmathAcos'  : 'acos',
    'CmathAcosh' : 'acosh',
    'CmathAsin'  : 'asin',
    'CmathAsinh' : 'asinh',
    'CmathAtan'  : 'atan',
    'CmathAtanh' : 'atanh',
    'CmathCos'   : 'cos',
    'CmathCosh'  : 'cosh',
    'CmathExp'   : 'exp',
    'CmathSin'   : 'sin',
    'CmathSinh'  : 'sinh',
    'CmathSqrt'  : 'sqrt',
    'CmathTan'   : 'tan',
    'CmathTanh'  : 'tanh',
}

INF = math_constants['inf']

_default_methods = {
    '__new__' : 'alloc',
    '__init__': 'create',
    '__del__' : 'free',
}

#==============================================================================
iso_c_binding = {
    PrimitiveIntegerType() : {
        1  : 'C_INT8_T',
        2  : 'C_INT16_T',
        4  : 'C_INT32_T',
        8  : 'C_INT64_T',
        16 : 'C_INT128_T'}, #not supported yet
    PrimitiveFloatingPointType() : {
        4  : 'C_FLOAT',
        8  : 'C_DOUBLE',
        16 : 'C_LONG_DOUBLE'}, #not supported yet
    PrimitiveComplexType() : {
        4  : 'C_FLOAT_COMPLEX',
        8  : 'C_DOUBLE_COMPLEX',
        16 : 'C_LONG_DOUBLE_COMPLEX'}, #not supported yet
    PrimitiveBooleanType() : {
        -1 : "C_BOOL"}
}

iso_c_binding_shortcut_mapping = {
    'C_INT8_T'              : 'i8',
    'C_INT16_T'             : 'i16',
    'C_INT32_T'             : 'i32',
    'C_INT64_T'             : 'i64',
    'C_INT128_T'            : 'i128',
    'C_FLOAT'               : 'f32',
    'C_DOUBLE'              : 'f64',
    'C_LONG_DOUBLE'         : 'f128',
    'C_FLOAT_COMPLEX'       : 'c32',
    'C_DOUBLE_COMPLEX'      : 'c64',
    'C_LONG_DOUBLE_COMPLEX' : 'c128',
    'C_BOOL'                : 'b1'
}

inc_keyword = (r'do\b', r'if\b',
               r'else\b', r'type\b\s*[^\(]',
               r'(elemental )?(pure )?(recursive )?((subroutine)|(function))\b',
               r'interface\b',r'module\b(?! *procedure)',r'program\b')
inc_regex = re.compile('|'.join('({})'.format(i) for i in inc_keyword))

end_keyword = ('do', 'if', 'type', 'function',
               'subroutine', 'interface','module','program')
end_regex_str = '(end ?({}))|(else)'.format('|'.join('({})'.format(k) for k in end_keyword))
dec_regex = re.compile(end_regex_str)

errors = Errors()

class FCodePrinter(CodePrinter):
    """
    A printer for printing code in Fortran.

    A printer to convert Pyccel's AST to strings of Fortran code.
    As for all printers the navigation of this file is done via _print_X
    functions.

    Parameters
    ----------
    filename : str
            The name of the file being pyccelised.
    prefix_module : str
            A prefix to be added to the name of the module.
    """
    printmethod = "_fcode"
    language = "Fortran"

    _default_settings = {
        'tabwidth': 2,
    }


    def __init__(self, filename, prefix_module = None):

        errors.set_target(filename)

        super().__init__()
        self._constantImports = {}
        self._current_class    = None

        self._additional_code = ''

        self.prefix_module = prefix_module

        self._generated_gFTL_types = {}
        self._generated_gFTL_extensions = {}

    def print_constant_imports(self):
        """
        Print the import of constant intrinsics.

        Print the import of constants such as `C_INT` from an intrinsic module (i.e. a
        module provided by Fortran) such as `iso_c_binding`.

        Returns
        -------
        str
            The code describing the import of the intrinsics.
        """
        macros = []
        for (name, imports) in self._constantImports.items():

            macro = f"use, intrinsic :: {name}, only : "
            rename = [c if isinstance(c, str) else c[0] + ' => ' + c[1] for c in imports]
            if len(rename) == 0:
                continue
            macro += " , ".join(rename)
            macro += "\n"
            macros.append(macro)
        return "".join(macros)

    def set_current_class(self, name):

        self._current_class = name

    def get_method(self, cls_name, method_name):
        container = self.scope
        while container:
            if cls_name in container.classes:
                cls = container.classes[cls_name]
                methods = cls.methods_as_dict
                if method_name in methods:
                    return methods[method_name]
                else:
                    interface_funcs = {f.name:f for i in cls.interfaces for f in i.functions}
                    if method_name in interface_funcs:
                        return interface_funcs[method_name]
                    errors.report(UNDEFINED_METHOD, symbol=method_name,
                        severity='fatal')
            container = container.parent_scope
        if isinstance(method_name, DottedName):
            return self.get_function(DottedName(method_name.name[1:]))
        errors.report(UNDEFINED_FUNCTION, symbol=method_name,
            severity='fatal')

    def get_function(self, name):
        container = self.scope
        while container:
            if name in container.functions:
                return container.functions[name]
            container = container.parent_scope
        if isinstance(name, DottedName):
            return self.get_function(name.name[-1])
        errors.report(UNDEFINED_FUNCTION, symbol=name,
            severity='fatal')

    def _format_code(self, lines):
        return self._wrap_fortran(self.indent_code(lines))

    def print_kind(self, expr):
        """
        Print the kind(precision) of a literal value or its shortcut if possible.

        Print the kind(precision) of a literal value or its shortcut if possible.

        Parameters
        ----------
        expr : TypedAstNode | PyccelType
            The object whose precision should be investigated.

        Returns
        -------
        str
            The code for the kind parameter.
        """
        dtype = expr if isinstance(expr, PyccelType) else expr.dtype

        constant_name = iso_c_binding[dtype.primitive_type][dtype.precision]

        constant_shortcut = iso_c_binding_shortcut_mapping[constant_name]
        if constant_shortcut not in self.scope.all_used_symbols and constant_name != constant_shortcut:
            self._constantImports.setdefault('ISO_C_Binding', set())\
                .add((constant_shortcut, constant_name))
            constant_name = constant_shortcut
        else:
            self._constantImports.setdefault('ISO_C_Binding', set())\
                .add(constant_name)
        return constant_name

    def _handle_inline_func_call(self, expr, assign_lhs = None):
        """
        Print a function call to an inline function.

        Use the arguments passed to an inline function to print
        its body with the passed arguments in place of the function
        arguments.

        Parameters
        ----------
        expr : FunctionCall
            The function call which should be printed inline.

        assign_lhs : List
            A list of lhs provided.

        Returns
        -------
        str
            The code for the inline function.
        """

        scope = self.scope
        func = expr.funcdef

        # Print any arguments using the same inline function
        # As the function definition is modified directly this function
        # cannot be called recursively with the same FunctionDef
        args = []
        for a in expr.args:
            if a.is_user_of(func):
                code = PrecomputedCode(self._print(a))
                args.append(code)
            else:
                args.append(a.value)

        # Create new local variables to ensure there are no name collisions
        new_local_vars = [v.clone(self.scope.get_new_name(v.name)) \
                            for v in func.local_vars]
        for v in new_local_vars:
            self.scope.insert_variable(v)

        # Put functions into current scope
        for entry in ['variables', 'classes', 'functions']:
            self.scope.imports[entry].update(func.namespace_imports[entry])

        func.swap_in_args(args, new_local_vars)

        func.remove_presence_checks()

        body = func.body

        if len(func.results) == 0:
            # If there is no return then the code is already ok
            code = self._print(body)
        else:
            # Search for the return and replace it with an empty node
            result = body.get_attribute_nodes(Return)[0]
            empty_return = EmptyNode()
            body.substitute(result, empty_return, invalidate = False)

            # Everything before the return node needs handling before the line
            # which calls the inline function is executed
            code = self._print(body)
            self._additional_code += code

            # Collect statements from results to return object
            if result.stmt:
                assigns = {i.lhs: i.rhs for i in result.stmt.body if isinstance(i, Assign)}
                self._additional_code += ''.join([self._print(i) for i in result.stmt.body if not isinstance(i, Assign)])
            else:
                assigns = {}

            # Put return statement back into function
            body.substitute(empty_return, result)

            if assign_lhs:
                assigns = [Assign(l, r) for l,r in zip(assign_lhs, assigns.values())]
                code = ''.join([self._print(a) for a in assigns])
            else:
                res_return_vars = [assigns.get(v,v) for v in result.expr]
                if len(res_return_vars) == 1:
                    return_val = res_return_vars[0]
                    parent_assign = return_val.get_direct_user_nodes(lambda x: isinstance(x, Assign))
                    if parent_assign:
                        return_val.remove_user_node(parent_assign[0], invalidate = False)
                        code = self._print(return_val)
                        return_val.set_current_user_node(parent_assign[0])
                    else:
                        code = self._print(return_val)
                else:
                    code = self._print(tuple(res_return_vars))

        # Put back original arguments
        func.reinstate_presence_checks()
        func.swap_out_args()

        for i in func.imports:
            self.add_import(i)

        if (func.global_vars or func.global_funcs) and \
                not func.get_direct_user_nodes(lambda u: isinstance(u, ClassDef)):
            mod = func.get_direct_user_nodes(lambda x: isinstance(x, Module))[0]
            current_mod = expr.get_user_nodes(Module, excluded_nodes=(FunctionCall,))[0]
            if current_mod is not mod:
                self.add_import(Import(mod.name, [AsName(v, v.name) \
                              for v in (*func.global_vars, *func.global_funcs)]))
                for v in (*func.global_vars, *func.global_funcs):
                    self.scope.insert_symbol(v.name)

        self.set_scope(scope)
        return code

    def _get_external_declarations(self, decs):
        """
        Find external functions and declare their result type.

        Look for any external functions in the local imports from
        the scope and use their definitions to create declarations
        from the results. These declarations are stored in the list
        passed as argument.

        Parameters
        ----------
        decs : list
            The list where the declarations necessary to use the external
            functions will be stored.
        """
        for key,f in self.scope.imports['functions'].items():
            if isinstance(f, FunctionDef) and f.is_external:
                v = f.results[0].var.clone(str(key))
                decs.append(Declare(v, external=True))

    def _calculate_class_names(self, expr):
        """
        Calculate the class names of the functions in a class.

        Calculate the names that will be referenced from the class
        for each function in a class. Also rename magic methods.

        Parameters
        ----------
        expr : ClassDef
            The class whose functions should be renamed.
        """
        scope = expr.scope
        name = expr.name.lower()
        for method in expr.methods:
            if not method.is_inline:
                m_name = method.name
                if m_name in _default_methods:
                    suggested_name = _default_methods[m_name]
                    scope.rename_function(method, suggested_name)
                method.cls_name = scope.get_new_name(f'{name}_{method.name}')
        for i in expr.interfaces:
            for f in i.functions:
                if not f.is_inline:
                    i_name = f.name
                    if i_name in _default_methods:
                        suggested_name = _default_methods[i_name]
                        scope.rename_function(f, suggested_name)
                    f.cls_name = scope.get_new_name(f'{name}_{f.name}')

    def _define_gFTL_element(self, element_type, imports_and_macros, element_name):
        """
        Get lists of nodes describing comparison operators between two objects of the same type.

        Get lists of nodes describing a comparison operators between two objects of the same type.
        This is necessary when defining gFTL modules.

        Parameters
        ----------
        element_type : PyccelType
            The data type to be compared.

        imports_and_macros : list
            A list of imports or macros for the gFTL module.

        element_name : str
            The name of the element whose properties are being specified.

        Returns
        -------
        defs : list[MacroDefinition]
            A list of nodes describing the macros defining comparison operator.
        undefs : list[MacroUndef]
            A list of nodes which undefine the macros.
        """
        if isinstance(element_type, FixedSizeNumericType):
            tmpVar_x = Variable(element_type, 'x')
            tmpVar_y = Variable(element_type, 'y')
            if isinstance(element_type.primitive_type, PrimitiveComplexType):
                complex_tool_import = Import('pyc_tools_f90', Module('pyc_tools_f90',(),()))
                self.add_import(complex_tool_import)
                imports_and_macros.append(complex_tool_import)
                compare_func = FunctionDef('complex_comparison',
                                           [FunctionDefArgument(tmpVar_x), FunctionDefArgument(tmpVar_y)],
                                           [],
                                           [FunctionDefResult(Variable(PythonNativeBool(), 'c'))])
                lt_def = compare_func(tmpVar_x, tmpVar_y)
            else:
                lt_def = PyccelAssociativeParenthesis(PyccelLt(tmpVar_x, tmpVar_y))

            defs = [MacroDefinition(element_name, element_type.primitive_type),
                    MacroDefinition(f'{element_name}_KINDLEN(context)', KindSpecification(element_type)),
                    MacroDefinition(f'{element_name}_LT(x,y)', lt_def),
                    MacroDefinition(f'{element_name}_EQ(x,y)', PyccelAssociativeParenthesis(PyccelEq(tmpVar_x, tmpVar_y)))]
            undefs = [MacroUndef(element_name),
                      MacroUndef(f'{element_name}_KINDLEN'),
                      MacroUndef(f'{element_name}_LT'),
                      MacroUndef(f'{element_name}_EQ')]
        else:
            defs = [MacroDefinition(element_name, element_type)]
            undefs = [MacroUndef(element_name)]

        if isinstance(element_type, (NumpyNDArrayType, HomogeneousTupleType)):
            defs.append(MacroDefinition(f'{element_name}_rank', element_type.rank))
            undefs.append(MacroUndef(f'{element_name}_rank'))
        elif not isinstance(element_type, FixedSizeNumericType):
            raise NotImplementedError("Support for containers of types defined in other modules is not yet implemented")
        return defs, undefs

    def _build_gFTL_module(self, expr_type):
        """
        Build the gFTL module to create container types.

        Create a module which will import the gFTL include files
        in order to create container types (e.g lists, sets, etc).
        The name of the module is derived from the name of the type.

        Parameters
        ----------
        expr_type : DataType
            The data type to be defined in a gFTL module.

        Returns
        -------
        Import
            The import which allows the new type to be accessed.
        """
        # Get the type used in the dict for compatible types (e.g. float vs float64)
        matching_expr_type = next((t for t in self._generated_gFTL_types if expr_type == t), None)
        if matching_expr_type:
            module = self._generated_gFTL_types[matching_expr_type]
            mod_name = module.name
        else:
            if isinstance(expr_type, (HomogeneousListType, HomogeneousSetType)):
                element_type = expr_type.element_type
                if isinstance(expr_type, HomogeneousSetType):
                    type_name = 'Set'
                    if not isinstance(element_type, FixedSizeNumericType):
                        raise NotImplementedError("Support for sets of types which define their own < operator is not yet implemented")
                else:
                    type_name = 'Vector'
                imports_and_macros = []
                defs, undefs = self._define_gFTL_element(element_type, imports_and_macros, 'T')
                imports_and_macros.extend([*defs,
                                           MacroDefinition(type_name, expr_type),
                                           MacroDefinition(f'{type_name}Iterator', IteratorType(expr_type)),
                                           Import(LiteralString(f'{type_name.lower()}/template.inc'), Module('_', (), ())),
                                           MacroUndef(type_name),
                                           MacroUndef(f'{type_name}Iterator'),
                                           *undefs])
            elif isinstance(expr_type, DictType):
                key_type = expr_type.key_type
                value_type = expr_type.value_type
                imports_and_macros = []
                if not isinstance(key_type, FixedSizeNumericType):
                    raise NotImplementedError("Support for dicts whose keys define their own < operator is not yet implemented")
                key_defs, key_undefs = self._define_gFTL_element(key_type, imports_and_macros, 'Key')
                val_defs, val_undefs = self._define_gFTL_element(value_type, imports_and_macros, 'T')
                imports_and_macros.extend([*key_defs, *val_defs,
                                           MacroDefinition('Pair', PairType(key_type, value_type)),
                                           MacroDefinition('Map', expr_type),
                                           MacroDefinition('MapIterator', IteratorType(expr_type)),
                                           Import(LiteralString('map/template.inc'), Module('_', (), ())),
                                           MacroUndef('Pair'),
                                           MacroUndef('Map'),
                                           MacroUndef('MapIterator'),
                                           *key_undefs, *val_undefs])
            else:
                raise NotImplementedError(f"Unkown gFTL import for type {expr_type}")

            typename = self._print(expr_type)
            mod_name = f'{typename}_mod'
            module = Module(mod_name, (), (), scope = Scope(), imports = imports_and_macros,
                                       is_external = True)

            self._generated_gFTL_types[expr_type] = module

        return Import(f'gFTL_extensions/{mod_name}', module)

    def _build_gFTL_extension_module(self, expr_type):
        """
        Build the gFTL module to create container extension functions.

        Create a module which will import the gFTL include files
        in order to create container types (e.g lists, sets, etc).
        The name of the module is derived from the name of the type.

        Parameters
        ----------
        expr_type : DataType
            The data type for which extensions are required.

        Returns
        -------
        Import
            The import which allows the new type to be accessed.
        """
        # Get the module describing the type
        matching_expr_type = next((m for t,m in self._generated_gFTL_types.items() if expr_type == t), None)
        # Get the module describing the extension
        matching_expr_extensions = next((m for t,m in self._generated_gFTL_extensions.items() if expr_type == t), None)
        typename = self._print(expr_type)
        mod_name = f'{typename}_extensions_mod'
        if matching_expr_extensions:
            module = matching_expr_extensions
        else:
            imports_and_macros = []

            if matching_expr_type is None:
                matching_expr_type = self._build_gFTL_module(expr_type)
                self.add_import(matching_expr_type)
                imports_and_macros.append(matching_expr_type)
                type_module = matching_expr_type.source_module
            else:
                type_module = matching_expr_type
                imports_and_macros.append(Import(f'gFTL_extensions/{mod_name}', type_module))

            if isinstance(expr_type, HomogeneousSetType):
                set_filename = LiteralString('set/template.inc')
                imports_and_macros += [Import(LiteralString('Set_extensions.inc'), Module('_', (), ())) \
                                        if getattr(i, 'source', None) == set_filename else i \
                                        for i in type_module.imports]
                self.add_import(Import('gFTL_functions/Set_extensions', Module('_', (), ()), ignore_at_print = True))
            else:
                raise NotImplementedError(f"Unkown gFTL import for type {expr_type}")

            module = Module(mod_name, (), (), scope = Scope(), imports = imports_and_macros,
                                       is_external = True)

            self._generated_gFTL_extensions[expr_type] = module

        return Import(f'gFTL_extensions/{mod_name}', module)

    def _get_node_without_gFTL(self, expr):
        """
        Get the code to print an AST node without using gFTL.

        This function ensures that lists are printed as basic Fortran lists instead of using a
        gFTL Vector. This is useful when lists are used as arguments to intrinsic functions.

        Parameters
        ----------
        expr : PyccelAstType
            The element of the array.

        Returns
        -------
        str
            The code for the element.
        """
        if isinstance(expr, (PythonList, PythonTuple)):
            shape = tuple(reversed(expr.shape))
            if len(shape)>1:
                elements = ', '.join(self._get_node_without_gFTL(i) for i in expr)
                shape    = ', '.join(self._print(i) for i in shape)
                return 'reshape(['+ elements + '], [' + shape + '])'
            args = ', '.join(self._print(f) for f in expr)
            return f'[{args}]'
        else:
            return self._print(expr)

    def _apply_cast(self, target_type, *args):
        """
        Cast the arguments to the specified target type.

        Cast the arguments to the specified target type. For literal containers this
        function applies the cast to the elements.

        Parameters
        ----------
        target_type : PyccelType
            The type which we should cast to.
        *args : TypedAstNode
            A node that should be cast to the target type.

        Returns
        -------
        TypedAstNode | iterable[TypedAstNode]
            A TypedAstNode for each argument. The new nodes will have the target type.
        """
        try :
            cast_func = DtypePrecisionToCastFunction[target_type]
        except KeyError:
            errors.report(PYCCEL_RESTRICTION_TODO, severity='fatal')

        new_args = []
        for a in args:
            if target_type != a.class_type:
                if isinstance(a, (PythonList, PythonSet, PythonTuple)):
                    container = type(a)
                    a = container(*[self._apply_cast(target_type, ai) for ai in a])
                else:
                    a = cast_func(a)
            new_args.append(a)

        if len(args) == 1:
            return new_args[0]
        else:
            return new_args

    # ============ Elements ============ #
    def _print_PyccelSymbol(self, expr):
        return expr

    def _print_Module(self, expr):
        self.set_scope(expr.scope)
        name = self._print(expr.name)
        name = name.replace('.', '_')
        if not name.startswith('mod_') and self.prefix_module:
            name = f'{self.prefix_module}_{name}'

        imports = ''.join(self._print(i) for i in expr.imports)

        # Define declarations
        decs = ''
        # ...
        for c in expr.classes:
            if not isinstance(c, BindCClassDef):
                self._calculate_class_names(c)

        class_decs_and_methods = [self._print(i) for i in expr.classes]
        decs += '\n'.join(c[0] for c in class_decs_and_methods)
        # ...

        declarations = list(expr.declarations)
        # look for external functions and declare their result type
        self._get_external_declarations(declarations)
        decs += ''.join(self._print(d) for d in declarations)

        # ... TODO add other elements
        private_funcs = [f.name for f in expr.funcs if f.is_private]
        private = private_funcs
        if private:
            private = ','.join(self._print(i) for i in private)
            private = 'private :: {}\n'.format(private)
        else:
            private = ''
        # ...

        # ...
        sep = self._print(SeparatorComment(40))
        if isinstance(expr, BindCModule):
            interfaces = ('interface\n'
                          'function c_malloc(size) bind(C,name="malloc") result(ptr)\n'
                          'use iso_c_binding\n'
                          'integer(c_size_t), value, intent(in) :: size\n'
                          'type(c_ptr) :: ptr\n'
                          'end function c_malloc\n'
                          'end interface\n')
        else:
            interfaces = '\n'.join(self._print(i) for i in expr.interfaces)

        func_strings = []
        # Get class functions
        func_strings += [c[1] for c in class_decs_and_methods]
        if expr.funcs:
            func_strings += [''.join([sep, self._print(i), sep]) for i in expr.funcs]
        if isinstance(expr, BindCModule):
            func_strings += [''.join([sep, self._print(i), sep]) for i in expr.variable_wrappers]
        body = '\n'.join(func_strings)
        # ...

        contains = 'contains\n' if (expr.funcs or expr.classes or expr.interfaces) else ''
        imports += ''.join(self._print(i) for i in self._additional_imports.values())
        imports = self.print_constant_imports() + imports
        implicit_none = '' if expr.is_external else 'implicit none\n'

        parts = ['module {}\n'.format(name),
                 imports,
                 implicit_none,
                 private,
                 decs,
                 interfaces,
                 contains,
                 body,
                 'end module {}\n'.format(name)]

        self.exit_scope()

        return '\n'.join([a for a in parts if a])

    def _print_Program(self, expr):
        self.set_scope(expr.scope)

        name    = 'prog_{0}'.format(self._print(expr.name)).replace('.', '_')
        imports = ''.join(self._print(i) for i in expr.imports)
        body    = self._print(expr.body)

        # Print the declarations of all variables in the scope, which include:
        #  - user-defined variables (available in Program.variables)
        #  - pyccel-generated variables added to Scope when printing 'expr.body'
        variables = self.scope.variables.values()
        decs = ''.join(self._print(Declare(v)) for v in variables)

        # Detect if we are using mpi4py
        # TODO should we find a better way to do this?
        mpi = any('mpi4py' == str(getattr(i.source, 'name', i.source)) for i in expr.imports)

        # Additional code and variable declarations for MPI usage
        # TODO: check if we should really add them like this
        if mpi:
            body = 'call mpi_init(ierr)\n'+\
                   '\nallocate(status(0:-1 + mpi_status_size)) '+\
                   '\nstatus = 0\n'+\
                   body +\
                   '\ncall mpi_finalize(ierr)'

            decs += '\ninteger :: ierr = -1' +\
                    '\ninteger, allocatable :: status (:)'
        imports += ''.join(self._print(i) for i in self._additional_imports.values())
        imports += "\n" + self.print_constant_imports()
        parts = ['program {}\n'.format(name),
                 imports,
                'implicit none\n',
                 decs,
                 body,
                'end program {}\n'.format(name)]

        self.exit_scope()

        return '\n'.join(a for a in parts if a)

    def _print_Import(self, expr):

        source = ''
        if expr.ignore:
            return ''

        source = expr.source
        if isinstance(source, DottedName):
            source = source.name[-1].python_value
        elif isinstance(source, LiteralString):
            source = source.python_value
        else:
            source = self._print(source)

        # importing of pyccel extensions is not printed
        if source in pyccel_builtin_import_registry:
            return ''

        if source.endswith('.inc'):
            return f'#include <{source}>\n'

        if expr.source_module:
            source = expr.source_module.name

        if 'mpi4py' == str(getattr(expr.source,'name',expr.source)):
            return 'use mpi\n' + 'use mpiext\n'

        targets = [t for t in expr.target if not isinstance(t.object, Module)]

        if len(targets) == 0:
            return f'use {source}\n'

        targets = [t for t in targets if not getattr(t.object, 'is_inline', False)]
        if len(targets) == 0:
            return ''

        prefix = f'use {source}, only:'

        code = ''
        for i in targets:
            old_name = i.name
            new_name = i.local_alias
            if old_name != new_name:
                target = '{target} => {name}'.format(target=new_name,
                                                     name=old_name)
                line = '{prefix} {target}'.format(prefix=prefix,
                                                  target=target)

            elif isinstance(new_name, DottedName):
                target = '_'.join(self._print(j) for j in new_name.name)
                line = '{prefix} {target}'.format(prefix=prefix,
                                                  target=target)

            elif isinstance(new_name, str):
                line = '{prefix} {target}'.format(prefix=prefix,
                                                  target=new_name)

            else:
                raise TypeError('Expecting str, PyccelSymbol, DottedName or AsName, '
                                'given {}'.format(type(i)))

            code = (code + '\n' + line) if code else line

        # in some cases, the source is given as a string (when using metavar)
        code = code.replace("'", '')
        return code + '\n'

    def _print_PythonPrint(self, expr):
        end = LiteralString('\n')
        sep = LiteralString(' ')
        code = ''
        empty_end = FunctionCallArgument(LiteralString(''), 'end')
        space_end = FunctionCallArgument(LiteralString(' '), 'end')
        empty_sep = FunctionCallArgument(LiteralString(''), 'sep')
        for f in expr.expr:
            if f.has_keyword:
                if f.keyword == 'sep':
                    sep = f.value
                elif f.keyword == 'end':
                    end = f.value
                else:
                    errors.report("{} not implemented as a keyworded argument".format(f.keyword), severity='fatal')
        args_format = []
        args = []
        orig_args = [f for f in expr.expr if not f.has_keyword]
        separator = self._print(sep)


        tuple_start = FunctionCallArgument(LiteralString('('))
        tuple_sep   = LiteralString(', ')
        tuple_end   = FunctionCallArgument(LiteralString(')'))

        for i, f in enumerate(orig_args):
            if f.keyword:
                continue
            else:
                f = f.value
            if isinstance(f, (PythonTuple, PythonList, str)):
                if args_format:
                    code += self._formatted_args_to_print(args_format, args, sep, separator, expr)
                    args_format = []
                    args = []
                if i + 1 == len(orig_args):
                    end_of_tuple = empty_end
                else:
                    end_of_tuple = FunctionCallArgument(sep, 'end')
                args = [FunctionCallArgument(print_arg) for tuple_elem in f for print_arg in (tuple_elem, tuple_sep)][:-1]
                if len(f) == 1:
                    args.append(FunctionCallArgument(LiteralString(',')))
                code += self._print(PythonPrint([tuple_start, *args, tuple_end, empty_sep, end_of_tuple], file=expr.file))
                args = []
            elif isinstance(f, PythonType):
                args_format.append('A')
                args.append(self._print(f.print_string))
            elif isinstance(f.class_type, (TupleType, HomogeneousContainerType)) and not isinstance(f.class_type, StringType) \
                    and not isinstance(f, FunctionCall):
                if args_format:
                    code += self._formatted_args_to_print(args_format, args, sep, separator, expr)
                    args_format = []
                    args = []
                loop_scope = self.scope.create_new_loop_scope()
                for_index = self.scope.get_temporary_variable(PythonNativeInt(), name='i')
                max_index = PyccelMinus(f.shape[0], LiteralInteger(1), simplify=True)
                for_range = PythonRange(max_index)
                print_body = [FunctionCallArgument(f[for_index])]
                if f.rank == 1:
                    print_body.append(space_end)

                for_body = [PythonPrint(print_body, file=expr.file)]
                for_loop = For((for_index,), for_range, for_body, scope=loop_scope)
                for_end_char = LiteralString(']')
                for_end = FunctionCallArgument(for_end_char,
                                               keyword='end')

                body = CodeBlock([PythonPrint([FunctionCallArgument(LiteralString('[')), empty_end],
                                                file=expr.file),
                                  for_loop,
                                  PythonPrint([FunctionCallArgument(f[max_index]), for_end],
                                                file=expr.file)],
                                 unravelled=True)
                code += self._print(body)
            else:
                arg_format, arg = self._get_print_format_and_arg(f)
                args_format.append(arg_format)
                args.append(arg)
        code += self._formatted_args_to_print(args_format, args, end, separator, expr)
        return code

    def _formatted_args_to_print(self, fargs_format, fargs, fend, fsep, expr):
        """
        Produce a write statement from all necessary information.

        Produce a write statement from a list of formats, arguments, an end
        statement, and a separator.

        Parameters
        ----------
        fargs_format : iterable
            The format strings for the objects described by fargs.
        fargs : iterable
            The arguments to be printed.
        fend : TypedAstNode
            The character describing the end of the line.
        fsep : TypedAstNode
            The character describing the separator between elements.
        expr : TypedAstNode
            The PythonPrint currently printed.

        Returns
        -------
        str
            The Fortran code describing the write statement.
        """
        if fargs_format == ['*']:
            # To print the result of a FunctionCall
            return ', '.join(['print *', *fargs]) + '\n'


        args_list = [a_c if a_c != '' else "''" for a_c in fargs]
        fend_code = self._print(fend)
        advance = "yes" if fend_code == 'ACHAR(10)' else "no"

        if fsep != '':
            fargs_format = [af for a in fargs_format for af in (a, 'A')][:-1]
            args_list    = [af for a in args_list for af in (a, fsep)][:-1]

        if fend_code not in ('ACHAR(10)', ''):
            fargs_format.append('A')
            args_list.append(fend_code)

        args_code       = ' , '.join(args_list)
        args_formatting = ', '.join(fargs_format)
        if expr.file == "stderr":
            self._constantImports.setdefault('ISO_FORTRAN_ENV', set())\
                .add(("stderr", "error_unit"))
            return f"write(stderr, '({args_formatting})', advance=\"{advance}\") {args_code}\n"
        self._constantImports.setdefault('ISO_FORTRAN_ENV', set())\
                .add(("stdout", "output_unit"))
        return f"write(stdout, '({args_formatting})', advance=\"{advance}\") {args_code}\n"

    def _get_print_format_and_arg(self, var, var_code = None):
        """
        Get the format string and the printable argument for an object.

        Get the format string and the printable argument for an object.
        In other words get arg_format and arg such that var can be printed
        by doing:

        > write(*, arg_format) arg

        Parameters
        ----------
        var : TypedAstNode
            The object to be printed.
        var_code : str, optional
            The code which will print the variable (this is mostly useful when calling
            this function recursively, e.g. to print an inhomogenoeus tuple of function
            call results).

        Returns
        -------
        arg_format : str
            The format string.
        arg : str
            The Fortran code which represents var.
        """
        if var_code is None:
            var_code = self._print(var)
        arg = var_code

        var_type = var.dtype
        if isinstance(var.class_type, StringType):
            arg_format = 'A'
        elif isinstance(var, FunctionCall) and len(var.funcdef.results)>1 or \
                isinstance(var.class_type, InhomogeneousTupleType):
            var_elem_code = var_code[1:-1].split(', ')
            args_and_formats = [self._get_print_format_and_arg(v.var, c) for v,c in zip(var.funcdef.results, var_elem_code)]
            formats = ',", ",'.join(af[0] for af in args_and_formats)
            arg_format = f'"(",{formats},")"'
            arg = ', '.join(af[1] for af in args_and_formats)
        elif isinstance(var_type, FixedSizeNumericType):
            if isinstance(var_type.primitive_type, PrimitiveComplexType):
                float_format, real_arg = self._get_print_format_and_arg(NumpyReal(var))
                imag_arg = self._print(NumpyImag(var))
                arg_format = f'"(",{float_format}," + ",{float_format},"j)"'
                arg = f'{real_arg}, {imag_arg}'
            elif isinstance(var_type.primitive_type, PrimitiveFloatingPointType):
                dps = np.finfo(pyccel_type_to_original_type[var_type]).precision
                arg_format = f'F0.{dps}'
            elif isinstance(var_type.primitive_type, PrimitiveIntegerType):
                arg_format = 'I0'
            elif isinstance(var_type.primitive_type, PrimitiveBooleanType):
                arg_format = 'A'
                if isinstance(var, LiteralTrue):
                    arg = "'True'"
                elif isinstance(var, LiteralFalse):
                    arg = "'False'"
                else:
                    arg = f'merge("True ", "False", {var_code})'
            else:
                errors.report(f"Printing {var_type} type is not supported currently", severity='fatal')
        else:
            errors.report(f"Printing {var_type} type is not supported currently", severity='fatal')

        return arg_format, arg

    def _print_Comment(self, expr):
        comments = self._print(expr.text)
        return '!' + comments + '\n'

    def _print_CommentBlock(self, expr):
        txts   = expr.comments
        header = expr.header
        header_size = len(expr.header)

        ln = max(len(i) for i in txts)
        if ln<max(20, header_size+2):
            ln = 20
        top  = '!' + '_'*int((ln-header_size)/2) + header + '_'*int((ln-header_size)/2) + '!'
        ln = len(top) - 2
        bottom = '!' + '_'*ln + '!'

        txts = ['!' + txt + ' '*(ln - len(txt)) + '!' for txt in txts]

        body = '\n'.join(i for i in txts)

        return ('{0}\n'
                '{1}\n'
                '{2}\n').format(top, body, bottom)

    def _print_EmptyNode(self, expr):
        return ''

    def _print_AnnotatedComment(self, expr):
        accel = self._print(expr.accel)
        txt   = str(expr.txt)
        return '!${0} {1}\n'.format(accel, txt)

    def _print_tuple(self, expr):
        if expr[0].rank>0:
            raise NotImplementedError(' tuple with elements of rank > 0 is not implemented')
        fs = ', '.join(self._print(f) for f in expr)
        return '[{0}]'.format(fs)

    def _print_PythonAbs(self, expr):
        arg_code = self._get_node_without_gFTL(expr.arg)
        return f"abs({arg_code})"

    def _print_PythonRound(self, expr):
        arg = expr.arg
        if not isinstance(arg.dtype.primitive_type, PrimitiveFloatingPointType):
            arg = self._apply_cast(NumpyInt64Type(), arg)
        self.add_import(Import('pyc_math_f90', Module('pyc_math_f90',(),())))

        arg_code = self._print(arg)
        ndigits = self._apply_cast(NumpyInt64Type(), expr.ndigits) if expr.ndigits \
                else LiteralInteger(0, NumpyInt64Type())
        ndigits_code = self._print(ndigits)

        code = f'pyc_bankers_round({arg_code}, {ndigits_code})'

        if not isinstance(expr.dtype.primitive_type, PrimitiveFloatingPointType):
            prec = self.print_kind(expr)
            return f"Int({code}, kind={prec})"
        else:
            return code

    def _print_PythonTuple(self, expr):
        shape = tuple(reversed(expr.shape))
        if len(shape)>1:
            elements = ', '.join(self._print(i) for i in expr)
            shape    = ', '.join(self._print(i) for i in shape)
            return 'reshape(['+ elements + '], [' + shape + '])'
        args = ', '.join(self._print(f) for f in expr)
        return f'[{args}]'

    def _print_PythonList(self, expr):
        if len(expr.args) == 0:
            list_arg = ''
            assign = expr.get_direct_user_nodes(lambda a : isinstance(a, Assign))
            if assign:
                vec_type = self._print(assign[0].lhs.class_type)
            else:
                raise errors.report("Can't use an empty list without assigning it to a variable as the type cannot be deduced",
                        severity='fatal', symbol=expr)

        else:
            list_arg = self._print_PythonTuple(expr)
            vec_type = self._print(expr.class_type)
        return f'{vec_type}({list_arg})'

    def _print_PythonSet(self, expr):
        if len(expr.args) == 0:
            list_arg = ''
            assign = expr.get_direct_user_nodes(lambda a : isinstance(a, Assign))
            if assign:
                set_type = self._print(assign[0].lhs.class_type)
            else:
                raise errors.report("Can't use an empty set without assigning it to a variable as the type cannot be deduced",
                        severity='fatal', symbol=expr)

        else:
            list_arg = self._print_PythonTuple(expr)
            set_type = self._print(expr.class_type)
        return f'{set_type}({list_arg})'

    def _print_PythonDict(self, expr):
        if len(expr) == 0:
            list_arg = ''
            assign = expr.get_direct_user_nodes(lambda a : isinstance(a, Assign))
            if assign:
                dict_type = self._print(assign[0].lhs.class_type)
            else:
                raise errors.report("Can't use an empty dict without assigning it to a variable as the type cannot be deduced",
                        severity='fatal', symbol=expr)

        else:
            class_type = expr.class_type
            pair_type = self._print(PairType(class_type.key_type, class_type.value_type))
            args = ', '.join(f'{pair_type}({self._print(k)}, {self._print(v)})' for k,v in expr)
            list_arg = f'[{args}]'
            dict_type = self._print(class_type)
        return f'{dict_type}({list_arg})'

    def _print_InhomogeneousTupleVariable(self, expr):
        fs = ', '.join(self._print(f) for f in expr)
        return '[{0}]'.format(fs)

    def _print_Variable(self, expr):
        return self._print(expr.name)

    def _print_FunctionDefArgument(self, expr):
        return self._print(expr.name)

    def _print_FunctionCallArgument(self, expr):
        if expr.keyword:
            return '{} = {}'.format(expr.keyword, self._print(expr.value))
        else:
            return '{}'.format(self._print(expr.value))

    def _print_Constant(self, expr):
        if expr == math_constants['nan']:
            errors.report("Can't print nan in Fortran",
                    severity='error', symbol=expr)
        val = LiteralFloat(expr.value)
        return self._print(val)

    def _print_DottedVariable(self, expr):
        if isinstance(expr.lhs, FunctionCall):
            base = expr.lhs.funcdef.results[0].var
            var_name = self.scope.get_new_name()
            var = base.clone(var_name)

            self.scope.insert_variable(var)

            self._additional_code += self._print(Assign(var,expr.lhs)) + '\n'
            return self._print(var) + '%' +self._print(expr.name)
        else:
            return self._print(expr.lhs) + '%' +self._print(expr.name)

    def _print_DottedName(self, expr):
        return ' % '.join(self._print(n) for n in expr.name)

    def _print_Lambda(self, expr):
        return '"{args} -> {expr}"'.format(args=expr.variables, expr=expr.expr)

    def _print_PythonSum(self, expr):
        args = ", ".join(self._get_node_without_gFTL(arg) for arg in expr.args)
        return f"sum({args})"

    def _print_PythonReal(self, expr):
        value = self._print(expr.internal_var)
        return f'real({value})'

    def _print_PythonImag(self, expr):
        value = self._print(expr.internal_var)
        return f'aimag({value})'

    #========================== List Methods ===============================#

    def _print_ListAppend(self, expr):
        target = self._print(expr.list_obj)
        arg = self._print(expr.args[0])
        return f'call {target} % push_back({arg})\n'

    def _print_ListPop(self, expr):
        list_obj = expr.list_obj
        target = self._print(list_obj)
        index_element = expr.index_element
        parent_assign_nodes = expr.get_direct_user_nodes(lambda u: isinstance(u, Assign))
        if parent_assign_nodes:
            lhs = expr.current_user_node.lhs
        else:
            lhs = self.scope.get_temporary_variable(expr.class_type)

        lhs_code = self._print(lhs)

        if index_element:
            _shape = PyccelArrayShapeElement(list_obj, index_element)
            if isinstance(index_element, PyccelUnarySub) and isinstance(index_element.args[0], LiteralInteger):
                index_element = PyccelMinus(_shape, index_element.args[0], simplify = True)
            tmp_iter = self.scope.get_temporary_variable(IteratorType(list_obj.class_type),
                    name = f'{list_obj}_iter')
            code = (f'{tmp_iter} = {target} % begin() + {self._print(index_element)}\n'
                    f'{lhs} = {tmp_iter} % of()\n'
                    f'{tmp_iter} = {target} % erase({tmp_iter})\n')
        else:
            index = expr.index_element or PyccelUnarySub(LiteralInteger(1))
            rhs = self._print(IndexedElement(list_obj, index))
            code = (f'{lhs_code} = {rhs}\n'
                    f'call {target} % pop_back()\n')

        if parent_assign_nodes:
            return code
        else:
            self._additional_code += code
            return lhs_code

    #========================== Set Methods ================================#

    def _print_SetAdd(self, expr):
        var = self._print(expr.set_variable)
        insert_obj = self._print(expr.args[0])
        return f'call {var} % insert( {insert_obj} )\n'

    def _print_SetClear(self, expr):
        var = self._print(expr.set_variable)
        return f'call {var} % clear()\n'

    def _print_SetPop(self, expr):
        var = expr.set_variable
        expr_type = var.class_type
        var_code = self._print(expr.set_variable)
        type_name = self._print(expr_type)
        self.add_import(self._build_gFTL_extension_module(expr_type))
        return f'{type_name}_pop({var_code})\n'

    def _print_SetCopy(self, expr):
        var_code = self._print(expr.set_variable)
        type_name = self._print(expr.class_type)
        return f'{type_name}({var_code})'

    def _print_SetUnion(self, expr):
        assign_base = expr.get_direct_user_nodes(lambda n: isinstance(n, Assign))
        var = expr.set_variable
        if not assign_base:
            result = self._print(self.scope.get_temporary_variable(var))
        else:
            result = self._print(assign_base[0].lhs)
        expr_type = var.class_type
        var_code = self._print(expr.set_variable)
        type_name = self._print(expr_type)
        self.add_import(self._build_gFTL_extension_module(expr_type))
        args_insert = []
        for arg in expr.args:
            a = self._print(arg)
            if arg.class_type == expr_type:
                args_insert.append(f'call {result} % merge({a})\n')
            else:
                errors.report(PYCCEL_RESTRICTION_TODO, severity = 'error', symbol = expr)
        code = f'{result} = {type_name}({var_code})\n' + ''.join(args_insert)
        if assign_base:
            return code
        else:
            self._additional_code += code
            return result

    def _print_SetIntersectionUpdate(self, expr):
        var = expr.set_variable
        expr_type = var.class_type
        var_code = self._print(expr.set_variable)
        type_name = self._print(expr_type)
        self.add_import(self._build_gFTL_extension_module(expr_type))
        return ''.join(f'call {type_name}_intersection_update({var_code}, {self._print(arg)})\n' \
                for arg in expr.args)

    def _print_SetDiscard(self, expr):
        var = self._print(expr.set_variable)
        val = self._print(expr.args[0])
        success = self.scope.get_temporary_variable(PythonNativeInt())
        return f'{success} = {var} % erase_value({val})\n'

<<<<<<< HEAD
    #========================== Dict Methods ================================#

    def _print_DictGetItem(self, expr):
        dict_obj = self._print(expr.dict_obj)
        key = self._print(expr.key)
        return f'{dict_obj} % of( {key} )'
=======
   #========================== Dict Methods ================================#

    def _print_DictClear(self, expr):
        var = self._print(expr.dict_obj)
        return f'call {var} % clear()\n'
>>>>>>> bc3ead6d

    #========================== Numpy Elements ===============================#

    def _print_NumpySum(self, expr):
        arg_code = self._get_node_without_gFTL(expr.arg)
        dtype = expr.arg.dtype.primitive_type
        if isinstance(dtype, PrimitiveBooleanType):
            return f'count({arg_code})'
        return f'sum({arg_code})'

    def _print_NumpyProduct(self, expr):
        arg_code = self._get_node_without_gFTL(expr.arg)
        return f'product({arg_code})'

    def _print_NumpyMatmul(self, expr):
        """Fortran print."""
        a_code = self._print(expr.a)
        b_code = self._print(expr.b)

        if expr.rank == 0:
            if isinstance(expr.a.dtype.primitive_type, PrimitiveBooleanType):
                a_code = self._print(PythonInt(expr.a))
            if isinstance(expr.b.dtype.primitive_type, PrimitiveBooleanType):
                b_code = self._print(PythonInt(expr.b))
            return 'sum({}*{})'.format(a_code, b_code)
        if expr.a.order and expr.b.order:
            if expr.a.order != expr.b.order:
                raise NotImplementedError("Mixed order matmul not supported.")

        # Fortran ordering
        if expr.a.order == 'F':
            return 'matmul({0},{1})'.format(a_code, b_code)

        # C ordering
        return 'matmul({1},{0})'.format(a_code, b_code)

    def _print_NumpyEmpty(self, expr):
        errors.report(FORTRAN_ALLOCATABLE_IN_EXPRESSION, symbol=expr, severity='fatal')

    def _print_NumpyNorm(self, expr):
        arg = NumpyAbs(expr.arg) if isinstance(expr.arg.dtype.primitive_type, PrimitiveComplexType) else expr.arg
        arg_code = self._get_node_without_gFTL(arg)
        if expr.axis:
            axis = expr.axis
            if arg.order != 'F':
                axis = PyccelMinus(LiteralInteger(arg.rank), expr.axis, simplify=True)
            else:
                axis = LiteralInteger(expr.axis.python_value + 1)
            code = f'Norm2({arg_code},{self._print(axis)})'
        else:
            code = f'Norm2({arg_code})'

        return code

    def _print_NumpyLinspace(self, expr):

        if expr.stop.dtype != expr.dtype:
            st = self._apply_cast(expr.dtype, expr.stop)
            v = self._print(st)
        else:
            v = self._print(expr.stop)

        if not isinstance(expr.endpoint, LiteralFalse):
            lhs = expr.get_user_nodes(Assign)[0].lhs


            if expr.rank > 1:
                #expr.rank > 1, we need to replace the last index of the loop with the last index of the array.
                lhs_source = expr.get_user_nodes(Assign)[0].lhs
                lhs_source.substitute(expr.ind, PyccelMinus(expr.num, LiteralInteger(1), simplify = True))
                lhs = self._print(lhs_source)
            else:
                #Since the expr.rank == 1, we modify the last element in the array.
                lhs = self._print(IndexedElement(lhs,
                                                 PyccelMinus(expr.num, LiteralInteger(1),
                                                 simplify = True)))

            if isinstance(expr.endpoint, LiteralTrue):
                cond_template = lhs + ' = {stop}'
            else:
                cond_template = lhs + ' = merge({stop}, {lhs}, ({cond}))'
        if expr.rank > 1:
            template = '({start} + {index}*{step})'
            var = expr.ind
        else:
            template = '[(({start} + {index}*{step}), {index} = {zero},{end})]'
            var = self.scope.get_temporary_variable(PythonNativeInt(), 'linspace_index')

        init_value = template.format(
            start = self._print(expr.start),
            step  = self._print(expr.step),
            index = self._print(var),
            zero  = self._print(LiteralInteger(0)),
            end   = self._print(PyccelMinus(expr.num, LiteralInteger(1), simplify = True)),
        )

        if isinstance(expr.endpoint, LiteralFalse):
            code = init_value
        elif isinstance(expr.endpoint, LiteralTrue):
            code = init_value + '\n' + cond_template.format(stop=v)
        else:
            code = init_value + '\n' + cond_template.format(stop=v, lhs=lhs, cond=self._print(expr.endpoint))

        return code

    def _print_NumpyNonZeroElement(self, expr):

        ind   = self._print(self.scope.get_temporary_variable(PythonNativeInt()))
        array = expr.array

        if isinstance(array.dtype.primitive_type, PrimitiveBooleanType):
            mask  = self._print(array)
        else:
            mask  = self._print(NumpyBool(array))

        my_range = self._print(PythonRange(array.shape[expr.dim]))

        stmt  = 'pack([({ind}, {ind}={my_range})], {mask})'.format(
                ind = ind, mask = mask, my_range = my_range)

        return stmt

    def _print_NumpyCountNonZero(self, expr):

        axis  = expr.axis
        array = expr.array

        if isinstance(array.dtype.primitive_type, PrimitiveBooleanType):
            mask  = self._print(array)
        else:
            mask  = self._print(NumpyBool(array))

        kind  = self.print_kind(expr)

        if axis is None:
            stmt = 'count({}, kind = {})'.format(mask, kind)

            if expr.keep_dims.python_value:
                if expr.order == 'C':
                    shape    = ', '.join(self._print(i) for i in reversed(expr.shape))
                else:
                    shape    = ', '.join(self._print(i) for i in expr.shape)
                stmt = 'reshape([{}], [{}])'.format(stmt, shape)
        else:
            if array.order == 'C':
                f_dim = PyccelMinus(LiteralInteger(array.rank), expr.axis, simplify=True)
            else:
                f_dim = PyccelAdd(expr.axis, LiteralInteger(1), simplify=True)

            dim   = self._print(f_dim)
            stmt = 'count({}, dim = {}, kind = {})'.format(mask, dim, kind)

            if expr.keep_dims.python_value:

                if expr.order == 'C':
                    shape    = ', '.join(self._print(i) for i in reversed(expr.shape))
                else:
                    shape    = ', '.join(self._print(i) for i in expr.shape)
                stmt = 'reshape([{}], [{}])'.format(stmt, shape)

        return stmt

    def _print_NumpyWhere(self, expr):
        value_true, value_false = self._apply_cast(expr.dtype, expr.value_true, expr.value_false)

        condition   = self._print(expr.condition)
        value_true  = self._print(value_true)
        value_false = self._print(value_false)

        stmt = 'merge({true}, {false}, {cond})'.format(
                true=value_true,
                false=value_false,
                cond=condition)

        return stmt

    def _print_NumpyArray(self, expr):
        order = expr.order

        # If Numpy array is stored with column-major ordering, transpose values
        # use reshape with order for rank > 2
        if expr.rank <= 2:
            arg = self._apply_cast(expr.dtype, expr.arg)
            rhs_code = self._get_node_without_gFTL(arg)
            if expr.arg.order and expr.arg.order != expr.order:
                rhs_code = f'transpose({rhs_code})'
            if expr.arg.rank < expr.rank:
                if order == 'F':
                    shape_code = ', '.join(self._print(i) for i in expr.shape)
                else:
                    shape_code = ', '.join(self._print(i) for i in expr.shape[::-1])
                rhs_code = f"reshape({rhs_code}, [{shape_code}])"
        else:
            expr_args = (expr.arg,) if isinstance(expr.arg, Variable) else expr.arg
            expr_args = tuple(self._apply_cast(expr.dtype, a) for a in expr_args)
            new_args = []
            inv_order = 'C' if order == 'F' else 'F'
            for a in expr_args:

                # Pack list/tuple of array/list/tuple into array
                if a.order is None and a.rank > 1:
                    a = NumpyArray(a)
                ac = self._get_node_without_gFTL(a)

                # Reshape array element if out of order
                if a.order == inv_order:
                    shape = a.shape[::-1] if a.order == 'F' else a.shape
                    shape_code = ', '.join(self._print(i) for i in shape)
                    order_code = ', '.join(self._print(LiteralInteger(i)) for i in range(a.rank, 0, -1))
                    ac = f'reshape({ac}, [{shape_code}], order=[{order_code}])'
                new_args.append(ac)

            if len(new_args) == 1:
                rhs_code = new_args[0]
            else:
                rhs_code = '[' + ' ,'.join(new_args) + ']'

            if len(new_args) != 1 or expr.arg.rank < expr.rank:
                if order == 'C':
                    shape_code = ', '.join(self._print(i) for i in expr.shape[::-1])
                    rhs_code = f'reshape({rhs_code}, [{shape_code}])'
                else:
                    shape_code = ', '.join(self._print(i) for i in expr.shape)
                    order_index = [LiteralInteger(i) for i in range(1, expr.rank+1)]
                    order_index = order_index[1:]+ order_index[:1]
                    order_code = ', '.join(self._print(i) for i in order_index)
                    rhs_code = f'reshape({rhs_code}, [{shape_code}], order=[{order_code}])'


        return rhs_code

    def _print_NumpyFloor(self, expr):
        result_code = self._print_MathFloor(expr)
        return 'real({}, {})'.format(result_code, self.print_kind(expr))

    def _print_NumpyArange(self, expr):
        start  = self._print(expr.start)
        step   = self._print(expr.step)
        shape  = PyccelMinus(expr.shape[0], LiteralInteger(1), simplify = True)
        index  = self.scope.get_temporary_variable(PythonNativeInt())

        code = '[({start} + {step} * {index}, {index} = {0}, {shape}, {1})]'
        code = code.format(self._print(LiteralInteger(0)),
                           self._print(LiteralInteger(1)),
                           start  = start,
                           step   = step,
                           index  = self._print(index),
                           shape  = self._print(shape))

        return code

    def _print_NumpyMod(self, expr):
        return self._print(PyccelMod(*expr.args))

    # ======================================================================= #
    def _print_PyccelArraySize(self, expr):
        init_value = self._print(expr.arg)
        prec = self.print_kind(expr)
        return f'size({init_value}, kind={prec})'

    def _print_PyccelArrayShapeElement(self, expr):
        arg = expr.arg
        arg_code = self._print(arg)
        prec = self.print_kind(expr)

        if isinstance(arg.class_type, (NumpyNDArrayType, HomogeneousTupleType)):
            if arg.rank == 1:
                return f'size({arg_code}, kind={prec})'

            if arg.order == 'C':
                index = PyccelMinus(LiteralInteger(arg.rank), expr.index, simplify = True)
                index = self._print(index)
            else:
                index = PyccelAdd(expr.index, LiteralInteger(1), simplify = True)
                index = self._print(index)

            return f'size({arg_code}, {index}, {prec})'
        elif isinstance(arg.class_type, (HomogeneousListType, HomogeneousSetType, DictType)):
            return f'{arg_code} % size()'
        elif isinstance(arg.class_type, StringType):
            return f'len({arg_code})'
        else:
            raise NotImplementedError(f"Don't know how to represent shape of object of type {arg.class_type}")

    def _print_PythonInt(self, expr):
        value = self._print(expr.arg)
        kind = self.print_kind(expr)
        if isinstance(expr.arg.dtype.primitive_type, PrimitiveBooleanType):
            code = f'MERGE(1_{kind}, 0_{kind}, {value})'
        else:
            code  = f'Int({value}, kind = {kind})'
        return code

    def _print_PythonFloat(self, expr):
        value = self._print(expr.arg)
        kind = self.print_kind(expr)
        if isinstance(expr.arg.dtype.primitive_type, PrimitiveBooleanType):
            code = f'MERGE(1.0_{kind}, 0.0_{kind}, {value})'
        else:
            code  = f'Real({value}, kind = {kind})'
        return code

    def _print_PythonComplex(self, expr):
        kind = self.print_kind(expr)
        if expr.is_cast:
            var = expr.internal_var
            if isinstance(var.class_type.primitive_type, PrimitiveBooleanType):
                var = PythonInt(var)
            var_code = self._print(var)
            code = f'cmplx({var_code}, kind = {kind})'
        else:
            real = self._print(expr.real)
            imag = self._print(expr.imag)
            code = f'cmplx({real}, {imag}, {kind})'
        return code

    def _print_PythonBool(self, expr):
        value = self._print(expr.arg)
        kind = self.print_kind(expr)
        if isinstance(expr.arg.dtype.primitive_type, PrimitiveBooleanType):
            return f'logical({value}, kind = {kind})'
        else:
            return f'({value} /= 0)'

    def _print_MathFloor(self, expr):
        arg = expr.args[0]
        arg_code = self._print(arg)

        # math.floor on integer argument is identity,
        # but we need parentheses around expressions
        if isinstance(arg.dtype.primitive_type, PrimitiveIntegerType):
            return f'({arg_code})'

        kind = self.print_kind(expr)
        return f'floor({arg_code}, kind = {kind})'

    def _print_NumpyRand(self, expr):
        if expr.rank != 0:
            errors.report(FORTRAN_ALLOCATABLE_IN_EXPRESSION,
                          symbol=expr, severity='fatal')

        var = self.scope.get_temporary_variable(expr.dtype, memory_handling = 'stack',
                shape = expr.shape)

        self._additional_code += self._print(Assign(var,expr)) + '\n'
        return self._print(var)

    def _print_NumpyRandint(self, expr):
        if expr.rank != 0:
            errors.report(FORTRAN_ALLOCATABLE_IN_EXPRESSION,
                          symbol=expr, severity='fatal')
        if expr.low is None:
            randfloat = self._print(PyccelMul(expr.high, NumpyRand(), simplify = True))
        else:
            randfloat = self._print(PyccelAdd(PyccelMul(PyccelMinus(expr.high, expr.low, simplify = True), NumpyRand(), simplify=True), expr.low, simplify = True))

        prec_code = self.print_kind(expr)
        return 'floor({}, kind={})'.format(randfloat, prec_code)

    def _print_NumpyFull(self, expr):

        # Create statement for initialization
        init_value = self._print(expr.fill_value)
        return init_value
    
    def _print_NumpyAmax(self, expr):
        array_arg = expr.arg
        if isinstance(array_arg.dtype.primitive_type, PrimitiveBooleanType):
            array_arg = NumpyInt32(array_arg)
        arg_code = self._get_node_without_gFTL(array_arg)

        if isinstance(array_arg.dtype.primitive_type, PrimitiveComplexType):
            self.add_import(Import('pyc_math_f90', Module('pyc_math_f90',(),())))
            return f'amax({array_arg})'
        else:
            return f'maxval({arg_code})'
    
    def _print_NumpyAmin(self, expr):
        array_arg = expr.arg
        if isinstance(array_arg.dtype.primitive_type, PrimitiveBooleanType):
            array_arg = NumpyInt32(array_arg)
        arg_code = self._get_node_without_gFTL(array_arg)

        if isinstance(array_arg.dtype.primitive_type, PrimitiveComplexType):
            self.add_import(Import('pyc_math_f90', Module('pyc_math_f90',(),())))
            return f'amin({array_arg})'
        else:
            return f'minval({arg_code})'
        
    def _print_PythonMin(self, expr):
        args = expr.args
        if len(args) == 1:
            arg = args[0]
            arg_code = self._get_node_without_gFTL(arg)
            code = f'minval({arg_code})'
        else:
            code = ','.join(self._print(arg) for arg in args)
            code = 'min('+code+')'
        return code

    def _print_PythonMax(self, expr):
        args = expr.args
        if len(args) == 1:
            arg = args[0]
            arg_code = self._get_node_without_gFTL(arg)
            code = f'maxval({arg_code})'
        else:
            code = ','.join(self._print(arg) for arg in args)
            code = 'max('+code+')'
        return code

    # ... MACROS
    def _print_MacroShape(self, expr):
        var = expr.argument
        if not isinstance(var, (Variable, IndexedElement)):
            raise TypeError('Expecting a variable, given {}'.format(type(var)))
        shape = var.shape

        if len(shape) == 1:
            shape = shape[0]


        elif not(expr.index is None):
            if expr.index < len(shape):
                shape = shape[expr.index]
            else:
                shape = '1'

        return self._print(shape)

    # ...
    def _print_MacroType(self, expr):
        dtype = self._print(expr.argument.dtype)
        prec  = expr.argument.dtype.precision

        if dtype == 'integer':
            if prec==4:
                return 'MPI_INTEGER'
            elif prec==8:
                return 'MPI_INTEGER8'
            else:
                errors.report(PYCCEL_RESTRICTION_TODO, symbol=expr,
                    severity='fatal')

        elif dtype == 'float':
            if prec==8:
                return 'MPI_DOUBLE'
            if prec==4:
                return 'MPI_FLOAT'
            else:
                errors.report(PYCCEL_RESTRICTION_TODO, symbol=expr,
                    severity='fatal')

        else:
            errors.report(PYCCEL_RESTRICTION_TODO, symbol=expr,
                severity='fatal')

    def _print_MacroCount(self, expr):

        var = expr.argument

        if var.rank == 0:
            return '1'
        else:
            return self._print(functools.reduce(
                lambda x,y: PyccelMul(x,y,simplify=True), var.shape))

    def _print_Declare(self, expr):
        # ... ignored declarations
        var = expr.variable
        expr_type = var.class_type
        if isinstance(expr_type, SymbolicType):
            return ''

        # meta-variables
        if (isinstance(expr.variable, Variable) and
            expr.variable.name.startswith('__')):
            return ''
        # ...

        if isinstance(expr_type, InhomogeneousTupleType):
            return ''

        # ... TODO improve
        # Group the variables by intent
        dtype           = var.dtype
        rank            = var.rank
        shape           = var.alloc_shape
        is_const        = var.is_const
        is_optional     = var.is_optional
        is_private      = var.is_private
        is_alias        = var.is_alias and not isinstance(dtype, BindCPointer)
        on_heap         = var.on_heap
        on_stack        = var.on_stack
        is_static       = expr.static
        is_external     = expr.external
        is_target       = var.is_target and not var.is_alias
        intent          = expr.intent
        intent_in = intent and intent != 'out'
        # ...

        dtype_str = ''
        rankstr   = ''

        # ... print datatype
        if isinstance(expr_type, (CustomDataType, IteratorType, HomogeneousListType, HomogeneousSetType, DictType)):
            name   = self._print(expr_type)
            if isinstance(expr_type, (HomogeneousContainerType, DictType)):
                self.add_import(self._build_gFTL_module(expr_type))

            if var.is_argument:
                sig = 'class'
            else:
                sig = 'type'
            dtype_str = f'{sig}({name})'
        elif isinstance(dtype, FixedSizeNumericType) and \
                isinstance(expr_type, (NumpyNDArrayType, HomogeneousTupleType, FixedSizeNumericType)):
            dtype_str = self._print(dtype.primitive_type)
            dtype_str += f'({self.print_kind(var)})'

            if rank > 0:
                # arrays are 0-based in pyccel, to avoid ambiguity with range
                start_val = self._print(LiteralInteger(0))

                if intent_in:
                    rankstr = ', '.join([f'{start_val}:'] * rank)
                elif is_static or on_stack:
                    ordered_shape = shape[::-1] if var.order == 'C' else shape
                    ubounds = [PyccelMinus(s, LiteralInteger(1), simplify = True) for s in ordered_shape]
                    rankstr = ', '.join(f'{start_val}:{self._print(u)}' for u in ubounds)
                elif is_alias or on_heap:
                    rankstr = ', '.join(':'*rank)
                else:
                    raise NotImplementedError("Fortran rank string undetermined")
                rankstr = f'({rankstr})'

        elif isinstance(dtype, StringType):
            dtype_str = self._print(dtype)

            if intent_in:
                dtype_str += '(len = *)'
            else:
                dtype_str += '(len = :)'
        elif isinstance(dtype, BindCPointer):
            dtype_str = 'type(c_ptr)'
            self._constantImports.setdefault('ISO_C_Binding', set()).add('c_ptr')
        else:
            errors.report(f"Don't know how to print type {expr_type} in Fortran",
                    symbol=expr, severity='fatal')

        code_value = ''
        if expr.value:
            code_value = ' = {0}'.format(self._print(expr.value))

        vstr = self._print(expr.variable.name)

        # Default empty strings
        intentstr      = ''
        allocatablestr = ''
        optionalstr    = ''
        privatestr     = ''
        externalstr    = ''
        is_string = isinstance(var.class_type, StringType)

        # Compute intent string
        if intent:
            if intent == 'in' and rank == 0 and not is_optional \
                and not isinstance(expr_type, CustomDataType):
                intentstr = ', value'
                if is_const:
                    intentstr += ', intent(in)'
            else:
                intentstr = f', intent({intent})'

        # Compute allocatable string
        if not is_static:
            if is_alias:
                allocatablestr = ', pointer'

            elif on_heap and not intent_in and isinstance(var.class_type, (NumpyNDArrayType, HomogeneousTupleType, StringType)):
                allocatablestr = ', allocatable'

            # ISSUES #177: var is allocatable and target
            if is_target:
                allocatablestr = f'{allocatablestr}, target'

        # Compute optional string
        if is_optional:
            optionalstr = ', optional'

        # Compute private string
        if is_private:
            privatestr = ', private'

        # Compute external string
        if is_external:
            externalstr = ', external'

        mod_str = ''
        if expr.module_variable and not is_private and isinstance(expr.variable.class_type, FixedSizeNumericType):
            mod_str = ', bind(c)'

        # Construct declaration
        left  = dtype_str + allocatablestr + optionalstr + privatestr + externalstr + mod_str + intentstr
        right = vstr + rankstr + code_value
        return f'{left} :: {right}\n'

    def _print_AliasAssign(self, expr):
        code = ''
        lhs = expr.lhs
        rhs = expr.rhs

        if isinstance(lhs.class_type, InhomogeneousTupleType):
            return self._print(CodeBlock([AliasAssign(l, r) for l,r in zip(lhs,rhs)]))
        if isinstance(rhs, FunctionCall):
            return self._print(rhs)

        # TODO improve
        op = '=>'
        shape_code = ''
        if isinstance(lhs.class_type, (NumpyNDArrayType, HomogeneousTupleType)):
            shape_code = ', '.join('0:' for i in range(lhs.rank))
            shape_code = '({s_c})'.format(s_c = shape_code)

        code += '{lhs}{s_c} {op} {rhs}'.format(lhs=self._print(expr.lhs),
                                          s_c = shape_code,
                                          op=op,
                                          rhs=self._print(expr.rhs))

        return code + '\n'

    def _print_CodeBlock(self, expr):
        if not expr.unravelled:
            body_exprs = expand_to_loops(expr,
                    self.scope.get_temporary_variable, self.scope,
                    language_has_vectors = True)
        else:
            body_exprs = expr.body
        body_stmts = []
        for b in body_exprs :
            line = self._print(b)
            if self._additional_code:
                body_stmts.append(self._additional_code)
                self._additional_code = ''
            body_stmts.append(line)
        return ''.join(body_stmts)

    def _print_NumpyReal(self, expr):
        value = self._print(expr.internal_var)
        code = 'Real({0}, {1})'.format(value, self.print_kind(expr))
        return code

    def _print_Assign(self, expr):
        rhs = expr.rhs

        if isinstance(rhs, (FunctionCall, SetUnion, ListPop)):
            return self._print(rhs)

        lhs_code = self._print(expr.lhs)
        # we don't print Range
        # TODO treat the case of iterable classes
        if isinstance(rhs, PyccelUnarySub) and rhs.args[0] == INF:
            rhs_code = '-Huge({0})'.format(lhs_code)
            return '{0} = {1}\n'.format(lhs_code, rhs_code)

        if rhs == INF:
            rhs_code = 'Huge({0})'.format(lhs_code)
            return '{0} = {1}\n'.format(lhs_code, rhs_code)

        if isinstance(rhs, (PythonRange, Product)):
            return ''

        if isinstance(rhs, NumpyRand):
            return 'call random_number({0})\n'.format(self._print(expr.lhs))

        if isinstance(rhs, NumpyEmpty):
            return ''

        if isinstance(rhs, NumpyNonZero):
            code = ''
            lhs = expr.lhs
            for i,e in enumerate(rhs.elements):
                l_c = self._print(lhs[i])
                e_c = self._print(e)
                code += '{0} = {1}\n'.format(l_c,e_c)
            return code

        if isinstance(rhs, ConstructorCall):
            func = rhs.func
            name = str(func.name)

            # TODO uncomment later

#            # we don't print the constructor call if iterable object
#            if this.dtype.is_iterable:
#                return ''
#
#            # we don't print the constructor call if with construct object
#            if this.dtype.is_with_construct:
#                return ''

            if name == "__init__":
                name = "create"
            rhs_code = self._print(name)
            rhs_code = '{0} % {1}'.format(lhs_code, rhs_code)

            code_args = ', '.join(self._print(i) for i in rhs.arguments)
            return 'call {0}({1})\n'.format(rhs_code, code_args)

        if (isinstance(expr.lhs, Variable) and
              isinstance(expr.lhs.dtype, SymbolicType)):
            return ''

        # Right-hand side code
        rhs_code = self._print(rhs)

        code = ''
        # if (expr.status == 'unallocated') and not (expr.like is None):
        #     stmt = ZerosLike(lhs=lhs_code, rhs=expr.like)
        #     code += self._print(stmt)
        #     code += '\n'
        code += '{0} = {1}'.format(lhs_code, rhs_code)
#        else:
#            code_args = ''
#            func = expr.rhs
#            # func here is of instance FunctionCall
#            cls_name = func.func.cls_name
#            keys = func.func.arguments

#            # for MPI statements, we need to add the lhs as the last argument
#            # TODO improve
#            if isinstance(func.func, MPI):
#                if not func.arguments:
#                    code_args = lhs_code
#                else:
#                    code_args = ', '.join(self._print(i) for i in func.arguments)
#                    code_args = '{0}, {1}'.format(code_args, lhs_code)
#            else:
#                _ij_print = lambda i, j: '{0}={1}'.format(self._print(i), \
#                                                         self._print(j))
#
#                code_args = ', '.join(_ij_print(i, j) \
#                                      for i, j in zip(keys, func.arguments))
#            if (not func.arguments is None) and (len(func.arguments) > 0):
#                if (not cls_name):
#                    code_args = ', '.join(self._print(i) for i in func.arguments)
#                    code_args = '{0}, {1}'.format(code_args, lhs_code)
#                else:
#            print('code_args > {0}'.format(code_args))
#            code = 'call {0}({1})'.format(rhs_code, code_args)
        return code + '\n'

#------------------------------------------------------------------------------
    def _print_Allocate(self, expr):
        class_type = expr.variable.class_type
        if isinstance(class_type, (NumpyNDArrayType, HomogeneousTupleType, CustomDataType)):
            # Transpose indices because of Fortran column-major ordering
            shape = expr.shape if expr.order == 'F' else expr.shape[::-1]

            var_code = self._print(expr.variable)
            size_code = ', '.join(self._print(i) for i in shape)
            shape_code = ', '.join('0:' + self._print(PyccelMinus(i, LiteralInteger(1), simplify = True)) for i in shape)
            if shape:
                shape_code = f'({shape_code})'
            code = ''

            if expr.status == 'unallocated':
                code += f'allocate({var_code}{shape_code})\n'

            elif expr.status == 'unknown':
                code += f'if (allocated({var_code})) then\n'
                code += f'  if (any(size({var_code}) /= [{size_code}])) then\n'
                code += f'    deallocate({var_code})\n'
                code += f'    allocate({var_code}{shape_code})\n'
                code +=  '  end if\n'
                code +=  'else\n'
                code += f'  allocate({var_code}{shape_code})\n'
                code +=  'end if\n'

            elif expr.status == 'allocated':
                code += f'if (any(size({var_code}) /= [{size_code}])) then\n'
                code += f'  deallocate({var_code})\n'
                code += f'  allocate({var_code}{shape_code})\n'
                code +=  'end if\n'

            return code

        elif isinstance(class_type, HomogeneousListType):
            if expr.alloc_type == 'resize':
                var_code = self._print(expr.variable)
                container_type = expr.variable.class_type
                container = self._print(container_type)
                size_code = self._print(expr.shape[0])
                return f'{var_code} = {container}({size_code})\n'
            elif expr.alloc_type == 'reserve':
                var_code = self._print(expr.variable)
                size_code = self._print(expr.shape[0])
                return f'call {var_code} % reserve({size_code})\n'
            else:
                return ''
        elif isinstance(class_type, (HomogeneousContainerType, DictType)):
            return ''

        else:
            return self._print_not_supported(expr)

#-----------------------------------------------------------------------------
    def _print_Deallocate(self, expr):
        var = expr.variable
        class_type = var.class_type
        if isinstance(class_type, InhomogeneousTupleType):
            return ''.join(self._print(Deallocate(v)) for v in var)

        if isinstance(class_type, CustomDataType):
            Pyccel__del = expr.variable.cls_base.scope.find('__del__')
            Pyccel_del_args = [FunctionCallArgument(var)]
            return self._print(FunctionCall(Pyccel__del, Pyccel_del_args))

        if var.is_alias or isinstance(class_type, (HomogeneousListType, HomogeneousSetType, DictType)):
            return ''
        elif isinstance(class_type, (NumpyNDArrayType, HomogeneousTupleType, StringType)):
            var_code = self._print(var)
            code  = 'if (allocated({})) then\n'.format(var_code)
            code += '  deallocate({})\n'     .format(var_code)
            code += 'end if\n'
            return code
        else:
            errors.report(f"Deallocate not implemented for {class_type}",
                    severity='error', symbol=expr)
            return ''

    def _print_DeallocatePointer(self, expr):
        var_code = self._print(expr.variable)
        return f'deallocate({var_code})\n'

#------------------------------------------------------------------------------

    def _print_PrimitiveBooleanType(self, expr):
        return 'logical'

    def _print_PrimitiveIntegerType(self, expr):
        return 'integer'

    def _print_PrimitiveFloatingPointType(self, expr):
        return 'real'

    def _print_PrimitiveComplexType(self, expr):
        return 'complex'

    def _print_StringType(self, expr):
        return 'character'

    def _print_FixedSizeNumericType(self, expr):
        return f'{self._print(expr.primitive_type)}{expr.precision}'

    def _print_PythonNativeBool(self, expr):
        return 'logical'

    def _print_HomogeneousListType(self, expr):
        return 'Vector_'+self._print(expr.element_type)

    def _print_HomogeneousSetType(self, expr):
        return 'Set_'+self._print(expr.element_type)

    def _print_PairType(self, expr):
        return 'Pair_'+self._print(expr.key_type)+'__'+self._print(expr.value_type)

    def _print_DictType(self, expr):
        return 'Map_'+self._print(expr.key_type)+'__'+self._print(expr.value_type)

    def _print_IteratorType(self, expr):
        iterable_type = self._print(expr.iterable_type)
        return f"{iterable_type}_Iterator"

    def _print_CustomDataType(self, expr):
        return expr.name

    def _print_DataType(self, expr):
        return self._print(expr.name)

    def _print_LiteralString(self, expr):
        sp_chars = ['\a', '\b', '\f', '\r', '\t', '\v', "'", '\n']
        sub_str = ''
        formatted_str = []
        for c in expr.python_value:
            if c in sp_chars:
                if sub_str != '':
                    formatted_str.append("'{}'".format(sub_str))
                    sub_str = ''
                formatted_str.append('ACHAR({})'.format(ord(c)))
            else:
                sub_str += c
        if sub_str != '':
            formatted_str.append("'{}'".format(sub_str))
        return ' // '.join(formatted_str)

    def _print_Interface(self, expr):
        interface_funcs = expr.functions

        example_func = interface_funcs[0]

        # ... we don't print 'hidden' functions
        if example_func.is_inline:
            return ''

        if len(example_func.results) == 1:
            if len(set(f.results[0].var.rank == 0 for f in interface_funcs)) != 1:
                message = ("Fortran cannot yet handle a templated function returning either a scalar or an array. "
                           "If you are using the terminal interface, please pass --language c, "
                           "if you are using the interactive interfaces epyccel or lambdify, please pass language='c'. "
                           "See https://github.com/pyccel/pyccel/issues/1339 to monitor the advancement of this issue.")
                errors.report(message,
                        severity='error', symbol=expr)

        name = self._print(expr.name)
        if all(isinstance(f, FunctionAddress) for f in interface_funcs):
            funcs = interface_funcs
        else:
            funcs = [f for f in interface_funcs if f is \
                    expr.point([FunctionCallArgument(a.var.clone('arg_'+str(i))) \
                        for i,a in enumerate(f.arguments)])]

        if expr.is_argument:
            funcs_sigs = []
            for f in funcs:
                parts = self.function_signature(f, f.name)
                parts = ["{}({}) {}\n".format(parts['sig'], parts['arg_code'], parts['func_end']),
                        self.print_constant_imports()+'\n',
                        parts['arg_decs'],
                        'end {} {}\n'.format(parts['func_type'], f.name)]
                funcs_sigs.append(''.join(a for a in parts))
            interface = 'interface\n' + '\n'.join(a for a in funcs_sigs) + 'end interface\n'
            return interface

        if funcs[0].cls_name:
            for k, m in list(_default_methods.items()):
                name = name.replace(k, m)
            cls_name = expr.cls_name
            if not (cls_name == '__UNDEFINED__'):
                name = '{0}_{1}'.format(cls_name, name)
        else:
            for i in _default_methods:
                # because we may have a class Point with init: Point___init__
                if i in name:
                    name = name.replace(i, _default_methods[i])
        interface = 'interface ' + name +'\n'
        for f in funcs:
            interface += 'module procedure ' + str(f.name)+'\n'
        interface += 'end interface\n'
        return interface



   # def _print_With(self, expr):
   #     self.set_scope(expr)
   #     test = 'call '+self._print(expr.test) + '%__enter__()'
   #     body = self._print(expr.body)
   #     end = 'call '+self._print(expr.test) + '%__exit__()'
   #     code = ('{test}\n'
   #            '{body}\n'
   #            '{end}').format(test=test, body=body, end=end)
        #TODO return code later
  #      expr.block
  #      self.exit_scope()
  #      return ''

    def _print_FunctionAddress(self, expr):
        return expr.name

    def function_signature(self, expr, name):
        """
        Get the different parts of the signature of the function `expr`.

        A helper function to print just the signature of the function
        including the declarations of the arguments and results.

        Parameters
        ----------
        expr : FunctionDef
            The function whose signature should be printed.
        name : str
            The name which should be printed as the name of the function.
            (May be different from expr.name in the case of interfaces).

        Returns
        -------
        dict
            A dictionary with the keys :
                sig - The declaration of the function/subroutine with any necessary keywords.
                arg_code - A string containing a list of the arguments.
                func_end - Any code to be added to the signature after the arguments (ie result).
                arg_decs - The code necessary to declare the arguments of the function/subroutine.
                func_type - Subroutine or function.
        """
        is_pure      = expr.is_pure
        is_elemental = expr.is_elemental
        out_args = [r.var for r in expr.results if not r.is_argument]
        args_decs = OrderedDict()
        arguments = expr.arguments
        argument_vars = [a.var for a in arguments]

        func_end  = ''
        rec = 'recursive ' if expr.is_recursive else ''
        if len(out_args) != 1 or out_args[0].rank > 0:
            func_type = 'subroutine'
            for result in out_args:
                args_decs[result] = Declare(result, intent='out')

            functions = expr.functions

        else:
           #todo: if return is a function
            func_type = 'function'
            result = out_args[0]
            functions = expr.functions

            func_end = 'result({0})'.format(result.name)

            args_decs[result] = Declare(result)
            out_args = []
        # ...

        for i, arg in enumerate(arguments):
            arg_var = arg.var
            if isinstance(arg_var, Variable):
                if isinstance(arg, BindCFunctionDefArgument) and arg.original_function_argument_variable.rank!=0:
                    for b_arg in arg.get_all_function_def_arguments():
                        v = b_arg.var
                        dec = Declare(v, intent='in')
                        args_decs[v] = dec
                else:
                    if arg.inout:
                        dec = Declare(arg_var, intent='inout')
                    else:
                        dec = Declare(arg_var, intent='in')
                    args_decs[arg_var] = dec

        # treat case of pure function
        sig = '{0}{1} {2}'.format(rec, func_type, name)
        if is_pure:
            sig = 'pure {}'.format(sig)

        # treat case of elemental function
        if is_elemental:
            sig = 'elemental {}'.format(sig)

        arg_code  = ', '.join(self._print(i) for i in chain( arguments, out_args ))

        arg_decs = ''.join(self._print(i) for i in args_decs.values())

        parts = {
                'sig' : sig,
                'arg_code' : arg_code,
                'func_end' : func_end,
                'arg_decs' : arg_decs,
                'func_type' : func_type
        }
        return parts

    def _print_FunctionDef(self, expr):
        if expr.is_inline:
            return ''
        self.set_scope(expr.scope)


        name = expr.cls_name or expr.name

        sig_parts = self.function_signature(expr, name)
        bind_c = ' bind(c)' if isinstance(expr, BindCFunctionDef) else ''
        prelude = sig_parts.pop('arg_decs')
        functions = [f for f in expr.functions if not f.is_inline]
        func_interfaces = '\n'.join(self._print(i) for i in expr.interfaces)
        body_code = self._print(expr.body)
        docstring = self._print(expr.docstring) if expr.docstring else ''

        decs = [Declare(v) for v in expr.local_vars]
        self._get_external_declarations(decs)

        prelude += ''.join(self._print(i) for i in decs)
        if len(functions)>0:
            functions_code = '\n'.join(self._print(i) for  i in functions)
            body_code = body_code +'\ncontains\n' + functions_code

        imports = ''.join(self._print(i) for i in expr.imports)

        parts = [docstring,
                f"{sig_parts['sig']}({sig_parts['arg_code']}){bind_c} {sig_parts['func_end']}\n",
                imports,
                'implicit none\n',
                prelude,
                func_interfaces,
                body_code,
                'end {} {}\n'.format(sig_parts['func_type'], name)]

        self.exit_scope()

        return '\n'.join(a for a in parts if a)

    def _print_Pass(self, expr):
        return '! pass\n'

    def _print_Nil(self, expr):
        return ''

    def _print_NilArgument(self, expr):
        raise errors.report("Trying to use optional argument in inline function without providing a variable",
                symbol=expr,
                severity='fatal')

    def _print_Return(self, expr):
        code = ''
        if expr.stmt:
            code += self._print(expr.stmt)
        code +='return\n'
        return code

    def _print_Del(self, expr):
        return ''.join(self._print(var) for var in expr.variables)

    def _print_ClassDef(self, expr):
        # ... we don't print 'hidden' classes
        if expr.hide:
            return '', ''
        # ...
        self.set_scope(expr.scope)

        name = self._print(expr.name)
        self.set_current_class(name)
        base = None # TODO: add base in ClassDef

        decs = ''.join(self._print(Declare(i)) for i in expr.attributes)

        aliases = []
        names   = []
        methods = ''.join(f'procedure :: {method.name} => {method.cls_name}\n' for method in expr.methods \
                if not method.is_inline)
        for i in expr.interfaces:
            names = ','.join(f.cls_name for f in i.functions if not f.is_inline)
            if names:
                methods += f'generic, public :: {i.name} => {names}\n'
                methods += f'procedure :: {names}\n'



        options = ', '.join(i for i in expr.options)

        sig = 'type, {0}'.format(options)
        if not(base is None):
            sig = '{0}, extends({1})'.format(sig, base)

        docstring = self._print(expr.docstring) if expr.docstring else ''
        code = f'{sig} :: {name}\n{decs}\n'
        code = code + 'contains\n' + methods
        decs = ''.join([docstring, code, f'end type {name}\n'])

        sep = self._print(SeparatorComment(40))
        # we rename all methods because of the aliasing
        cls_methods = [i.clone('{0}'.format(i.name)) for i in expr.methods]
        for i in expr.interfaces:
            cls_methods +=  [j.clone('{0}'.format(j.name)) for j in i.functions]

        methods = ''.join('\n'.join(['', sep, self._print(i), sep, '']) for i in cls_methods)

        self.set_current_class(None)

        self.exit_scope()

        return decs, methods

    def _print_Break(self, expr):
        return 'exit\n'

    def _print_Continue(self, expr):
        return 'cycle\n'

    def _print_AugAssign(self, expr):
        new_expr = expr.to_basic_assign()
        expr.invalidate_node()
        return self._print(new_expr)

    def _print_PythonRange(self, expr):
        start = self._print(expr.start)

        test_step = expr.step
        if isinstance(test_step, LiteralInteger) and test_step.python_value == 1:
            step = ''
        else:
            step = ', '+self._print(expr.step)

        if isinstance(test_step, PyccelUnarySub):
            test_step = expr.step.args[0]

        # testing if the step is a value or an expression
        if isinstance(test_step, Literal):
            if isinstance(expr.step, PyccelUnarySub):
                stop = PyccelAdd(expr.stop, LiteralInteger(1), simplify = True)
            else:
                stop = PyccelMinus(expr.stop, LiteralInteger(1), simplify = True)
        else:
            stop = IfTernaryOperator(PyccelGt(expr.step, LiteralInteger(0)),
                                     PyccelMinus(expr.stop, LiteralInteger(1), simplify = True),
                                     PyccelAdd(expr.stop, LiteralInteger(1), simplify = True))

        stop = self._print(stop)
        return f'{start}, {stop}{step}'

    def _print_FunctionalFor(self, expr):
        loops = ''.join(self._print(i) for i in expr.loops)
        return loops

    def _print_For(self, expr):
        self.set_scope(expr.scope)

        iterable = expr.iterable
        indices = iterable.loop_counters

        if isinstance(iterable, (VariableIterator, DictItems)) and \
                isinstance(iterable.variable.class_type, (DictType, HomogeneousSetType)):
            var = iterable.variable
            iterable_type = var.class_type
            if isinstance(var, Variable):
                suggested_name = var.name + '_'
            else:
                suggested_name = ''
                errors.report("Iterating over a temporary object. This may cause compilation issues or cause calculations to be carried out twice",
                        severity='warning', symbol=expr)
            var_code = self._print(var)
            iterator = self.scope.get_temporary_variable(IteratorType(iterable_type),
                    name = suggested_name + 'iter')
            last = self.scope.get_temporary_variable(IteratorType(iterable_type),
                    name = suggested_name + 'last')
            if isinstance(iterable, DictItems):
                key = self._print(expr.target[0])
                val = self._print(expr.target[1])
                target_assign = (f'{key} = {iterator} % first()\n'
                                 f'{val} = {iterator} % second()\n')
            else:
                target = self._print(expr.target[0])
                target_assign = f'{target} = {iterator} % of()\n'

            prolog = ''.join((f'{iterator} = {var_code} % begin()\n',
                              f'{last} = {var_code} % end()\n',
                              f'do while ({iterator} /= {last})\n',
                              target_assign))
            epilog = f'call {iterator} % next()\nend do\n'
        else:
            index = indices[0] if indices else expr.target[0]
            if iterable.num_loop_counters_required:
                self.scope.insert_variable(index)

            my_range = iterable.get_range()

            target     = self._print(index)
            range_code = self._print(my_range)

            prolog = f'do {target} = {range_code}\n'
            epilog = 'end do\n'

            targets = iterable.get_assign_targets()
            additional_assign = CodeBlock([AliasAssign(i, t) if i.is_alias else Assign(i, t) \
                                    for i,t in zip(expr.target[-len(targets):], targets)])
            prolog += self._print(additional_assign)

        body = self._print(expr.body)

        if expr.end_annotation:
            end_annotation = expr.end_annotation.replace("for", "do")
            epilog += end_annotation

        self.exit_scope()

        return prolog + body + epilog

    # .....................................................
    #               Print OpenMP AnnotatedComment
    # .....................................................

    def _print_OmpAnnotatedComment(self, expr):
        clauses = ''
        if expr.combined:
            combined = expr.combined.replace("for", "do")
            clauses = ' ' + combined

        omp_expr = '!$omp {}'.format(expr.name.replace("for", "do"))
        clauses += str(expr.txt).replace("cancel for", "cancel do")
        omp_expr = '{}{}\n'.format(omp_expr, clauses)
        return omp_expr

    def _print_Omp_End_Clause(self, expr):
        omp_expr = str(expr.txt)
        if "section" in omp_expr and "sections" not in omp_expr:
            return ''
        omp_expr = omp_expr.replace("for", "do")
        if expr.has_nowait:
            omp_expr += ' nowait'
        omp_expr = '!$omp {}\n'.format(omp_expr)
        return omp_expr
    # .....................................................

    # .....................................................
    #                   OpenACC statements
    # .....................................................
    def _print_ACC_Parallel(self, expr):
        clauses = ' '.join(self._print(i)  for i in expr.clauses)
        body    = ''.join(self._print(i) for i in expr.body)

        # ... TODO adapt get_statement to have continuation with OpenACC
        prolog = f'!$acc parallel {clauses}\n'
        epilog = '!$acc end parallel\n'
        # ...

        # ...
        code = (f'{prolog}'
                f'{body}'
                f'{epilog}')
        # ...

        return code

    def _print_ACC_For(self, expr):
        # ...
        loop    = self._print(expr.loop)
        clauses = ' '.join(self._print(i)  for i in expr.clauses)
        # ...

        # ... TODO adapt get_statement to have continuation with OpenACC
        prolog = f'!$acc loop {clauses}\n'
        epilog = '!$acc end loop\n'
        # ...

        # ...
        code = (f'{prolog}'
                f'{loop}'
                f'{epilog}')
        # ...

        return code

    def _print_ACC_Async(self, expr):
        args = ', '.join('{0}'.format(self._print(i)) for i in expr.variables)
        return 'async({})'.format(args)

    def _print_ACC_Auto(self, expr):
        return 'auto'

    def _print_ACC_Bind(self, expr):
        return 'bind({})'.format(self._print(expr.variable))

    def _print_ACC_Collapse(self, expr):
        return 'collapse({0})'.format(self._print(expr.n_loops))

    def _print_ACC_Copy(self, expr):
        args = ', '.join('{0}'.format(self._print(i)) for i in expr.variables)
        return 'copy({})'.format(args)

    def _print_ACC_Copyin(self, expr):
        args = ', '.join('{0}'.format(self._print(i)) for i in expr.variables)
        return 'copyin({})'.format(args)

    def _print_ACC_Copyout(self, expr):
        args = ', '.join('{0}'.format(self._print(i)) for i in expr.variables)
        return 'copyout({})'.format(args)

    def _print_ACC_Create(self, expr):
        args = ', '.join('{0}'.format(self._print(i)) for i in expr.variables)
        return 'create({})'.format(args)

    def _print_ACC_Default(self, expr):
        return 'default({})'.format(self._print(expr.status))

    def _print_ACC_DefaultAsync(self, expr):
        args = ', '.join('{0}'.format(self._print(i)) for i in expr.variables)
        return 'default_async({})'.format(args)

    def _print_ACC_Delete(self, expr):
        args = ', '.join('{0}'.format(self._print(i)) for i in expr.variables)
        return 'delete({})'.format(args)

    def _print_ACC_Device(self, expr):
        args = ', '.join('{0}'.format(self._print(i)) for i in expr.variables)
        return 'device({})'.format(args)

    def _print_ACC_DeviceNum(self, expr):
        return 'collapse({0})'.format(self._print(expr.n_device))

    def _print_ACC_DevicePtr(self, expr):
        args = ', '.join('{0}'.format(self._print(i)) for i in expr.variables)
        return 'deviceptr({})'.format(args)

    def _print_ACC_DeviceResident(self, expr):
        args = ', '.join('{0}'.format(self._print(i)) for i in expr.variables)
        return 'device_resident({})'.format(args)

    def _print_ACC_DeviceType(self, expr):
        args = ', '.join('{0}'.format(self._print(i)) for i in expr.variables)
        return 'device_type({})'.format(args)

    def _print_ACC_Finalize(self, expr):
        return 'finalize'

    def _print_ACC_FirstPrivate(self, expr):
        args = ', '.join('{0}'.format(self._print(i)) for i in expr.variables)
        return 'firstprivate({})'.format(args)

    def _print_ACC_Gang(self, expr):
        args = ', '.join('{0}'.format(self._print(i)) for i in expr.variables)
        return 'gang({})'.format(args)

    def _print_ACC_Host(self, expr):
        args = ', '.join('{0}'.format(self._print(i)) for i in expr.variables)
        return 'host({})'.format(args)

    def _print_ACC_If(self, expr):
        return 'if({})'.format(self._print(expr.test))

    def _print_ACC_Independent(self, expr):
        return 'independent'

    def _print_ACC_Link(self, expr):
        args = ', '.join('{0}'.format(self._print(i)) for i in expr.variables)
        return 'link({})'.format(args)

    def _print_ACC_NoHost(self, expr):
        return 'nohost'

    def _print_ACC_NumGangs(self, expr):
        return 'num_gangs({0})'.format(self._print(expr.n_gang))

    def _print_ACC_NumWorkers(self, expr):
        return 'num_workers({0})'.format(self._print(expr.n_worker))

    def _print_ACC_Present(self, expr):
        args = ', '.join('{0}'.format(self._print(i)) for i in expr.variables)
        return 'present({})'.format(args)

    def _print_ACC_Private(self, expr):
        args = ', '.join('{0}'.format(self._print(i)) for i in expr.variables)
        return 'private({})'.format(args)

    def _print_ACC_Reduction(self, expr):
        args = ', '.join('{0}'.format(self._print(i)) for i in expr.variables)
        op   = self._print(expr.operation)
        return "reduction({0}: {1})".format(op, args)

    def _print_ACC_Self(self, expr):
        args = ', '.join('{0}'.format(self._print(i)) for i in expr.variables)
        return 'self({})'.format(args)

    def _print_ACC_Seq(self, expr):
        return 'seq'

    def _print_ACC_Tile(self, expr):
        args = ', '.join('{0}'.format(self._print(i)) for i in expr.variables)
        return 'tile({})'.format(args)

    def _print_ACC_UseDevice(self, expr):
        args = ', '.join('{0}'.format(self._print(i)) for i in expr.variables)
        return 'use_device({})'.format(args)

    def _print_ACC_Vector(self, expr):
        args = ', '.join('{0}'.format(self._print(i)) for i in expr.variables)
        return 'vector({})'.format(args)

    def _print_ACC_VectorLength(self, expr):
        args = ', '.join('{0}'.format(self._print(i)) for i in expr.variables)
        return 'vector_length({})'.format(self._print(expr.n))

    def _print_ACC_Wait(self, expr):
        args = ', '.join('{0}'.format(self._print(i)) for i in expr.variables)
        return 'wait({})'.format(args)

    def _print_ACC_Worker(self, expr):
        args = ', '.join('{0}'.format(self._print(i)) for i in expr.variables)
        return 'worker({})'.format(args)
    # .....................................................

    #def _print_Block(self, expr):
    #    body    = '\n'.join(self._print(i) for i in expr.body)
    #    prelude = '\n'.join(self._print(i) for i in expr.declarations)
    #    return prelude, body

    def _print_While(self,expr):
        self.set_scope(expr.scope)
        body = self._print(expr.body)
        self.exit_scope()
        return ('do while ({test})\n'
                '{body}'
                'end do\n').format(test=self._print(expr.test), body=body)

    def _print_ErrorExit(self, expr):
        # TODO treat the case of MPI
        return 'STOP'

    def _print_Assert(self, expr):
        prolog = "if ( .not. ({0})) then".format(self._print(expr.test))
        body = 'stop 1'
        epilog = 'end if'
        return ('{prolog}\n'
                '{body}\n'
                '{epilog}\n').format(prolog=prolog, body=body, epilog=epilog)

    def _handle_not_none(self, lhs, lhs_var):
        """
        Print code for `x is not None` statement.

        Print the code which checks if x is not None. This means different
        things depending on the type of `x`. If `x` is optional it checks
        if it is present, if `x` is a C pointer it checks if it points at
        anything.

        Parameters
        ----------
        lhs : str
            The code representing `x`.
        lhs_var : Variable
            The Variable `x`.

        Returns
        -------
        str
            The code which checks if `x is not None`.
        """
        if isinstance(lhs_var.dtype, BindCPointer):
            self._constantImports.setdefault('ISO_C_Binding', set()).add('c_associated')
            return f'c_associated({lhs})'
        else:
            return f'present({lhs})'

    def _print_PyccelIs(self, expr):
        lhs_var = expr.lhs
        rhs_var = expr.rhs
        lhs = self._print(lhs_var)
        rhs = self._print(rhs_var)
        a = expr.args[0]
        b = expr.args[1]

        if isinstance(rhs_var, Nil):
            return '.not. '+ self._handle_not_none(lhs, lhs_var)

        if all(isinstance(var.dtype.primitive_type, PrimitiveBooleanType) for var in (a, b)):
            return f'{lhs} .eqv. {rhs}'

        errors.report(PYCCEL_RESTRICTION_IS_ISNOT,
                      symbol=expr, severity='fatal')

    def _print_PyccelIsNot(self, expr):
        lhs_var = expr.lhs
        rhs_var = expr.rhs
        lhs = self._print(lhs_var)
        rhs = self._print(rhs_var)
        a = expr.args[0]
        b = expr.args[1]

        if isinstance(rhs_var, Nil):
            return self._handle_not_none(lhs, lhs_var)

        if all(isinstance(var.dtype.primitive_type, PrimitiveBooleanType) for var in (a, b)):
            return f'{lhs} .neqv. {rhs}'

        errors.report(PYCCEL_RESTRICTION_IS_ISNOT,
                      symbol=expr, severity='fatal')

    def _print_If(self, expr):
        # ...

        lines = []

        for i, (c, e) in enumerate(expr.blocks):

            if i == 0:
                lines.append("if (%s) then\n" % self._print(c))
            elif i == len(expr.blocks) - 1 and isinstance(c, LiteralTrue):
                lines.append("else\n")
            else:
                lines.append("else if (%s) then\n" % self._print(c))

            if isinstance(e, (list, tuple, PythonTuple)):
                lines.extend(self._print(ee) for ee in e)
            else:
                lines.append(self._print(e))

        lines.append("end if\n")

        return ''.join(lines)

    def _print_IfTernaryOperator(self, expr):

        cond = PythonBool(expr.cond) if not isinstance(expr.cond.dtype.primitive_type, PrimitiveBooleanType) else expr.cond
        value_true, value_false = self._apply_cast(expr.dtype, expr.value_true, expr.value_false)

        cond = self._print(cond)
        value_true = self._print(value_true)
        value_false = self._print(value_false)
        return 'merge({true}, {false}, {cond})'.format(cond = cond, true = value_true, false = value_false)

    def _print_PyccelPow(self, expr):
        base = expr.args[0]
        e    = expr.args[1]

        base_c = self._print(base)
        e_c    = self._print(e)
        return '{} ** {}'.format(base_c, e_c)

    def _print_PyccelAdd(self, expr):
        if isinstance(expr.dtype, StringType):
            return '//'.join('trim('+self._print(a)+')' for a in expr.args)
        else:
            args = [PythonInt(a) if isinstance(a.dtype.primitive_type, PrimitiveBooleanType) else a for a in expr.args]
            return ' + '.join(self._print(a) for a in args)

    def _print_PyccelMinus(self, expr):
        args = [PythonInt(a) if isinstance(a.dtype.primitive_type, PrimitiveBooleanType) else a for a in expr.args]
        args_code = [self._print(a) for a in args]

        return ' - '.join(args_code)

    def _print_PyccelMul(self, expr):
        args = [PythonInt(a) if isinstance(a.dtype.primitive_type, PrimitiveBooleanType) else a for a in expr.args]
        args_code = [self._print(a) for a in args]
        return ' * '.join(a for a in args_code)

    def _print_PyccelDiv(self, expr):
        if all(isinstance(a.dtype.primitive_type, (PrimitiveBooleanType, PrimitiveIntegerType)) for a in expr.args):
            args = [NumpyFloat(a) for a in expr.args]
        else:
            args = expr.args
        return ' / '.join(self._print(a) for a in args)

    def _print_PyccelMod(self, expr):
        is_float = isinstance(expr.dtype.primitive_type, PrimitiveFloatingPointType)

        def correct_type_arg(a):
            if is_float and isinstance(a.dtype.primitive_type, PrimitiveIntegerType):
                return NumpyFloat(a)
            else:
                return a

        args = [self._print(correct_type_arg(a)) for a in expr.args]

        code = args[0]
        for c in args[1:]:
            code = 'MODULO({},{})'.format(code, c)
        return code

    def _print_PyccelFloorDiv(self, expr):

        code     = self._print(expr.args[0])
        adtype   = expr.args[0].dtype.primitive_type
        is_float = isinstance(expr.dtype.primitive_type, PrimitiveFloatingPointType)
        for b in expr.args[1:]:
            bdtype    = b.dtype.primitive_type
            if all(isinstance(dtype, PrimitiveIntegerType) for dtype in (adtype, bdtype)):
                b = NumpyFloat(b)
            c = self._print(b)
            adtype = bdtype
            code = 'FLOOR({}/{},{})'.format(code, c, self.print_kind(expr))
            if is_float:
                code = 'real({}, {})'.format(code, self.print_kind(expr))
        return code

    def _print_PyccelRShift(self, expr):
        return 'RSHIFT({}, {})'.format(self._print(expr.args[0]), self._print(expr.args[1]))

    def _print_PyccelLShift(self, expr):
        return 'LSHIFT({}, {})'.format(self._print(expr.args[0]), self._print(expr.args[1]))

    def _print_PyccelBitXor(self, expr):
        if isinstance(expr.dtype.primitive_type, PrimitiveBooleanType):
            return ' .neqv. '.join(self._print(a) for a in expr.args)
        return 'IEOR({}, {})'.format(self._print(expr.args[0]), self._print(expr.args[1]))

    def _print_PyccelBitOr(self, expr):
        if isinstance(expr.dtype.primitive_type, PrimitiveBooleanType):
            return ' .or. '.join(self._print(a) for a in expr.args)
        return 'IOR({}, {})'.format(self._print(expr.args[0]), self._print(expr.args[1]))

    def _print_PyccelBitAnd(self, expr):
        if isinstance(expr.dtype.primitive_type, PrimitiveBooleanType):
            return ' .and. '.join(self._print(a) for a in expr.args)
        return 'IAND({}, {})'.format(self._print(expr.args[0]), self._print(expr.args[1]))

    def _print_PyccelInvert(self, expr):
        return 'NOT({})'.format(self._print(expr.args[0]))

    def _print_PyccelAssociativeParenthesis(self, expr):
        return '({})'.format(self._print(expr.args[0]))

    def _print_PyccelUnary(self, expr):
        return '+{}'.format(self._print(expr.args[0]))

    def _print_PyccelUnarySub(self, expr):
        return '-{}'.format(self._print(expr.args[0]))

    def _print_PyccelAnd(self, expr):
        args = [a if isinstance(a.dtype.primitive_type, PrimitiveBooleanType) else PythonBool(a) for a in expr.args]
        return ' .and. '.join(self._print(a) for a in args)

    def _print_PyccelOr(self, expr):
        args = [a if isinstance(a.dtype.primitive_type, PrimitiveBooleanType) else PythonBool(a) for a in expr.args]
        return ' .or. '.join(self._print(a) for a in args)

    def _print_PyccelEq(self, expr):
        lhs = self._print(expr.args[0])
        rhs = self._print(expr.args[1])
        a = expr.args[0].dtype.primitive_type
        b = expr.args[1].dtype.primitive_type

        if all(isinstance(var, PrimitiveBooleanType) for var in (a, b)):
            return '{} .eqv. {}'.format(lhs, rhs)
        return '{0} == {1}'.format(lhs, rhs)

    def _print_PyccelNe(self, expr):
        lhs = self._print(expr.args[0])
        rhs = self._print(expr.args[1])
        a = expr.args[0].dtype.primitive_type
        b = expr.args[1].dtype.primitive_type

        if all(isinstance(var, PrimitiveBooleanType) for var in (a, b)):
            return '{} .neqv. {}'.format(lhs, rhs)
        return '{0} /= {1}'.format(lhs, rhs)

    def _print_PyccelLt(self, expr):
        args = [PythonInt(a) if isinstance(a.dtype.primitive_type, PrimitiveBooleanType) else a for a in expr.args]
        lhs = self._print(args[0])
        rhs = self._print(args[1])
        return '{0} < {1}'.format(lhs, rhs)

    def _print_PyccelLe(self, expr):
        args = [PythonInt(a) if isinstance(a.dtype.primitive_type, PrimitiveBooleanType) else a for a in expr.args]
        lhs = self._print(args[0])
        rhs = self._print(args[1])
        return '{0} <= {1}'.format(lhs, rhs)

    def _print_PyccelGt(self, expr):
        args = [PythonInt(a) if isinstance(a.dtype.primitive_type, PrimitiveBooleanType) else a for a in expr.args]
        lhs = self._print(args[0])
        rhs = self._print(args[1])
        return '{0} > {1}'.format(lhs, rhs)

    def _print_PyccelGe(self, expr):
        args = [PythonInt(a) if isinstance(a.dtype.primitive_type, PrimitiveBooleanType) else a for a in expr.args]
        lhs = self._print(args[0])
        rhs = self._print(args[1])
        return '{0} >= {1}'.format(lhs, rhs)

    def _print_PyccelNot(self, expr):
        a = self._print(expr.args[0])
        if not isinstance(expr.args[0].dtype.primitive_type, PrimitiveBooleanType):
            return '{} == 0'.format(a)
        return '.not. {}'.format(a)

    def _print_PyccelIn(self, expr):
        container_type = expr.container.class_type
        element = self._print(expr.element)
        container = self._print(expr.container)
        if isinstance(container_type, (HomogeneousSetType, DictType)):
            return f'{container} % count({element}) /= 0'
        elif isinstance(container_type, HomogeneousListType):
            return f'{container} % get_index({element}) /= 0'
        else:
            raise errors.report(PYCCEL_RESTRICTION_TODO,
                    symbol = expr,
                    severity='fatal')

    def _print_Header(self, expr):
        return ''

    def _print_SysExit(self, expr):
        code = ""
        exit_code = expr.status
        if isinstance(exit_code, LiteralInteger):
            arg = exit_code.python_value
        elif not isinstance(getattr(exit_code.dtype, 'primitive_type'), PrimitiveIntegerType) or exit_code.rank > 0:
            print_arg = FunctionCallArgument(exit_code)
            code = self._print(PythonPrint((print_arg, ), file="stderr"))
            arg = "1"
        else:
            if exit_code.dtype.precision != 4:
                exit_code = NumpyInt32(exit_code)
            arg = self._print(exit_code)
        return f'{code}stop {arg}\n'

    def _print_NumpyUfuncBase(self, expr):
        type_name = type(expr).__name__
        try:
            func_name = numpy_ufunc_to_fortran[type_name]
        except KeyError:
            self._print_not_supported(expr)
        if func_name.startswith('ieee_'):
            self._constantImports.setdefault('ieee_arithmetic', set()).add(func_name)
        args = [self._get_node_without_gFTL(NumpyFloat(a) if isinstance(a.dtype.primitive_type, PrimitiveIntegerType) else a)\
				for a in expr.args]
        code_args = ', '.join(args)
        code = f'{func_name}({code_args})'
        return code

    def _print_NumpyIsInf(self, expr):
        code = PyccelAssociativeParenthesis(PyccelAnd(
                    PyccelNot(NumpyIsFinite(expr.arg)),
                    PyccelNot(NumpyIsNan(expr.arg))))
        return self._print(code)

    def _print_NumpySign(self, expr):
        """ Print the corresponding Fortran function for a call to Numpy.sign

        Parameters
        ----------
            expr : Pyccel ast node
                Python expression with Numpy.sign call

        Returns
        -------
            string
                Equivalent internal function in Fortran

        Example
        -------
            import numpy

            numpy.sign(x) => numpy_sign(x)
            numpy_sign is an interface which calls the proper function depending on the data type of x

        """
        arg = expr.args[0]
        arg_code = self._print(arg)
        if isinstance(expr.dtype.primitive_type, PrimitiveComplexType):
            func_name = 'csgn' if numpy_v1 else 'csign'
            func = PyccelFunctionDef(func_name, NumpySign)
            self.add_import(Import('pyc_math_f90', AsName(func, func_name)))
            return f'{func_name}({arg_code})'
        else:
            # The absolute value of the result (0 if the argument is 0, 1 otherwise)
            abs_result = self._print(self._apply_cast(expr.dtype, PythonBool(arg)))
            return f'sign({abs_result}, {arg_code})'

    def _print_NumpyTranspose(self, expr):
        var = expr.internal_var
        arg = self._print(var)
        assigns = expr.get_user_nodes(Assign)
        if assigns and assigns[0].lhs.order != var.order:
            return arg
        elif var.rank == 2:
            return 'transpose({0})'.format(arg)
        else:
            var_shape = var.shape[::-1] if var.order == 'F' else var.shape
            shape = ', '.join(self._print(i) for i in var_shape)
            order = ', '.join(self._print(LiteralInteger(i)) for i in range(var.rank, 0, -1))
            return 'reshape({}, shape=[{}], order=[{}])'.format(arg, shape, order)

    def _print_MathFunctionBase(self, expr):
        """ Convert a Python expression with a math function call to Fortran
        function call

        Parameters
        ----------
            expr : Pyccel ast node
                Python expression with a Math function call

        Returns
        -------
            string
                Equivalent expression in Fortran language

        ------
        Example:
        --------
            math.cos(x)    ==> cos(x)
            math.gcd(x, y) ==> pyc_gcd(x, y) # with include of pyc_math module
        """
        type_name = type(expr).__name__
        try:
            func_name = math_function_to_fortran[type_name]
        except KeyError:
            errors.report(PYCCEL_RESTRICTION_TODO, severity='fatal')
        if func_name.startswith("pyc"):
            self.add_import(Import('pyc_math_f90', Module('pyc_math_f90',(),())))
        args = []
        for arg in expr.args:
            if arg.dtype != expr.dtype:
                args.append(self._print(self._apply_cast(expr.dtype, arg)))
            else:
                args.append(self._print(arg))
        code_args = ', '.join(args)
        return '{0}({1})'.format(func_name, code_args)

    def _print_MathCeil(self, expr):
        """Convert a Python expression with a math ceil function call to
        Fortran function call"""
        # add necessary include
        arg = expr.args[0]
        if isinstance(arg.dtype.primitive_type, PrimitiveIntegerType):
            code_arg = self._print(NumpyFloat(arg))
        else:
            code_arg = self._print(arg)
        return "ceiling({})".format(code_arg)

    def _print_MathIsnan(self, expr):
        """Convert a Python expression with a math isnan function call to
        Fortran function call"""
        # add necessary include
        arg = expr.args[0]
        if isinstance(arg.dtype.primitive_type, PrimitiveIntegerType):
            code_arg = self._print(NumpyFloat(arg))
        else:
            code_arg = self._print(arg)
        return "isnan({})".format(code_arg)

    def _print_MathTrunc(self, expr):
        """Convert a Python expression with a math trunc function call to
        Fortran function call"""
        # add necessary include
        arg = expr.args[0]
        if isinstance(arg.dtype.primitive_type, PrimitiveIntegerType):
            code_arg = self._print(NumpyFloat(arg))
        else:
            code_arg = self._print(arg)
        return "dint({})".format(code_arg)

    def _print_MathPow(self, expr):
        base = expr.args[0]
        e    = expr.args[1]

        base_c = self._print(base)
        e_c    = self._print(e)
        return '{} ** {}'.format(base_c, e_c)

    def _print_NumpySqrt(self, expr):
        arg = expr.args[0]
        dtype = arg.dtype.primitive_type
        if isinstance(dtype, (PrimitiveIntegerType, PrimitiveBooleanType)):
            arg = NumpyFloat(arg)
        code_args = self._print(arg)
        code = f'sqrt({code_args})'
        return code

    def _print_LiteralImaginaryUnit(self, expr):
        """ purpose: print complex numbers nicely in Fortran."""
        return "cmplx(0,1, kind = {})".format(self.print_kind(expr))

    def _print_int(self, expr):
        return str(expr)

    def _print_Literal(self, expr):
        printed = repr(expr.python_value)
        return "{}_{}".format(printed, self.print_kind(expr))

    def _print_LiteralTrue(self, expr):
        return ".True._{}".format(self.print_kind(expr))

    def _print_LiteralFalse(self, expr):
        return ".False._{}".format(self.print_kind(expr))

    def _print_LiteralComplex(self, expr):
        real_str = self._print(expr.real)
        imag_str = self._print(expr.imag)
        return "({}, {})".format(real_str, imag_str)

    def _print_IndexedElement(self, expr):
        base = expr.base

        inds = list(expr.indices)
        if len(inds) == 1 and isinstance(inds[0], LiteralEllipsis):
            inds = [Slice(None,None)]*expr.rank

        # Condense all indices on homogeneous objects into one IndexedElement for printing
        # This should be removed when support for lists is added
        if isinstance(base, IndexedElement):
            while isinstance(base, IndexedElement) and isinstance(base.class_type, HomogeneousContainerType):
                inds = list(base.indices) + inds
                base = base.base

        rank = base.rank
        if len(inds)<rank:
            inds += [Slice(None,None)]*(rank-base.class_type.container_rank)

        base_code = self._print(base)

        if base.order != 'F':
            inds = inds[::-1]
        allow_negative_indexes = base.allows_negative_indexes

        for i, ind in enumerate(inds):
            _shape = PyccelArrayShapeElement(base, i if expr.base.order != 'C' else len(inds) - i - 1)
            if isinstance(ind, Slice):
                inds[i] = self._new_slice_with_processed_arguments(ind, _shape, allow_negative_indexes)
            elif isinstance(ind, PyccelUnarySub) and isinstance(ind.args[0], LiteralInteger):
                inds[i] = PyccelMinus(_shape, ind.args[0], simplify = True)
            else:
                #indices of indexedElement of len==1 shouldn't be a tuple
                if isinstance(ind, tuple) and len(ind) == 1:
                    inds[i] = ind[0]
                if allow_negative_indexes and not isinstance(ind, LiteralInteger):
                    inds[i] = IfTernaryOperator(PyccelLt(ind, LiteralInteger(0)),
                            PyccelAdd(_shape, ind, simplify = True), ind)

        if isinstance(base.class_type, HomogeneousListType):
            assert len(inds) == 1
            ind = inds[0]
            assert not isinstance(ind, Slice)
            ind_code = self._print(PyccelAdd(inds[0], LiteralInteger(1), simplify=True))
            return f"{base_code}%of({ind_code})"
        elif isinstance(base.class_type, (NumpyNDArrayType, HomogeneousTupleType)):
            inds_code = ", ".join(self._print(i) for i in inds)
            return f"{base_code}({inds_code})"
        else:
            errors.report(f"Don't know how to index type {base.class_type}",
                    symbol=expr, severity='fatal')
            return ''

    @staticmethod
    def _new_slice_with_processed_arguments(_slice, array_size, allow_negative_index):
        """
        Create new slice with information collected from old slice and decorators.

        Create a new slice where the original `start`, `stop`, and `step` have
        been processed using basic simplifications, as well as additional rules
        identified by the function decorators.

        Parameters
        ----------
        _slice : Slice
            Slice needed to collect (start, stop, step).

        array_size : PyccelArrayShapeElement
            Call to function size().

        allow_negative_index : bool
            True when the decorator allow_negative_index is present.

        Returns
        -------
        Slice
            The new slice with processed arguments (start, stop, step).
        """
        start = _slice.start
        stop = _slice.stop
        step = _slice.step

        # negative start and end in slice
        if isinstance(start, PyccelUnarySub) and isinstance(start.args[0], LiteralInteger):
            start = PyccelMinus(array_size, start.args[0], simplify = True)
        elif start is not None and allow_negative_index and not isinstance(start,LiteralInteger):
            start = IfTernaryOperator(PyccelLt(start, LiteralInteger(0)),
                        PyccelAdd(array_size, start, simplify = True), start)

        if isinstance(stop, PyccelUnarySub) and isinstance(stop.args[0], LiteralInteger):
            stop = PyccelMinus(array_size, stop.args[0], simplify = True)
        elif stop is not None and allow_negative_index and not isinstance(stop, LiteralInteger):
            stop = IfTernaryOperator(PyccelLt(stop, LiteralInteger(0)),
                        PyccelAdd(array_size, stop, simplify = True), stop)

        # negative step in slice
        if isinstance(step, PyccelUnarySub) and isinstance(step.args[0], LiteralInteger):
            stop = PyccelAdd(stop, LiteralInteger(1), simplify = True) if stop is not None else LiteralInteger(0)
            start = start if start is not None else PyccelMinus(array_size, LiteralInteger(1), simplify = True)

        # variable step in slice
        elif step and allow_negative_index and not isinstance(step, LiteralInteger):
            if start is None :
                start = IfTernaryOperator(PyccelGt(step, LiteralInteger(0)),
                    LiteralInteger(0), PyccelMinus(array_size , LiteralInteger(1), simplify = True))

            if stop is None :
                stop = IfTernaryOperator(PyccelGt(step, LiteralInteger(0)),
                    PyccelMinus(array_size, LiteralInteger(1), simplify = True), LiteralInteger(0))
            else :
                stop = IfTernaryOperator(PyccelGt(step, LiteralInteger(0)),
                    stop, PyccelAdd(stop, LiteralInteger(1), simplify = True))

        elif stop is not None:
            stop = PyccelMinus(stop, LiteralInteger(1), simplify = True)

        return Slice(start, stop, step)

    def _print_Slice(self, expr):
        if expr.start is None or  isinstance(expr.start, Nil):
            start = ''
        else:
            start = self._print(expr.start)
        if (expr.stop is None) or isinstance(expr.stop, Nil):
            stop = ''
        else:
            stop = self._print(expr.stop)
        if expr.step is not None :
            return '{0}:{1}:{2}'.format(start, stop, self._print(expr.step))
        return '{0}:{1}'.format(start, stop)

#=======================================================================================

    def _print_FunctionCall(self, expr):
        func = expr.funcdef

        f_name = self._print(expr.func_name if not expr.interface else expr.interface_name)
        for k, m in _default_methods.items():
            f_name = f_name.replace(k, m)
        args   = expr.args
        func_results  = [r.var for r in func.results]
        parent_assign = expr.get_direct_user_nodes(lambda x: isinstance(x, (Assign, AliasAssign)))
        is_function =  len(func_results) == 1 and func_results[0].rank == 0

        if func.arguments and func.arguments[0].bound_argument:
            class_variable = args[0].value
            args = args[1:]
            if isinstance(class_variable, FunctionCall):
                base = class_variable.funcdef.results[0].var
                var = self.scope.get_temporary_variable(base)

                self._additional_code += self._print(Assign(var, class_variable)) + '\n'
                f_name = f'{self._print(var)} % {f_name}'
            else:
                f_name = f'{self._print(class_variable)} % {f_name}'

        if parent_assign:
            lhs = parent_assign[0].lhs
            if len(func_results) == 1:
                lhs_vars = {func_results[0]:lhs}
            else:
                lhs_vars = dict(zip(func_results,lhs))
            assign_args = []
            for a in args:
                key = a.keyword
                arg = a.value
                if arg in lhs_vars.values():
                    var = arg.clone(self.scope.get_new_name())
                    self.scope.insert_variable(var)
                    self._additional_code += self._print(Assign(var,arg))
                    newarg = var
                else:
                    newarg = arg
                assign_args.append(FunctionCallArgument(newarg, key))
            args = assign_args
            results = list(lhs_vars.values())
            if is_function:
                results_strs = []
            else:
                # If func body is unknown then we may not know result names
                use_names = (len(func.body.body) != 0)
                if use_names:
                    results_strs = [f'{self._print(n)} = {self._print(r)}'
                            for n,r in lhs_vars.items()]
                else:
                    results_strs = [self._print(r) for r in lhs_vars.values()]

        elif not is_function and len(func_results)!=0:
            results = [r.clone(name = self.scope.get_new_name()) \
                        for r in func_results]
            for var in results:
                self.scope.insert_variable(var)

            results_strs = [f'{self._print(n)} = {self._print(r)}' \
                            for n,r in zip(func_results, results)]

        else:
            results_strs = []

        if func.is_inline:
            if len(func_results)>1:
                code = self._handle_inline_func_call(expr, assign_lhs = results)
            else:
                code = self._handle_inline_func_call(expr)
        else:
            args_strs = [self._print(a) for a in args if not isinstance(a.value, Nil)]
            args_code = ', '.join(args_strs+results_strs)
            code = f'{f_name}({args_code})'
            if not is_function:
                code = f'call {code}\n'

        if not parent_assign:
            if is_function or len(func_results) == 0:
                return code
            else:
                self._additional_code += code
                if len(func_results) == 1:
                    return self._print(results[0])
                else:
                    return self._print(tuple(results))
        elif is_function:
            result_code = self._print(results[0])
            if isinstance(parent_assign[0], AliasAssign):
                return f'{result_code} => {code}\n'
            else:
                return f'{result_code} = {code}\n'
        else:
            return code

#=======================================================================================

    def _print_PyccelInternalFunction(self, expr):
        if isinstance(expr, NumpyNewArray):
            return errors.report(FORTRAN_ALLOCATABLE_IN_EXPRESSION,
                          symbol=expr, severity='fatal')
        else:
            return self._print_not_supported(expr)

#=======================================================================================

    def _print_PrecomputedCode(self, expr):
        return expr.code

#=======================================================================================

    def _print_CLocFunc(self, expr):
        lhs = self._print(expr.result)
        rhs = self._print(expr.arg)
        self._constantImports.setdefault('ISO_C_Binding', set()).add('c_loc')
        return f'{lhs} = c_loc({rhs})\n'

#=======================================================================================

    def _print_C_F_Pointer(self, expr):
        self._constantImports.setdefault('ISO_C_Binding', set()).add('C_F_Pointer')
        shape = ', '.join(self._print(s) for s in expr.shape)
        if shape:
            return f'call C_F_Pointer({self._print(expr.c_pointer)}, {self._print(expr.f_array)}, [{shape}])\n'
        else:
            return f'call C_F_Pointer({self._print(expr.c_pointer)}, {self._print(expr.f_array)})\n'

#=======================================================================================

    def _print_PythonConjugate(self, expr):
        return 'conjg( {} )'.format( self._print(expr.internal_var) )

#=======================================================================================

    def _wrap_fortran(self, lines):
        """Wrap long Fortran lines

           Argument:
             lines  --  a list of lines (ending with a \\n character)

           A comment line is split at white space. Code lines are split with a more
           complex rule to give nice results.
        """
        # routine to find split point in a code line
        my_alnum = set("_+-." + string.digits + string.ascii_letters)
        my_white = set(" \t()")

        def split_pos_code(line, endpos):
            if len(line) <= endpos:
                return len(line)
            pos = endpos
            split = lambda pos: \
                (line[pos] in my_alnum and line[pos - 1] not in my_alnum) or \
                (line[pos] not in my_alnum and line[pos - 1] in my_alnum) or \
                (line[pos] in my_white and line[pos - 1] not in my_white) or \
                (line[pos] not in my_white and line[pos - 1] in my_white)
            while not split(pos):
                pos -= 1
                if pos == 0:
                    return endpos
            return pos

        # split line by line and add the splitted lines to result
        result = []
        trailing = ' &'
        # trailing with no added space characters in case splitting is within quotes
        quote_trailing = '&'

        for line in lines:
            if len(line) > 72:
                cline = line[:72].lstrip()
                if cline.startswith('!') and not cline.startswith('!$'):
                    result.append(line)
                    continue

                tab_len = line.index(cline[0])
                # code line
                # set containing positions inside quotes
                inside_quotes_positions = set()
                inside_quotes_intervals = [(match.start(), match.end())
                                           for match in re.compile('("[^"]*")|(\'[^\']*\')').finditer(line)]
                for lidx, ridx in inside_quotes_intervals:
                    for idx in range(lidx, ridx):
                        inside_quotes_positions.add(idx)
                initial_len = len(line)
                pos = split_pos_code(line, 72)

                startswith_omp = cline.startswith('!$omp')
                startswith_acc = cline.startswith('!$acc')

                if startswith_acc or startswith_omp:
                    assert pos>=5

                if pos not in inside_quotes_positions:
                    hunk = line[:pos].rstrip()
                    line = line[pos:].lstrip()
                else:
                    hunk = line[:pos]
                    line = line[pos:]

                if line:
                    hunk += (quote_trailing if pos in inside_quotes_positions else trailing)

                last_cut_was_inside_quotes = pos in inside_quotes_positions
                result.append(hunk)
                while len(line) > 0:
                    removed = initial_len - len(line)
                    pos = split_pos_code(line, 65-tab_len)
                    if pos + removed not in inside_quotes_positions:
                        hunk = line[:pos].rstrip()
                        line = line[pos:].lstrip()
                    else:
                        hunk = line[:pos]
                        line = line[pos:]
                    if line:
                        hunk += (quote_trailing if (pos + removed) in inside_quotes_positions else trailing)

                    if last_cut_was_inside_quotes:
                        hunk_start = tab_len*' ' + '&'
                    elif startswith_omp:
                        hunk_start = tab_len*' ' + '!$omp &'
                    elif startswith_acc:
                        hunk_start = tab_len*' ' + '!$acc &'
                    else:
                        hunk_start = tab_len*' ' + '      '

                    result.append(hunk_start + hunk)
                    last_cut_was_inside_quotes = (pos + removed) in inside_quotes_positions
            else:
                result.append(line)

        # make sure that all lines end with a carriage return
        return [l if l.endswith('\n') else l+'\n' for l in result]

    def indent_code(self, code):
        """
        Add the correct indentation to the code.

        Analyse the code to calculate when indentation is needed.
        Add the necessary spaces at the start of each line.

        Parameters
        ----------
        code : str | iterable[str]
            A string of code or a list of code lines.

        Returns
        -------
        list[str]
            A list of indented code lines.
        """
        if isinstance(code, str):
            code_lines = self.indent_code(code.splitlines(True))
            return ''.join(code_lines)

        code = [line.lstrip(' \t') for line in code]

        increase = [int(inc_regex.match(line) is not None)
                     for line in code]
        decrease = [int(dec_regex.match(line) is not None)
                     for line in code]

        level = 0
        tabwidth = self._default_settings['tabwidth']
        new_code = []
        for i, line in enumerate(code):
            if line in ('','\n') or line.startswith('#'):
                new_code.append(line)
                continue
            level -= decrease[i]

            padding = " "*(level*tabwidth)

            line = "%s%s" % (padding, line)

            new_code.append(line)
            level += increase[i]

        return new_code

    def _print_BindCArrayVariable(self, expr):
        return self._print(expr.wrapper_function)

    def _print_BindCClassDef(self, expr):
        funcs = [expr.new_func, *expr.methods, *[f for i in expr.interfaces for f in i.functions],
                 *[a.getter for a in expr.attributes], *[a.setter for a in expr.attributes if a.setter]]
        sep = f'\n{self._print(SeparatorComment(40))}\n'
        return '', sep.join(self._print(f) for f in funcs)

    def _print_BindCSizeOf(self, expr):
        elem = self._print(expr.args[0])
        self._constantImports.setdefault('ISO_C_Binding', set()).add('c_size_t')
        return f'storage_size({elem}, kind = c_size_t)'

    def _print_MacroDefinition(self, expr):
        name = expr.macro_name
        obj = self._print(expr.object)
        return f'#define {name} {obj}\n'

    def _print_MacroUndef(self, expr):
        name = expr.macro_name
        return f'#undef {name}\n'

    def _print_AllDeclaration(self, expr):
        return ''

    def _print_KindSpecification(self, expr):
        return f'(kind = {self.print_kind(expr.type_specifier)})'<|MERGE_RESOLUTION|>--- conflicted
+++ resolved
@@ -1444,20 +1444,16 @@
         success = self.scope.get_temporary_variable(PythonNativeInt())
         return f'{success} = {var} % erase_value({val})\n'
 
-<<<<<<< HEAD
-    #========================== Dict Methods ================================#
+   #========================== Dict Methods ================================#
+
+    def _print_DictClear(self, expr):
+        var = self._print(expr.dict_obj)
+        return f'call {var} % clear()\n'
 
     def _print_DictGetItem(self, expr):
         dict_obj = self._print(expr.dict_obj)
         key = self._print(expr.key)
         return f'{dict_obj} % of( {key} )'
-=======
-   #========================== Dict Methods ================================#
-
-    def _print_DictClear(self, expr):
-        var = self._print(expr.dict_obj)
-        return f'call {var} % clear()\n'
->>>>>>> bc3ead6d
 
     #========================== Numpy Elements ===============================#
 
