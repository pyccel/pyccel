# coding: utf-8
#------------------------------------------------------------------------------------------#
# This file is part of Pyccel which is released under MIT License. See the LICENSE file or #
# go to https://github.com/pyccel/pyccel/blob/master/LICENSE for full license details.     #
#------------------------------------------------------------------------------------------#
# pylint: disable=R0201
# pylint: disable=missing-function-docstring

"""Print to F90 standard. Trying to follow the information provided at
www.fortran90.org as much as possible."""


import string
import re
from itertools import chain
from collections import OrderedDict

import functools

from pyccel.ast.basic import PyccelAstNode
from pyccel.ast.core import get_iterable_ranges
from pyccel.ast.core import SeparatorComment, Comment
from pyccel.ast.core import ConstructorCall
from pyccel.ast.core import ErrorExit, FunctionAddress
from pyccel.ast.internals    import PyccelInternalFunction
from pyccel.ast.itertoolsext import Product
from pyccel.ast.core import (Assign, AliasAssign, Declare,
                             CodeBlock, AsName,
<<<<<<< HEAD
                             If, IfSection, For)
=======
                             If, IfSection, Deallocate)
>>>>>>> 2c77f98d

from pyccel.ast.variable  import (Variable,
                             IndexedElement, HomogeneousTupleVariable,
                             InhomogeneousTupleVariable,
                             DottedName, PyccelArraySize)

from pyccel.ast.operators      import PyccelAdd, PyccelMul, PyccelMinus, PyccelNot
from pyccel.ast.operators      import PyccelMod

from pyccel.ast.operators      import PyccelUnarySub, PyccelLt, PyccelGt, IfTernaryOperator

from pyccel.ast.core      import FunctionCall, DottedFunctionCall, FunctionCallArgument

from pyccel.ast.builtins  import (PythonInt,
                                  PythonPrint, PythonRange,
                                  PythonFloat, PythonTuple)
from pyccel.ast.builtins  import PythonComplex, PythonBool, PythonAbs
from pyccel.ast.datatypes import is_pyccel_datatype
from pyccel.ast.datatypes import is_iterable_datatype, is_with_construct_datatype
from pyccel.ast.datatypes import NativeSymbol, NativeString, str_dtype
from pyccel.ast.datatypes import NativeInteger, NativeBool, NativeReal, NativeComplex
from pyccel.ast.datatypes import iso_c_binding
from pyccel.ast.datatypes import iso_c_binding_shortcut_mapping
from pyccel.ast.datatypes import NativeRange
from pyccel.ast.datatypes import CustomDataType

from pyccel.ast.internals import Slice

from pyccel.ast.literals  import LiteralInteger, LiteralFloat, Literal
from pyccel.ast.literals  import LiteralTrue,LiteralString
from pyccel.ast.literals  import Nil

from pyccel.ast.mathext  import math_constants

from pyccel.ast.numpyext import NumpyEmpty
from pyccel.ast.numpyext import NumpyFloat
from pyccel.ast.numpyext import NumpyReal, NumpyImag
from pyccel.ast.numpyext import NumpyRand
from pyccel.ast.numpyext import NumpyNewArray
from pyccel.ast.numpyext import Shape

from pyccel.ast.utilities import builtin_import_registery as pyccel_builtin_import_registery
from pyccel.ast.utilities import expand_to_loops

from pyccel.errors.errors import Errors
from pyccel.errors.messages import *
from pyccel.codegen.printing.codeprinter import CodePrinter


# TODO: add examples
# TODO: use _get_statement when returning a string

__all__ = ["FCodePrinter", "fcode"]

numpy_ufunc_to_fortran = {
    'NumpyAbs'  : 'abs',
    'NumpyFabs'  : 'abs',
    'NumpyMin'  : 'minval',
    'NumpyAmin'  : 'minval',
    'NumpyAmax'  : 'maxval',
    'NumpyFloor': 'floor',  # TODO: might require special treatment with casting
    # ---
    'NumpyExp' : 'exp',
    'NumpyLog' : 'Log',
    # 'NumpySqrt': 'Sqrt',  # sqrt is printed using _Print_NumpySqrt
    # ---
    'NumpySin'    : 'sin',
    'NumpyCos'    : 'cos',
    'NumpyTan'    : 'tan',
    'NumpyArcsin' : 'asin',
    'NumpyArccos' : 'acos',
    'NumpyArctan' : 'atan',
    'NumpyArctan2': 'atan2',
    'NumpySinh'   : 'sinh',
    'NumpyCosh'   : 'cosh',
    'NumpyTanh'   : 'tanh',
    'NumpyArcsinh': 'asinh',
    'NumpyArccosh': 'acosh',
    'NumpyArctanh': 'atanh',
}

math_function_to_fortran = {
    'MathAcos'   : 'acos',
    'MathAcosh'  : 'acosh',
    'MathAsin'   : 'asin',
    'MathAsinh'  : 'asinh',
    'MathAtan'   : 'atan',
    'MathAtan2'  : 'atan2',
    'MathAtanh'  : 'atanh',
    'MathCopysign': 'sign',
    'MathCos'    : 'cos',
    'MathCosh'   : 'cosh',
    'MathErf'    : 'erf',
    'MathErfc'   : 'erfc',
    'MathExp'    : 'exp',
    # 'MathExpm1'  : '???', # TODO
    'MathFabs'   : 'abs',
    # 'MathFmod'   : '???',  # TODO
    # 'MathFsum'   : '???',  # TODO
    'MathGamma'  : 'gamma',
    'MathHypot'  : 'hypot',
    # 'MathLdexp'  : '???',  # TODO
    'MathLgamma' : 'log_gamma',
    'MathLog'    : 'log',
    'MathLog10'  : 'log10',
    # 'MathLog1p'  : '???', # TODO
    # 'MathLog2'   : '???', # TODO
    # 'MathPow'    : '???', # TODO
    'MathSin'    : 'sin',
    'MathSinh'   : 'sinh',
    'MathSqrt'   : 'sqrt',
    'MathTan'    : 'tan',
    'MathTanh'   : 'tanh',
    # ---
    'MathFloor'    : 'floor',
    # ---
    # 'MathIsclose' : '???', # TODO
    # 'MathIsfinite': '???', # TODO
    # 'MathIsinf'   : '???', # TODO
    # --------------------------- internal functions --------------------------
    'MathFactorial' : 'pyc_factorial',
    'MathGcd'       : 'pyc_gcd',
    'MathDegrees'   : 'pyc_degrees',
    'MathRadians'   : 'pyc_radians',
    'MathLcm'       : 'pyc_lcm',
}

INF = math_constants['inf']

_default_methods = {
    '__init__': 'create',
    '__del__' : 'free',
}

python_builtin_datatypes = {
    'integer' : PythonInt,
    'real'    : PythonFloat,
    'bool'    : PythonBool,
    'complex' : PythonComplex
}

inc_keyword = (r'do\b', r'if\b',
               r'else\b', r'type\b\s*[^\(]',
               r'(recursive )?(pure )?(elemental )?((subroutine)|(function))\b',
               r'interface\b',r'module\b(?! *procedure)',r'program\b')
inc_regex = re.compile('|'.join('({})'.format(i) for i in inc_keyword))

end_keyword = ('do', 'if', 'type', 'function',
               'subroutine', 'interface','module','program')
end_regex_str = '(end ?({}))|(else)'.format('|'.join('({})'.format(k) for k in end_keyword))
dec_regex = re.compile(end_regex_str)

errors = Errors()

class FCodePrinter(CodePrinter):
    """A printer to convert sympy expressions to strings of Fortran code"""
    printmethod = "_fcode"
    language = "Fortran"

    _default_settings = {
        'tabwidth': 2,
    }


    def __init__(self, parser, prefix_module = None):

        if parser.filename:
            errors.set_target(parser.filename, 'file')

        super().__init__()
        self.parser = parser
        self._namespace = self.parser.namespace
        self._constantImports = set()
        self._current_function = None
        self._current_class    = None

        self._additional_code = None
        self._additional_imports = set([])

        self.prefix_module = prefix_module

    def print_constant_imports(self):
        """Prints the use line for the constant imports used"""
        macro = "use, intrinsic :: ISO_C_Binding, only : "
        rename = [c if isinstance(c, str) else c[0] + ' => ' + c[1] for c in self._constantImports]
        if len(rename) == 0:
            return ''
        macro += " , ".join(rename)
        return macro

    def get_additional_imports(self):
        """return the additional imports collected in printing stage"""
        return self._additional_imports

    def set_current_class(self, name):

        self._current_class = name

    def set_current_function(self, name):

        if name:
            self._namespace = self._namespace.sons_scopes[name]
            if self._current_function:
                name = DottedName(self._current_function, name)
        else:
            self._namespace = self._namespace.parent_scope
            if isinstance(self._current_function, DottedName):

                # case of a function inside a function

                name = self._current_function.name[:-1]
                if len(name) > 1:
                    name = DottedName(*name)
                else:
                    name = name[0]
        self._current_function = name

    def get_method(self, cls_name, method_name):
        container = self._namespace
        while container:
            if cls_name in container.classes:
                cls = container.classes[cls_name]
                methods = cls.methods_as_dict
                if method_name in methods:
                    return methods[method_name]
                else:
                    interface_funcs = {f.name:f for i in cls.interfaces for f in i.functions}
                    if method_name in interface_funcs:
                        return interface_funcs[method_name]
                    errors.report(UNDEFINED_METHOD, symbol=method_name,
                        severity='fatal')
            container = container.parent_scope
        if isinstance(method_name, DottedName):
            return self.get_function(DottedName(method_name.name[1:]))
        errors.report(UNDEFINED_FUNCTION, symbol=method_name,
            severity='fatal')

    def get_function(self, name):
        container = self._namespace
        while container:
            if name in container.functions:
                return container.functions[name]
            container = container.parent_scope
        if isinstance(name, DottedName):
            return self.get_function(name.name[-1])
        errors.report(UNDEFINED_FUNCTION, symbol=name,
            severity='fatal')

    def add_vars_to_namespace(self, *new_vars):
        if self._current_function:
            if self._current_class:
                func = self.get_method(self._current_class, self._current_function)
            else:
                func = self.get_function(self._current_function)
            func.add_local_vars(*new_vars)
        else:
            for var in new_vars:
                self._namespace.variables[var.name] = var

    def _get_statement(self, codestring):
        return codestring

    def _format_code(self, lines):
        return self._wrap_fortran(self.indent_code(lines))

    def print_kind(self, expr):
        """
        Prints the kind(precision) of a literal value or its shortcut if possible
        """
        constant_name = iso_c_binding[self._print(expr.dtype)][expr.precision]
        constant_shortcut = iso_c_binding_shortcut_mapping[constant_name]
        if constant_shortcut not in self.parser.used_names and constant_name != constant_shortcut:
            self._constantImports.add((constant_shortcut, constant_name))
            constant_name = constant_shortcut
        else:
            self._constantImports.add(constant_name)
        return constant_name

    # ============ Elements ============ #
    def _print_PyccelSymbol(self, expr):
        return expr

    def _print_Module(self, expr):
        name = self._print(expr.name)
        name = name.replace('.', '_')
        if not name.startswith('mod_') and self.prefix_module:
            name = '{prefix}_{name}'.format(prefix=self.prefix_module,
                                            name=name)

        imports = ''.join(self._print(i) for i in expr.imports)

        decs    = ''.join(self._print(i) for i in expr.declarations)
        body    = ''

        # ... TODO add other elements
        private_funcs = [f.name for f in expr.funcs if f.is_private]
        private = private_funcs
        if private:
            private = ','.join(self._print(i) for i in private)
            private = 'private :: {}\n'.format(private)
        else:
            private = ''
        # ...

        # ...
        sep = self._print(SeparatorComment(40))
        interfaces = ''
        if expr.interfaces:
            interfaces = '\n'.join(self._print(i) for i in expr.interfaces)

        if expr.funcs:
            body += '\n'.join(''.join([sep, self._print(i), sep]) for i in expr.funcs)
        # ...

        # ...
        for i in expr.classes:
            # update decs with declarations from ClassDef
            c_decs, c_funcs = self._print(i)
            decs = '{0}\n{1}'.format(decs, c_decs)
            body = '{0}\n{1}\n'.format(body, c_funcs)
        # ...

        contains = 'contains\n' if (expr.funcs or expr.classes or expr.interfaces) else ''
        imports += "\n".join('use ' + lib for lib in self._additional_imports)
        imports += "\n" + self.print_constant_imports()
        parts = ['module {}\n'.format(name),
                 imports,
                 'implicit none\n',
                 private,
                 decs,
                 interfaces,
                 contains,
                 body,
                 'end module {}\n'.format(name)]

        return '\n'.join([a for a in parts if a])

    def _print_Program(self, expr):
        self.parser.change_to_program_scope()
        module_namespace = self._namespace
        self._namespace = self.parser.namespace

        name    = 'prog_{0}'.format(self._print(expr.name)).replace('.', '_')
        imports = ''.join(self._print(i) for i in expr.imports)
        body    = self._print(expr.body)

        # Print the declarations of all variables in the namespace, which include:
        #  - user-defined variables (available in Program.variables)
        #  - pyccel-generated variables added to Scope when printing 'expr.body'
        variables = self.parser.get_variables(self._namespace)
        decs = ''.join(self._print_Declare(Declare(v.dtype, v)) for v in variables)

        # Detect if we are using mpi4py
        # TODO should we find a better way to do this?
        mpi = any('mpi4py' == str(getattr(i.source, 'name', i.source)) for i in expr.imports)

        # Additional code and variable declarations for MPI usage
        # TODO: check if we should really add them like this
        if mpi:
            body = 'call mpi_init(ierr)\n'+\
                   '\nallocate(status(0:-1 + mpi_status_size)) '+\
                   '\nstatus = 0\n'+\
                   body +\
                   '\ncall mpi_finalize(ierr)'

            decs += '\ninteger :: ierr = -1' +\
                    '\ninteger, allocatable :: status (:)'
        imports += "\n".join('use ' + lib for lib in self._additional_imports)
        imports += "\n" + self.print_constant_imports()
        parts = ['program {}\n'.format(name),
                 imports,
                'implicit none\n',
                 decs,
                 body,
                'end program {}\n'.format(name)]
<<<<<<< HEAD
=======

        self.parser.change_to_module_scope()
        self._namespace = module_namespace

>>>>>>> 2c77f98d
        return '\n'.join(a for a in parts if a)

    def _print_Import(self, expr):

        source = ''
        if expr.ignore:
            return ''

        if isinstance(expr.source, DottedName):
            source = expr.source.name[-1]
        else:
            source = self._print(expr.source)

        # importing of pyccel extensions is not printed
        if source in pyccel_builtin_import_registery:
            return ''

        if 'mpi4py' == str(getattr(expr.source,'name',expr.source)):
            return 'use mpi\n' + 'use mpiext\n'

        if len(expr.target) == 0:
            return 'use {}\n'.format(source)

        prefix = 'use {}, only:'.format(source)

        code = ''
        for i in expr.target:
            if isinstance(i, AsName):
                target = '{target} => {name}'.format(target=self._print(i.target),
                                                     name=self._print(i.name))
                line = '{prefix} {target}'.format(prefix=prefix,
                                                  target=target)

            elif isinstance(i, DottedName):
                target = '_'.join(self._print(j) for j in i.name)
                line = '{prefix} {target}'.format(prefix=prefix,
                                                  target=target)

            elif isinstance(i, str):
                line = '{prefix} {target}'.format(prefix=prefix,
                                                  target=i)

            else:
                raise TypeError('Expecting str, PyccelSymbol, DottedName or AsName, '
                                'given {}'.format(type(i)))

            code = (code + '\n' + line) if code else line

        # in some cases, the source is given as a string (when using metavar)
        code = code.replace("'", '')
        return self._get_statement(code) + '\n'

    def _print_PythonPrint(self, expr):
        end = '\n'
        sep = ' '
        code = ''
        empty_end = FunctionCallArgument(LiteralString(''), 'end')
        space_end = FunctionCallArgument(LiteralString(' '), 'end')
        for f in expr.expr:
            if f.has_keyword:
                if f.keyword == 'sep':
                    sep = str(f.value)
                elif f.keyword == 'end':
                    end = str(f.value)
                else:
                    errors.report("{} not implemented as a keyworded argument".format(f.keyword), severity='fatal')
        args_format = []
        args = []
        orig_args = [f for f in expr.expr if not f.has_keyword]

        def formatted_args_to_print(fargs_format, fargs, fend):

            if fargs_format == ['*']:
                return ', '.join(['print *', *fargs]) + '\n'
            separator = self._print_LiteralString(LiteralString(sep))
            args_formatting = []
            args_code = []
            for a_f, a_c in zip(fargs_format, fargs):
                args_code.append(a_c if a_c != '' else "''")
                args_formatting.append(a_f)
            args_code = (' , ' + separator + ' , ' if separator != '' else ' , ').join(args_code)
            args_formatting = (' A ' if separator != '' else ' ').join(args_formatting)
            if args_formatting == '':
                return "write(*, '(A)', advance=\"no\") {}\n".format(self._print_LiteralString(LiteralString(fend)))
            if fend != '':
                return "write(*, '({} A)', advance=\"no\") {} , {}\n"\
                    .format(args_formatting, args_code, self._print_LiteralString(LiteralString(fend)))
            return "write(*, '({})', advance=\"no\") {}\n".format(args_formatting, args_code)

        if len(orig_args) == 0:
            return formatted_args_to_print(args_format, args, end)

        for i, f in enumerate(orig_args):
            if f.keyword:
                continue
            else:
                f = f.value
            if isinstance(f, (InhomogeneousTupleVariable, PythonTuple, str)):
                arg_format, arg = self.get_print_format_and_arg(f)
                args_format.append(arg_format)
                args.append(arg)
            elif f.dtype is NativeString() and f != expr.expr[-1]:
                args_format.append('A')
                args.append(self._print(f))
            elif isinstance(f.rank, int) and f.rank > 0:
                if args_format:
                    code += formatted_args_to_print(args_format, args, self._print_LiteralString(LiteralString(sep)))
                    args_format = []
                    args = []
                for_index = Variable(NativeInteger(), name=self.parser.get_new_name('i'))
                self.add_vars_to_namespace(for_index)
                max_index = PyccelMinus(f.shape[0], LiteralInteger(1), simplify=True)
                for_range = PythonRange(max_index)
                print_body = [FunctionCallArgument(f[for_index])]
                if f.rank == 1:
                    print_body.append(space_end)

                for_body = [PythonPrint(print_body)]
                for_loop = For(for_index, for_range, for_body)
                for_end = FunctionCallArgument(LiteralString(']' + end if i == len(orig_args) - 1 else ']'),
                                               keyword='end')

                body = CodeBlock([PythonPrint([FunctionCallArgument(LiteralString('[')), empty_end]),
                                  for_loop,
                                  PythonPrint([FunctionCallArgument(f[max_index]), for_end])],
                                 unravelled=True)
                code += self._print(body)
            else:
                arg_format, arg = self.get_print_format_and_arg(f)
                args_format.append(arg_format)
                args.append(arg)
        code += formatted_args_to_print(args_format, args, end)
        return code

    def get_print_format_and_arg(self,var):
        type_to_format = {('real'): 'F0.12',
                          ('complex'): '"(",F0.12," + ",F0.12,")"',
                          ('integer'): 'I0',
                          ('logical'): 'A',
                          ('string'): 'A',
                          ('Tuple'):  '*'
                          }
        var_type = self._print(var.dtype)
        try:
            arg_format = type_to_format[var_type]
        except KeyError:
            errors.report("{} type is not supported currently".format(var.dtype), severity='fatal')

        if var.dtype is NativeComplex():
            arg = '{}, {}'.format(self._print(NumpyReal(var)), self._print(NumpyImag(var)))
        elif var.dtype is NativeBool():
            var_repr = self._print(var)
            if var_repr == '.True.':
                arg = "'True'"
            elif var_repr == '.False.':
                arg = "'False'"
            else:
                arg = 'merge("True ", "False", {})'.format(self._print(var))
        else:
            arg = self._print(var)

        return arg_format, arg

    def _print_SymbolicPrint(self, expr):
        # for every expression we will generate a print
        code = '\n'.join("print *, 'sympy> {}'".format(a) for a in expr.expr)
        return self._get_statement(code) + '\n'

    def _print_Comment(self, expr):
        comments = self._print(expr.text)
        return '!' + comments + '\n'

    def _print_CommentBlock(self, expr):
        txts   = expr.comments
        header = expr.header
        header_size = len(expr.header)

        ln = max(len(i) for i in txts)
        if ln<max(20, header_size+2):
            ln = 20
        top  = '!' + '_'*int((ln-header_size)/2) + header + '_'*int((ln-header_size)/2) + '!'
        ln = len(top) - 2
        bottom = '!' + '_'*ln + '!'

        txts = ['!' + txt + ' '*(ln - len(txt)) + '!' for txt in txts]

        body = '\n'.join(i for i in txts)

        return ('{0}\n'
                '{1}\n'
                '{2}\n').format(top, body, bottom)

    def _print_EmptyNode(self, expr):
        return ''

    def _print_AnnotatedComment(self, expr):
        accel = self._print(expr.accel)
        txt   = str(expr.txt)
        if len(txt)>72:
            txts = []
            while len(txt)>72:
                txts.append(txt[:72])
                txt  = txt[72:]
            if txt:
                txts.append(txt)

            txt = '&\n!${} &'.format(accel).join(txt for txt in txts)

        return '!${0} {1}\n'.format(accel, txt)

    def _print_tuple(self, expr):
        if expr[0].rank>0:
            raise NotImplementedError(' tuple with elements of rank > 0 is not implemented')
        fs = ', '.join(self._print(f) for f in expr)
        return '[{0}]'.format(fs)

    def _print_PythonAbs(self, expr):
        """ print the python builtin function abs
        args : variable
        """
        return "abs({})".format(self._print(expr.arg))

    def _print_PythonTuple(self, expr):
        shape = tuple(reversed(expr.shape))
        if len(shape)>1:
            elements = ', '.join(self._print(i) for i in expr)
            shape    = ', '.join(self._print(i) for i in shape)
            return 'reshape(['+ elements + '], '+ '[' + shape + ']' + ')'
        fs = ', '.join(self._print(f) for f in expr)
        return '[{0}]'.format(fs)

    def _print_PythonList(self, expr):
        return self._print_PythonTuple(expr)

    def _print_InhomogeneousTupleVariable(self, expr):
        fs = ', '.join(self._print(f) for f in expr)
        return '[{0}]'.format(fs)

    def _print_Variable(self, expr):
        return self._print(expr.name)

    def _print_FunctionDefArgument(self, expr):
        return self._print(expr.name)

    def _print_FunctionCallArgument(self, expr):
        if expr.keyword:
            return '{} = {}'.format(expr.keyword, self._print(expr.value))
        else:
            return '{}'.format(self._print(expr.value))

    def _print_Constant(self, expr):
        val = LiteralFloat(expr.value)
        return self._print(val)

    def _print_DottedVariable(self, expr):
        if isinstance(expr.lhs, FunctionCall):
            base = expr.lhs.funcdef.results[0]
            if (not self._additional_code):
                self._additional_code = ''
            var_name = self.parser.get_new_name()
            var = base.clone(var_name)

            self.add_vars_to_namespace(var)

            self._additional_code = self._additional_code + self._print(Assign(var,expr.lhs)) + '\n'
            return self._print(var) + '%' +self._print(expr.name)
        else:
            return self._print(expr.lhs) + '%' +self._print(expr.name)

    def _print_DottedName(self, expr):
        return ' % '.join(self._print(n) for n in expr.name)

    def _print_Lambda(self, expr):
        return '"{args} -> {expr}"'.format(args=expr.variables, expr=expr.expr)

    def _print_PythonLen(self, expr):
        var = expr.arg
        idx = 1 if var.order == 'F' else var.rank
        prec = self.print_kind(expr)

        dtype = var.dtype
        if dtype is NativeString():
            return 'len({})'.format(self._print(var))
        elif var.rank == 1:
            return 'size({}, kind={})'.format(self._print(var), prec)
        else:
            return 'size({},{},{})'.format(self._print(var), self._print(idx), prec)

    def _print_PythonSum(self, expr):
        args = [self._print(arg) for arg in expr.args]
        return "sum({})".format(", ".join(args))

    def _print_PythonReal(self, expr):
        value = self._print(expr.internal_var)
        return 'real({0})'.format(value)
    def _print_PythonImag(self, expr):
        value = self._print(expr.internal_var)
        return 'aimag({0})'.format(value)



    #========================== Numpy Elements ===============================#

    def _print_NumpySum(self, expr):
        """Fortran print."""

        rhs_code = self._print(expr.arg)
        return 'sum({0})'.format(rhs_code)

    def _print_NumpyProduct(self, expr):
        """Fortran print."""

        rhs_code = self._print(expr.arg)
        return 'product({0})'.format(rhs_code)

    def _print_NumpyMatmul(self, expr):
        """Fortran print."""
        a_code = self._print(expr.a)
        b_code = self._print(expr.b)

        if expr.rank == 0:
            if isinstance(expr.a.dtype, NativeBool):
                a_code = self._print(PythonInt(expr.a))
            if isinstance(expr.b.dtype, NativeBool):
                b_code = self._print(PythonInt(expr.b))
            return 'sum({}*{})'.format(a_code, b_code)
        if expr.a.order and expr.b.order:
            if expr.a.order != expr.b.order:
                raise NotImplementedError("Mixed order matmul not supported.")

        # Fortran ordering
        if expr.a.order == 'F':
            return 'matmul({0},{1})'.format(a_code, b_code)

        # C ordering
        return 'matmul({1},{0})'.format(a_code, b_code)

    def _print_NumpyEmpty(self, expr):
        errors.report(FORTRAN_ALLOCATABLE_IN_EXPRESSION, symbol=expr, severity='fatal')

    def _print_NumpyNorm(self, expr):
        """Fortran print."""
        arg = PythonAbs(expr.arg) if isinstance(expr.arg.dtype, NativeComplex) else expr.arg
        if expr.axis:
            axis = expr.axis
            if expr.order != 'F':
                axis = PyccelMinus(LiteralInteger(arg.rank), expr.axis, simplify=True)
            else:
                axis = LiteralInteger(expr.axis.python_value + 1)
            code = 'Norm2({},{})'.format(self._print(arg), self._print(axis))
        else:
            code = 'Norm2({})'.format(self._print(arg))

        return code

    def _print_NumpyLinspace(self, expr):

        template = '[({start} + {index}*{step},{index} = {zero},{end})]'

        init_value = template.format(
            start = self._print(expr.start),
            step  = self._print(expr.step ),
            index = self._print(expr.index),
            zero  = self._print(LiteralInteger(0)),
            end   = self._print(PyccelMinus(expr.size, LiteralInteger(1), simplify = True)),
        )
        code = init_value

        return code

    def _print_NumpyWhere(self, expr):

        ind   = self._print(expr.index)
        mask  = self._print(expr.mask)

        stmt  = 'pack([({ind},{ind}=0,size({mask})-1)],{mask})'.format(ind=ind,mask=mask)

        return stmt

    def _print_NumpyArray(self, expr):
        """Fortran print."""

        # If Numpy array is stored with column-major ordering, transpose values
        # use reshape with order for rank > 2
        if expr.order == 'F':
            if expr.rank == 2:
                rhs_code = self._print(expr.arg)
                rhs_code = 'transpose({})'.format(rhs_code)
            elif expr.rank > 2:
                args     = [self._print(a) for a in expr.arg]
                new_args = []
                for ac, a in zip(args, expr.arg):
                    if a.order == 'C':
                        shape    = ', '.join(self._print(i) for i in a.shape)
                        order    = ', '.join(self._print(LiteralInteger(i)) for i in range(a.rank, 0, -1))
                        ac       = 'reshape({}, [{}], order=[{}])'.format(ac, shape, order)
                    new_args.append(ac)

                args     = new_args
                rhs_code = '[' + ' ,'.join(args) + ']'
                shape    = ', '.join(self._print(i) for i in expr.shape)
                order    = [LiteralInteger(i) for i in range(1, expr.rank+1)]
                order    = order[1:]+ order[:1]
                order    = ', '.join(self._print(i) for i in order)
                rhs_code = 'reshape({}, [{}], order=[{}])'.format(rhs_code, shape, order)
        elif expr.order == 'C':
            if expr.rank > 2:
                args     = [self._print(a) for a in expr.arg]
                new_args = []
                for ac, a in zip(args, expr.arg):
                    if a.order == 'F':
                        shape    = ', '.join(self._print(i) for i in a.shape[::-1])
                        order    = ', '.join(self._print(LiteralInteger(i)) for i in range(a.rank, 0, -1))
                        ac       = 'reshape({}, [{}], order=[{}])'.format(ac, shape, order)
                    new_args.append(ac)

                args     = new_args
                rhs_code = '[' + ' ,'.join(args) + ']'
                shape    = ', '.join(self._print(i) for i in expr.shape[::-1])
                rhs_code = 'reshape({}, [{}])'.format(rhs_code, shape)
            else:
                rhs_code = self._print(expr.arg)
        return rhs_code

    def _print_NumpyFloor(self, expr):
        result_code = self._print_MathFloor(expr)
        return 'real({}, {})'.format(result_code, self.print_kind(expr))

    def _print_NumpyArange(self, expr):
        start  = self._print(expr.start)
        step   = self._print(expr.step)
        shape  = PyccelMinus(expr.shape[0], LiteralInteger(1), simplify = True)
        index  = Variable(NativeInteger(), name =  self.parser.get_new_name('i'))

        self.add_vars_to_namespace(index)

        code = '[({start} + {step} * {index}, {index} = {0}, {shape}, {1})]'
        code = code.format(self._print(LiteralInteger(0)),
                           self._print(LiteralInteger(1)),
                           start  = start,
                           step   = step,
                           index  = self._print(index),
                           shape  = self._print(shape))

        return code

    def _print_NumpyMod(self, expr):
        return self._print(PyccelMod(*expr.args))

    # ======================================================================= #
    def _print_PyccelArraySize(self, expr):
        init_value = self._print(expr.arg)
        prec = self.print_kind(expr)

        if expr.arg.order == 'C':
            index = PyccelMinus(LiteralInteger(expr.arg.rank), expr.index, simplify = True)
            index = self._print(index)
        else:
            index = PyccelAdd(expr.index, LiteralInteger(1), simplify = True)
            index = self._print(index)

        if expr.arg.rank == 1:
            return 'size({0}, kind={1})'.format(init_value, prec)

        return 'size({0}, {1}, {2})'.format(init_value, index, prec)

    def _print_PythonInt(self, expr):
        value = self._print(expr.arg)
        if (expr.arg.dtype is NativeBool()):
            code = 'MERGE(1_{0}, 0_{1}, {2})'.format(self.print_kind(expr), self.print_kind(expr),value)
        else:
            code  = 'Int({0}, {1})'.format(value, self.print_kind(expr))
        return code

    def _print_PythonFloat(self, expr):
        value = self._print(expr.arg)
        if (expr.arg.dtype is NativeBool()):
            code = 'MERGE(1.0_{0}, 0.0_{1}, {2})'.format(self.print_kind(expr), self.print_kind(expr),value)
        else:
            code  = 'Real({0}, {1})'.format(value, self.print_kind(expr))
        return code

    def _print_MathFloor(self, expr):
        arg = expr.args[0]
        arg_code = self._print(arg)

        # math.floor on integer argument is identity,
        # but we need parentheses around expressions
        if arg.dtype is NativeInteger():
            return '({})'.format(arg_code)

        prec = expr.precision
        prec_code = self._print(prec)
        return 'floor({}, kind={})'.format(arg_code, prec_code)

    def _print_PythonComplex(self, expr):
        if expr.is_cast:
            var = self._print(expr.internal_var)
            code = 'cmplx({0}, kind={1})'.format(var,
                                self.print_kind(expr))
        else:
            real = self._print(expr.real)
            imag = self._print(expr.imag)
            code = 'cmplx({0}, {1}, {2})'.format(real, imag,
                                self.print_kind(expr))
        return code

    def _print_PythonBool(self, expr):
        if isinstance(expr.arg.dtype, NativeBool):
            return 'logical({}, kind = {prec})'.format(self._print(expr.arg), prec = self.print_kind(expr))
        else:
            return '{} /= 0'.format(self._print(expr.arg))

    def _print_NumpyRand(self, expr):
        if expr.rank != 0:
            errors.report(FORTRAN_ALLOCATABLE_IN_EXPRESSION,
                          symbol=expr, severity='fatal')

        if (not self._additional_code):
            self._additional_code = ''
        var_name = self.parser.get_new_name()
        var = Variable(expr.dtype, var_name, is_stack_array = all([s.is_constant for s in expr.shape]),
                shape = expr.shape, precision = expr.precision,
                order = expr.order, rank = expr.rank)

        self.add_vars_to_namespace(var)

        self._additional_code = self._additional_code + self._print(Assign(var,expr)) + '\n'
        return self._print(var)

    def _print_NumpyRandint(self, expr):
        if expr.rank != 0:
            errors.report(FORTRAN_ALLOCATABLE_IN_EXPRESSION,
                          symbol=expr, severity='fatal')
        if expr.low is None:
            randreal = self._print(PyccelMul(expr.high, NumpyRand(), simplify = True))
        else:
            randreal = self._print(PyccelAdd(PyccelMul(PyccelMinus(expr.high, expr.low, simplify = True), NumpyRand(), simplify=True), expr.low, simplify = True))

        prec_code = self.print_kind(expr)
        return 'floor({}, kind={})'.format(randreal, prec_code)

    def _print_NumpyFull(self, expr):

        # Create statement for initialization
        init_value = self._print(expr.fill_value)
        return init_value

    def _print_PythonMin(self, expr):
        args = expr.args
        if len(args) == 1:
            arg = args[0]
            code = 'minval({0})'.format(self._print(arg))
        else:
            code = ','.join(self._print(arg) for arg in args)
            code = 'min('+code+')'
        return self._get_statement(code)

    def _print_PythonMax(self, expr):
        args = expr.args
        if len(args) == 1:
            arg = args[0]
            code = 'maxval({0})'.format(self._print(arg))
        else:
            code = ','.join(self._print(arg) for arg in args)
            code = 'max('+code+')'
        return self._get_statement(code)

    # ... MACROS
    def _print_MacroShape(self, expr):
        var = expr.argument
        if not isinstance(var, (Variable, IndexedElement)):
            raise TypeError('Expecting a variable, given {}'.format(type(var)))
        shape = var.shape

        if len(shape) == 1:
            shape = shape[0]


        elif not(expr.index is None):
            if expr.index < len(shape):
                shape = shape[expr.index]
            else:
                shape = '1'

        return self._print(shape)

    # ...
    def _print_MacroType(self, expr):
        dtype = self._print(expr.argument.dtype)
        prec  = expr.argument.precision

        if dtype == 'integer':
            if prec==4:
                return 'MPI_INTEGER'
            elif prec==8:
                return 'MPI_INTEGER8'
            else:
                errors.report(PYCCEL_RESTRICTION_TODO, symbol=expr,
                    severity='fatal')

        elif dtype == 'real':
            if prec==8:
                return 'MPI_DOUBLE'
            if prec==4:
                return 'MPI_FLOAT'
            else:
                errors.report(PYCCEL_RESTRICTION_TODO, symbol=expr,
                    severity='fatal')

        else:
            errors.report(PYCCEL_RESTRICTION_TODO, symbol=expr,
                severity='fatal')

    def _print_MacroCount(self, expr):

        var = expr.argument

        if var.rank == 0:
            return '1'
        else:
            return self._print(functools.reduce(
                lambda x,y: PyccelMul(x,y,simplify=True), var.shape))

    def _print_Declare(self, expr):
        # ... ignored declarations
        # we don't print the declaration if iterable object
        if is_iterable_datatype(expr.dtype):
            return ''

        if is_with_construct_datatype(expr.dtype):
            return ''

        if isinstance(expr.dtype, NativeSymbol):
            return ''

        if isinstance(expr.dtype, NativeRange):
            return ''

        # meta-variables
        if (isinstance(expr.variable, Variable) and
            expr.variable.name.startswith('__')):
            return ''
        # ...

        if isinstance(expr.variable, InhomogeneousTupleVariable):
            return ''.join(self._print_Declare(Declare(v.dtype,v,intent=expr.intent, static=expr.static)) for v in expr.variable)

        # ... TODO improve
        # Group the variables by intent
        var = expr.variable
        rank        = var.rank
        allocatable = var.allocatable
        shape       = var.alloc_shape
        is_pointer = var.is_pointer
        is_target = var.is_target
        is_const = var.is_const
        is_stack_array = var.is_stack_array
        is_optional = var.is_optional
        is_private = var.is_private
        is_static = expr.static
        intent = expr.intent

        if isinstance(shape, (tuple,PythonTuple)) and len(shape) ==1:
            shape = shape[0]
        # ...

        # ... print datatype
        if isinstance(expr.dtype, CustomDataType):
            dtype = expr.dtype

            name   = dtype.__class__.__name__
            prefix = dtype.prefix
            alias  = dtype.alias

            if dtype.is_polymorphic or expr.passed_from_dotted:
                sig = 'class'
            else:
                sig = 'type'

            if alias is None:
                name = name.replace(prefix, '')
            else:
                name = alias
            dtype = '{0}({1})'.format(sig, name)
        else:
            expr_dtype = expr.dtype
            dtype = self._print(expr_dtype)

        # ...
            if isinstance(expr_dtype, NativeString):

                if expr.intent:
                    dtype = dtype[:9] +'(len =*)'
                    #TODO improve ,this is the case of character as argument
            else:
                dtype += '({0})'.format(self.print_kind(expr.variable))

        code_value = ''
        if expr.value:
            code_value = ' = {0}'.format(self._print(expr.value))

        vstr = self._print(expr.variable.name)

        # arrays are 0-based in pyccel, to avoid ambiguity with range
        s = '0'
        if not(is_static) and (allocatable or (var.shape is None)):
            s = ''

        # Default empty strings
        intentstr      = ''
        allocatablestr = ''
        optionalstr    = ''
        privatestr     = ''
        rankstr        = ''

        # Compute intent string
        if intent:
            if intent == 'in' and rank == 0 and not (is_static and is_optional):
                intentstr = ', value'
                if is_const:
                    intentstr += ', intent(in)'
            else:
                intentstr = ', intent({})'.format(intent)

        # Compute allocatable string
        if not is_static:
            if is_pointer:
                allocatablestr = ', pointer'

            elif allocatable and not intent:
                allocatablestr = ', allocatable'

            # ISSUES #177: var is allocatable and target
            if is_target:
                allocatablestr = '{}, target'.format(allocatablestr)

        # Compute optional string
        if is_optional:
            optionalstr = ', optional'

        # Compute private string
        if is_private:
            privatestr = ', private'

        # Compute rank string
        # TODO: improve
        if ((rank == 1) and (isinstance(shape, (int, PyccelAstNode))) and
            (not(allocatable or is_pointer) or is_static or is_stack_array)):
            rankstr = '({0}:{1})'.format(self._print(s), self._print(PyccelMinus(shape, LiteralInteger(1), simplify = True)))

        elif ((rank > 0) and (isinstance(shape, (PythonTuple, tuple))) and
            (not(allocatable or is_pointer) or is_static or is_stack_array)):
            #TODO fix bug when we include shape of type list

            if var.order == 'C':
                rankstr = ','.join('{0}:{1}'.format(self._print(s),
                                                      self._print(PyccelMinus(i, LiteralInteger(1), simplify = True))) for i in shape[::-1])
            else:
                rankstr =  ','.join('{0}:{1}'.format(self._print(s),
                                                     self._print(PyccelMinus(i, LiteralInteger(1), simplify = True))) for i in shape)
            rankstr = '({rank})'.format(rank=rankstr)

        elif (rank > 0) and allocatable and intent:
            rankstr = '({})'.format(','.join(['0:'] * rank))

        elif (rank > 0) and (allocatable or is_pointer):
            rankstr = '({})'.format(','.join( [':'] * rank))

#        else:
#            errors.report(PYCCEL_RESTRICTION_TODO, symbol=expr,
#                severity='fatal')

        # Construct declaration
        left  = dtype + intentstr + allocatablestr + optionalstr + privatestr
        right = vstr + rankstr + code_value
        return '{} :: {}\n'.format(left, right)

    def _print_AliasAssign(self, expr):
        code = ''
        lhs = expr.lhs
        rhs = expr.rhs

        if isinstance(lhs, InhomogeneousTupleVariable):
            return self._print(CodeBlock([AliasAssign(l, r) for l,r in zip(lhs,rhs)]))

        # TODO improve
        op = '=>'
        shape_code = ''
        if lhs.rank > 0:
            shape_code = ', '.join('0:' for i in range(lhs.rank))
            shape_code = '({s_c})'.format(s_c = shape_code)

        code += '{lhs}{s_c} {op} {rhs}'.format(lhs=self._print(expr.lhs),
                                          s_c = shape_code,
                                          op=op,
                                          rhs=self._print(expr.rhs))

        return self._get_statement(code) + '\n'

    def _print_CodeBlock(self, expr):
        if not expr.unravelled:
            body_exprs, new_vars = expand_to_loops(expr, self.parser.get_new_variable, language_has_vectors = True)
            self.add_vars_to_namespace(*new_vars)
        else:
            body_exprs = expr.body
        body_stmts = []
        for b in body_exprs :
            line = self._print(b)
            if (self._additional_code):
                body_stmts.append(self._additional_code)
                self._additional_code = None
            body_stmts.append(line)
        return ''.join(self._print(b) for b in body_stmts)

    # TODO the ifs as they are are, is not optimal => use elif
    def _print_SymbolicAssign(self, expr):
        errors.report(FOUND_SYMBOLIC_ASSIGN,
                      symbol=expr.lhs, severity='warning')

        stmt = Comment(str(expr))
        return self._print_Comment(stmt)

    def _print_NumpyReal(self, expr):
        value = self._print(expr.internal_var)
        code = 'Real({0}, {1})'.format(value, self.print_kind(expr))
        return code

    def _print_Assign(self, expr):

        lhs_code = self._print(expr.lhs)
        rhs = expr.rhs
        # we don't print Range
        # TODO treat the case of iterable classes
        if isinstance(rhs, PyccelUnarySub) and rhs.args[0] == INF:
            rhs_code = '-Huge({0})'.format(lhs_code)
            return '{0} = {1}\n'.format(lhs_code, rhs_code)

        if rhs == INF:
            rhs_code = 'Huge({0})'.format(lhs_code)
            return '{0} = {1}\n'.format(lhs_code, rhs_code)

        if isinstance(rhs, (PythonRange, Product)):
            return ''

        if isinstance(rhs, NumpyRand):
            return 'call random_number({0})\n'.format(self._print(expr.lhs))

        if isinstance(rhs, NumpyEmpty):
            return ''

        if isinstance(rhs, ConstructorCall):
            func = rhs.func
            name = str(func.name)

            # TODO uncomment later

#            # we don't print the constructor call if iterable object
#            if this.dtype.is_iterable:
#                return ''
#
#            # we don't print the constructor call if with construct object
#            if this.dtype.is_with_construct:
#                return ''

            if name == "__init__":
                name = "create"
            rhs_code = self._print(name)
            rhs_code = '{0} % {1}'.format(lhs_code, rhs_code)

            code_args = ', '.join(self._print(i) for i in rhs.arguments)
            return 'call {0}({1})\n'.format(rhs_code, code_args)

        if isinstance(rhs, FunctionCall):

            # in the case of a function that returns a list,
            # we should append them to the procedure arguments
            if isinstance(expr.lhs, (tuple, list, PythonTuple, InhomogeneousTupleVariable)) \
                    or (isinstance(expr.lhs, HomogeneousTupleVariable) and expr.lhs.is_stack_array):

                rhs_code = rhs.funcdef.name
                args = rhs.args
                code_args = [self._print(i) for i in args]
                func = rhs.funcdef
                output_names = func.results
                lhs_code = [self._print(name) + ' = ' + self._print(i) for (name,i) in zip(output_names,expr.lhs)]

                call_args = ', '.join(code_args + lhs_code)

                code = 'call {0}({1})\n'.format(rhs_code, call_args)
                return self._get_statement(code)

        if (isinstance(expr.lhs, Variable) and
              expr.lhs.dtype == NativeSymbol()):
            return ''

        # Right-hand side code
        rhs_code = self._print(rhs)

        code = ''
        # if (expr.status == 'unallocated') and not (expr.like is None):
        #     stmt = ZerosLike(lhs=lhs_code, rhs=expr.like)
        #     code += self._print(stmt)
        #     code += '\n'
        code += '{0} = {1}'.format(lhs_code, rhs_code)
#        else:
#            code_args = ''
#            func = expr.rhs
#            # func here is of instance FunctionCall
#            cls_name = func.func.cls_name
#            keys = func.func.arguments

#            # for MPI statements, we need to add the lhs as the last argument
#            # TODO improve
#            if isinstance(func.func, MPI):
#                if not func.arguments:
#                    code_args = lhs_code
#                else:
#                    code_args = ', '.join(self._print(i) for i in func.arguments)
#                    code_args = '{0}, {1}'.format(code_args, lhs_code)
#            else:
#                _ij_print = lambda i, j: '{0}={1}'.format(self._print(i), \
#                                                         self._print(j))
#
#                code_args = ', '.join(_ij_print(i, j) \
#                                      for i, j in zip(keys, func.arguments))
#            if (not func.arguments is None) and (len(func.arguments) > 0):
#                if (not cls_name):
#                    code_args = ', '.join(self._print(i) for i in func.arguments)
#                    code_args = '{0}, {1}'.format(code_args, lhs_code)
#                else:
#            print('code_args > {0}'.format(code_args))
#            code = 'call {0}({1})'.format(rhs_code, code_args)
        return self._get_statement(code) + '\n'

#------------------------------------------------------------------------------
    def _print_Allocate(self, expr):

        # Transpose indices because of Fortran column-major ordering
        shape = expr.shape if expr.order == 'F' else expr.shape[::-1]

        var_code = self._print(expr.variable)
        size_code = ', '.join(self._print(i) for i in shape)
        shape_code = ', '.join('0:' + self._print(PyccelMinus(i, LiteralInteger(1), simplify = True)) for i in shape)
        code = ''

        if expr.status == 'unallocated':
            code += 'allocate({0}({1}))\n'.format(var_code, shape_code)

        elif expr.status == 'unknown':
            code += 'if (allocated({})) then\n'.format(var_code)
            code += '  if (any(size({}) /= [{}])) then\n'.format(var_code, size_code)
            code += '    deallocate({})\n'     .format(var_code)
            code += '    allocate({0}({1}))\n'.format(var_code, shape_code)
            code += '  end if\n'
            code += 'else\n'
            code += '  allocate({0}({1}))\n'.format(var_code, shape_code)
            code += 'end if\n'

        elif expr.status == 'allocated':
            code += 'if (any(size({}) /= [{}])) then\n'.format(var_code, size_code)
            code += '  deallocate({})\n'     .format(var_code)
            code += '  allocate({0}({1}))\n'.format(var_code, shape_code)
            code += 'end if\n'

        return code

#-----------------------------------------------------------------------------
    def _print_Deallocate(self, expr):
        var = expr.variable
        if isinstance(var, InhomogeneousTupleVariable):
            return ''.join(self._print(Deallocate(v)) for v in var)

        if var.is_pointer:
            return ''
        else:
            var_code = self._print(var)
            code  = 'if (allocated({})) then\n'.format(var_code)
            code += '  deallocate({})\n'     .format(var_code)
            code += 'end if\n'
            return code
#------------------------------------------------------------------------------

    def _print_NativeBool(self, expr):
        return 'logical'

    def _print_NativeInteger(self, expr):
        return 'integer'

    def _print_NativeReal(self, expr):
        return 'real'

    def _print_NativeComplex(self, expr):
        return 'complex'

    def _print_NativeString(self, expr):
        return 'character(len=280)'
        #TODO fix improve later

    def _print_DataType(self, expr):
        return self._print(expr.name)

    def _print_LiteralString(self, expr):
        sp_chars = ['\a', '\b', '\f', '\r', '\t', '\v', "'", '\n']
        sub_str = ''
        formatted_str = []
        for c in expr.arg:
            if c in sp_chars:
                if sub_str != '':
                    formatted_str.append("'{}'".format(sub_str))
                    sub_str = ''
                formatted_str.append('ACHAR({})'.format(ord(c)))
            else:
                sub_str += c
        if sub_str != '':
            formatted_str.append("'{}'".format(sub_str))
        return ' // '.join(formatted_str)

    def _print_Interface(self, expr):
        # ... we don't print 'hidden' functions
        name = self._print(expr.name)
        if expr.is_argument:
            funcs_sigs = []
            for f in expr.functions:
                parts = self.function_signature(f, f.name)
                parts = ["{}({}) {}\n".format(parts['sig'], parts['arg_code'], parts['func_end']),
                        self.print_constant_imports()+'\n',
                        parts['arg_decs'],
                        'end {} {}\n'.format(parts['func_type'], f.name)]
                funcs_sigs.append(''.join(a for a in parts))
            interface = 'interface\n' + '\n'.join(a for a in funcs_sigs) + 'end interface\n'
            return interface

        if expr.functions[0].cls_name:
            for k, m in list(_default_methods.items()):
                name = name.replace(k, m)
            cls_name = expr.cls_name
            if not (cls_name == '__UNDEFINED__'):
                name = '{0}_{1}'.format(cls_name, name)
        else:
            for i in _default_methods:
                # because we may have a class Point with init: Point___init__
                if i in name:
                    name = name.replace(i, _default_methods[i])
        interface = 'interface ' + name +'\n'
        for f in expr.functions:
            interface += 'module procedure ' + str(f.name)+'\n'
        interface += 'end interface\n'
        return interface



   # def _print_With(self, expr):
   #     test = 'call '+self._print(expr.test) + '%__enter__()'
   #     body = self._print(expr.body)
   #     end = 'call '+self._print(expr.test) + '%__exit__()'
   #     code = ('{test}\n'
   #            '{body}\n'
   #            '{end}').format(test=test, body=body, end=end)
        #TODO return code later
  #      expr.block
  #      return ''

    def _print_Block(self, expr):

        decs=[]
        for i in expr.variables:
            dec = Declare(i.dtype, i)
            decs += [dec]
        body = expr.body

        body_code = self._print(body)
        prelude   = ''.join(self._print(i) for i in decs)


        #case of no local variables
        if len(decs) == 0:
            return body_code

        return ('{name} : Block\n'
                '{prelude}\n'
                 '{body}\n'
                'end Block {name}\n').format(name=expr.name, prelude=prelude, body=body_code)

    def _print_BindCFunctionDef(self, expr):
        name = self._print(expr.name)
        results   = list(expr.results)
        arguments = list(expr.arguments)
        if any(isinstance(a.var, FunctionAddress) for a in arguments):
            # Functions with function addresses as arguments cannot be
            # exposed to python so there is no need to print their signature
            return ''
        arguments_inout = expr.arguments_inout
        args_decs = OrderedDict()
        for i,arg in enumerate(arguments):
            if arguments_inout[i]:
                intent='inout'
            else:
                intent='in'

            arg = arg.var
            dec = Declare(arg.dtype, arg, intent=intent , static=True)
            args_decs[arg] = dec

        for result in results:
            dec = Declare(result.dtype, result, intent='out', static=True)
            args_decs[result] = dec

        if len(results) != 1:
            func_type = 'subroutine'
            func_end  = ''
        else:
            func_type = 'function'
            result = results.pop()
            func_end = 'result({0})'.format(result.name)
            dec = Declare(result.dtype, result, static=True)
            args_decs[result] = dec
        # ...

        interfaces = '\n'.join(self._print(i) for i in expr.interfaces)
        arg_code  = ', '.join(self._print(i) for i in chain( arguments, results ))
        imports   = ''.join(self._print(i) for i in expr.imports)
        prelude   = ''.join(self._print(i) for i in args_decs.values())
        body_code = self._print(expr.body)
        doc_string = self._print(expr.doc_string) if expr.doc_string else ''

        parts = [doc_string,
                '{0} {1}({2}) bind(c) {3}\n'.format(func_type, name, arg_code, func_end),
                 imports,
                'implicit none\n',
                 prelude,
                 interfaces,
                 body_code,
                 'end {} {}\n'.format(func_type, name)]
        return '\n'.join(p for p in parts if p)

    def _print_FunctionAddress(self, expr):
        return expr.name

    def function_signature(self, expr, name):
        is_pure      = expr.is_pure
        is_elemental = expr.is_elemental
        out_args = []
        args_decs = OrderedDict()
        arguments = [a.var for a in expr.arguments]

        func_end  = ''
        rec = 'recursive ' if expr.is_recursive else ''
        if len(expr.results) != 1:
            func_type = 'subroutine'
            out_args = list(expr.results)
            for result in out_args:
                if result in arguments:
                    dec = Declare(result.dtype, result, intent='inout')
                else:
                    dec = Declare(result.dtype, result, intent='out')
                args_decs[result] = dec

            functions = expr.functions

        else:
           #todo: if return is a function
            func_type = 'function'
            result = expr.results[0]
            functions = expr.functions

            func_end = 'result({0})'.format(result.name)

            dec = Declare(result.dtype, result)
            args_decs[result] = dec
        # ...

        for i,arg in enumerate(arguments):
            if isinstance(arg, Variable):
                if i == 0 and expr.cls_name:
                    dec = Declare(arg.dtype, arg, intent='inout', passed_from_dotted = True)
                elif expr.arguments_inout[i]:
                    dec = Declare(arg.dtype, arg, intent='inout')
                else:
                    dec = Declare(arg.dtype, arg, intent='in')
                args_decs[arg] = dec

        #remove parametres intent(inout) from out_args to prevent repetition
        for i in arguments:
            if i in out_args:
                out_args.remove(i)

        # treate case of pure function
        sig = '{0}{1} {2}'.format(rec, func_type, name)
        if is_pure:
            sig = 'pure {}'.format(sig)

        # treate case of elemental function
        if is_elemental:
            sig = 'elemental {}'.format(sig)

        arg_code  = ', '.join(self._print(i) for i in chain( arguments, out_args ))

        arg_decs = ''.join(self._print(i) for i in args_decs.values())

        parts = {
                'sig' : sig,
                'arg_code' : arg_code,
                'func_end' : func_end,
                'arg_decs' : arg_decs,
                'func_type' : func_type
        }
        return parts

    def _print_FunctionDef(self, expr):

        name = self._print(expr.name)
        self.set_current_function(name)

        if expr.cls_name:
            for k, m in list(_default_methods.items()):
                name = name.replace(k, m)

            cls_name = expr.cls_name
            if not (cls_name == '__UNDEFINED__'):
                name = '{0}_{1}'.format(cls_name, name)
        else:
            for i in _default_methods:
                # because we may have a class Point with init: Point___init__
                if i in name:
                    name = name.replace(i, _default_methods[i])

        sig_parts = self.function_signature(expr, name)
        prelude = sig_parts.pop('arg_decs')
        decs = OrderedDict()
        functions = expr.functions
        func_interfaces = '\n'.join(self._print(i) for i in expr.interfaces)
        body_code = self._print(expr.body)
        doc_string = self._print(expr.doc_string) if expr.doc_string else ''

        for i in expr.local_vars:
            dec = Declare(i.dtype, i)
            decs[i] = dec
        arguments = [a.var for a in expr.arguments]
        vars_to_print = self.parser.get_variables(self._namespace)
        for v in vars_to_print:
            if (v not in expr.local_vars) and (v not in expr.results) and (v not in arguments):
                decs[v] = Declare(v.dtype,v)
        prelude += ''.join(self._print(i) for i in decs.values())
        if len(functions)>0:
            functions_code = '\n'.join(self._print(i) for  i in functions)
            body_code = body_code +'\ncontains\n' + functions_code

        imports = ''.join(self._print(i) for i in expr.imports)

        self.set_current_function(None)

        parts = [doc_string,
                "{}({}) {}\n".format(sig_parts['sig'], sig_parts['arg_code'], sig_parts['func_end']),
                imports,
                'implicit none\n',
                prelude,
                func_interfaces,
                body_code,
                'end {} {}\n'.format(sig_parts['func_type'], name)]

        return '\n'.join(a for a in parts if a)

    def _print_Pass(self, expr):
        return '! pass\n'

    def _print_Nil(self, expr):
        return ''

    def _print_Return(self, expr):
        code = ''
        if expr.stmt:
            code += self._print(expr.stmt)
        code +='return\n'
        return code

    def _print_Del(self, expr):
        # TODO: treate class case
        code = ''
        for var in expr.variables:
            if isinstance(var, Variable):
                dtype = var.dtype
                if is_pyccel_datatype(dtype):
                    code = 'call {0} % free()'.format(self._print(var))
                else:
                    code = 'deallocate({0}){1}'.format(self._print(var), code)
            else:
                errors.report(PYCCEL_RESTRICTION_TODO, symbol=expr,
                    severity='fatal')
        return code + '\n'

    def _print_ClassDef(self, expr):
        # ... we don't print 'hidden' classes
        if expr.hide:
            return '', ''
        # ...

        name = self._print(expr.name)
        self.set_current_class(name)
        base = None # TODO: add base in ClassDef

        decs = ''.join(self._print(Declare(i.dtype, i)) for i in expr.attributes)

        aliases = []
        names   = []
        ls = [self._print(i.name) for i in expr.methods]
        for i in ls:
            j = _default_methods.get(i,i)
            aliases.append(j)
            names.append('{0}_{1}'.format(name, self._print(j)))
        methods = ''.join('procedure :: {0} => {1}\n'.format(i, j) for i, j in zip(aliases, names))
        for i in expr.interfaces:
            names = ','.join('{0}_{1}'.format(name, self._print(j.name)) for j in i.functions)
            methods += 'generic, public :: {0} => {1}\n'.format(self._print(i.name), names)
            methods += 'procedure :: {0}\n'.format(names)



        options = ', '.join(i for i in expr.options)

        sig = 'type, {0}'.format(options)
        if not(base is None):
            sig = '{0}, extends({1})'.format(sig, base)

        code = ('{0} :: {1}').format(sig, name)
        if len(decs) > 0:
            code = ('{0}\n'
                    '{1}').format(code, decs)
        if len(methods) > 0:
            code = ('{0}\n'
                    'contains\n'
                    '{1}').format(code, methods)
        decs = ('{0}\n'
                'end type {1}').format(code, name)

        sep = self._print(SeparatorComment(40))
        # we rename all methods because of the aliasing
        cls_methods = [i.clone('{0}'.format(i.name)) for i in expr.methods]
        for i in expr.interfaces:
            cls_methods +=  [j.clone('{0}'.format(j.name)) for j in i.functions]

        methods = ''
        for i in cls_methods:
            methods = ('{methods}\n'
                     '{sep}\n'
                     '{f}\n'
                     '{sep}\n').format(methods=methods, sep=sep, f=self._print(i))

        self.set_current_class(None)

        return decs, methods

    def _print_Break(self, expr):
        return 'exit\n'

    def _print_Continue(self, expr):
        return 'cycle\n'

    def _print_AugAssign(self, expr):
        new_expr = expr.to_basic_assign()
        return self._print(new_expr)

    def _print_PythonRange(self, expr):
        start = self._print(expr.start)
        step  = self._print(expr.step)

        test_step = expr.step
        if isinstance(test_step, PyccelUnarySub):
            test_step = expr.step.args[0]

        # testing if the step is a value or an expression
        if isinstance(test_step, Literal):
            if isinstance(expr.step, PyccelUnarySub):
                stop = PyccelAdd(expr.stop, LiteralInteger(1), simplify = True)
            else:
                stop = PyccelMinus(expr.stop, LiteralInteger(1), simplify = True)
        else:
            stop = IfTernaryOperator(PyccelGt(expr.step, LiteralInteger(0)),
                                     PyccelMinus(expr.stop, LiteralInteger(1), simplify = True),
                                     PyccelAdd(expr.stop, LiteralInteger(1), simplify = True))

        stop = self._print(stop)
        return '{0}, {1}, {2}'.format(start, stop, step)

    def _print_FunctionalFor(self, expr):
        loops = ''.join(self._print(i) for i in expr.loops)
        return loops

    def _print_For(self, expr):

        indices = expr.iterable.loop_counters
        index = indices[0] if indices else expr.target
        if expr.iterable.num_loop_counters_required:
            self.add_vars_to_namespace(index)

        target   = index
        my_range = expr.iterable.get_range()

        if not isinstance(my_range, PythonRange):
            # Only iterable currently supported is PythonRange
            errors.report(PYCCEL_RESTRICTION_TODO, symbol=expr,
                severity='fatal')

        tar        = self._print(target)
        range_code = self._print(my_range)

        prolog = 'do {0} = {1}\n'.format(tar, range_code)
        epilog = 'end do\n'

        additional_assign = CodeBlock(expr.iterable.get_assigns(expr.target))
        prolog += self._print(additional_assign)

        body = self._print(expr.body)

        if expr.nowait_expr:
            epilog += expr.nowait_expr
        return ('{prolog}'
                '{body}'
                '{epilog}').format(prolog=prolog, body=body, epilog=epilog)

    # .....................................................
    #               Print OpenMP AnnotatedComment
    # .....................................................

    def _print_OmpAnnotatedComment(self, expr):
        clauses = ''
        if expr.combined:
            combined = expr.combined.replace("for", "do")
            clauses = ' ' + combined

        omp_expr = '!$omp {}'.format(expr.name.replace("for", "do"))
        clauses += str(expr.txt).replace("cancel for", "cancel do")
        omp_expr = '{}{}\n'.format(omp_expr, clauses)

        return omp_expr

    def _print_Omp_End_Clause(self, expr):
        omp_expr = str(expr.txt)
        if "section" in omp_expr and "sections" not in omp_expr:
            return ''
        omp_expr = omp_expr.replace("for", "do")
        if expr.has_nowait:
            omp_expr += ' nowait'
        omp_expr = '!$omp {}\n'.format(omp_expr)
        return omp_expr

    # .....................................................
    def _print_OMP_Parallel(self, expr):
        clauses = ' '.join(self._print(i)  for i in expr.clauses)
        body    = ''.join(self._print(i) for i in expr.body)

        # ... TODO adapt get_statement to have continuation with OpenMP
        prolog = '!$omp parallel {clauses}\n'.format(clauses=clauses)
        epilog = '!$omp end parallel\n'
        # ...

        # ...
        code = ('{prolog}'
                '{body}'
                '{epilog}').format(prolog=prolog, body=body, epilog=epilog)
        # ...

        return self._get_statement(code)

    def _print_OMP_For(self, expr):
        # ...
        loop    = self._print(expr.loop)
        clauses = ' '.join(self._print(i)  for i in expr.clauses)

        nowait  = ''
        if not(expr.nowait is None):
            nowait = 'nowait'
        # ...
        # ... TODO adapt get_statement to have continuation with OpenMP
        prolog = '!$omp do {clauses}\n'.format(clauses=clauses)
        epilog = '!$omp end do {0}\n'.format(nowait)
        # ...

        # ...
        code = ('{prolog}'
                '{loop}'
                '{epilog}').format(prolog=prolog, loop=loop, epilog=epilog)
        # ...

        return self._get_statement(code)

    def _print_OMP_NumThread(self, expr):
        return 'num_threads({})'.format(self._print(expr.num_threads))

    def _print_OMP_Default(self, expr):
        status = expr.status
        if status:
            status = self._print(expr.status)
        else:
            status = ''
        return 'default({})'.format(status)

    def _print_OMP_ProcBind(self, expr):
        status = expr.status
        if status:
            status = self._print(expr.status)
        else:
            status = ''
        return 'proc_bind({})'.format(status)

    def _print_OMP_Private(self, expr):
        args = ', '.join('{0}'.format(self._print(i)) for i in expr.variables)
        return 'private({})'.format(args)

    def _print_OMP_Shared(self, expr):
        args = ', '.join('{0}'.format(self._print(i)) for i in expr.variables)
        return 'shared({})'.format(args)

    def _print_OMP_FirstPrivate(self, expr):
        args = ', '.join('{0}'.format(self._print(i)) for i in expr.variables)
        return 'firstprivate({})'.format(args)

    def _print_OMP_LastPrivate(self, expr):
        args = ', '.join('{0}'.format(self._print(i)) for i in expr.variables)
        return 'lastprivate({})'.format(args)

    def _print_OMP_Copyin(self, expr):
        args = ', '.join('{0}'.format(self._print(i)) for i in expr.variables)
        return 'copyin({})'.format(args)

    def _print_OMP_Reduction(self, expr):
        args = ', '.join('{0}'.format(self._print(i)) for i in expr.variables)
        op   = self._print(expr.operation)
        return "reduction({0}: {1})".format(op, args)

    def _print_OMP_Schedule(self, expr):
        kind = self._print(expr.kind)

        chunk_size = ''
        if expr.chunk_size:
            chunk_size = ', {0}'.format(self._print(expr.chunk_size))

        return 'schedule({0}{1})'.format(kind, chunk_size)

    def _print_OMP_Ordered(self, expr):
        n_loops = ''
        if expr.n_loops:
            n_loops = '({0})'.format(self._print(expr.n_loops))

        return 'ordered{0}'.format(n_loops)

    def _print_OMP_Collapse(self, expr):
        n_loops = '{0}'.format(self._print(expr.n_loops))

        return 'collapse({0})'.format(n_loops)

    def _print_OMP_Linear(self, expr):
        variables= ', '.join('{0}'.format(self._print(i)) for i in expr.variables)
        step = self._print(expr.step)
        return "linear({0}: {1})".format(variables, step)

    def _print_OMP_If(self, expr):
        return 'if({})'.format(self._print(expr.test))
    # .....................................................

    # .....................................................
    #                   OpenACC statements
    # .....................................................
    def _print_ACC_Parallel(self, expr):
        clauses = ' '.join(self._print(i)  for i in expr.clauses)
        body    = ''.join(self._print(i) for i in expr.body)

        # ... TODO adapt get_statement to have continuation with OpenACC
        prolog = '!$acc parallel {clauses}\n'.format(clauses=clauses)
        epilog = '!$acc end parallel\n'
        # ...

        # ...
        code = ('{prolog}'
                '{body}'
                '{epilog}').format(prolog=prolog, body=body, epilog=epilog)
        # ...

        return self._get_statement(code)

    def _print_ACC_For(self, expr):
        # ...
        loop    = self._print(expr.loop)
        clauses = ' '.join(self._print(i)  for i in expr.clauses)
        # ...

        # ... TODO adapt get_statement to have continuation with OpenACC
        prolog = '!$acc loop {clauses}\n'.format(clauses=clauses)
        epilog = '!$acc end loop\n'
        # ...

        # ...
        code = ('{prolog}'
                '{loop}'
                '{epilog}').format(prolog=prolog, loop=loop, epilog=epilog)
        # ...

        return self._get_statement(code)

    def _print_ACC_Async(self, expr):
        args = ', '.join('{0}'.format(self._print(i)) for i in expr.variables)
        return 'async({})'.format(args)

    def _print_ACC_Auto(self, expr):
        return 'auto'

    def _print_ACC_Bind(self, expr):
        return 'bind({})'.format(self._print(expr.variable))

    def _print_ACC_Collapse(self, expr):
        return 'collapse({0})'.format(self._print(expr.n_loops))

    def _print_ACC_Copy(self, expr):
        args = ', '.join('{0}'.format(self._print(i)) for i in expr.variables)
        return 'copy({})'.format(args)

    def _print_ACC_Copyin(self, expr):
        args = ', '.join('{0}'.format(self._print(i)) for i in expr.variables)
        return 'copyin({})'.format(args)

    def _print_ACC_Copyout(self, expr):
        args = ', '.join('{0}'.format(self._print(i)) for i in expr.variables)
        return 'copyout({})'.format(args)

    def _print_ACC_Create(self, expr):
        args = ', '.join('{0}'.format(self._print(i)) for i in expr.variables)
        return 'create({})'.format(args)

    def _print_ACC_Default(self, expr):
        return 'default({})'.format(self._print(expr.status))

    def _print_ACC_DefaultAsync(self, expr):
        args = ', '.join('{0}'.format(self._print(i)) for i in expr.variables)
        return 'default_async({})'.format(args)

    def _print_ACC_Delete(self, expr):
        args = ', '.join('{0}'.format(self._print(i)) for i in expr.variables)
        return 'delete({})'.format(args)

    def _print_ACC_Device(self, expr):
        args = ', '.join('{0}'.format(self._print(i)) for i in expr.variables)
        return 'device({})'.format(args)

    def _print_ACC_DeviceNum(self, expr):
        return 'collapse({0})'.format(self._print(expr.n_device))

    def _print_ACC_DevicePtr(self, expr):
        args = ', '.join('{0}'.format(self._print(i)) for i in expr.variables)
        return 'deviceptr({})'.format(args)

    def _print_ACC_DeviceResident(self, expr):
        args = ', '.join('{0}'.format(self._print(i)) for i in expr.variables)
        return 'device_resident({})'.format(args)

    def _print_ACC_DeviceType(self, expr):
        args = ', '.join('{0}'.format(self._print(i)) for i in expr.variables)
        return 'device_type({})'.format(args)

    def _print_ACC_Finalize(self, expr):
        return 'finalize'

    def _print_ACC_FirstPrivate(self, expr):
        args = ', '.join('{0}'.format(self._print(i)) for i in expr.variables)
        return 'firstprivate({})'.format(args)

    def _print_ACC_Gang(self, expr):
        args = ', '.join('{0}'.format(self._print(i)) for i in expr.variables)
        return 'gang({})'.format(args)

    def _print_ACC_Host(self, expr):
        args = ', '.join('{0}'.format(self._print(i)) for i in expr.variables)
        return 'host({})'.format(args)

    def _print_ACC_If(self, expr):
        return 'if({})'.format(self._print(expr.test))

    def _print_ACC_Independent(self, expr):
        return 'independent'

    def _print_ACC_Link(self, expr):
        args = ', '.join('{0}'.format(self._print(i)) for i in expr.variables)
        return 'link({})'.format(args)

    def _print_ACC_NoHost(self, expr):
        return 'nohost'

    def _print_ACC_NumGangs(self, expr):
        return 'num_gangs({0})'.format(self._print(expr.n_gang))

    def _print_ACC_NumWorkers(self, expr):
        return 'num_workers({0})'.format(self._print(expr.n_worker))

    def _print_ACC_Present(self, expr):
        args = ', '.join('{0}'.format(self._print(i)) for i in expr.variables)
        return 'present({})'.format(args)

    def _print_ACC_Private(self, expr):
        args = ', '.join('{0}'.format(self._print(i)) for i in expr.variables)
        return 'private({})'.format(args)

    def _print_ACC_Reduction(self, expr):
        args = ', '.join('{0}'.format(self._print(i)) for i in expr.variables)
        op   = self._print(expr.operation)
        return "reduction({0}: {1})".format(op, args)

    def _print_ACC_Self(self, expr):
        args = ', '.join('{0}'.format(self._print(i)) for i in expr.variables)
        return 'self({})'.format(args)

    def _print_ACC_Seq(self, expr):
        return 'seq'

    def _print_ACC_Tile(self, expr):
        args = ', '.join('{0}'.format(self._print(i)) for i in expr.variables)
        return 'tile({})'.format(args)

    def _print_ACC_UseDevice(self, expr):
        args = ', '.join('{0}'.format(self._print(i)) for i in expr.variables)
        return 'use_device({})'.format(args)

    def _print_ACC_Vector(self, expr):
        args = ', '.join('{0}'.format(self._print(i)) for i in expr.variables)
        return 'vector({})'.format(args)

    def _print_ACC_VectorLength(self, expr):
        args = ', '.join('{0}'.format(self._print(i)) for i in expr.variables)
        return 'vector_length({})'.format(self._print(expr.n))

    def _print_ACC_Wait(self, expr):
        args = ', '.join('{0}'.format(self._print(i)) for i in expr.variables)
        return 'wait({})'.format(args)

    def _print_ACC_Worker(self, expr):
        args = ', '.join('{0}'.format(self._print(i)) for i in expr.variables)
        return 'worker({})'.format(args)
    # .....................................................

    def _print_ForIterator(self, expr):
        return self._print_For(expr)

        prolog = ''
        epilog = ''

        # ...
        def _do_range(target, iterable, prolog, epilog):
            tar        = self._print(target)
            range_code = self._print(iterable)

            prolog += 'do {0} = {1}\n'.format(tar, range_code)
            epilog = 'end do\n' + epilog

            return prolog, epilog
        # ...

        # ...
        if not isinstance(expr.iterable, (Variable, ConstructorCall)):
            raise TypeError('iterable must be Variable or ConstructorCall.')
        # ...

        # ...
        targets = expr.target
        if isinstance(expr.iterable, Variable):
            iters = expr.ranges
        elif isinstance(expr.iterable, ConstructorCall):
            iters = get_iterable_ranges(expr.iterable)
        # ...

        # ...
        for i,a in zip(targets, iters):
            prolog, epilog = _do_range(i, a, \
                                       prolog, epilog)

        body = ''.join(self._print(i) for i in expr.body)
        # ...

        return ('{prolog}'
                '{body}'
                '{epilog}').format(prolog=prolog, body=body, epilog=epilog)


    #def _print_Block(self, expr):
    #    body    = '\n'.join(self._print(i) for i in expr.body)
    #    prelude = '\n'.join(self._print(i) for i in expr.declarations)
    #    return prelude, body

    def _print_While(self,expr):
        body = self._print(expr.body)
        return ('do while ({test})\n'
                '{body}'
                'end do\n').format(test=self._print(expr.test), body=body)

    def _print_ErrorExit(self, expr):
        # TODO treat the case of MPI
        return 'STOP'

    def _print_Assert(self, expr):
        # we first create an If statement
        # TODO: depending on a debug flag we should print 'PASSED' or not.
        DEBUG = True

        err = ErrorExit()
        args = [IfSection(PyccelNot(expr.test), [PythonPrint(["'Assert Failed'"]), err])]

        if DEBUG:
            args.append((True, PythonPrint(["'PASSED'"])))

        stmt = If(*args)
        code = self._print(stmt)
        return self._get_statement(code)

    def _print_PyccelIs(self, expr):
        lhs = self._print(expr.lhs)
        rhs = self._print(expr.rhs)
        a = expr.args[0]
        b = expr.args[1]

        if isinstance(expr.rhs, Nil):
            return '.not. present({})'.format(lhs)

        if (a.dtype is NativeBool() and b.dtype is NativeBool()):
            return '{} .eqv. {}'.format(lhs, rhs)

        errors.report(PYCCEL_RESTRICTION_IS_ISNOT,
                      symbol=expr, severity='fatal')

    def _print_PyccelIsNot(self, expr):
        lhs = self._print(expr.lhs)
        rhs = self._print(expr.rhs)
        a = expr.args[0]
        b = expr.args[1]

        if isinstance(expr.rhs, Nil):
            return 'present({})'.format(lhs)

        if a.dtype is NativeBool() and b.dtype is NativeBool():
            return '{} .neqv. {}'.format(lhs, rhs)

        errors.report(PYCCEL_RESTRICTION_IS_ISNOT,
                      symbol=expr, severity='fatal')

    def _print_If(self, expr):
        # ...

        lines = []

        for i, (c, e) in enumerate(expr.blocks):

            if i == 0:
                lines.append("if (%s) then\n" % self._print(c))
            elif i == len(expr.blocks) - 1 and isinstance(c, LiteralTrue):
                lines.append("else\n")
            else:
                lines.append("else if (%s) then\n" % self._print(c))

            if isinstance(e, (list, tuple, PythonTuple)):
                lines.extend(self._print(ee) for ee in e)
            else:
                lines.append(self._print(e))

        lines.append("end if\n")

        return ''.join(lines)

    def _print_IfTernaryOperator(self, expr):

        cond = PythonBool(expr.cond) if not isinstance(expr.cond.dtype, NativeBool) else expr.cond
        value_true = expr.value_true
        value_false = expr.value_false

        if value_true.dtype != value_false.dtype :
            try :
                cast_func = python_builtin_datatypes[str_dtype(expr.dtype)]
            except KeyError:
                errors.report(PYCCEL_RESTRICTION_TODO, severity='fatal')
            value_true = cast_func(value_true) if value_true.dtype != expr.dtype else value_true
            value_false = cast_func(value_false) if value_false.dtype != expr.dtype else value_false
        cond = self._print(cond)
        value_true = self._print(value_true)
        value_false = self._print(value_false)
        return 'merge({true}, {false}, {cond})'.format(cond = cond, true = value_true, false = value_false)

    def _print_PyccelPow(self, expr):
        base = expr.args[0]
        e    = expr.args[1]

        base_c = self._print(base)
        e_c    = self._print(e)
        return '{} ** {}'.format(base_c, e_c)

    def _print_PyccelAdd(self, expr):
        if expr.dtype is NativeString():
            return '//'.join('trim('+self._print(a)+')' for a in expr.args)
        else:
            return ' + '.join(self._print(a) for a in expr.args)

    def _print_PyccelMinus(self, expr):
        args = [self._print(a) for a in expr.args]

        return ' - '.join(args)

    def _print_PyccelMul(self, expr):
        args = [self._print(a) for a in expr.args]
        return ' * '.join(a for a in args)

    def _print_PyccelDiv(self, expr):
        if all(a.dtype is NativeInteger() for a in expr.args):
            args = [NumpyFloat(a) for a in expr.args]
        else:
            args = expr.args
        return ' / '.join(self._print(a) for a in args)

    def _print_PyccelMod(self, expr):
        is_real  = expr.dtype is NativeReal()

        def correct_type_arg(a):
            if is_real and a.dtype is NativeInteger():
                return NumpyFloat(a)
            else:
                return a

        args = [self._print(correct_type_arg(a)) for a in expr.args]

        code = args[0]
        for c in args[1:]:
            code = 'MODULO({},{})'.format(code, c)
        return code

    def _print_PyccelFloorDiv(self, expr):

        code   = self._print(expr.args[0])
        adtype = expr.args[0].dtype
        is_real  = expr.dtype is NativeReal()
        for b in expr.args[1:]:
            bdtype    = b.dtype
            if adtype is NativeInteger() and bdtype is NativeInteger():
                b = NumpyFloat(b)
            c = self._print(b)
            adtype = bdtype
            code = 'FLOOR({}/{},{})'.format(code, c, self.print_kind(expr))
            if is_real:
                code = 'real({}, {})'.format(code, self.print_kind(expr))
        return code

    def _print_PyccelRShift(self, expr):
        return 'RSHIFT({}, {})'.format(self._print(expr.args[0]), self._print(expr.args[1]))

    def _print_PyccelLShift(self, expr):
        return 'LSHIFT({}, {})'.format(self._print(expr.args[0]), self._print(expr.args[1]))

    def _print_PyccelBitXor(self, expr):
        if expr.dtype is NativeBool():
            return ' .neqv. '.join(self._print(a) for a in expr.args)
        return 'IEOR({}, {})'.format(self._print(expr.args[0]), self._print(expr.args[1]))

    def _print_PyccelBitOr(self, expr):
        if expr.dtype is NativeBool():
            return ' .or. '.join(self._print(a) for a in expr.args)
        return 'IOR({}, {})'.format(self._print(expr.args[0]), self._print(expr.args[1]))

    def _print_PyccelBitAnd(self, expr):
        if expr.dtype is NativeBool():
            return ' .and. '.join(self._print(a) for a in expr.args)
        return 'IAND({}, {})'.format(self._print(expr.args[0]), self._print(expr.args[1]))

    def _print_PyccelInvert(self, expr):
        return 'NOT({})'.format(self._print(expr.args[0]))

    def _print_PyccelAssociativeParenthesis(self, expr):
        return '({})'.format(self._print(expr.args[0]))

    def _print_PyccelUnary(self, expr):
        return '+{}'.format(self._print(expr.args[0]))

    def _print_PyccelUnarySub(self, expr):
        return '-{}'.format(self._print(expr.args[0]))

    def _print_PyccelAnd(self, expr):
        args = [self._print(a) for a in expr.args]
        return ' .and. '.join(a for a in args)

    def _print_PyccelOr(self, expr):
        args = [self._print(a) for a in expr.args]
        return ' .or. '.join(a for a in args)

    def _print_PyccelEq(self, expr):
        lhs = self._print(expr.args[0])
        rhs = self._print(expr.args[1])
        a = expr.args[0].dtype
        b = expr.args[1].dtype

        if a is NativeBool() and b is NativeBool():
            return '{} .eqv. {}'.format(lhs, rhs)
        return '{0} == {1}'.format(lhs, rhs)

    def _print_PyccelNe(self, expr):
        lhs = self._print(expr.args[0])
        rhs = self._print(expr.args[1])
        a = expr.args[0].dtype
        b = expr.args[1].dtype

        if a is NativeBool() and b is NativeBool():
            return '{} .neqv. {}'.format(lhs, rhs)
        return '{0} /= {1}'.format(lhs, rhs)

    def _print_PyccelLt(self, expr):
        lhs = self._print(expr.args[0])
        rhs = self._print(expr.args[1])
        return '{0} < {1}'.format(lhs, rhs)

    def _print_PyccelLe(self, expr):
        lhs = self._print(expr.args[0])
        rhs = self._print(expr.args[1])
        return '{0} <= {1}'.format(lhs, rhs)

    def _print_PyccelGt(self, expr):
        lhs = self._print(expr.args[0])
        rhs = self._print(expr.args[1])
        return '{0} > {1}'.format(lhs, rhs)

    def _print_PyccelGe(self, expr):
        lhs = self._print(expr.args[0])
        rhs = self._print(expr.args[1])
        return '{0} >= {1}'.format(lhs, rhs)

    def _print_PyccelNot(self, expr):
        a = self._print(expr.args[0])
        if (expr.args[0].dtype is not NativeBool()):
            return '{} == 0'.format(a)
        return '.not. {}'.format(a)

    def _print_Header(self, expr):
        return ''

    def _print_ConstructorCall(self, expr):
        func = expr.func
        name = str(func.name)
        if name == "__init__":
            name = "create"
        name = self._print(name)

        code_args = ''
        if expr.arguments is not None:
            code_args = ', '.join(self._print(i) for i in expr.arguments)
        code = '{0}({1})'.format(name, code_args)
        return self._get_statement(code)

    def _print_NumpyUfuncBase(self, expr):
        type_name = type(expr).__name__
        try:
            func_name = numpy_ufunc_to_fortran[type_name]
        except KeyError:
            self._print_not_supported(expr)
        args = [self._print(NumpyFloat(a) if a.dtype is NativeInteger() else a)\
				for a in expr.args]
        code_args = ', '.join(args)
        code = '{0}({1})'.format(func_name, code_args)
        return self._get_statement(code)

    def _print_NumpyTranspose(self, expr):
        var = expr.internal_var
        arg = self._print(var)
        assign = expr.get_user_nodes(Assign)[0]
        if assign.lhs.order != var.order:
            return arg
        elif var.rank == 2:
            return 'transpose({0})'.format(arg)
        else:
            var_shape = var.shape[::-1] if var.order == 'F' else var.shape
            shape = ', '.join(self._print(i) for i in var_shape)
            order = ', '.join(self._print(LiteralInteger(i)) for i in range(var.rank, 0, -1))
            return 'reshape({}, shape=[{}], order=[{}])'.format(arg, shape, order)

    def _print_MathFunctionBase(self, expr):
        """ Convert a Python expression with a math function call to Fortran
        function call

        Parameters
        ----------
            expr : Pyccel ast node
                Python expression with a Math function call

        Returns
        -------
            string
                Equivalent expression in Fortran language

        ------
        Example:
        --------
            math.cos(x)    ==> cos(x)
            math.gcd(x, y) ==> pyc_gcd(x, y) # with include of pyc_math module
        """
        type_name = type(expr).__name__
        try:
            func_name = math_function_to_fortran[type_name]
        except KeyError:
            errors.report(PYCCEL_RESTRICTION_TODO, severity='fatal')
        if func_name.startswith("pyc"):
            self._additional_imports.add('pyc_math_f90')
        args = []
        for arg in expr.args:
            if arg.dtype != expr.dtype:
                cast_func = python_builtin_datatypes[str_dtype(expr.dtype)]
                args.append(self._print(cast_func(arg)))
            else:
                args.append(self._print(arg))
        code_args = ', '.join(args)
        return '{0}({1})'.format(func_name, code_args)

    def _print_MathCeil(self, expr):
        """Convert a Python expression with a math ceil function call to
        Fortran function call"""
        # add necessary include
        arg = expr.args[0]
        if arg.dtype is NativeInteger():
            code_arg = self._print(NumpyFloat(arg))
        else:
            code_arg = self._print(arg)
        return "ceiling({})".format(code_arg)

    def _print_MathIsnan(self, expr):
        """Convert a Python expression with a math isnan function call to
        Fortran function call"""
        # add necessary include
        arg = expr.args[0]
        if arg.dtype is NativeInteger():
            code_arg = self._print(NumpyFloat(arg))
        else:
            code_arg = self._print(arg)
        return "isnan({})".format(code_arg)

    def _print_MathTrunc(self, expr):
        """Convert a Python expression with a math trunc function call to
        Fortran function call"""
        # add necessary include
        arg = expr.args[0]
        if arg.dtype is NativeInteger():
            code_arg = self._print(NumpyFloat(arg))
        else:
            code_arg = self._print(arg)
        return "dint({})".format(code_arg)

    def _print_MathPow(self, expr):
        base = expr.args[0]
        e    = expr.args[1]

        base_c = self._print(base)
        e_c    = self._print(e)
        return '{} ** {}'.format(base_c, e_c)

    def _print_NumpySqrt(self, expr):
        arg = expr.args[0]
        if arg.dtype is NativeInteger() or arg.dtype is NativeBool():
            arg = NumpyFloat(arg)
        code_args = self._print(arg)
        code = 'sqrt({})'.format(code_args)
        return self._get_statement(code)

    def _print_LiteralImaginaryUnit(self, expr):
        """ purpose: print complex numbers nicely in Fortran."""
        return "cmplx(0,1, kind = {})".format(self.print_kind(expr))

    def _print_int(self, expr):
        return str(expr)

    def _print_Literal(self, expr):
        printed = repr(expr.python_value)
        return "{}_{}".format(printed, self.print_kind(expr))

    def _print_LiteralTrue(self, expr):
        return ".True._{}".format(self.print_kind(expr))

    def _print_LiteralFalse(self, expr):
        return ".False._{}".format(self.print_kind(expr))

    def _print_LiteralComplex(self, expr):
        real_str = self._print(expr.real)
        imag_str = self._print(expr.imag)
        return "({}, {})".format(real_str, imag_str)

    def _print_IndexedElement(self, expr):
        base = expr.base
        if isinstance(base, PyccelInternalFunction) and not isinstance(base, PythonTuple):
            indexed_type = base.dtype
            if isinstance(indexed_type, PythonTuple):
                base = self._print_PyccelInternalFunction(expr.base.base)
            else:
                if (not self._additional_code):
                    self._additional_code = ''
                var_name = self.parser.get_new_name()
                var = Variable(base.dtype, var_name, is_stack_array = True,
                        shape=base.shape,precision=base.precision,
                        order=base.order,rank=base.rank)

                self.add_vars_to_namespace(var)

                self._additional_code = self._additional_code + self._print(Assign(var,base)) + '\n'
                return self._print(var[expr.indices])
        elif isinstance(base, InhomogeneousTupleVariable):
            if len(expr.indices)==1:
                return self._print(base[expr.indices[0]])
            else:
                var = base[expr.indices[0]]
                return self._print(var[expr.indices[1:]])
        else:
            base_code = self._print(base)

        inds = list(expr.indices)
        if expr.base.order == 'C':
            inds = inds[::-1]
        base_shape = Shape(expr.base)
        allow_negative_indexes = base.allows_negative_indexes

        for i, ind in enumerate(inds):
            _shape = PyccelArraySize(base, i if expr.order != 'C' else len(inds) - i - 1)
            if isinstance(ind, Slice):
                inds[i] = self._new_slice_with_processed_arguments(ind, _shape, allow_negative_indexes)
            elif isinstance(ind, PyccelUnarySub) and isinstance(ind.args[0], LiteralInteger):
                inds[i] = PyccelMinus(_shape, ind.args[0], simplify = True)
            else:
                #indices of indexedElement of len==1 shouldn't be a tuple
                if isinstance(ind, tuple) and len(ind) == 1:
                    inds[i] = ind[0]
                if allow_negative_indexes and not isinstance(ind, LiteralInteger):
                    inds[i] = IfTernaryOperator(PyccelLt(ind, LiteralInteger(0)),
                            PyccelAdd(base_shape[i], ind, simplify = True), ind)

        inds = [self._print(i) for i in inds]

        return "%s(%s)" % (base_code, ", ".join(inds))

    @staticmethod
    def _new_slice_with_processed_arguments(_slice, array_size, allow_negative_index):
        """ Create new slice with informations collected from old slice and decorators

        Parameters
        ----------
            _slice : Slice
                slice needed to collect (start, stop, step)
            array_size : PyccelArraySize
                call to function size()
            allow_negative_index : Bool
                True when the decorator allow_negative_index is present
        Returns
        -------
            Slice
        """
        start = _slice.start
        stop = _slice.stop
        step = _slice.step

        # negative start and end in slice
        if isinstance(start, PyccelUnarySub) and isinstance(start.args[0], LiteralInteger):
            start = PyccelMinus(array_size, start.args[0], simplify = True)
        elif start is not None and allow_negative_index and not isinstance(start,LiteralInteger):
            start = IfTernaryOperator(PyccelLt(start, LiteralInteger(0)),
                        PyccelAdd(array_size, start, simplify = True), start)

        if isinstance(stop, PyccelUnarySub) and isinstance(stop.args[0], LiteralInteger):
            stop = PyccelMinus(array_size, stop.args[0], simplify = True)
        elif stop is not None and allow_negative_index and not isinstance(stop, LiteralInteger):
            stop = IfTernaryOperator(PyccelLt(stop, LiteralInteger(0)),
                        PyccelAdd(array_size, stop, simplify = True), stop)

        # negative step in slice
        if isinstance(step, PyccelUnarySub) and isinstance(step.args[0], LiteralInteger):
            stop = PyccelAdd(stop, LiteralInteger(1), simplify = True) if stop is not None else LiteralInteger(0)
            start = start if start is not None else PyccelMinus(array_size, LiteralInteger(1), simplify = True)

        # variable step in slice
        elif step and allow_negative_index and not isinstance(step, LiteralInteger):
            if start is None :
                start = IfTernaryOperator(PyccelGt(step, LiteralInteger(0)),
                    LiteralInteger(0), PyccelMinus(array_size , LiteralInteger(1), simplify = True))

            if stop is None :
                stop = IfTernaryOperator(PyccelGt(step, LiteralInteger(0)),
                    PyccelMinus(array_size, LiteralInteger(1), simplify = True), LiteralInteger(0))
            else :
                stop = IfTernaryOperator(PyccelGt(step, LiteralInteger(0)),
                    stop, PyccelAdd(stop, LiteralInteger(1), simplify = True))

        elif stop is not None:
            stop = PyccelMinus(stop, LiteralInteger(1), simplify = True)

        return Slice(start, stop, step)

    def _print_Slice(self, expr):
        if expr.start is None or  isinstance(expr.start, Nil):
            start = ''
        else:
            start = self._print(expr.start)
        if (expr.stop is None) or isinstance(expr.stop, Nil):
            stop = ''
        else:
            stop = self._print(expr.stop)
        if expr.step is not None :
            return '{0}:{1}:{2}'.format(start, stop, self._print(expr.step))
        return '{0}:{1}'.format(start, stop)

#=======================================================================================

    def _print_FunctionCall(self, expr):
        func = expr.funcdef
        f_name = self._print(expr.func_name if not expr.interface else expr.interface_name)
        args = [a for a in expr.args if not isinstance(a.value, Nil)]
        results = func.results

        if len(results) == 1:
            args = ['{}'.format(self._print(a)) for a in args]

            args = ', '.join(args)
            code = '{name}({args})'.format( name = f_name,
                                            args = args)

        elif len(results)>1:
            if (not self._additional_code):
                self._additional_code = ''
            out_vars = []
            for r in func.results:
                var_name = self.parser.get_new_name()
                var =  r.clone(name = var_name)

                self.add_vars_to_namespace(var)

                out_vars.append(var)

            self._additional_code = self._additional_code + self._print(Assign(tuple(out_vars),expr)) + '\n'
            return self._print(tuple(out_vars))
        else:
            args    = ['{}'.format(self._print(a)) for a in args]
            if not func.is_header:
                results = ['{0}={0}'.format(self._print(a)) for a in results]
            else:
                results = ['{}'.format(self._print(a)) for a in results]

            newargs = ', '.join(args+results)

            code = 'call {name}({args})\n'.format( name = f_name,
                                                 args = newargs )
        return code

#=======================================================================================

    def _print_DottedFunctionCall(self, expr):
        if isinstance(expr.prefix, FunctionCall):
            base = expr.prefix.funcdef.results[0]
            if (not self._additional_code):
                self._additional_code = ''
            var_name = self.parser.get_new_name()
            var = base.clone(var_name)

            self.add_vars_to_namespace(var)

            self._additional_code = self._additional_code + self._print(Assign(var,expr.prefix)) + '\n'
            expr = DottedFunctionCall(expr.funcdef, expr.args, var)
        return self._print_FunctionCall(expr)

#=======================================================================================

    def _print_PyccelInternalFunction(self, expr):
        if isinstance(expr, NumpyNewArray):
            return errors.report(FORTRAN_ALLOCATABLE_IN_EXPRESSION,
                          symbol=expr, severity='fatal')
        else:
            return self._print_not_supported(expr)

#=======================================================================================

    def _wrap_fortran(self, lines):
        """Wrap long Fortran lines

           Argument:
             lines  --  a list of lines (ending with a \\n character)

           A comment line is split at white space. Code lines are split with a more
           complex rule to give nice results.
        """
        # routine to find split point in a code line
        my_alnum = set("_+-." + string.digits + string.ascii_letters)
        my_white = set(" \t()")

        def split_pos_code(line, endpos):
            if len(line) <= endpos:
                return len(line)
            pos = endpos
            split = lambda pos: \
                (line[pos] in my_alnum and line[pos - 1] not in my_alnum) or \
                (line[pos] not in my_alnum and line[pos - 1] in my_alnum) or \
                (line[pos] in my_white and line[pos - 1] not in my_white) or \
                (line[pos] not in my_white and line[pos - 1] in my_white)
            while not split(pos):
                pos -= 1
                if pos == 0:
                    return endpos
            return pos

        # split line by line and add the splitted lines to result
        result = []
        trailing = ' &'
        # trailing with no added space characters in case splitting is within quotes
        quote_trailing = '&'
        for line in lines:
            if len(line) > 72 and '!' in line[:72]:
                result.append(line)
            elif len(line) > 72:
                # code line
                # set containing positions inside quotes
                inside_quotes_positions = set()
                inside_quotes_intervals = [(match.start(), match.end())
                                           for match in re.compile('("[^"]*")|(\'[^\']*\')').finditer(line)]
                for lidx, ridx in inside_quotes_intervals:
                    for idx in range(lidx, ridx):
                        inside_quotes_positions.add(idx)
                initial_len = len(line)
                pos = split_pos_code(line, 72)
                if pos not in inside_quotes_positions:
                    hunk = line[:pos].rstrip()
                    line = line[pos:].lstrip()
                else:
                    hunk = line[:pos]
                    line = line[pos:]
                if line:
                    hunk += (quote_trailing if pos in inside_quotes_positions else trailing)
                last_cut_was_inside_quotes = pos in inside_quotes_positions
                result.append(hunk)
                while len(line) > 0:
                    removed = initial_len - len(line)
                    pos = split_pos_code(line, 65)
                    if pos + removed not in inside_quotes_positions:
                        hunk = line[:pos].rstrip()
                        line = line[pos:].lstrip()
                    else:
                        hunk = line[:pos]
                        line = line[pos:]
                    if line:
                        hunk += (quote_trailing if (pos + removed) in inside_quotes_positions else trailing)
                    result.append(('&' if last_cut_was_inside_quotes else "      ") + hunk)
                    last_cut_was_inside_quotes = (pos + removed) in inside_quotes_positions
            else:
                result.append(line)

        # make sure that all lines end with a carriage return
        return [l if l.endswith('\n') else l+'\n' for l in result]

    def indent_code(self, code):
        """Accepts a string of code or a list of code lines"""
        if isinstance(code, str):
            code_lines = self.indent_code(code.splitlines(True))
            return ''.join(code_lines)

        code = [line.lstrip(' \t') for line in code]

        increase = [int(inc_regex.match(line) is not None)
                     for line in code]
        decrease = [int(dec_regex.match(line) is not None)
                     for line in code]
        continuation = [int(any(map(line.endswith, ['&', '&\n'])))
                         for line in code]

        level = 0
        cont_padding = 0
        tabwidth = self._default_settings['tabwidth']
        new_code = []
        for i, line in enumerate(code):
            if line in('','\n'):
                new_code.append(line)
                continue
            level -= decrease[i]

            padding = " "*(level*tabwidth + cont_padding)

            line = "%s%s" % (padding, line)

            new_code.append(line)

            if continuation[i]:
                cont_padding = 2*tabwidth
            else:
                cont_padding = 0
            level += increase[i]

        return new_code


def fcode(expr, parser, assign_to=None, **settings):
    """Converts an expr to a string of Fortran code

    expr : Expr
        A pyccel expression to be converted.
    parser : Parser
        The parser used to collect the expression
    assign_to : optional
        When given, the argument is used as the name of the variable to which
        the expression is assigned. Can be a string, ``Symbol``,
        ``MatrixSymbol``, or ``Indexed`` type. This is helpful in case of
        line-wrapping, or for expressions that generate multi-line statements.
    precision : integer, optional
        The precision for numbers such as pi [default=15].
    user_functions : dict, optional
        A dictionary where keys are ``FunctionClass`` instances and values are
        their string representations. Alternatively, the dictionary value can
        be a list of tuples i.e. [(argument_test, cfunction_string)]. See below
        for examples.
    """

    return FCodePrinter(parser, **settings).doprint(expr, assign_to)<|MERGE_RESOLUTION|>--- conflicted
+++ resolved
@@ -26,11 +26,7 @@
 from pyccel.ast.itertoolsext import Product
 from pyccel.ast.core import (Assign, AliasAssign, Declare,
                              CodeBlock, AsName,
-<<<<<<< HEAD
-                             If, IfSection, For)
-=======
                              If, IfSection, Deallocate)
->>>>>>> 2c77f98d
 
 from pyccel.ast.variable  import (Variable,
                              IndexedElement, HomogeneousTupleVariable,
@@ -406,13 +402,10 @@
                  decs,
                  body,
                 'end program {}\n'.format(name)]
-<<<<<<< HEAD
-=======
 
         self.parser.change_to_module_scope()
         self._namespace = module_namespace
 
->>>>>>> 2c77f98d
         return '\n'.join(a for a in parts if a)
 
     def _print_Import(self, expr):
