--- conflicted
+++ resolved
@@ -848,17 +848,6 @@
         self._get_external_declarations(declarations)
         decs += ''.join(self._print(d) for d in declarations)
 
-<<<<<<< HEAD
-        # ... TODO add other elements
-        private_funcs = [f.name for f in expr.funcs if f.is_private]
-        private = private_funcs
-        if private:
-            private = ','.join(self._print(i) for i in private)
-            private = f'private :: {private}\n'
-        else:
-            private = ''
-=======
->>>>>>> a9792a74
         # ...
         public_decs = ''.join(f'public :: {n}\n' for n in chain(
                                       (c.name for c in expr.classes),
@@ -892,15 +881,10 @@
         # Don't print contains or private for gFTL extensions
         private = 'private\n' if (expr.funcs or expr.classes or expr.interfaces) else ''
         contains = 'contains\n' if (expr.funcs or expr.classes or expr.interfaces) else ''
-<<<<<<< HEAD
-        imports += ''.join(self._print(i) for i in self._additional_imports)
-        imports += "\n" + self.print_constant_imports()
-=======
         imports += ''.join(self._print(i) for i in self._additional_imports.values())
         imports = self.print_constant_imports() + imports
         implicit_none = '' if expr.is_external else 'implicit none\n'
 
->>>>>>> a9792a74
         parts = [f'module {name}\n',
                  imports,
                  implicit_none,
@@ -1268,12 +1252,6 @@
         return f'[{fs}]'
 
     def _print_PythonAbs(self, expr):
-<<<<<<< HEAD
-        """ print the python builtin function abs
-        args : variable
-        """
-        return f"abs({self._print(expr.arg)})"
-=======
         arg_code = self._get_node_without_gFTL(expr.arg)
         return f"abs({arg_code})"
 
@@ -1295,21 +1273,14 @@
             return f"Int({code}, kind={prec})"
         else:
             return code
->>>>>>> a9792a74
 
     def _print_PythonTuple(self, expr):
         shape = tuple(reversed(get_shape_of_multi_level_container(expr)))
         elements = ', '.join(self._print(e) for e in expr)
         if len(shape)>1:
             shape    = ', '.join(self._print(i) for i in shape)
-<<<<<<< HEAD
-            return 'reshape(['+ elements + '], '+ '[' + shape + ']' + ')'
-        fs = ', '.join(self._print(f) for f in expr)
-        return f'[{fs}]'
-=======
             return 'reshape(['+ elements + '], [' + shape + '])'
         return f'[{elements}]'
->>>>>>> a9792a74
 
     def _print_PythonList(self, expr):
         if len(expr.args) == 0:
@@ -1403,11 +1374,7 @@
         return f'"{expr.variables} -> {expr.expr}"'
 
     def _print_PythonSum(self, expr):
-<<<<<<< HEAD
-        args = '. '.join(self._print(arg) for arg in expr.args)
-=======
         args = ", ".join(self._get_node_without_gFTL(arg) for arg in expr.args)
->>>>>>> a9792a74
         return f"sum({args})"
 
     def _print_PythonReal(self, expr):
@@ -1417,8 +1384,6 @@
     def _print_PythonImag(self, expr):
         value = self._print(expr.internal_var)
         return f'aimag({value})'
-<<<<<<< HEAD
-=======
 
     #========================== List Methods ===============================#
 
@@ -1453,7 +1418,6 @@
             rhs = self._print(IndexedElement(list_obj, index))
             code = (f'{lhs_code} = {rhs}\n'
                     f'call {target} % pop_back()\n')
->>>>>>> a9792a74
 
         if parent_assign_nodes:
             return code
@@ -1620,23 +1584,12 @@
         arg_code = self._get_node_without_gFTL(expr.arg)
         dtype = expr.arg.dtype.primitive_type
         if isinstance(dtype, PrimitiveBooleanType):
-<<<<<<< HEAD
-            return f'count({rhs_code})'
-        return f'sum({rhs_code})'
-
-    def _print_NumpyProduct(self, expr):
-        """Fortran print."""
-
-        rhs_code = self._print(expr.arg)
-        return f'product({rhs_code})'
-=======
             return f'count({arg_code})'
         return f'sum({arg_code})'
 
     def _print_NumpyProduct(self, expr):
         arg_code = self._get_node_without_gFTL(expr.arg)
         return f'product({arg_code})'
->>>>>>> a9792a74
 
     def _print_NumpyMatmul(self, expr):
         """Fortran print."""
@@ -1647,17 +1600,12 @@
             if isinstance(expr.a.dtype.primitive_type, PrimitiveBooleanType):
                 a_code = self._print(PythonInt(expr.a)) # Convert LOGICAL to INTEGER
             if isinstance(expr.b.dtype.primitive_type, PrimitiveBooleanType):
-<<<<<<< HEAD
-                b_code = self._print(PythonInt(expr.b))
-            return f'sum({a_code} * {b_code})'
-=======
                 b_code = self._print(PythonInt(expr.b)) # Convert LOGICAL to INTEGER
             code = f'sum({a_code} * {b_code})'
             if isinstance(expr.dtype.primitive_type, PrimitiveBooleanType):
                 code = f'{code} /= 0' # Convert INTEGER to LOGICAL
             return code
 
->>>>>>> a9792a74
         if expr.a.order and expr.b.order:
             if expr.a.order != expr.b.order:
                 raise NotImplementedError("Mixed order matmul not supported.")
@@ -1674,23 +1622,14 @@
 
     def _print_NumpyNorm(self, expr):
         arg = NumpyAbs(expr.arg) if isinstance(expr.arg.dtype.primitive_type, PrimitiveComplexType) else expr.arg
-<<<<<<< HEAD
-        arg_code = self._print(arg)
-=======
         arg_code = self._get_node_without_gFTL(arg)
->>>>>>> a9792a74
         if expr.axis:
             axis = expr.axis
             if arg.order != 'F':
                 axis = PyccelMinus(LiteralInteger(arg.rank), expr.axis, simplify=True)
             else:
                 axis = LiteralInteger(expr.axis.python_value + 1)
-<<<<<<< HEAD
-            axis_code = self._print(axis)
-            code = f'Norm2({arg_code}, {axis_code})'
-=======
             code = f'Norm2({arg_code},{self._print(axis)})'
->>>>>>> a9792a74
         else:
             code = f'Norm2({arg_code})'
 
@@ -1701,13 +1640,6 @@
         step  = self._print(expr.step)
 
         if expr.stop.dtype != expr.dtype:
-<<<<<<< HEAD
-            cast_func = DtypePrecisionToCastFunction[expr.dtype]
-            st = cast_func(expr.stop)
-            stop = self._print(st)
-        else:
-            stop = self._print(expr.stop)
-=======
             st = self._apply_cast(expr.dtype, expr.stop)
             stop = self._print(st)
         else:
@@ -1717,7 +1649,6 @@
         step  = self._print(expr.step)
         end   = self._print(PyccelMinus(expr.num, LiteralInteger(1), simplify = True))
         endpoint_code = ''
->>>>>>> a9792a74
 
         if not isinstance(expr.endpoint, LiteralFalse):
             lhs = expr.get_user_nodes(Assign)[0].lhs
@@ -1735,44 +1666,22 @@
                                                  simplify = True)))
 
             if isinstance(expr.endpoint, LiteralTrue):
-<<<<<<< HEAD
-                condition = lhs + f' = {stop}'
-            else:
-                condition = lhs + f' = merge({stop}, {lhs}, ({cond}))'
-=======
                 endpoint_code = lhs + f' = {stop}\n'
             else:
                 cond = self._print(expr.endpoint)
                 endpoint_code = lhs + f' = merge({stop}, {lhs}, ({cond}))\n'
 
->>>>>>> a9792a74
         if expr.rank > 1:
             var = expr.ind
         else:
             var = self.scope.get_temporary_variable(PythonNativeInt(), 'linspace_index')
 
-<<<<<<< HEAD
-        if expr.rank > 1:
-            index = self._print(expr.ind)
-            init_value = f'({start} + {index}*{step})'
-        else:
-            index = self._print(self.scope.get_temporary_variable(PythonNativeInt(), 'linspace_index') )
-            zero  = self._print(LiteralInteger(0))
-            end   = self._print(PyccelMinus(expr.num, LiteralInteger(1), simplify = True))
-            init_value = f'[(({start} + {index}*{step}), {index} = {zero}, {end})]'
-
-        if isinstance(expr.endpoint, LiteralFalse):
-            code = init_value
-        else:
-            code = init_value + '\n' + condition
-=======
         index = self._print(var)
         init_value = f'({start} + {index}*{step})'
 
         if expr.dtype.primitive_type is PrimitiveIntegerType():
             kind = self.print_kind(expr)
             init_value = f'floor({init_value}, kind = {kind})'
->>>>>>> a9792a74
 
         if expr.rank == 1:
             zero  = self._print(LiteralInteger(0))
@@ -1955,11 +1864,7 @@
         if isinstance(expr.arg.dtype.primitive_type, PrimitiveBooleanType):
             code = f'MERGE(1_{kind}, 0_{kind}, {value})'
         else:
-<<<<<<< HEAD
-            code = f'Int({value}, {kind})'
-=======
             code  = f'Int({value}, kind = {kind})'
->>>>>>> a9792a74
         return code
 
     def _print_PythonFloat(self, expr):
@@ -1968,28 +1873,6 @@
         if isinstance(expr.arg.dtype.primitive_type, PrimitiveBooleanType):
             code = f'MERGE(1.0_{kind}, 0.0_{kind}, {value})'
         else:
-<<<<<<< HEAD
-            code = f'Real({value}, {kind})'
-        return code
-
-    def _print_MathFloor(self, expr):
-        arg = expr.args[0]
-        arg_code = self._print(arg)
-
-        # math.floor on integer argument is identity,
-        # but we need parentheses around expressions
-        if isinstance(arg.dtype.primitive_type, PrimitiveIntegerType):
-            return f'({arg_code})'
-
-        prec_code = self.print_kind(expr)
-        return f'floor({arg_code}, kind={prec_code})'
-
-    def _print_PythonComplex(self, expr):
-        kind = self.print_kind(expr)
-        if expr.is_cast:
-            var = self._print(expr.internal_var)
-            code = f'cmplx({var}, kind={kind})'
-=======
             code  = f'Real({value}, kind = {kind})'
         return code
 
@@ -2001,7 +1884,6 @@
                 var = PythonInt(var)
             var_code = self._print(var)
             code = f'cmplx({var_code}, kind = {kind})'
->>>>>>> a9792a74
         else:
             real = self._print(expr.real)
             imag = self._print(expr.imag)
@@ -2009,13 +1891,6 @@
         return code
 
     def _print_PythonBool(self, expr):
-<<<<<<< HEAD
-        arg_code = self._print(expr.arg)
-        if isinstance(expr.arg.dtype.primitive_type, PrimitiveBooleanType):
-            return f'logical({arg_code}, kind = {self.print_kind(expr)})'
-        else:
-            return f'({arg_code} /= 0)'
-=======
         value = self._print(expr.arg)
         kind = self.print_kind(expr)
         if isinstance(expr.arg.dtype.primitive_type, PrimitiveBooleanType):
@@ -2034,7 +1909,6 @@
 
         kind = self.print_kind(expr)
         return f'floor({arg_code}, kind = {kind})'
->>>>>>> a9792a74
 
     def _print_NumpyRand(self, expr):
         if expr.rank != 0:
@@ -2096,14 +1970,6 @@
             return f'minval({arg_code}) /= {zero}'
         else:
             return f'minval({arg_code})'
-<<<<<<< HEAD
-        
-    def _print_PythonMin(self, expr):
-        args = expr.args
-        if len(args) == 1:
-            arg = args[0]
-            code = f'minval({self._print(arg)})'
-=======
 
     def _print_PythonMinMax(self, expr):
         arg, = expr.args
@@ -2117,7 +1983,6 @@
                 code = f'{expr.name}val({self._print(arg)})'
             else:
                 raise TypeError(f'Expecting a variable of type list or set, given {arg.class_type}')
->>>>>>> a9792a74
         else:
             arg_code = self._get_node_without_gFTL(arg)
             code = f'{expr.name}val({arg_code})'
@@ -2127,18 +1992,7 @@
         return self._print_PythonMinMax(expr)
 
     def _print_PythonMax(self, expr):
-<<<<<<< HEAD
-        args = expr.args
-        if len(args) == 1:
-            arg = args[0]
-            code = f'maxval({self._print(arg)})'
-        else:
-            code = ','.join(self._print(arg) for arg in args)
-            code = 'max('+code+')'
-        return code
-=======
         return self._print_PythonMinMax(expr)
->>>>>>> a9792a74
 
     # ... MACROS
     def _print_MacroShape(self, expr):
@@ -2276,14 +2130,10 @@
             if intent_in:
                 dtype_str += '(len = *)'
             else:
-<<<<<<< HEAD
-                dtype += f'({self.print_kind(expr.variable)})'
-=======
                 dtype_str += '(len = :)'
         else:
             errors.report(f"Don't know how to print type {expr_type} in Fortran",
                     symbol=expr, severity='fatal')
->>>>>>> a9792a74
 
         code_value = ''
         if expr.value:
@@ -2404,11 +2254,7 @@
             return ''
 
         if isinstance(rhs, NumpyRand):
-<<<<<<< HEAD
-            return f'call random_number({self._print(expr.lhs)})\n'
-=======
             return f'call random_number({lhs_code})\n'
->>>>>>> a9792a74
 
         if isinstance(rhs, NumpyEmpty):
             return ''
@@ -2565,13 +2411,7 @@
             return ''
         elif isinstance(class_type, (NumpyNDArrayType, HomogeneousTupleType, StringType)):
             var_code = self._print(var)
-<<<<<<< HEAD
-            code  = f'if (allocated({var_code})) then\n'
-            code += f'  deallocate({var_code})\n'
-            code +=  'end if\n'
-=======
             code  = f'if (allocated({var_code})) deallocate({var_code})\n'
->>>>>>> a9792a74
             return code
         else:
             errors.report(f"Deallocate not implemented for {class_type}",
@@ -2751,10 +2591,7 @@
         out_args = [v for v in expr.scope.collect_all_tuple_elements(expr.results.var) if v and not v.is_argument]
         args_decs = OrderedDict()
         arguments = expr.arguments
-<<<<<<< HEAD
-=======
         class_arg = next((a for a in arguments if a.bound_argument), None)
->>>>>>> a9792a74
 
         func_end  = ''
         rec = 'recursive ' if expr.is_recursive else ''
@@ -2899,14 +2736,7 @@
 
         self.exit_scope()
 
-<<<<<<< HEAD
-
-        options = ', '.join(i for i in expr.options)
-
-        sig = f'type, {options}'
-=======
         sig = 'type'
->>>>>>> a9792a74
         if not(base is None):
             sig = f'{sig}, extends({base})'
 
@@ -3019,13 +2849,8 @@
             target     = self._print(index)
             range_code = self._print(my_range)
 
-<<<<<<< HEAD
-        prolog = f'do {tar} = {range_code}\n'
-        epilog = 'end do\n'
-=======
             prolog = f'do {target} = {range_code}\n'
             epilog = 'end do\n'
->>>>>>> a9792a74
 
             targets = iterable.get_assign_targets()
             additional_assign = CodeBlock([AliasAssign(i, t) if i.is_alias else Assign(i, t) \
@@ -3040,11 +2865,7 @@
 
         self.exit_scope()
 
-<<<<<<< HEAD
-        return ''.join((prolog, body, epilog))
-=======
         return prolog + body + epilog
->>>>>>> a9792a74
 
     # .....................................................
     #               Print OpenMP AnnotatedComment
@@ -3252,12 +3073,6 @@
         return 'STOP'
 
     def _print_Assert(self, expr):
-<<<<<<< HEAD
-        prolog = f"if ( .not. ({self._print(expr.test)})) then\n"
-        body = 'stop 1\n'
-        epilog = 'end if\n'
-        return ''.join((prolog, body, epilog))
-=======
         if isinstance(expr.test, LiteralTrue):
             if sys.version_info < (3, 9):
                 return ''
@@ -3267,7 +3082,6 @@
         return (f"if ( .not. ({test_code})) then\n"
                 'stop 1\n'
                 'end if\n')
->>>>>>> a9792a74
 
     def _handle_not_none(self, lhs, lhs_var):
         """
@@ -3418,28 +3232,12 @@
         return code
 
     def _print_PyccelFloorDiv(self, expr):
-<<<<<<< HEAD
-
-        code     = self._print(expr.args[0])
-        adtype   = expr.args[0].dtype.primitive_type
-        is_float = isinstance(expr.dtype.primitive_type, PrimitiveFloatingPointType)
-        for b in expr.args[1:]:
-            bdtype    = b.dtype.primitive_type
-            if all(isinstance(dtype, PrimitiveIntegerType) for dtype in (adtype, bdtype)):
-                b = NumpyFloat(b)
-            c = self._print(b)
-            adtype = bdtype
-            code = f'FLOOR({code}/{c},{self.print_kind(expr)})'
-            if is_float:
-                code = f'real({code}, {self.print_kind(expr)})'
-=======
         new_args = [self._apply_cast(expr.dtype, arg) for arg in expr.args]
         args = [self._print(arg) for arg in new_args]
         if all(isinstance(arg.dtype.primitive_type, (PrimitiveBooleanType, PrimitiveIntegerType)) for arg in expr.args):
             self.add_import(Import('pyc_math_f90', Module('pyc_math_f90',(),())))
             return f'pyc_floor_div({args[0]}, {args[1]})'
         code = f'real(FLOOR({args[0]} / {args[1]}, {self.print_kind(expr)}), {self.print_kind(expr)})'
->>>>>>> a9792a74
         return code
 
     def _print_PyccelRShift(self, expr):
@@ -3501,10 +3299,6 @@
         b = rhs.dtype.primitive_type
 
         if all(isinstance(var, PrimitiveBooleanType) for var in (a, b)):
-<<<<<<< HEAD
-            return f'{lhs} .eqv. {rhs}'
-        return f'{lhs} == {rhs}'
-=======
             return f'{lhs_code} .eqv. {rhs_code}'
         elif lhs.class_type is rhs.class_type or \
                 (isinstance(lhs.class_type, FixedSizeNumericType) and isinstance(rhs.class_type, FixedSizeNumericType)):
@@ -3513,7 +3307,6 @@
             errors.report(PYCCEL_RESTRICTION_TODO,
                     symbol = expr, severity = 'error')
             return ''
->>>>>>> a9792a74
 
     def _print_PyccelNe(self, expr):
         lhs, rhs = expr.args
@@ -3523,10 +3316,6 @@
         b = rhs.dtype.primitive_type
 
         if all(isinstance(var, PrimitiveBooleanType) for var in (a, b)):
-<<<<<<< HEAD
-            return f'{lhs} .neqv. {rhs}'
-        return f'{lhs} /= {rhs}'
-=======
             return f'{lhs_code} .neqv. {rhs_code}'
         elif lhs.class_type is rhs.class_type or \
                 (isinstance(lhs.class_type, FixedSizeNumericType) and isinstance(rhs.class_type, FixedSizeNumericType)):
@@ -3535,7 +3324,6 @@
             errors.report(PYCCEL_RESTRICTION_TODO,
                     symbol = expr, severity = 'error')
             return ''
->>>>>>> a9792a74
 
     def _print_PyccelLt(self, expr):
         args = [PythonInt(a) if isinstance(a.dtype.primitive_type, PrimitiveBooleanType) else a for a in expr.args]
