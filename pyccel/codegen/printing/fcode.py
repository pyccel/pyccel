# coding: utf-8
#------------------------------------------------------------------------------------------#
# This file is part of Pyccel which is released under MIT License. See the LICENSE file or #
# go to https://github.com/pyccel/pyccel/blob/master/LICENSE for full license details.     #
#------------------------------------------------------------------------------------------#
# pylint: disable=R0201
# pylint: disable=missing-function-docstring

"""Print to F90 standard. Trying to follow the information provided at
www.fortran90.org as much as possible."""


import string
from itertools import chain
from collections import OrderedDict

import functools
import operator

from sympy.core import Symbol
from sympy.core import Tuple
from sympy.core.numbers import NegativeInfinity as NINF
from sympy.core.numbers import Infinity as INF

from sympy.logic.boolalg import Not

from pyccel.ast.core import get_iterable_ranges
from pyccel.ast.core import AddOp, MulOp, SubOp, DivOp
from pyccel.ast.core import SeparatorComment, Comment
from pyccel.ast.core import ConstructorCall
from pyccel.ast.core import ErrorExit, FunctionAddress
from pyccel.ast.internals    import PyccelInternalFunction
from pyccel.ast.itertoolsext import Product
from pyccel.ast.core import (Assign, AliasAssign, Variable,
                             VariableAddress,
                             TupleVariable, For, Declare,
                             CodeBlock,
                             IndexedElement, Slice, Dlist,
                             DottedName, AsName,
                             If, PyccelArraySize, IfTernaryOperator)


from pyccel.ast.operators      import PyccelAdd, PyccelMul, PyccelDiv, PyccelMinus
from pyccel.ast.operators      import PyccelUnarySub, PyccelLt, PyccelGt
from pyccel.ast.core      import FunctionCall, DottedFunctionCall

from pyccel.ast.builtins  import (PythonEnumerate, PythonInt, PythonLen,
                                  PythonMap, PythonPrint, PythonRange,
                                  PythonZip, PythonFloat, PythonTuple)
from pyccel.ast.builtins  import PythonComplex, PythonBool
from pyccel.ast.datatypes import is_pyccel_datatype
from pyccel.ast.datatypes import is_iterable_datatype, is_with_construct_datatype
from pyccel.ast.datatypes import NativeSymbol, NativeString, str_dtype
from pyccel.ast.datatypes import NativeInteger, NativeBool, NativeReal
from pyccel.ast.datatypes import iso_c_binding
from pyccel.ast.datatypes import NativeRange, NativeTensor, NativeTuple
from pyccel.ast.datatypes import CustomDataType
from pyccel.ast.literals  import LiteralInteger, LiteralFloat
from pyccel.ast.literals  import LiteralTrue
from pyccel.ast.literals import Nil

from pyccel.ast.utilities import builtin_import_registery as pyccel_builtin_import_registery

from pyccel.ast.numpyext import NumpyEmpty
from pyccel.ast.numpyext import NumpyMod, NumpyFloat
from pyccel.ast.numpyext import NumpyRand
from pyccel.ast.numpyext import NumpyNewArray
from pyccel.ast.numpyext import Shape

from pyccel.errors.errors import Errors
from pyccel.errors.messages import *
from pyccel.codegen.printing.codeprinter import CodePrinter


# TODO: add examples
# TODO: use _get_statement when returning a string

__all__ = ["FCodePrinter", "fcode"]

known_functions = {
    "sign": "sign",       # TODO: move to numpyext
    "conjugate": "conjg"  # TODO: move to numpyext
}

numpy_ufunc_to_fortran = {
    'NumpyAbs'  : 'abs',
    'NumpyFabs'  : 'abs',
    'NumpyMin'  : 'minval',
    'NumpyMax'  : 'maxval',
    'NumpyFloor': 'floor',  # TODO: might require special treatment with casting
    # ---
    'NumpyExp' : 'exp',
    'NumpyLog' : 'Log',
    # 'NumpySqrt': 'Sqrt',  # sqrt is printed using _Print_NumpySqrt
    # ---
    'NumpySin'    : 'sin',
    'NumpyCos'    : 'cos',
    'NumpyTan'    : 'tan',
    'NumpyArcsin' : 'asin',
    'NumpyArccos' : 'acos',
    'NumpyArctan' : 'atan',
    'NumpyArctan2': 'atan2',
    'NumpySinh'   : 'sinh',
    'NumpyCosh'   : 'cosh',
    'NumpyTanh'   : 'tanh',
    'NumpyArcsinh': 'asinh',
    'NumpyArccosh': 'acosh',
    'NumpyArctanh': 'atanh',
}

math_function_to_fortran = {
    'MathAcos'   : 'acos',
    'MathAcosh'  : 'acosh',
    'MathAsin'   : 'asin',
    'MathAsinh'  : 'asinh',
    'MathAtan'   : 'atan',
    'MathAtan2'  : 'atan2',
    'MathAtanh'  : 'atanh',
    'MathCopysign': 'sign',
    'MathCos'    : 'cos',
    'MathCosh'   : 'cosh',
    'MathErf'    : 'erf',
    'MathErfc'   : 'erfc',
    'MathExp'    : 'exp',
    # 'MathExpm1'  : '???', # TODO
    'MathFabs'   : 'abs',
    # 'MathFmod'   : '???',  # TODO
    # 'MathFsum'   : '???',  # TODO
    'MathGamma'  : 'gamma',
    'MathHypot'  : 'hypot',
    # 'MathLdexp'  : '???',  # TODO
    'MathLgamma' : 'log_gamma',
    'MathLog'    : 'log',
    'MathLog10'  : 'log10',
    # 'MathLog1p'  : '???', # TODO
    # 'MathLog2'   : '???', # TODO
    # 'MathPow'    : '???', # TODO
    'MathSin'    : 'sin',
    'MathSinh'   : 'sinh',
    'MathSqrt'   : 'sqrt',
    'MathTan'    : 'tan',
    'MathTanh'   : 'tanh',
    # ---
    'MathFloor'    : 'floor',
    # ---
    # 'MathIsclose' : '???', # TODO
    # 'MathIsfinite': '???', # TODO
    # 'MathIsinf'   : '???', # TODO
    # --------------------------- internal functions --------------------------
    'MathFactorial' : 'pyc_factorial',
    'MathGcd'       : 'pyc_gcd',
    'MathDegrees'   : 'pyc_degrees',
    'MathRadians'   : 'pyc_radians',
    'MathLcm'       : 'pyc_lcm',
}

_default_methods = {
    '__init__': 'create',
    '__del__' : 'free',
}

python_builtin_datatypes = {
    'integer' : PythonInt,
    'real'    : PythonFloat,
    'bool'    : PythonBool,
    'complex' : PythonComplex
}

errors = Errors()

class FCodePrinter(CodePrinter):
    """A printer to convert sympy expressions to strings of Fortran code"""
    printmethod = "_fcode"
    language = "Fortran"

    _default_settings = {
        'order': None,
        'full_prec': 'auto',
        'precision': 15,
        'user_functions': {},
        'human': True,
        'source_format': 'fixed',
        'tabwidth': 2,
        'contract': True,
        'standard': 77
    }

    _operators = {
        'and': '.and.',
        'or': '.or.',
        'xor': '.neqv.',
        'equivalent': '.eqv.',
        'not': '.not. ',
    }

    _relationals = {
        '!=': '/=',
    }


    def __init__(self, parser, settings={}):

        prefix_module = settings.pop('prefix_module', None)

        if parser.filename:
            errors.set_target(parser.filename, 'file')

        CodePrinter.__init__(self, settings)
        self.parser = parser
        self._namespace = self.parser.namespace
        self.known_functions = dict(known_functions)
        userfuncs = settings.get('user_functions', {})
        self.known_functions.update(userfuncs)
        self._current_function = None

        self._additional_code = None
        self._additional_imports = set([])

        self.prefix_module = prefix_module

    def get_additional_imports(self):
        """return the additional imports collected in printing stage"""
        return self._additional_imports

    def set_current_function(self, name):

        if name:
            self._namespace = self._namespace.sons_scopes[name]
            if self._current_function:
                name = DottedName(self._current_function, name)
        else:
            self._namespace = self._namespace.parent_scope
            if isinstance(self._current_function, DottedName):

                # case of a function inside a function

                name = self._current_function.name[:-1]
                if len(name) > 1:
                    name = DottedName(*name)
                else:
                    name = name[0]
        self._current_function = name

    def get_function(self, name):
        container = self._namespace
        while container:
            if name in container.functions:
                return container.functions[name]
            container = container.parent_scope
        errors.report(UNDEFINED_FUNCTION, symbol=name,
            severity='fatal')


    def _get_statement(self, codestring):
        return codestring

    def _get_comment(self, text):
        return "! {0}".format(text)

    def _format_code(self, lines):
        return self._wrap_fortran(self.indent_code(lines))

    def _traverse_matrix_indices(self, mat):
        rows, cols = mat.shape
        return ((i, j) for j in range(cols) for i in range(rows))

    def _handle_fortran_specific_a_prioris(self, var_list):
        for v in var_list:
            if isinstance(v, TupleVariable):
                if v.is_pointer or v.inconsistent_shape:
                    v.is_homogeneous = False

    # ============ Elements ============ #

    def _print_Module(self, expr):
        self._handle_fortran_specific_a_prioris(self.parser.get_variables(self._namespace))
        name = self._print(expr.name)
        name = name.replace('.', '_')
        if not name.startswith('mod_') and self.prefix_module:
            name = '{prefix}_{name}'.format(prefix=self.prefix_module,
                                            name=name)

        imports = ''.join(self._print(i) for i in expr.imports)
        imports += 'use, intrinsic :: ISO_C_BINDING\n'

        decs    = ''.join(self._print(i) for i in expr.declarations)
        body    = ''

        # ... TODO add other elements
        private_funcs = [f.name for f in expr.funcs if f.is_private]
        private = private_funcs
        if private:
            private = ','.join(self._print(i) for i in private)
            private = 'private :: {}\n'.format(private)
        else:
            private = ''
        # ...

        # ...
        sep = self._print(SeparatorComment(40))
        interfaces = ''
        if expr.interfaces:
            interfaces = '\n'.join(self._print(i) for i in expr.interfaces)

        if expr.funcs:
            body += '\n'.join(''.join([sep, self._print(i), sep]) for i in expr.funcs)
        # ...

        # ...
        for i in expr.classes:
            # update decs with declarations from ClassDef
            c_decs, c_funcs = self._print(i)
            decs = '{0}\n{1}'.format(decs, c_decs)
            body = '{0}\n{1}\n'.format(body, c_funcs)
        # ...

        contains = 'contains\n' if (expr.funcs or expr.classes or expr.interfaces) else ''
        imports += "\n".join('use ' + lib for lib in self._additional_imports)
        parts = ['module {}\n'.format(name),
                 imports,
                 'implicit none\n',
                 private,
                 decs,
                 interfaces,
                 contains,
                 body,
                 'end module {}\n'.format(name)]

        return '\n'.join([a for a in parts if a])

    def _print_Program(self, expr):
        self._handle_fortran_specific_a_prioris(self.parser.get_variables(self._namespace))
        name    = 'prog_{0}'.format(self._print(expr.name)).replace('.', '_')
        imports = ''.join(self._print(i) for i in expr.imports)
        imports += 'use, intrinsic :: ISO_C_BINDING\n'
        body    = self._print(expr.body)

        # Print the declarations of all variables in the namespace, which include:
        #  - user-defined variables (available in Program.variables)
        #  - pyccel-generated variables added to Scope when printing 'expr.body'
        variables = self.parser.get_variables(self._namespace)
        decs = ''.join(self._print_Declare(Declare(v.dtype, v)) for v in variables)

        # Detect if we are using mpi4py
        # TODO should we find a better way to do this?
        mpi = any('mpi4py' == str(getattr(i.source, 'name', i.source)) for i in expr.imports)

        # Additional code and variable declarations for MPI usage
        # TODO: check if we should really add them like this
        if mpi:
            body = 'call mpi_init(ierr)\n'+\
                   '\nallocate(status(0:-1 + mpi_status_size)) '+\
                   '\nstatus = 0\n'+\
                   body +\
                   '\ncall mpi_finalize(ierr)'

            decs += '\ninteger :: ierr = -1' +\
                    '\ninteger, allocatable :: status (:)'
        imports += "\n".join('use ' + lib for lib in self._additional_imports)
        parts = ['program {}\n'.format(name),
                 imports,
                'implicit none\n',
                 decs,
                 body,
                'end program {}\n'.format(name)]

        return '\n'.join(a for a in parts if a)

    def _print_Import(self, expr):

        source = ''
        if str(expr.source) in pyccel_builtin_import_registery:
            return ''

        if isinstance(expr.source, DottedName):
            source = expr.source.name[-1]
        else:
            source = self._print(expr.source)

        # importing of pyccel extensions is not printed
        if source in pyccel_builtin_import_registery:
            return ''

        if 'mpi4py' == str(getattr(expr.source,'name',expr.source)):
            return 'use mpi\n' + 'use mpiext\n'

        if len(expr.target) == 0:
            return 'use {}\n'.format(source)

        prefix = 'use {}, only:'.format(source)

        code = ''
        for i in expr.target:
            if isinstance(i, AsName):
                target = '{target} => {name}'.format(target=self._print(i.target),
                                                     name=self._print(i.name))
                line = '{prefix} {target}'.format(prefix=prefix,
                                                  target=target)

            elif isinstance(i, DottedName):
                target = '_'.join(self._print(j) for j in i.name)
                line = '{prefix} {target}'.format(prefix=prefix,
                                                  target=target)

            elif isinstance(i, str):
                line = '{prefix} {target}'.format(prefix=prefix,
                                                  target=str(i))

            elif isinstance(i, Symbol):
                line = '{prefix} {target}'.format(prefix=prefix,
                                                  target=str(i.name))

            else:
                raise TypeError('Expecting str, Symbol, DottedName or AsName, '
                                'given {}'.format(type(i)))

            code = (code + '\n' + line) if code else line

        # in some cases, the source is given as a string (when using metavar)
        code = code.replace("'", '')
        return self._get_statement(code) + '\n'

    def _print_TupleImport(self, expr):
        code = '\n'.join(self._print(i) for i in expr.imports)
        return self._get_statement(code) + '\n'

    def _print_PythonPrint(self, expr):
        args = []
        for f in expr.expr:
            if isinstance(f, str):
                args.append("'{}'".format(f))
            elif isinstance(f, (Tuple, PythonTuple)):
                for i in f:
                    args.append("{}".format(self._print(i)))
            elif isinstance(f, TupleVariable) and not f.is_homogeneous:
                for i in f:
                    args.append("{}".format(self._print(i)))
            elif f.dtype is NativeString() and f != expr.expr[-1]:
                args.append("{} // ' ' ".format(self._print(f)))
            else:
                args.append("{}".format(self._print(f)))

        code = ', '.join(['print *', *args])
        return self._get_statement(code) + '\n'

    def _print_SymbolicPrint(self, expr):
        # for every expression we will generate a print
        code = '\n'.join("print *, 'sympy> {}'".format(a) for a in expr.expr)
        return self._get_statement(code) + '\n'

    def _print_Comment(self, expr):
        comments = self._print(expr.text)
        return '!' + comments + '\n'

    def _print_CommentBlock(self, expr):
        txts   = expr.comments
        header = expr.header
        header_size = len(expr.header)

        ln = max(len(i) for i in txts)
        if ln<max(20, header_size+2):
            ln = 20
        top  = '!' + '_'*int((ln-header_size)/2) + header + '_'*int((ln-header_size)/2) + '!'
        ln = len(top) - 2
        bottom = '!' + '_'*ln + '!'

        txts = ['!' + txt + ' '*(ln - len(txt)) + '!' for txt in txts]

        body = '\n'.join(i for i in txts)

        return ('{0}\n'
                '{1}\n'
                '{2}\n').format(top, body, bottom)

    def _print_EmptyNode(self, expr):
        return ''

    def _print_NewLine(self, expr):
        return '\n'

    def _print_AnnotatedComment(self, expr):
        accel = self._print(expr.accel)
        txt   = str(expr.txt)
        if len(txt)>72:
            txts = []
            while len(txt)>72:
                txts.append(txt[:72])
                txt  = txt[72:]
            if txt:
                txts.append(txt)

            txt = '&\n!${} &'.format(accel).join(txt for txt in txts)

        return '!${0} {1}\n'.format(accel, txt)

    def _print_Tuple(self, expr):
        if expr[0].rank>0:
            raise NotImplementedError(' Tuple with elements of rank > 0 is not implemented')
        fs = ', '.join(self._print(f) for f in expr)
        return '[{0}]'.format(fs)

    def _print_PythonAbs(self, expr):
        """ print the python builtin function abs
        args : variable
        """
        return "abs({})".format(self._print(expr.arg))

    def _print_PythonTuple(self, expr):
        shape = Tuple(*reversed(expr.shape))
        if len(shape)>1:
            elements = ', '.join(self._print(i) for i in expr)
            shape    = ', '.join(self._print(i) for i in shape)
            return 'reshape(['+ elements + '], '+ '[' + shape + ']' + ')'
        fs = ', '.join(self._print(f) for f in expr)
        return '[{0}]'.format(fs)

    def _print_PythonList(self, expr):
        return self._print_PythonTuple(expr)

    def _print_TupleVariable(self, expr):
        if expr.is_homogeneous:
            return self._print_Variable(expr)
        else:
            fs = ', '.join(self._print(f) for f in expr)
            return '[{0}]'.format(fs)

    def _print_Variable(self, expr):
        return self._print(expr.name)

    def _print_ValuedVariable(self, expr):
        if expr.is_argument:
            return self._print_Variable(expr)
        else:
            return '{} = {}'.format(self._print(expr.name), self._print(expr.value))

    def _print_VariableAddress(self, expr):
        return self._print(expr.variable)

    def _print_Constant(self, expr):
        val = LiteralFloat(expr.value)
        return self._print(val)

    def _print_DottedVariable(self, expr):
        if isinstance(expr.lhs, FunctionCall):
            base = expr.lhs.funcdef.results[0]
            if (not self._additional_code):
                self._additional_code = ''
            var_name = self.parser.get_new_name()
            var = base.clone(var_name)

            if self._current_function:
                name = self._current_function
                func = self.get_function(name)
                func.local_vars.append(var)
            else:
                self._namespace.variables[var.name] = var

            self._additional_code = self._additional_code + self._print(Assign(var,expr.lhs)) + '\n'
            return self._print(var) + '%' +self._print(expr.name)
        else:
            return self._print(expr.lhs) + '%' +self._print(expr.name)

    def _print_DottedName(self, expr):
        return ' % '.join(self._print(n) for n in expr.name)

    def _print_Concatenate(self, expr):
        code = ', '.join(self._print(a) for a in expr.args)
        return '[' + code + ']'

    def _print_Lambda(self, expr):
        return '"{args} -> {expr}"'.format(args=expr.variables, expr=expr.expr)

#    # TODO this is not used anymore since, we are calling printer inside
#    #      numpyext. must be improved!!
#    def _print_ZerosLike(self, expr):
#        lhs = self._print(expr.lhs)
#        rhs = self._print(expr.rhs)
#        if isinstance(expr.rhs, IndexedElement):
#            shape = []
#            for i in expr.rhs.indices:
#                if isinstance(i, Slice):
#                    shape.append(i)
#            rank = len(shape)
#        else:
#            rank = expr.rhs.rank
#        rs = []
#        for i in range(1, rank+1):
#            l = 'lbound({0},{1})'.format(rhs, str(i))
#            u = 'ubound({0},{1})'.format(rhs, str(i))
#            r = '{0}:{1}'.format(l, u)
#            rs.append(r)
#        shape = ', '.join(self._print(i) for i in rs)
#        init_value = self._print(expr.init_value)
#
#        code  = ('allocate({lhs}({shape}))\n'
#                 '{lhs} = {init_value}').format(lhs=lhs,
#                                                shape=shape,
#                                                init_value=init_value)
#
#        return self._get_statement(code)

    def _print_SumFunction(self, expr):
        return str(expr)

    def _print_PythonLen(self, expr):
        var = expr.arg
        idx = 1 if var.order == 'F' else var.rank
        prec = iso_c_binding["integer"][expr.precision]

        dtype = var.dtype
        if dtype is NativeString():
            return 'len({})'.format(self._print(var))
        elif var.rank == 1:
            return 'size({}, kind={})'.format(self._print(var), prec)
        else:
            return 'size({},{},{})'.format(self._print(var), self._print(idx), prec)

    def _print_PythonSum(self, expr):
        args = [self._print(arg) for arg in expr.args]
        return "sum({})".format(", ".join(args))

    def _print_PythonReal(self, expr):
        value = self._print(expr.internal_var)
        return 'real({0})'.format(value)
    def _print_PythonFloat(self, expr):
        return expr.fprint(self._print)
    def _print_PythonImag(self, expr):
        value = self._print(expr.internal_var)
        return 'aimag({0})'.format(value)

    #========================== Numpy Elements ===============================#

    def _print_NumpySum(self, expr):
        """Fortran print."""

        rhs_code = self._print(expr.arg)
        return 'sum({0})'.format(rhs_code)

    def _print_NumpyProduct(self, expr):
        """Fortran print."""

        rhs_code = self._print(expr.arg)
        return 'product({0})'.format(rhs_code)

    def _print_NumpyMatmul(self, expr):
        """Fortran print."""
        a_code = self._print(expr.a)
        b_code = self._print(expr.b)

        if expr.a.order and expr.b.order:
            if expr.a.order != expr.b.order:
                raise NotImplementedError("Mixed order matmul not supported.")

        # Fortran ordering
        if expr.a.order == 'F':
            return 'matmul({0},{1})'.format(a_code, b_code)

        # C ordering
        return 'matmul({1},{0})'.format(a_code, b_code)

    def _print_NumpyEmpty(self, expr):
        errors.report(FORTRAN_ALLOCATABLE_IN_EXPRESSION, symbol=expr, severity='fatal')

    def _print_NumpyNorm(self, expr):
        """Fortran print."""

        if expr.dim:
            rhs = 'Norm2({},{})'.format(self._print(expr.arg),self._print(expr.dim))
        else:
            rhs = 'Norm2({})'.format(self._print(expr.arg))

        return rhs

    def _print_NumpyLinspace(self, expr):

        template = '[({start} + {index}*{step},{index} = {zero},{end})]'

        init_value = template.format(
            start = self._print(expr.start),
            step  = self._print(expr.step ),
            index = self._print(expr.index),
            zero  = self._print(LiteralInteger(0)),
            end   = self._print(PyccelMinus(expr.size, LiteralInteger(1))),
        )
        code = init_value

        return code

    def _print_NumpyWhere(self, expr):

        ind   = self._print(expr.index)
        mask  = self._print(expr.mask)

        stmt  = 'pack([({ind},{ind}=0,size({mask})-1)],{mask})'.format(ind=ind,mask=mask)

        return stmt

    def _print_NumpyArray(self, expr):
        """Fortran print."""

        # If Numpy array is stored with column-major ordering, transpose values
        # use reshape with order for rank > 2
        if expr.order == 'F':
            if expr.rank == 2:
                rhs_code = self._print(expr.arg)
                rhs_code = 'transpose({})'.format(rhs_code)
            elif expr.rank > 2:
                args     = [self._print(a) for a in expr.arg]
                new_args = []
                for ac, a in zip(args, expr.arg):
                    if a.order == 'C':
                        shape    = ', '.join(self._print(i) for i in a.shape)
                        order    = ', '.join(self._print(LiteralInteger(i)) for i in range(a.rank, 0, -1))
                        ac       = 'reshape({}, [{}], order=[{}])'.format(ac, shape, order)
                    new_args.append(ac)

                args     = new_args
                rhs_code = '[' + ' ,'.join(args) + ']'
                shape    = ', '.join(self._print(i) for i in expr.shape)
                order    = [LiteralInteger(i) for i in range(1, expr.rank+1)]
                order    = order[1:]+ order[:1]
                order    = ', '.join(self._print(i) for i in order)
                rhs_code = 'reshape({}, [{}], order=[{}])'.format(rhs_code, shape, order)
        elif expr.order == 'C':
            if expr.rank > 2:
                args     = [self._print(a) for a in expr.arg]
                new_args = []
                for ac, a in zip(args, expr.arg):
                    if a.order == 'F':
                        shape    = ', '.join(self._print(i) for i in a.shape[::-1])
                        order    = ', '.join(self._print(LiteralInteger(i)) for i in range(a.rank, 0, -1))
                        ac       = 'reshape({}, [{}], order=[{}])'.format(ac, shape, order)
                    new_args.append(ac)

                args     = new_args
                rhs_code = '[' + ' ,'.join(args) + ']'
                shape    = ', '.join(self._print(i) for i in expr.shape[::-1])
                rhs_code = 'reshape({}, [{}])'.format(rhs_code, shape)
            else:
                rhs_code = self._print(expr.arg)
        return rhs_code

    def _print_NumpyFloor(self, expr):
        result_code = self._print_MathFloor(expr)
        return 'real({}, {})'.format(result_code, iso_c_binding["real"][8])

    # ======================================================================= #
    def _print_PyccelArraySize(self, expr):
        init_value = self._print(expr.arg)
        prec = iso_c_binding["integer"][expr.precision]
        if expr.arg.order == 'C':
            index = self._print(expr.arg.rank - expr.index)
        else:
            index = self._print(expr.index + 1)

        if expr.arg.rank == 1:
            return 'size({0}, kind={1})'.format(init_value, prec)

        return 'size({0}, {1}, {2})'.format(init_value, index, prec)

    def _print_PythonInt(self, expr):
        value = self._print(expr.arg)
        if (expr.arg.dtype is NativeBool()):
            code = 'MERGE(1_8, 0_8, {})'.format(value)
        else:
            code  = 'Int({0}, {1})'.format(value, iso_c_binding['integer'][expr.precision])
        return code

    def _print_PythonFloat(self, expr):
        value = self._print(expr.arg)
        return 'Real({0}, {1})'.format(value, iso_c_binding["real"][expr.precision])

    def _print_MathFloor(self, expr):
        arg = expr.args[0]
        arg_code = self._print(arg)

        # math.floor on integer argument is identity,
        # but we need parentheses around expressions
        if arg.dtype is NativeInteger():
            return '({})'.format(arg_code)

        prec = expr.precision
        prec_code = self._print(prec)
        return 'floor({}, kind={})'.format(arg_code, prec_code)

    def _print_Real(self, expr):
        return expr.fprint(self._print)

    def _print_PythonComplex(self, expr):
        if expr.is_cast:
            code = 'cmplx({0}, kind={1})'.format(expr.internal_var,
                                iso_c_binding["complex"][expr.precision])
        else:
            real = self._print(expr.real)
            imag = self._print(expr.imag)
            code = 'cmplx({0}, {1}, {2})'.format(real, imag,
                                iso_c_binding["complex"][expr.precision])
        return code

    def _print_PythonBool(self, expr):
        if isinstance(expr.arg.dtype, NativeBool):
            return 'logical({}, kind = {prec})'.format(self._print(expr.arg), prec = iso_c_binding["logical"][expr.precision])
        else:
            return '{} /= 0'.format(self._print(expr.arg))

    def _print_NumpyRand(self, expr):
        if expr.rank != 0:
            errors.report(FORTRAN_ALLOCATABLE_IN_EXPRESSION,
                          symbol=expr, severity='fatal')

        if (not self._additional_code):
            self._additional_code = ''
        var_name = self.parser.get_new_name()
        var = Variable(expr.dtype, var_name, is_stack_array = all([s.is_constant for s in expr.shape]),
                shape = expr.shape, precision = expr.precision,
                order = expr.order, rank = expr.rank)

        if self._current_function:
            name = self._current_function
            func = self.get_function(name)
            func.local_vars.append(var)
        else:
            self._namespace.variables[var.name] = var

        self._additional_code = self._additional_code + self._print(Assign(var,expr)) + '\n'
        return self._print(var)

    def _print_NumpyRandint(self, expr):
        if expr.rank != 0:
            errors.report(FORTRAN_ALLOCATABLE_IN_EXPRESSION,
                          symbol=expr, severity='fatal')
        if expr.high is None:
            randreal = self._print(PyccelMul(expr.low, NumpyRand()))
        else:
            randreal = self._print(PyccelAdd(PyccelMul(PyccelMinus(expr.high, expr.low), NumpyRand()), expr.low))

        prec_code = self._print(iso_c_binding["integer"][expr.precision])
        return 'floor({}, kind={})'.format(randreal, prec_code)

    def _print_NumpyFull(self, expr):

        # Create statement for initialization
        init_value = self._print(expr.fill_value)
        return init_value

    def _print_PythonMin(self, expr):
        args = expr.args
        if len(args) == 1:
            arg = args[0]
            code = 'minval({0})'.format(self._print(arg))
        else:
            code = ','.join(self._print(arg) for arg in args)
            code = 'min('+code+')'
        return self._get_statement(code)

    def _print_PythonMax(self, expr):
        args = expr.args
        if len(args) == 1:
            arg = args[0]
            code = 'maxval({0})'.format(self._print(arg))
        else:
            code = ','.join(self._print(arg) for arg in args)
            code = 'max('+code+')'
        return self._get_statement(code)

    def _print_Dot(self, expr):
        return self._get_statement('dot_product(%s,%s)'%(self._print(expr.expr_l), self._print(expr.expr_r)))

    def _print_Ceil(self, expr):
        return self._get_statement('ceiling(%s)'%(self._print(expr.rhs)))

    def _print_Mod(self, expr):
        args = ','.join(self._print(i) for i in expr.args)
        return 'modulo({})'.format(args)

    def _print_Sign(self, expr):
        # TODO use the appropriate precision from rhs
        return self._get_statement('sign(1.0d0,%s)'%(self._print(expr.rhs)))

    # ... MACROS
    def _print_MacroShape(self, expr):
        var = expr.argument
        if not isinstance(var, (Variable, IndexedElement)):
            raise TypeError('Expecting a variable, given {}'.format(type(var)))
        shape = None
        if isinstance(var, Variable):
            shape = var.shape

        if shape is None:
            rank = var.rank
            shape = []
            for i in range(0, rank):
                l = 'lbound({var},{i})'.format(var=self._print(var),
                                               i=self._print(i+1))
                u = 'ubound({var},{i})'.format(var=self._print(var),
                                               i=self._print(i+1))
                s = '{u}-{l}+1'.format(u=u, l=l)
                shape.append(s)

        if len(shape) == 1:
            shape = shape[0]


        elif not(expr.index is None):
            if expr.index < len(shape):
                shape = shape[expr.index]
            else:
                shape = '1'

        code = '{}'.format(self._print(shape))

        return self._get_statement(code)
    # ...
    def _print_MacroType(self, expr):
        dtype = self._print(expr.argument.dtype)
        prec  = expr.argument.precision

        if dtype == 'integer':
            if prec==4:
                return 'MPI_INTEGER'
            elif prec==8:
                return 'MPI_INTEGER8'
            else:
                errors.report(PYCCEL_RESTRICTION_TODO, symbol=expr,
                    severity='fatal')

        elif dtype == 'real':
            if prec==8:
                return 'MPI_DOUBLE'
            if prec==4:
                return 'MPI_FLOAT'
            else:
                errors.report(PYCCEL_RESTRICTION_TODO, symbol=expr,
                    severity='fatal')

        else:
            errors.report(PYCCEL_RESTRICTION_TODO, symbol=expr,
                severity='fatal')

    def _print_MacroCount(self, expr):

        var = expr.argument
        #TODO calculate size when type is pointer
        # it must work according to fortran documentation
        # but it raises somehow an error when it's a pointer
        # and shape is None

        if isinstance(var, Variable):
            shape = var.shape
            if not isinstance(shape,(tuple,list,Tuple)):
                shape = [shape]
            rank = len(shape)
            if shape is None:
                return 'size({})'.format(self._print(var))


        elif isinstance(var, IndexedElement):
            _shape = var.base.shape
            if _shape is None:
                return 'size({})'.format(self._print(var))

            shape = []
            for (s, i) in zip(_shape, var.indices):
                if isinstance(i, Slice):
                    if i.start is None and i.stop is None:
                        shape.append(s)
                    elif i.start is None:
                        if (isinstance(i.stop, (int, LiteralInteger)) and i.stop>0) or not(isinstance(i.stop, (int, LiteralInteger))):
                            shape.append(i.stop)
                    elif i.stop is None:
                        if (isinstance(i.start, (int, LiteralInteger)) and i.start<s-1) or not(isinstance(i.start, (int, LiteralInteger))):
                            shape.append(PyccelMinus(s, i.start))
                    else:
                        shape.append(PyccelMinus(i.stop, PyccelAdd(i.start, LiteralInteger(1))))

            rank = len(shape)

        else:
            errors.report(PYCCEL_RESTRICTION_TODO, symbol=expr,
                severity='fatal')

        if rank == 0:
            return '1'

        return str(functools.reduce(operator.mul, shape ))

    def _print_Declare(self, expr):
        # ... ignored declarations
        # we don't print the declaration if iterable object
        if is_iterable_datatype(expr.dtype):
            return ''

        if is_with_construct_datatype(expr.dtype):
            return ''

        if isinstance(expr.dtype, NativeSymbol):
            return ''

        if isinstance(expr.dtype, (NativeRange, NativeTensor)):
            return ''

        # meta-variables
        if (isinstance(expr.variable, Variable) and
              str(expr.variable.name).startswith('__')):
            return ''
        # ...

        if isinstance(expr.variable, TupleVariable) and not expr.variable.is_homogeneous:
            return ''.join(self._print_Declare(Declare(v.dtype,v,intent=expr.intent, static=expr.static)) for v in expr.variable)

        # ... TODO improve
        # Group the variables by intent
        var = expr.variable
        rank        = var.rank
        allocatable = var.allocatable
        shape       = var.alloc_shape
        is_pointer = var.is_pointer
        is_target = var.is_target
        is_const = var.is_const
        is_stack_array = var.is_stack_array
        is_polymorphic = var.is_polymorphic
        is_optional = var.is_optional
        is_static = expr.static
        intent = expr.intent

        if isinstance(shape, (tuple,PythonTuple)) and len(shape) ==1:
            shape = shape[0]
        # ...

        # ... print datatype
        if isinstance(expr.dtype, CustomDataType):
            dtype = expr.dtype

            name   = dtype.__class__.__name__
            prefix = dtype.prefix
            alias  = dtype.alias

            if not is_polymorphic:
                sig = 'type'
            elif dtype.is_polymorphic:
                sig = 'class'
            else:
                sig = 'type'

            if alias is None:
                name = name.replace(prefix, '')
            else:
                name = alias
            dtype = '{0}({1})'.format(sig, name)
        else:
            if isinstance(expr.dtype, NativeTuple):
                # Non-homogenous NativeTuples must be stored in TupleVariable
                if not expr.variable.is_homogeneous:
                    errors.report(LIST_OF_TUPLES,
                                  symbol=expr.variable, severity='error')
                    expr_dtype = NativeInteger()
                else:
                    expr_dtype = expr.variable.homogeneous_dtype
            else:
                expr_dtype = expr.dtype
            dtype = self._print(expr_dtype)

        # ...
            if isinstance(expr_dtype, NativeString):

                if expr.intent:
                    dtype = dtype[:9] +'(len =*)'
                    #TODO improve ,this is the case of character as argument
            else:
                dtype += '({0})'.format(str(iso_c_binding[dtype][expr.variable.precision]))

        code_value = ''
        if expr.value:
            code_value = ' = {0}'.format(expr.value)

        vstr = self._print(expr.variable.name)

        # arrays are 0-based in pyccel, to avoid ambiguity with range
        s = '0'
        if not(is_static) and (allocatable or (var.shape is None)):
            s = ''

        # Default empty strings
        intentstr      = ''
        allocatablestr = ''
        optionalstr    = ''
        rankstr        = ''

        # Compute intent string
        if intent:
            if intent == 'in' and rank == 0 and not (is_static and is_optional):
                intentstr = ', value'
                if is_const:
                    intentstr += ', intent(in)'
            else:
                intentstr = ', intent({})'.format(intent)

        # Compute allocatable string
        if not is_static:
            if is_pointer:
                allocatablestr = ', pointer'

            elif allocatable and not intent:
                allocatablestr = ', allocatable'

            # ISSUES #177: var is allocatable and target
            if is_target:
                allocatablestr = '{}, target'.format(allocatablestr)

        # Compute optional string
        if is_optional:
            optionalstr = ', optional'

        # Compute rank string
        # TODO: improve
        if ((rank == 1) and (isinstance(shape, (int, LiteralInteger, Variable, PyccelAdd))) and
            (not(allocatable or is_pointer) or is_static or is_stack_array)):
            rankstr = '({0}:{1}-1)'.format(self._print(s), self._print(shape))

        elif ((rank > 0) and (isinstance(shape, (PythonTuple, Tuple, tuple))) and
            (not(allocatable or is_pointer) or is_static or is_stack_array)):
            #TODO fix bug when we include shape of type list

            if var.order == 'C':
                rankstr =  ','.join('{0}:{1}-1'.format(self._print(s),
                                                    self._print(i)) for i in shape[::-1])
            else:
                rankstr =  ','.join('{0}:{1}-1'.format(self._print(s),
                                                     self._print(i)) for i in shape)
            rankstr = '({rank})'.format(rank=rankstr)

        elif (rank > 0) and allocatable and intent:
            rankstr = '({})'.format(','.join(['0:'] * rank))

        elif (rank > 0) and (allocatable or is_pointer):
            rankstr = '({})'.format(','.join( [':'] * rank))

#        else:
#            errors.report(PYCCEL_RESTRICTION_TODO, symbol=expr,
#                severity='fatal')

        # Construct declaration
        left  = dtype + intentstr + allocatablestr + optionalstr
        right = vstr + rankstr + code_value
        return '{} :: {}\n'.format(left, right)

    def _print_AliasAssign(self, expr):
        code = ''
        lhs = expr.lhs
        rhs = expr.rhs
        if isinstance(rhs, VariableAddress):
            rhs = rhs.variable

        if isinstance(lhs, TupleVariable) and not lhs.is_homogeneous:
            return self._print(CodeBlock([AliasAssign(l, r) for l,r in zip(lhs,rhs)]))

        if isinstance(rhs, Dlist):
            pattern = 'allocate({lhs}(0:{length}-1))\n{lhs} = {init_value}\n'
            code = pattern.format(lhs=self._print(lhs),
                                  length=self._print(rhs.length),
                                  init_value=self._print(rhs.val))
            return code

        # TODO improve
        op = '=>'
        shape_code = ''
        if lhs.rank > 0:
            shape_code = ', '.join('0:' for i in range(lhs.rank))
            shape_code = '({s_c})'.format(s_c = shape_code)

        code += '{lhs}{s_c} {op} {rhs}'.format(lhs=self._print(expr.lhs),
                                          s_c = shape_code,
                                          op=op,
                                          rhs=self._print(expr.rhs))

        return self._get_statement(code) + '\n'

    def _print_CodeBlock(self, expr):
        body = []
        for b in expr.body:
            line = self._print(b)
            if (self._additional_code):
                body.append(self._additional_code)
                self._additional_code = None
            body.append(line)
        return ''.join(body)

    # TODO the ifs as they are are, is not optimal => use elif
    def _print_SymbolicAssign(self, expr):
        errors.report(FOUND_SYMBOLIC_ASSIGN,
                      symbol=expr.lhs, severity='warning')

        stmt = Comment(str(expr))
        return self._print_Comment(stmt)

    def _print_NumpyReal(self, expr):
        value = self._print(expr.arg)
        code = 'Real({0}, {1})'.format(value, iso_c_binding['real'][expr.precision])
        return code

    def _print_Assign(self, expr):
        if isinstance(expr.lhs, TupleVariable) and not expr.lhs.is_homogeneous \
            and isinstance(expr.rhs, (PythonTuple,TupleVariable)):
            return '\n'.join(self._print_Assign(
                        Assign(lhs,
                                rhs,
                                strict=expr.strict,
                                status=expr.status,
                                like=expr.like,
                                )
                        ) for lhs,rhs in zip(expr.lhs,expr.rhs))

        lhs_code = self._print(expr.lhs)
        rhs = expr.rhs
        # we don't print Range, Tensor
        # TODO treat the case of iterable classes
        if isinstance(rhs, NINF):
            rhs_code = '-Huge({0})'.format(lhs_code)
            return '{0} = {1}\n'.format(lhs_code, rhs_code)

        if isinstance(rhs, INF):
            rhs_code = 'Huge({0})'.format(lhs_code)
            return '{0} = {1}\n'.format(lhs_code, rhs_code)

        if isinstance(rhs, (PythonRange, Product)):
            return ''

        if isinstance(rhs, NumpyRand):
            return 'call random_number({0})\n'.format(self._print(expr.lhs))

        if isinstance(rhs, NumpyEmpty):
            return ''

        if isinstance(rhs, NumpyMod):
            lhs = self._print(expr.lhs)
            args = ','.join(self._print(i) for i in rhs.args)
            rhs  = 'modulo({})'.format(args)
            return '{0} = {1}\n'.format(lhs, rhs)

        if isinstance(rhs, ConstructorCall):
            func = rhs.func
            name = str(func.name)

            # TODO uncomment later

#            # we don't print the constructor call if iterable object
#            if this.dtype.is_iterable:
#                return ''
#
#            # we don't print the constructor call if with construct object
#            if this.dtype.is_with_construct:
#                return ''

            if name == "__init__":
                name = "create"
            rhs_code = self._print(name)
            rhs_code = '{0} % {1}'.format(lhs_code, rhs_code)

            code_args = ', '.join(self._print(i) for i in rhs.arguments)
            return 'call {0}({1})\n'.format(rhs_code, code_args)

        if isinstance(rhs, FunctionCall):

            # in the case of a function that returns a list,
            # we should append them to the procedure arguments
            if isinstance(expr.lhs, (tuple, list, Tuple, PythonTuple)):

                rhs_code = rhs.funcdef.name
                args = rhs.args
                code_args = [self._print(i) for i in args]
                func = rhs.funcdef
                output_names = func.results
                lhs_code = [self._print(name) + ' = ' + self._print(i) for (name,i) in zip(output_names,expr.lhs)]

                call_args = ', '.join(code_args + lhs_code)

                code = 'call {0}({1})\n'.format(rhs_code, call_args)
                return self._get_statement(code)

        if (isinstance(expr.lhs, Variable) and
              expr.lhs.dtype == NativeSymbol()):
            return ''

        # Right-hand side code
        rhs_code = self._print(rhs)

        code = ''
        # if (expr.status == 'unallocated') and not (expr.like is None):
        #     stmt = ZerosLike(lhs=lhs_code, rhs=expr.like)
        #     code += self._print(stmt)
        #     code += '\n'
        code += '{0} = {1}'.format(lhs_code, rhs_code)
#        else:
#            code_args = ''
#            func = expr.rhs
#            # func here is of instance FunctionCall
#            cls_name = func.func.cls_name
#            keys = func.func.arguments

#            # for MPI statements, we need to add the lhs as the last argument
#            # TODO improve
#            if isinstance(func.func, MPI):
#                if not func.arguments:
#                    code_args = lhs_code
#                else:
#                    code_args = ', '.join(self._print(i) for i in func.arguments)
#                    code_args = '{0}, {1}'.format(code_args, lhs_code)
#            else:
#                _ij_print = lambda i, j: '{0}={1}'.format(self._print(i), \
#                                                         self._print(j))
#
#                code_args = ', '.join(_ij_print(i, j) \
#                                      for i, j in zip(keys, func.arguments))
#            if (not func.arguments is None) and (len(func.arguments) > 0):
#                if (not cls_name):
#                    code_args = ', '.join(self._print(i) for i in func.arguments)
#                    code_args = '{0}, {1}'.format(code_args, lhs_code)
#                else:
#            print('code_args > {0}'.format(code_args))
#            code = 'call {0}({1})'.format(rhs_code, code_args)
        return self._get_statement(code) + '\n'

#------------------------------------------------------------------------------
    def _print_Allocate(self, expr):

        # Transpose indices because of Fortran column-major ordering
        shape = expr.shape if expr.order == 'F' else expr.shape[::-1]

        var_code = self._print(expr.variable)
        size_code = ', '.join(self._print(i) for i in shape)
        shape_code = ', '.join('0:' + self._print(PyccelMinus(i, LiteralInteger(1))) for i in shape)
        code = ''

        if expr.status == 'unallocated':
            code += 'allocate({0}({1}))\n'.format(var_code, shape_code)

        elif expr.status == 'unknown':
            code += 'if (allocated({})) then\n'.format(var_code)
            code += '  if (any(size({}) /= [{}])) then\n'.format(var_code, size_code)
            code += '    deallocate({})\n'     .format(var_code)
            code += '    allocate({0}({1}))\n'.format(var_code, shape_code)
            code += '  end if\n'
            code += 'else\n'
            code += '  allocate({0}({1}))\n'.format(var_code, shape_code)
            code += 'end if\n'

        elif expr.status == 'allocated':
            code += 'if (any(size({}) /= [{}])) then\n'.format(var_code, size_code)
            code += '  deallocate({})\n'     .format(var_code)
            code += '  allocate({0}({1}))\n'.format(var_code, shape_code)
            code += 'end if\n'

        return code

#-----------------------------------------------------------------------------
    def _print_Deallocate(self, expr):
        return ''
#------------------------------------------------------------------------------

    def _print_NativeBool(self, expr):
        return 'logical'

    def _print_NativeInteger(self, expr):
        return 'integer'

    def _print_NativeReal(self, expr):
        return 'real'

    def _print_NativeComplex(self, expr):
        return 'complex'

    def _print_NativeString(self, expr):
        return 'character(len=280)'
        #TODO fix improve later

    def _print_DataType(self, expr):
        return self._print(expr.name)

    def _print_LiteralTrue(self, expr):
        return '.True._{}'.format(iso_c_binding["logical"][expr.precision])

    def _print_LiteralFalse(self, expr):
        return '.False._{}'.format(iso_c_binding["logical"][expr.precision])

    def _print_LiteralString(self, expr):
        sp_chars = ['\a', '\b', '\f', '\r', '\t', '\v', "'", '\n']
        sub_str = ''
        formatted_str = []
        for c in expr.arg:
            if c in sp_chars:
                if sub_str != '':
                    formatted_str.append("'{}'".format(sub_str))
                    sub_str = ''
                formatted_str.append('ACHAR({})'.format(ord(c)))
            else:
                sub_str += c
        if sub_str != '':
            formatted_str.append("'{}'".format(sub_str))
        return ' // '.join(formatted_str)

    def _print_Interface(self, expr):
        # ... we don't print 'hidden' functions
        name = self._print(expr.name)
        if expr.is_argument:
            funcs_sigs = []
            for f in expr.functions:
                self._handle_fortran_specific_a_prioris(list(f.arguments) + list(f.results))
                parts = self.function_signature(f, f.name)
                parts = ["{}({}) {}\n".format(parts['sig'], parts['arg_code'], parts['func_end']),
                        'use, intrinsic :: ISO_C_BINDING\n',
                        parts['arg_decs'],
                        'end {} {}\n'.format(parts['func_type'], f.name)]
                funcs_sigs.append(''.join(a for a in parts))
            interface = 'interface\n' + '\n'.join(a for a in funcs_sigs) + 'end interface\n'
            return interface

        if expr.functions[0].cls_name:
            for k, m in list(_default_methods.items()):
                name = name.replace(k, m)
            cls_name = expr.cls_name
            if not (cls_name == '__UNDEFINED__'):
                name = '{0}_{1}'.format(cls_name, name)
        else:
            for i in _default_methods:
                # because we may have a class Point with init: Point___init__
                if i in name:
                    name = name.replace(i, _default_methods[i])
        interface = 'interface ' + name +'\n'
        for f in expr.functions:
            interface += 'module procedure ' + str(f.name)+'\n'
        interface += 'end interface\n'
        return interface



   # def _print_With(self, expr):
   #     test = 'call '+self._print(expr.test) + '%__enter__()'
   #     body = self._print(expr.body)
   #     end = 'call '+self._print(expr.test) + '%__exit__()'
   #     code = ('{test}\n'
   #            '{body}\n'
   #            '{end}').format(test=test, body=body, end=end)
        #TODO return code later
  #      expr.block
  #      return ''

    def _print_Block(self, expr):

        decs=[]
        for i in expr.variables:
            dec = Declare(i.dtype, i)
            decs += [dec]
        body = expr.body

        body_code = self._print(body)
        prelude   = ''.join(self._print(i) for i in decs)


        #case of no local variables
        if len(decs) == 0:
            return body_code

        return ('{name} : Block\n'
                '{prelude}\n'
                 '{body}\n'
                'end Block {name}\n').format(name=expr.name, prelude=prelude, body=body_code)

    def _print_BindCFunctionDef(self, expr):
        name = self._print(expr.name)
        results   = list(expr.results)
        arguments = list(expr.arguments)
        if any([isinstance(a, FunctionAddress) for a in arguments]):
            # Functions with function addresses as arguments cannot be
            # exposed to python so there is no need to print their signature
            return ''
        arguments_inout = expr.arguments_inout
        args_decs = OrderedDict()
        for i,arg in enumerate(arguments):
            if arguments_inout[i]:
                intent='inout'
            else:
                intent='in'

            if arg in results:
                results.remove(i)

            dec = Declare(arg.dtype, arg, intent=intent , static=True)
            args_decs[str(arg.name)] = dec

        for result in results:
            dec = Declare(result.dtype, result, intent='out', static=True)
            args_decs[str(result)] = dec

        if len(results) != 1:
            func_type = 'subroutine'
            func_end  = ''
        else:
            func_type = 'function'
            result = results.pop()
            func_end = 'result({0})'.format(result.name)
            dec = Declare(result.dtype, result, static=True)
            args_decs[str(result.name)] = dec
        # ...

        interfaces = '\n'.join(self._print(i) for i in expr.interfaces)
        arg_code  = ', '.join(self._print(i) for i in chain( arguments, results ))
        imports   = ''.join(self._print(i) for i in expr.imports)
        imports += 'use, intrinsic :: ISO_C_BINDING'
        prelude   = ''.join(self._print(i) for i in args_decs.values())
        body_code = self._print(expr.body)
        doc_string = self._print(expr.doc_string) if expr.doc_string else ''

        parts = [doc_string,
                '{0} {1}({2}) bind(c) {3}\n'.format(func_type, name, arg_code, func_end),
                 imports,
                'implicit none\n',
                 prelude,
                 interfaces,
                 body_code,
                 'end {} {}\n'.format(func_type, name)]
        return '\n'.join(p for p in parts if p)

    def _print_FunctionAddress(self, expr):
        return expr.name

    def function_signature(self, expr, name):
        is_pure      = expr.is_pure
        is_elemental = expr.is_elemental
        out_args = []
        args_decs = OrderedDict()

        for j, i in enumerate(expr.results):
            if not i.name:
                i.rename('out_{}'.format(j))
        for j, i in enumerate(expr.arguments):
            if not i.name:
                i.rename('in_{}'.format(j))

        func_end  = ''
        rec = 'recursive' if expr.is_recursive else ''
        if len(expr.results) != 1:
            func_type = 'subroutine'
            out_args = list(expr.results)
            for result in out_args:
                if result in expr.arguments:
                    dec = Declare(result.dtype, result, intent='inout')
                else:
                    dec = Declare(result.dtype, result, intent='out')
                args_decs[str(result)] = dec

            functions = expr.functions

        else:
           #todo: if return is a function
            func_type = 'function'
            result = expr.results[0]
            functions = expr.functions

            func_end = 'result({0})'.format(result.name)

            dec = Declare(result.dtype, result)
            args_decs[str(result)] = dec
        # ...

        for i,arg in enumerate(expr.arguments):
            if isinstance(arg, Variable):
                if expr.arguments_inout[i]:
                    dec = Declare(arg.dtype, arg, intent='inout')
                elif str(arg) == 'self':
                    dec = Declare(arg.dtype, arg, intent='inout')
                else:
                    dec = Declare(arg.dtype, arg, intent='in')
                args_decs[str(arg)] = dec

        #remove parametres intent(inout) from out_args to prevent repetition
        for i in expr.arguments:
            if i in out_args:
                out_args.remove(i)

        # treate case of pure function
        sig = '{0} {1} {2}'.format(rec, func_type, name)
        if is_pure:
            sig = 'pure {}'.format(sig)

        # treate case of elemental function
        if is_elemental:
            sig = 'elemental {}'.format(sig)

        arg_code  = ', '.join(self._print(i) for i in chain( expr.arguments, out_args ))

        arg_decs = ''.join(self._print(i) for i in args_decs.values())

        parts = {
                'sig' : sig,
                'arg_code' : arg_code,
                'func_end' : func_end,
                'arg_decs' : arg_decs,
                'func_type' : func_type
        }
        return parts

    def _print_FunctionDef(self, expr):
        self._handle_fortran_specific_a_prioris(list(expr.local_vars) +
                                                list(expr.arguments)  +
                                                list(expr.results))

        name = self._print(expr.name)
        self.set_current_function(name)

        if expr.cls_name:
            for k, m in list(_default_methods.items()):
                name = name.replace(k, m)

            cls_name = expr.cls_name
            if not (cls_name == '__UNDEFINED__'):
                name = '{0}_{1}'.format(cls_name, name)
        else:
            for i in _default_methods:
                # because we may have a class Point with init: Point___init__
                if i in name:
                    name = name.replace(i, _default_methods[i])

        sig_parts = self.function_signature(expr, name)
        prelude = sig_parts.pop('arg_decs')
        decs = OrderedDict()
        functions = expr.functions
        func_interfaces = '\n'.join(self._print(i) for i in expr.interfaces)
        body_code = self._print(expr.body)
        doc_string = self._print(expr.doc_string) if expr.doc_string else ''

        for i in expr.local_vars:
            dec = Declare(i.dtype, i)
            decs[str(i)] = dec

        vars_to_print = self.parser.get_variables(self._namespace)
        for v in vars_to_print:
            if (v not in expr.local_vars) and (v not in expr.results) and (v not in expr.arguments):
                decs[str(v)] = Declare(v.dtype,v)
        prelude += ''.join(self._print(i) for i in decs.values())
        if len(functions)>0:
            functions_code = '\n'.join(self._print(i) for  i in functions)
            body_code = body_code +'\ncontains\n' + functions_code

        imports = ''.join(self._print(i) for i in expr.imports)

        self.set_current_function(None)

        parts = [doc_string,
                "{}({}) {}\n".format(sig_parts['sig'], sig_parts['arg_code'], sig_parts['func_end']),
                imports,
                'implicit none\n',
                prelude,
                func_interfaces,
                body_code,
                'end {} {}\n'.format(sig_parts['func_type'], name)]

        return '\n'.join(a for a in parts if a)

    def _print_Pass(self, expr):
        return ''

    def _print_Nil(self, expr):
        return ''

    def _print_Return(self, expr):
        code = ''
        if expr.stmt:
            code += self._print(expr.stmt)
        code +='return\n'
        return code

    def _print_Del(self, expr):
        # TODO: treate class case
        code = ''
        for var in expr.variables:
            if isinstance(var, Variable):
                dtype = var.dtype
                if is_pyccel_datatype(dtype):
                    code = 'call {0} % free()'.format(self._print(var))
                else:
                    code = 'deallocate({0}){1}'.format(self._print(var), code)
            else:
                errors.report(PYCCEL_RESTRICTION_TODO, symbol=expr,
                    severity='fatal')
        return code + '\n'

    def _print_ClassDef(self, expr):
        # ... we don't print 'hidden' classes
        if expr.hide:
            return '', ''
        # ...

        name = self._print(expr.name)
        base = None # TODO: add base in ClassDef

        decs = ''.join(self._print(Declare(i.dtype, i)) for i in expr.attributes)

        aliases = []
        names   = []
        ls = [self._print(i.name) for i in expr.methods]
        for i in ls:
            j = _default_methods.get(i,i)
            aliases.append(j)
            names.append('{0}_{1}'.format(name, self._print(j)))
        methods = ''.join('procedure :: {0} => {1}\n'.format(i, j) for i, j in zip(aliases, names))
        for i in expr.interfaces:
            names = ','.join('{0}_{1}'.format(name, self._print(j.name)) for j in i.functions)
            methods += 'generic, public :: {0} => {1}\n'.format(self._print(i.name), names)
            methods += 'procedure :: {0}\n'.format(names)



        options = ', '.join(i for i in expr.options)

        sig = 'type, {0}'.format(options)
        if not(base is None):
            sig = '{0}, extends({1})'.format(sig, base)

        code = ('{0} :: {1}').format(sig, name)
        if len(decs) > 0:
            code = ('{0}\n'
                    '{1}').format(code, decs)
        if len(methods) > 0:
            code = ('{0}\n'
                    'contains\n'
                    '{1}').format(code, methods)
        decs = ('{0}\n'
                'end type {1}').format(code, name)

        sep = self._print(SeparatorComment(40))
        # we rename all methods because of the aliasing
        cls_methods = [i.clone('{0}'.format(i.name)) for i in expr.methods]
        for i in expr.interfaces:
            cls_methods +=  [j.clone('{0}'.format(j.name)) for j in i.functions]


        methods = ''
        for i in cls_methods:
            methods = ('{methods}\n'
                     '{sep}\n'
                     '{f}\n'
                     '{sep}\n').format(methods=methods, sep=sep, f=self._print(i))

        return decs, methods

    def _print_Break(self, expr):
        return 'exit\n'

    def _print_Continue(self, expr):
        return 'cycle\n'

    def _print_AugAssign(self, expr):
        lhs    = expr.lhs
        op     = expr.op
        rhs    = expr.rhs
        strict = expr.strict
        status = expr.status
        like   = expr.like

        if isinstance(op, AddOp):
            rhs = PyccelAdd(lhs, rhs)
        elif isinstance(op, MulOp):
            rhs = PyccelMul(lhs, rhs)
        elif isinstance(op, SubOp):
            rhs = PyccelMinus(lhs, rhs)
        # TODO fix bug with division of integers
        elif isinstance(op, DivOp):
            rhs = PyccelDiv(lhs, rhs)
        else:
            raise ValueError('Unrecognized operation', op)

        stmt = Assign(lhs, rhs, strict=strict, status=status, like=like)
        return self._print_Assign(stmt)

    def _print_PythonRange(self, expr):
        start = self._print(expr.start)
        stop  = self._print(expr.stop) + '-' + self._print(LiteralInteger(1))
        step  = self._print(expr.step)
        return '{0}, {1}, {2}'.format(start, stop, step)

    def _print_Tile(self, expr):
        start = self._print(expr.start)
        stop  = self._print(expr.stop)
        return '{0}, {1}'.format(start, stop)


    def _print_ForAll(self, expr):

        start = self._print(expr.iter.start)
        end   = self._print(expr.iter.stop)
        body  = ''.join(self._print(i) for i in expr.body)
        mask  = self._print(expr.mask)
        ind   = self._print(expr.target)

        code = 'forall({ind} = {start}:{end}, {mask})\n'
        code = code.format(ind=ind,start=start,end=end,mask=mask)
        code = code + body + 'end forall\n'
        return code

    def _print_FunctionalFor(self, expr):
        loops = ''.join(self._print(i) for i in expr.loops)
        return loops

    def _print_For(self, expr):
        prolog = ''
        epilog = ''

        # ...

        def _do_range(target, iterable, prolog, epilog):
            if not isinstance(iterable, PythonRange):
                # Only iterable currently supported is PythonRange
                errors.report(PYCCEL_RESTRICTION_TODO, symbol=expr,
                    severity='fatal')

            tar        = self._print(target)
            range_code = self._print(iterable)

            prolog += 'do {0} = {1}\n'.format(tar, range_code)
            epilog = 'end do\n' + epilog

            return prolog, epilog
        # ...

        if not isinstance(expr.iterable, (PythonRange, Product , PythonZip,
                            PythonEnumerate, PythonMap)):
            # Only iterable currently supported are PythonRange or Product
            errors.report(PYCCEL_RESTRICTION_TODO, symbol=expr,
                severity='fatal')

        if isinstance(expr.iterable, PythonRange):
            prolog, epilog = _do_range(expr.target, expr.iterable, \
                                       prolog, epilog)

        elif isinstance(expr.iterable, Product):
            for i, a in zip(expr.target, expr.iterable.args):
                if isinstance(a, PythonRange):
                    itr_ = a
                else:
                    itr_ = PythonRange(a.shape[0])
                prolog, epilog = _do_range(i, itr_, \
                                           prolog, epilog)

        elif isinstance(expr.iterable, PythonZip):
            itr_ = PythonRange(expr.iterable.element.shape[0])
            prolog, epilog = _do_range(expr.target, itr_, \
                                       prolog, epilog)

        elif isinstance(expr.iterable, PythonEnumerate):
            itr_ = PythonRange(PythonLen(expr.iterable.element))
            prolog, epilog = _do_range(expr.target, itr_, \
                                       prolog, epilog)

        elif isinstance(expr.iterable, PythonMap):
            itr_ = PythonRange(PythonLen(expr.iterable.args[1]))
            prolog, epilog = _do_range(expr.target, itr_, \
                                       prolog, epilog)

        body = self._print(expr.body)

        return ('{prolog}'
                '{body}'
                '{epilog}').format(prolog=prolog, body=body, epilog=epilog)

    # .....................................................
    #                   OpenMP statements
    # .....................................................
    def _print_OMP_Parallel_Construct(self, expr):
        omp_expr   = str(expr.txt)
        ompexpr = '!$omp {}\n'.format(omp_expr)
        return ompexpr

    def _print_Omp_End_Clause(self, expr):
        omp_expr = str(expr.txt)
        omp_expr = omp_expr.replace("for", "do")
        ompexpr = '!$omp {}\n'.format(omp_expr)
        return ompexpr

    def _print_OMP_Single_Construct(self, expr):
        omp_expr   = str(expr.txt)
        ompexpr = '!$omp {}\n'.format(omp_expr)
        return ompexpr

    def _print_OMP_For_Loop(self, expr):
        omp_expr   = str(expr.txt)
        return '!$omp do{}\n'.format(omp_expr)

    # .....................................................
    def _print_OMP_Parallel(self, expr):
        clauses = ' '.join(self._print(i)  for i in expr.clauses)
        body    = ''.join(self._print(i) for i in expr.body)

        # ... TODO adapt get_statement to have continuation with OpenMP
        prolog = '!$omp parallel {clauses}\n'.format(clauses=clauses)
        epilog = '!$omp end parallel\n'
        # ...

        # ...
        code = ('{prolog}'
                '{body}'
                '{epilog}').format(prolog=prolog, body=body, epilog=epilog)
        # ...

        return self._get_statement(code)

    def _print_OMP_For(self, expr):
        # ...
        loop    = self._print(expr.loop)
        clauses = ' '.join(self._print(i)  for i in expr.clauses)

        nowait  = ''
        if not(expr.nowait is None):
            nowait = 'nowait'
        # ...
        # ... TODO adapt get_statement to have continuation with OpenMP
        prolog = '!$omp do {clauses}\n'.format(clauses=clauses)
        epilog = '!$omp end do {0}\n'.format(nowait)
        # ...

        # ...
        code = ('{prolog}'
                '{loop}'
                '{epilog}').format(prolog=prolog, loop=loop, epilog=epilog)
        # ...

        return self._get_statement(code)

    def _print_OMP_NumThread(self, expr):
        return 'num_threads({})'.format(self._print(expr.num_threads))

    def _print_OMP_Default(self, expr):
        status = expr.status
        if status:
            status = self._print(expr.status)
        else:
            status = ''
        return 'default({})'.format(status)

    def _print_OMP_ProcBind(self, expr):
        status = expr.status
        if status:
            status = self._print(expr.status)
        else:
            status = ''
        return 'proc_bind({})'.format(status)

    def _print_OMP_Private(self, expr):
        args = ', '.join('{0}'.format(self._print(i)) for i in expr.variables)
        return 'private({})'.format(args)

    def _print_OMP_Shared(self, expr):
        args = ', '.join('{0}'.format(self._print(i)) for i in expr.variables)
        return 'shared({})'.format(args)

    def _print_OMP_FirstPrivate(self, expr):
        args = ', '.join('{0}'.format(self._print(i)) for i in expr.variables)
        return 'firstprivate({})'.format(args)

    def _print_OMP_LastPrivate(self, expr):
        args = ', '.join('{0}'.format(self._print(i)) for i in expr.variables)
        return 'lastprivate({})'.format(args)

    def _print_OMP_Copyin(self, expr):
        args = ', '.join('{0}'.format(self._print(i)) for i in expr.variables)
        return 'copyin({})'.format(args)

    def _print_OMP_Reduction(self, expr):
        args = ', '.join('{0}'.format(self._print(i)) for i in expr.variables)
        op   = self._print(expr.operation)
        return "reduction({0}: {1})".format(op, args)

    def _print_OMP_Schedule(self, expr):
        kind = self._print(expr.kind)

        chunk_size = ''
        if expr.chunk_size:
            chunk_size = ', {0}'.format(self._print(expr.chunk_size))

        return 'schedule({0}{1})'.format(kind, chunk_size)

    def _print_OMP_Ordered(self, expr):
        n_loops = ''
        if expr.n_loops:
            n_loops = '({0})'.format(self._print(expr.n_loops))

        return 'ordered{0}'.format(n_loops)

    def _print_OMP_Collapse(self, expr):
        n_loops = '{0}'.format(self._print(expr.n_loops))

        return 'collapse({0})'.format(n_loops)

    def _print_OMP_Linear(self, expr):
        variables= ', '.join('{0}'.format(self._print(i)) for i in expr.variables)
        step = self._print(expr.step)
        return "linear({0}: {1})".format(variables, step)

    def _print_OMP_If(self, expr):
        return 'if({})'.format(self._print(expr.test))
    # .....................................................

    # .....................................................
    #                   OpenACC statements
    # .....................................................
    def _print_ACC_Parallel(self, expr):
        clauses = ' '.join(self._print(i)  for i in expr.clauses)
        body    = ''.join(self._print(i) for i in expr.body)

        # ... TODO adapt get_statement to have continuation with OpenACC
        prolog = '!$acc parallel {clauses}\n'.format(clauses=clauses)
        epilog = '!$acc end parallel\n'
        # ...

        # ...
        code = ('{prolog}'
                '{body}'
                '{epilog}').format(prolog=prolog, body=body, epilog=epilog)
        # ...

        return self._get_statement(code)

    def _print_ACC_For(self, expr):
        # ...
        loop    = self._print(expr.loop)
        clauses = ' '.join(self._print(i)  for i in expr.clauses)
        # ...

        # ... TODO adapt get_statement to have continuation with OpenACC
        prolog = '!$acc loop {clauses}\n'.format(clauses=clauses)
        epilog = '!$acc end loop\n'
        # ...

        # ...
        code = ('{prolog}'
                '{loop}'
                '{epilog}').format(prolog=prolog, loop=loop, epilog=epilog)
        # ...

        return self._get_statement(code)

    def _print_ACC_Async(self, expr):
        args = ', '.join('{0}'.format(self._print(i)) for i in expr.variables)
        return 'async({})'.format(args)

    def _print_ACC_Auto(self, expr):
        return 'auto'

    def _print_ACC_Bind(self, expr):
        return 'bind({})'.format(self._print(expr.variable))

    def _print_ACC_Collapse(self, expr):
        return 'collapse({0})'.format(self._print(expr.n_loops))

    def _print_ACC_Copy(self, expr):
        args = ', '.join('{0}'.format(self._print(i)) for i in expr.variables)
        return 'copy({})'.format(args)

    def _print_ACC_Copyin(self, expr):
        args = ', '.join('{0}'.format(self._print(i)) for i in expr.variables)
        return 'copyin({})'.format(args)

    def _print_ACC_Copyout(self, expr):
        args = ', '.join('{0}'.format(self._print(i)) for i in expr.variables)
        return 'copyout({})'.format(args)

    def _print_ACC_Create(self, expr):
        args = ', '.join('{0}'.format(self._print(i)) for i in expr.variables)
        return 'create({})'.format(args)

    def _print_ACC_Default(self, expr):
        return 'default({})'.format(self._print(expr.status))

    def _print_ACC_DefaultAsync(self, expr):
        args = ', '.join('{0}'.format(self._print(i)) for i in expr.variables)
        return 'default_async({})'.format(args)

    def _print_ACC_Delete(self, expr):
        args = ', '.join('{0}'.format(self._print(i)) for i in expr.variables)
        return 'delete({})'.format(args)

    def _print_ACC_Device(self, expr):
        args = ', '.join('{0}'.format(self._print(i)) for i in expr.variables)
        return 'device({})'.format(args)

    def _print_ACC_DeviceNum(self, expr):
        return 'collapse({0})'.format(self._print(expr.n_device))

    def _print_ACC_DevicePtr(self, expr):
        args = ', '.join('{0}'.format(self._print(i)) for i in expr.variables)
        return 'deviceptr({})'.format(args)

    def _print_ACC_DeviceResident(self, expr):
        args = ', '.join('{0}'.format(self._print(i)) for i in expr.variables)
        return 'device_resident({})'.format(args)

    def _print_ACC_DeviceType(self, expr):
        args = ', '.join('{0}'.format(self._print(i)) for i in expr.variables)
        return 'device_type({})'.format(args)

    def _print_ACC_Finalize(self, expr):
        return 'finalize'

    def _print_ACC_FirstPrivate(self, expr):
        args = ', '.join('{0}'.format(self._print(i)) for i in expr.variables)
        return 'firstprivate({})'.format(args)

    def _print_ACC_Gang(self, expr):
        args = ', '.join('{0}'.format(self._print(i)) for i in expr.variables)
        return 'gang({})'.format(args)

    def _print_ACC_Host(self, expr):
        args = ', '.join('{0}'.format(self._print(i)) for i in expr.variables)
        return 'host({})'.format(args)

    def _print_ACC_If(self, expr):
        return 'if({})'.format(self._print(expr.test))

    def _print_ACC_Independent(self, expr):
        return 'independent'

    def _print_ACC_Link(self, expr):
        args = ', '.join('{0}'.format(self._print(i)) for i in expr.variables)
        return 'link({})'.format(args)

    def _print_ACC_NoHost(self, expr):
        return 'nohost'

    def _print_ACC_NumGangs(self, expr):
        return 'num_gangs({0})'.format(self._print(expr.n_gang))

    def _print_ACC_NumWorkers(self, expr):
        return 'num_workers({0})'.format(self._print(expr.n_worker))

    def _print_ACC_Present(self, expr):
        args = ', '.join('{0}'.format(self._print(i)) for i in expr.variables)
        return 'present({})'.format(args)

    def _print_ACC_Private(self, expr):
        args = ', '.join('{0}'.format(self._print(i)) for i in expr.variables)
        return 'private({})'.format(args)

    def _print_ACC_Reduction(self, expr):
        args = ', '.join('{0}'.format(self._print(i)) for i in expr.variables)
        op   = self._print(expr.operation)
        return "reduction({0}: {1})".format(op, args)

    def _print_ACC_Self(self, expr):
        args = ', '.join('{0}'.format(self._print(i)) for i in expr.variables)
        return 'self({})'.format(args)

    def _print_ACC_Seq(self, expr):
        return 'seq'

    def _print_ACC_Tile(self, expr):
        args = ', '.join('{0}'.format(self._print(i)) for i in expr.variables)
        return 'tile({})'.format(args)

    def _print_ACC_UseDevice(self, expr):
        args = ', '.join('{0}'.format(self._print(i)) for i in expr.variables)
        return 'use_device({})'.format(args)

    def _print_ACC_Vector(self, expr):
        args = ', '.join('{0}'.format(self._print(i)) for i in expr.variables)
        return 'vector({})'.format(args)

    def _print_ACC_VectorLength(self, expr):
        args = ', '.join('{0}'.format(self._print(i)) for i in expr.variables)
        return 'vector_length({})'.format(self._print(expr.n))

    def _print_ACC_Wait(self, expr):
        args = ', '.join('{0}'.format(self._print(i)) for i in expr.variables)
        return 'wait({})'.format(args)

    def _print_ACC_Worker(self, expr):
        args = ', '.join('{0}'.format(self._print(i)) for i in expr.variables)
        return 'worker({})'.format(args)
    # .....................................................

    def _print_ForIterator(self, expr):
        return self._print_For(expr)

        prolog = ''
        epilog = ''

        # ...
        def _do_range(target, iterable, prolog, epilog):
            tar        = self._print(target)
            range_code = self._print(iterable)

            prolog += 'do {0} = {1}\n'.format(tar, range_code)
            epilog = 'end do\n' + epilog

            return prolog, epilog
        # ...

        # ...
        if not isinstance(expr.iterable, (Variable, ConstructorCall)):
            raise TypeError('iterable must be Variable or ConstructorCall.')
        # ...

        # ...
        targets = expr.target
        if isinstance(expr.iterable, Variable):
            iters = expr.ranges
        elif isinstance(expr.iterable, ConstructorCall):
            iters = get_iterable_ranges(expr.iterable)
        # ...

        # ...
        for i,a in zip(targets, iters):
            prolog, epilog = _do_range(i, a, \
                                       prolog, epilog)

        body = ''.join(self._print(i) for i in expr.body)
        # ...

        return ('{prolog}'
                '{body}'
                '{epilog}').format(prolog=prolog, body=body, epilog=epilog)


    #def _print_Block(self, expr):
    #    body    = '\n'.join(self._print(i) for i in expr.body)
    #    prelude = '\n'.join(self._print(i) for i in expr.declarations)
    #    return prelude, body

    def _print_While(self,expr):
        body = self._print(expr.body)
        return ('do while ({test})\n'
                '{body}'
                'end do\n').format(test=self._print(expr.test), body=body)

    def _print_ErrorExit(self, expr):
        # TODO treat the case of MPI
        return 'STOP'

    def _print_Assert(self, expr):
        # we first create an If statement
        # TODO: depending on a debug flag we should print 'PASSED' or not.
        DEBUG = True

        err = ErrorExit()
        args = [(Not(expr.test), [PythonPrint(["'Assert Failed'"]), err])]

        if DEBUG:
            args.append((True, PythonPrint(["'PASSED'"])))

        stmt = If(*args)
        code = self._print(stmt)
        return self._get_statement(code)

    def _print_PyccelIs(self, expr):
        lhs = self._print(expr.lhs)
        rhs = self._print(expr.rhs)
        a = expr.args[0]
        b = expr.args[1]

        if isinstance(expr.rhs, Nil):
            return '.not. present({})'.format(lhs)

        if (a.dtype is NativeBool() and b.dtype is NativeBool()):
            return '{} .eqv. {}'.format(lhs, rhs)

        errors.report(PYCCEL_RESTRICTION_IS_ISNOT,
                      symbol=expr, severity='fatal')

    def _print_PyccelIsNot(self, expr):
        lhs = self._print(expr.lhs)
        rhs = self._print(expr.rhs)
        a = expr.args[0]
        b = expr.args[1]

        if isinstance(expr.rhs, Nil):
            return 'present({})'.format(lhs)

        if a.dtype is NativeBool() and b.dtype is NativeBool():
            return '{} .neqv. {}'.format(lhs, rhs)

        errors.report(PYCCEL_RESTRICTION_IS_ISNOT,
                      symbol=expr, severity='fatal')

    def _print_If(self, expr):
        # ...

        lines = []

        for i, (c, e) in enumerate(expr.args):

            if (not e) or (isinstance(e, CodeBlock) and not e.body):
                continue

            if i == 0:
                lines.append("if (%s) then\n" % self._print(c))
            elif i == len(expr.args) - 1 and c is LiteralTrue():
                lines.append("else\n")
            else:
                lines.append("else if (%s) then\n" % self._print(c))

            if isinstance(e, (list, tuple, Tuple, PythonTuple)):
                lines.extend(self._print(ee) for ee in e)
            else:
                lines.append(self._print(e))

        lines.append("end if\n")

        return ''.join(lines)

    def _print_IfTernaryOperator(self, expr):

        cond = PythonBool(expr.cond) if not isinstance(expr.cond.dtype, NativeBool) else expr.cond
        value_true = expr.value_true
        value_false = expr.value_false

        if value_true.dtype != value_false.dtype :
            try :
                cast_func = python_builtin_datatypes[str_dtype(expr.dtype)]
            except KeyError:
                errors.report(PYCCEL_RESTRICTION_TODO, severity='fatal')
            value_true = cast_func(value_true) if value_true.dtype != expr.dtype else value_true
            value_false = cast_func(value_false) if value_false.dtype != expr.dtype else value_false
        cond = self._print(cond)
        value_true = self._print(value_true)
        value_false = self._print(value_false)
        return 'merge({true}, {false}, {cond})'.format(cond = cond, true = value_true, false = value_false)

    def _print_MatrixElement(self, expr):
        return "{0}({1}, {2})".format(expr.parent, expr.i + 1, expr.j + 1)

    def _print_PyccelPow(self, expr):
        base = expr.args[0]
        e    = expr.args[1]

        base_c = self._print(base)
        e_c    = self._print(e)
        return '{} ** {}'.format(base_c, e_c)

    def _print_PyccelAdd(self, expr):
        if expr.dtype is NativeString():
            return '//'.join('trim('+self._print(a)+')' for a in expr.args)
        else:
            return ' + '.join(self._print(a) for a in expr.args)

    def _print_PyccelMinus(self, expr):
        args = [self._print(a) for a in expr.args]

        if len(args) == 1:
            return '-{}'.format(args[0])
        return ' - '.join(args)

    def _print_PyccelMul(self, expr):
        args = [self._print(a) for a in expr.args]
        return ' * '.join(a for a in args)

    def _print_PyccelDiv(self, expr):
        if all(a.dtype is NativeInteger() for a in expr.args):
            args = [PythonFloat(a) for a in expr.args]
        else:
            args = expr.args
        return ' / '.join(self._print(a) for a in args)

    def _print_PyccelMod(self, expr):
        is_real  = expr.dtype is NativeReal()

        def correct_type_arg(a):
            if is_real and a.dtype is NativeInteger():
                return PythonFloat(a)
            else:
                return a

        args = [self._print(correct_type_arg(a)) for a in expr.args]

        code = args[0]
        for c in args[1:]:
            code = 'MODULO({},{})'.format(code, c)
        return code

    def _print_PyccelFloorDiv(self, expr):

        code   = self._print(expr.args[0])
        adtype = expr.args[0].dtype
        is_real  = expr.dtype is NativeReal()
        for b in expr.args[1:]:
            bdtype    = b.dtype
            if adtype is NativeInteger() and bdtype is NativeInteger():
                b = PythonFloat(b)
            c = self._print(b)
            adtype = bdtype
            code = 'FLOOR({}/{},{})'.format(code, c, iso_c_binding["integer"][expr.precision])
            if is_real:
                code = 'real({}, {})'.format(code, iso_c_binding["real"][expr.precision])
        return code

    def _print_PyccelRShift(self, expr):
        return 'RSHIFT({}, {})'.format(self._print(expr.args[0]), self._print(expr.args[1]))

    def _print_PyccelLShift(self, expr):
        return 'LSHIFT({}, {})'.format(self._print(expr.args[0]), self._print(expr.args[1]))

    def _print_PyccelBitXor(self, expr):
        if expr.dtype is NativeBool():
            return ' .neqv. '.join(self._print(a) for a in expr.args)
        return 'IEOR({}, {})'.format(self._print(expr.args[0]), self._print(expr.args[1]))

    def _print_PyccelBitOr(self, expr):
        if expr.dtype is NativeBool():
            return ' .or. '.join(self._print(a) for a in expr.args)
        return 'IOR({}, {})'.format(self._print(expr.args[0]), self._print(expr.args[1]))

    def _print_PyccelBitAnd(self, expr):
        if expr.dtype is NativeBool():
            return ' .and. '.join(self._print(a) for a in expr.args)
        return 'IAND({}, {})'.format(self._print(expr.args[0]), self._print(expr.args[1]))

    def _print_PyccelInvert(self, expr):
        return 'NOT({})'.format(self._print(expr.args[0]))

    def _print_PyccelAssociativeParenthesis(self, expr):
        return '({})'.format(self._print(expr.args[0]))

    def _print_PyccelUnary(self, expr):
        return '+{}'.format(self._print(expr.args[0]))

    def _print_PyccelUnarySub(self, expr):
        return '-{}'.format(self._print(expr.args[0]))

    def _print_PyccelAnd(self, expr):
        args = [self._print(a) for a in expr.args]
        return ' .and. '.join(a for a in args)

    def _print_PyccelOr(self, expr):
        args = [self._print(a) for a in expr.args]
        return ' .or. '.join(a for a in args)

    def _print_PyccelEq(self, expr):
        lhs = self._print(expr.args[0])
        rhs = self._print(expr.args[1])
        a = expr.args[0].dtype
        b = expr.args[1].dtype

        if a is NativeBool() and b is NativeBool():
            return '{} .eqv. {}'.format(lhs, rhs)
        return '{0} == {1}'.format(lhs, rhs)

    def _print_PyccelNe(self, expr):
        lhs = self._print(expr.args[0])
        rhs = self._print(expr.args[1])
        a = expr.args[0].dtype
        b = expr.args[1].dtype

        if a is NativeBool() and b is NativeBool():
            return '{} .neqv. {}'.format(lhs, rhs)
        return '{0} /= {1}'.format(lhs, rhs)

    def _print_PyccelLt(self, expr):
        lhs = self._print(expr.args[0])
        rhs = self._print(expr.args[1])
        return '{0} < {1}'.format(lhs, rhs)

    def _print_PyccelLe(self, expr):
        lhs = self._print(expr.args[0])
        rhs = self._print(expr.args[1])
        return '{0} <= {1}'.format(lhs, rhs)

    def _print_PyccelGt(self, expr):
        lhs = self._print(expr.args[0])
        rhs = self._print(expr.args[1])
        return '{0} > {1}'.format(lhs, rhs)

    def _print_PyccelGe(self, expr):
        lhs = self._print(expr.args[0])
        rhs = self._print(expr.args[1])
        return '{0} >= {1}'.format(lhs, rhs)

    def _print_PyccelNot(self, expr):
        a = self._print(expr.args[0])
        if (expr.args[0].dtype is not NativeBool()):
            return '{} == 0'.format(a)
        return '.not. {}'.format(a)

    def _print_Header(self, expr):
        return ''

    def _print_ConstructorCall(self, expr):
        func = expr.func
        name = str(func.name)
        if name == "__init__":
            name = "create"
        name = self._print(name)

        code_args = ''
        if expr.arguments is not None:
            code_args = ', '.join(self._print(i) for i in expr.arguments)
        code = '{0}({1})'.format(name, code_args)
        return self._get_statement(code)

    def _print_NumpyUfuncBase(self, expr):
        type_name = type(expr).__name__
        try:
            func_name = numpy_ufunc_to_fortran[type_name]
        except KeyError:
            errors.report(PYCCEL_RESTRICTION_TODO, severity='fatal')
        args = [self._print(NumpyFloat(a) if a.dtype is NativeInteger() else a)\
				for a in expr.args]
        code_args = ', '.join(args)
        code = '{0}({1})'.format(func_name, code_args)
        return self._get_statement(code)

    def _print_MathFunctionBase(self, expr):
        """ Convert a Python expression with a math function call to Fortran
        function call

        Parameters
        ----------
            expr : Pyccel ast node
                Python expression with a Math function call

        Returns
        -------
            string
                Equivalent expression in Fortran language

        ------
        Example:
        --------
            math.cos(x)    ==> cos(x)
            math.gcd(x, y) ==> pyc_gcd(x, y) # with include of pyc_math module
        """
        type_name = type(expr).__name__
        try:
            func_name = math_function_to_fortran[type_name]
        except KeyError:
            errors.report(PYCCEL_RESTRICTION_TODO, severity='fatal')
        if func_name.startswith("pyc"):
            self._additional_imports.add('pyc_math')
        args = []
        for arg in expr.args:
            if arg.dtype != expr.dtype:
                cast_func = python_builtin_datatypes[str_dtype(expr.dtype)]
                args.append(self._print(cast_func(arg)))
            else:
                args.append(self._print(arg))
        code_args = ', '.join(args)
        return '{0}({1})'.format(func_name, code_args)

    def _print_MathCeil(self, expr):
        """Convert a Python expression with a math ceil function call to
        Fortran function call"""
        # add necessary include
        arg = expr.args[0]
        if arg.dtype is NativeInteger():
            code_arg = self._print(PythonFloat(arg))
        else:
            code_arg = self._print(arg)
        return "ceiling({})".format(code_arg)

    def _print_MathIsnan(self, expr):
        """Convert a Python expression with a math isnan function call to
        Fortran function call"""
        # add necessary include
        arg = expr.args[0]
        if arg.dtype is NativeInteger():
            code_arg = self._print(PythonFloat(arg))
        else:
            code_arg = self._print(arg)
        return "isnan({})".format(code_arg)

    def _print_MathTrunc(self, expr):
        """Convert a Python expression with a math trunc function call to
        Fortran function call"""
        # add necessary include
        arg = expr.args[0]
        if arg.dtype is NativeInteger():
            code_arg = self._print(PythonFloat(arg))
        else:
            code_arg = self._print(arg)
        return "dint({})".format(code_arg)

    def _print_MathPow(self, expr):
        base = expr.args[0]
        e    = expr.args[1]

        base_c = self._print(base)
        e_c    = self._print(e)
        return '{} ** {}'.format(base_c, e_c)

    def _print_NumpySqrt(self, expr):
        arg = expr.args[0]
        if arg.dtype is NativeInteger() or arg.dtype is NativeBool():
            arg = PythonFloat(arg)
        code_args = self._print(arg)
        code = 'sqrt({})'.format(code_args)
        return self._get_statement(code)

    def _print_LiteralImaginaryUnit(self, expr):
        """ purpose: print complex numbers nicely in Fortran."""
        return "cmplx(0,1, kind = {})".format(iso_c_binding["complex"][expr.precision])

    def _print_int(self, expr):
        return str(expr)

    def _print_LiteralFloat(self, expr):
        printed = CodePrinter._print_Float(self, expr)
        return "{}_{}".format(printed, iso_c_binding["real"][expr.precision])

    def _print_LiteralComplex(self, expr):
        real_str = self._print(expr.real)
        imag_str = self._print(expr.imag)
        return "({}, {})".format(real_str, imag_str)

    def _print_LiteralInteger(self, expr):
        return "{0}_{1}".format(str(expr.p), iso_c_binding["integer"][expr.precision])

    def _print_IndexedElement(self, expr):
<<<<<<< HEAD
        if isinstance(expr.base, IndexedVariable):
            base = expr.base.internal_variable
        else:
            base = expr.base
=======
        base = expr.base
>>>>>>> 6a2b3be9
        if isinstance(base, PyccelInternalFunction) and not isinstance(base, PythonTuple):
            indexed_type = base.dtype
            if isinstance(indexed_type, PythonTuple):
                base = self._print_PyccelInternalFunction(expr.base.base)
            else:
                if (not self._additional_code):
                    self._additional_code = ''
                var_name = self.parser.get_new_name()
                var = Variable(base.dtype, var_name, is_stack_array = True,
                        shape=base.shape,precision=base.precision,
                        order=base.order,rank=base.rank)

                if self._current_function:
                    name = self._current_function
                    func = self.get_function(name)
                    func.local_vars.append(var)
                else:
                    self._namespace.variables[var.name] = var

                self._additional_code = self._additional_code + self._print(Assign(var,base)) + '\n'
                return self._print(var[expr.indices])
        elif isinstance(base, TupleVariable) and not base.is_homogeneous:
            if len(expr.indices)==1:
                return self._print(base[expr.indices[0]])
            else:
                var = base[expr.indices[0]]
                return self._print(var[expr.indices[1:]])
        else:
            base_code = self._print(base)

        inds = list(expr.indices)
        if expr.base.order == 'C':
            inds = inds[::-1]
        base_shape = Shape(expr.base)
        allow_negative_indexes = base.allows_negative_indexes

        for i, ind in enumerate(inds):
            _shape = PyccelArraySize(base, i if expr.order != 'C' else len(inds) - i - 1)
            if isinstance(ind, Slice):
                inds[i] = self._new_slice_with_processed_arguments(ind, _shape, allow_negative_indexes)
            elif isinstance(ind, PyccelUnarySub) and isinstance(ind.args[0], LiteralInteger):
                inds[i] = PyccelMinus(_shape, ind.args[0])
            else:
                #indices of indexedElement of len==1 shouldn't be a Tuple
                if isinstance(ind, Tuple) and len(ind) == 1:
                    inds[i] = ind[0]
                if allow_negative_indexes and not isinstance(ind, LiteralInteger):
                    inds[i] = IfTernaryOperator(PyccelLt(ind, LiteralInteger(0)),
                            PyccelAdd(base_shape[i], ind), ind)

        inds = [self._print(i) for i in inds]

        return "%s(%s)" % (base_code, ", ".join(inds))


    def _print_Idx(self, expr):
        return self._print(expr.label)

    @staticmethod
    def _new_slice_with_processed_arguments(_slice, array_size, allow_negative_index):
        """ Create new slice with informations collected from old slice and decorators

        Parameters
        ----------
            _slice : Slice
                slice needed to collect (start, stop, step)
            array_size : PyccelArraySize
                call to function size()
            allow_negative_index : Bool
                True when the decorator allow_negative_index is present
        Returns
        -------
            Slice
        """
        start = _slice.start
        stop = _slice.stop
        step = _slice.step

        # negative start and end in slice
        if isinstance(start, PyccelUnarySub) and isinstance(start.args[0], LiteralInteger):
            start = PyccelMinus(array_size, start.args[0])
        elif start is not None and allow_negative_index and not isinstance(start,LiteralInteger):
            start = IfTernaryOperator(PyccelLt(start, LiteralInteger(0)),
                        PyccelAdd(array_size, start), start)

        if isinstance(stop, PyccelUnarySub) and isinstance(stop.args[0], LiteralInteger):
            stop = PyccelMinus(array_size, stop.args[0])
        elif stop is not None and allow_negative_index and not isinstance(stop, LiteralInteger):
            stop = IfTernaryOperator(PyccelLt(stop, LiteralInteger(0)),
                        PyccelAdd(array_size, stop), stop)

        # negative step in slice
        if isinstance(step, PyccelUnarySub) and isinstance(step.args[0], LiteralInteger):
            stop = PyccelAdd(stop, LiteralInteger(1)) if stop is not None else LiteralInteger(0)
            start = start if start is not None else PyccelMinus(array_size, LiteralInteger(1))

        # variable step in slice
        elif step and allow_negative_index and not isinstance(step, LiteralInteger):
            if start is None :
                start = IfTernaryOperator(PyccelGt(step, LiteralInteger(0)),
                    LiteralInteger(0), PyccelMinus(array_size , LiteralInteger(1)))

            if stop is None :
                stop = IfTernaryOperator(PyccelGt(step, LiteralInteger(0)),
                    PyccelMinus(array_size, LiteralInteger(1)), LiteralInteger(0))
            else :
                stop = IfTernaryOperator(PyccelGt(step, LiteralInteger(0)),
                    stop, PyccelAdd(stop, LiteralInteger(1)))

        elif stop is not None:
            stop = PyccelMinus(stop, LiteralInteger(1))

        return Slice(start, stop, step)

    def _print_Slice(self, expr):
        if expr.start is None or  isinstance(expr.start, Nil):
            start = ''
        else:
            start = self._print(expr.start)
        if (expr.stop is None) or isinstance(expr.stop, Nil):
            stop = ''
        else:
            stop = self._print(expr.stop)
        if expr.step is not None :
            return '{0}:{1}:{2}'.format(start, stop, self._print(expr.step))
        return '{0}:{1}'.format(start, stop)

#=======================================================================================

    def _print_FunctionCall(self, expr):
        func = expr.funcdef
        f_name = self._print(expr.func_name if not expr.interface else expr.interface_name)
        args = [a for a in expr.args if not isinstance(a, Nil)]
        results = func.results

        if len(results) == 1:
            args = ['{}'.format(self._print(a)) for a in args]

            args = ', '.join(args)
            code = '{name}({args})'.format( name = f_name,
                                            args = args)

        elif len(results)>1:
            if (not self._additional_code):
                self._additional_code = ''
            out_vars = []
            for r in func.results:
                var_name = self.parser.get_new_name()
                var =  r.clone(name = var_name)

                if self._current_function:
                    name = self._current_function
                    func = self.get_function(name)
                    func.local_vars.append(var)
                else:
                    self._namespace.variables[var.name] = var

                out_vars.append(var)

            self._additional_code = self._additional_code + self._print(Assign(Tuple(*out_vars),expr)) + '\n'
            return self._print(Tuple(*out_vars))
        else:
            args    = ['{}'.format(self._print(a)) for a in args]
            if not func.is_header:
                results = ['{0}={0}'.format(self._print(a)) for a in results]
            else:
                results = ['{}'.format(self._print(a)) for a in results]

            newargs = ', '.join(args+results)

            code = 'call {name}({args})\n'.format( name = f_name,
                                                 args = newargs )
        return code

#=======================================================================================

    def _print_DottedFunctionCall(self, expr):
        if isinstance(expr.prefix, FunctionCall):
            base = expr.prefix.funcdef.results[0]
            if (not self._additional_code):
                self._additional_code = ''
            var_name = self.parser.get_new_name()
            var = base.clone(var_name)

            if self._current_function:
                name = self._current_function
                func = self.get_function(name)
                func.local_vars.append(var)
            else:
                self._namespace.variables[var.name] = var

            self._additional_code = self._additional_code + self._print(Assign(var,expr.prefix)) + '\n'
            expr = DottedFunctionCall(expr.funcdef, expr.args, var)
        return self._print_FunctionCall(expr)

#=======================================================================================

    def _print_PyccelInternalFunction(self, expr):
        if isinstance(expr, NumpyNewArray):
            return errors.report(FORTRAN_ALLOCATABLE_IN_EXPRESSION,
                          symbol=expr, severity='fatal')
        else:
            return self._print_not_supported(expr)

#=======================================================================================

    def _pad_leading_columns(self, lines):
        result = []
        for line in lines:
            if line.startswith('!'):
                result.append("! " + line[1:].lstrip())
            else:
                result.append(line)
        return result

    def _wrap_fortran(self, lines):
        """Wrap long Fortran lines

           Argument:
             lines  --  a list of lines (ending with a \\n character)

           A comment line is split at white space. Code lines are split with a more
           complex rule to give nice results.
        """
        # routine to find split point in a code line
        my_alnum = set("_+-." + string.digits + string.ascii_letters)
        my_white = set(" \t()")

        def split_pos_code(line, endpos):
            if len(line) <= endpos:
                return len(line)
            pos = endpos
            split = lambda pos: \
                (line[pos] in my_alnum and line[pos - 1] not in my_alnum) or \
                (line[pos] not in my_alnum and line[pos - 1] in my_alnum) or \
                (line[pos] in my_white and line[pos - 1] not in my_white) or \
                (line[pos] not in my_white and line[pos - 1] in my_white)
            while not split(pos):
                pos -= 1
                if pos == 0:
                    return endpos
            return pos

        # split line by line and add the splitted lines to result
        result = []
        trailing = ' &'
        for line in lines:
            if len(line)>72 and ('"' in line[72:] or "'" in line[72:] or '!' in line[:72]):
                result.append(line)

            elif len(line)>72:
                # code line

                pos = split_pos_code(line, 72)
                hunk = line[:pos].rstrip()
                line = line[pos:].lstrip()
                if line:
                    hunk += trailing
                result.append(hunk)
                while len(line) > 0:
                    pos = split_pos_code(line, 65)
                    hunk = line[:pos].rstrip()
                    line = line[pos:].lstrip()
                    if line:
                        hunk += trailing
                    result.append("%s%s"%("      " , hunk))
            else:
                result.append(line)

        # make sure that all lines end with a carriage return
        return [l if l.endswith('\n') else l+'\n' for l in result]

    def indent_code(self, code):
        """Accepts a string of code or a list of code lines"""
        if isinstance(code, str):
            code_lines = self.indent_code(code.splitlines(True))
            return ''.join(code_lines)

        code = [line.lstrip(' \t') for line in code]

        inc_keyword = ('do ', 'if(', 'if ', 'do\n',
                       'else', 'type', 'subroutine', 'function',
                       'interface')
        dec_keyword = ('end do', 'enddo', 'end if', 'endif',
                       'else', 'endtype', 'end type',
                       'endfunction', 'end function',
                       'endsubroutine', 'end subroutine',
                       'endinterface', 'end interface')

        increase = [int(any(map(line.startswith, inc_keyword)))
                     for line in code]
        decrease = [int(any(map(line.startswith, dec_keyword)))
                     for line in code]
        continuation = [int(any(map(line.endswith, ['&', '&\n'])))
                         for line in code]

        level = 0
        cont_padding = 0
        tabwidth = self._default_settings['tabwidth']
        new_code = []
        for i, line in enumerate(code):
            if line in('','\n'):
                new_code.append(line)
                continue
            level -= decrease[i]

            padding = " "*(level*tabwidth + cont_padding)

            line = "%s%s" % (padding, line)

            new_code.append(line)

            if continuation[i]:
                cont_padding = 2*tabwidth
            else:
                cont_padding = 0
            level += increase[i]

        return new_code


def fcode(expr, parser, assign_to=None, **settings):
    """Converts an expr to a string of Fortran code

    expr : Expr
        A pyccel expression to be converted.
    parser : Parser
        The parser used to collect the expression
    assign_to : optional
        When given, the argument is used as the name of the variable to which
        the expression is assigned. Can be a string, ``Symbol``,
        ``MatrixSymbol``, or ``Indexed`` type. This is helpful in case of
        line-wrapping, or for expressions that generate multi-line statements.
    precision : integer, optional
        The precision for numbers such as pi [default=15].
    user_functions : dict, optional
        A dictionary where keys are ``FunctionClass`` instances and values are
        their string representations. Alternatively, the dictionary value can
        be a list of tuples i.e. [(argument_test, cfunction_string)]. See below
        for examples.
    """

    return FCodePrinter(parser, settings).doprint(expr, assign_to)<|MERGE_RESOLUTION|>--- conflicted
+++ resolved
@@ -2611,14 +2611,7 @@
         return "{0}_{1}".format(str(expr.p), iso_c_binding["integer"][expr.precision])
 
     def _print_IndexedElement(self, expr):
-<<<<<<< HEAD
-        if isinstance(expr.base, IndexedVariable):
-            base = expr.base.internal_variable
-        else:
-            base = expr.base
-=======
         base = expr.base
->>>>>>> 6a2b3be9
         if isinstance(base, PyccelInternalFunction) and not isinstance(base, PythonTuple):
             indexed_type = base.dtype
             if isinstance(indexed_type, PythonTuple):
