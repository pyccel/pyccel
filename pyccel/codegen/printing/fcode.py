# coding: utf-8
#------------------------------------------------------------------------------------------#
# This file is part of Pyccel which is released under MIT License. See the LICENSE file or #
# go to https://github.com/pyccel/pyccel/blob/devel/LICENSE for full license details.      #
#------------------------------------------------------------------------------------------#
"""Print to F90 standard. Trying to follow the information provided at
www.fortran90.org as much as possible."""


import functools
import string
import re
from collections import OrderedDict
from itertools import chain
from packaging.version import Version

import numpy as np

from pyccel.ast.basic import TypedAstNode

from pyccel.ast.bind_c import BindCPointer, BindCFunctionDef, BindCFunctionDefArgument, BindCModule, BindCClassDef

from pyccel.ast.builtins import PythonInt, PythonType, PythonPrint, PythonRange
from pyccel.ast.builtins import PythonTuple, DtypePrecisionToCastFunction
from pyccel.ast.builtins import PythonBool, PythonList

from pyccel.ast.core import FunctionDef
from pyccel.ast.core import SeparatorComment, Comment
from pyccel.ast.core import ConstructorCall
from pyccel.ast.core import FunctionCallArgument
from pyccel.ast.core import FunctionAddress
from pyccel.ast.core import Return, Module, For
from pyccel.ast.core import Import, CodeBlock, AsName, EmptyNode
from pyccel.ast.core import Assign, AliasAssign, Declare, Deallocate
from pyccel.ast.core import FunctionCall, PyccelFunctionDef

from pyccel.ast.datatypes import PrimitiveBooleanType, PrimitiveIntegerType, PrimitiveFloatingPointType, PrimitiveComplexType
from pyccel.ast.datatypes import SymbolicType, StringType, FixedSizeNumericType, HomogeneousContainerType
from pyccel.ast.datatypes import PythonNativeInt, HomogeneousTupleType, HomogeneousListType
<<<<<<< HEAD
from pyccel.ast.datatypes import HomogeneousSetType, DictType
=======
from pyccel.ast.datatypes import HomogeneousSetType, DictType, HomogeneousContainerType
>>>>>>> 40b8aaa8
from pyccel.ast.datatypes import CustomDataType, InhomogeneousTupleType, TupleType
from pyccel.ast.datatypes import pyccel_type_to_original_type, PyccelType

from pyccel.ast.fortran_concepts import KindSpecification

from pyccel.ast.internals import Slice, PrecomputedCode, PyccelArrayShapeElement

from pyccel.ast.itertoolsext import Product

from pyccel.ast.literals  import LiteralInteger, LiteralFloat, Literal, LiteralEllipsis
from pyccel.ast.literals  import LiteralTrue, LiteralFalse, LiteralString
from pyccel.ast.literals  import Nil

from pyccel.ast.low_level_tools  import MacroDefinition, IteratorType

from pyccel.ast.mathext  import math_constants

from pyccel.ast.numpyext import NumpyEmpty, NumpyInt32
from pyccel.ast.numpyext import NumpyFloat, NumpyBool
from pyccel.ast.numpyext import NumpyReal, NumpyImag
from pyccel.ast.numpyext import NumpyRand, NumpyAbs
from pyccel.ast.numpyext import NumpyNewArray, NumpyArray
from pyccel.ast.numpyext import NumpyNonZero
from pyccel.ast.numpyext import NumpySign
from pyccel.ast.numpyext import NumpyIsFinite, NumpyIsNan

from pyccel.ast.numpytypes import NumpyNDArrayType

from pyccel.ast.operators import PyccelAdd, PyccelMul, PyccelMinus, PyccelAnd
from pyccel.ast.operators import PyccelMod, PyccelNot, PyccelAssociativeParenthesis
from pyccel.ast.operators import PyccelUnarySub, PyccelLt, PyccelGt, IfTernaryOperator

from pyccel.ast.utilities import builtin_import_registry as pyccel_builtin_import_registry
from pyccel.ast.utilities import expand_to_loops

from pyccel.ast.variable import Variable, IndexedElement, DottedName

from pyccel.parser.scope import Scope

from pyccel.errors.errors import Errors
from pyccel.errors.messages import *
from pyccel.codegen.printing.codeprinter import CodePrinter

numpy_v1 = Version(np.__version__) < Version("2.0.0")

# TODO: add examples

__all__ = ["FCodePrinter", "fcode"]

numpy_ufunc_to_fortran = {
    'NumpyAbs'  : 'abs',
    'NumpyFabs'  : 'abs',
    'NumpyFloor': 'floor',  # TODO: might require special treatment with casting
    # ---
    'NumpyExp' : 'exp',
    'NumpyLog' : 'Log',
    # 'NumpySqrt': 'Sqrt',  # sqrt is printed using _Print_NumpySqrt
    # ---
    'NumpySin'    : 'sin',
    'NumpyCos'    : 'cos',
    'NumpyTan'    : 'tan',
    'NumpyArcsin' : 'asin',
    'NumpyArccos' : 'acos',
    'NumpyArctan' : 'atan',
    'NumpyArctan2': 'atan2',
    'NumpySinh'   : 'sinh',
    'NumpyCosh'   : 'cosh',
    'NumpyTanh'   : 'tanh',
    'NumpyArcsinh': 'asinh',
    'NumpyArccosh': 'acosh',
    'NumpyArctanh': 'atanh',
    'NumpyIsFinite':'ieee_is_finite',
    'NumpyIsNan'  :'ieee_is_nan',
}

math_function_to_fortran = {
    'MathAcos'   : 'acos',
    'MathAcosh'  : 'acosh',
    'MathAsin'   : 'asin',
    'MathAsinh'  : 'asinh',
    'MathAtan'   : 'atan',
    'MathAtan2'  : 'atan2',
    'MathAtanh'  : 'atanh',
    'MathCopysign': 'sign',
    'MathCos'    : 'cos',
    'MathCosh'   : 'cosh',
    'MathErf'    : 'erf',
    'MathErfc'   : 'erfc',
    'MathExp'    : 'exp',
    # 'MathExpm1'  : '???', # TODO
    'MathFabs'   : 'abs',
    # 'MathFmod'   : '???',  # TODO
    # 'MathFsum'   : '???',  # TODO
    'MathGamma'  : 'gamma',
    'MathHypot'  : 'hypot',
    # 'MathLdexp'  : '???',  # TODO
    'MathLgamma' : 'log_gamma',
    'MathLog'    : 'log',
    'MathLog10'  : 'log10',
    # 'MathLog1p'  : '???', # TODO
    # 'MathLog2'   : '???', # TODO
    # 'MathPow'    : '???', # TODO
    'MathSin'    : 'sin',
    'MathSinh'   : 'sinh',
    'MathSqrt'   : 'sqrt',
    'MathTan'    : 'tan',
    'MathTanh'   : 'tanh',
    # ---
    'MathFloor'    : 'floor',
    # ---
    # 'MathIsclose' : '???', # TODO
    # 'MathIsfinite': '???', # TODO
    # 'MathIsinf'   : '???', # TODO
    # --------------------------- internal functions --------------------------
    'MathFactorial' : 'pyc_factorial',
    'MathGcd'       : 'pyc_gcd',
    'MathDegrees'   : 'pyc_degrees',
    'MathRadians'   : 'pyc_radians',
    'MathLcm'       : 'pyc_lcm',
    # --------------------------- cmath functions --------------------------
    'CmathAcos'  : 'acos',
    'CmathAcosh' : 'acosh',
    'CmathAsin'  : 'asin',
    'CmathAsinh' : 'asinh',
    'CmathAtan'  : 'atan',
    'CmathAtanh' : 'atanh',
    'CmathCos'   : 'cos',
    'CmathCosh'  : 'cosh',
    'CmathExp'   : 'exp',
    'CmathSin'   : 'sin',
    'CmathSinh'  : 'sinh',
    'CmathSqrt'  : 'sqrt',
    'CmathTan'   : 'tan',
    'CmathTanh'  : 'tanh',
}

INF = math_constants['inf']

_default_methods = {
    '__new__' : 'alloc',
    '__init__': 'create',
    '__del__' : 'free',
}

#==============================================================================
iso_c_binding = {
    PrimitiveIntegerType() : {
        1  : 'C_INT8_T',
        2  : 'C_INT16_T',
        4  : 'C_INT32_T',
        8  : 'C_INT64_T',
        16 : 'C_INT128_T'}, #not supported yet
    PrimitiveFloatingPointType() : {
        4  : 'C_FLOAT',
        8  : 'C_DOUBLE',
        16 : 'C_LONG_DOUBLE'}, #not supported yet
    PrimitiveComplexType() : {
        4  : 'C_FLOAT_COMPLEX',
        8  : 'C_DOUBLE_COMPLEX',
        16 : 'C_LONG_DOUBLE_COMPLEX'}, #not supported yet
    PrimitiveBooleanType() : {
        -1 : "C_BOOL"}
}

iso_c_binding_shortcut_mapping = {
    'C_INT8_T'              : 'i8',
    'C_INT16_T'             : 'i16',
    'C_INT32_T'             : 'i32',
    'C_INT64_T'             : 'i64',
    'C_INT128_T'            : 'i128',
    'C_FLOAT'               : 'f32',
    'C_DOUBLE'              : 'f64',
    'C_LONG_DOUBLE'         : 'f128',
    'C_FLOAT_COMPLEX'       : 'c32',
    'C_DOUBLE_COMPLEX'      : 'c64',
    'C_LONG_DOUBLE_COMPLEX' : 'c128',
    'C_BOOL'                : 'b1'
}

inc_keyword = (r'do\b', r'if\b',
               r'else\b', r'type\b\s*[^\(]',
               r'(elemental )?(pure )?(recursive )?((subroutine)|(function))\b',
               r'interface\b',r'module\b(?! *procedure)',r'program\b')
inc_regex = re.compile('|'.join('({})'.format(i) for i in inc_keyword))

end_keyword = ('do', 'if', 'type', 'function',
               'subroutine', 'interface','module','program')
end_regex_str = '(end ?({}))|(else)'.format('|'.join('({})'.format(k) for k in end_keyword))
dec_regex = re.compile(end_regex_str)

errors = Errors()

class FCodePrinter(CodePrinter):
    """
    A printer for printing code in Fortran.

    A printer to convert Pyccel's AST to strings of Fortran code.
    As for all printers the navigation of this file is done via _print_X
    functions.

    Parameters
    ----------
    filename : str
            The name of the file being pyccelised.
    prefix_module : str
            A prefix to be added to the name of the module.
    """
    printmethod = "_fcode"
    language = "Fortran"

    _default_settings = {
        'tabwidth': 2,
    }


    def __init__(self, filename, prefix_module = None):

        errors.set_target(filename)

        super().__init__()
        self._constantImports = {}
        self._current_class    = None

        self._additional_code = None

        self.prefix_module = prefix_module

        self._generated_gFTL_extensions = {}

    def print_constant_imports(self):
        """Prints the use line for the constant imports used"""
        macros = []
        for (name, imports) in self._constantImports.items():

            macro = f"use, intrinsic :: {name}, only : "
            rename = [c if isinstance(c, str) else c[0] + ' => ' + c[1] for c in imports]
            if len(rename) == 0:
                continue
            macro += " , ".join(rename)
            macro += "\n"
            macros.append(macro)
        return "".join(macros)

    def set_current_class(self, name):

        self._current_class = name

    def get_method(self, cls_name, method_name):
        container = self.scope
        while container:
            if cls_name in container.classes:
                cls = container.classes[cls_name]
                methods = cls.methods_as_dict
                if method_name in methods:
                    return methods[method_name]
                else:
                    interface_funcs = {f.name:f for i in cls.interfaces for f in i.functions}
                    if method_name in interface_funcs:
                        return interface_funcs[method_name]
                    errors.report(UNDEFINED_METHOD, symbol=method_name,
                        severity='fatal')
            container = container.parent_scope
        if isinstance(method_name, DottedName):
            return self.get_function(DottedName(method_name.name[1:]))
        errors.report(UNDEFINED_FUNCTION, symbol=method_name,
            severity='fatal')

    def get_function(self, name):
        container = self.scope
        while container:
            if name in container.functions:
                return container.functions[name]
            container = container.parent_scope
        if isinstance(name, DottedName):
            return self.get_function(name.name[-1])
        errors.report(UNDEFINED_FUNCTION, symbol=name,
            severity='fatal')

    def _format_code(self, lines):
        return self._wrap_fortran(self.indent_code(lines))

    def print_kind(self, expr):
        """
        Print the kind(precision) of a literal value or its shortcut if possible.

        Print the kind(precision) of a literal value or its shortcut if possible.

        Parameters
        ----------
        expr : TypedAstNode | PyccelType
            The object whose precision should be investigated.

        Returns
        -------
        str
            The code for the kind parameter.
        """
        dtype = expr if isinstance(expr, PyccelType) else expr.dtype

        constant_name = iso_c_binding[dtype.primitive_type][dtype.precision]

        constant_shortcut = iso_c_binding_shortcut_mapping[constant_name]
        if constant_shortcut not in self.scope.all_used_symbols and constant_name != constant_shortcut:
            self._constantImports.setdefault('ISO_C_Binding', set())\
                .add((constant_shortcut, constant_name))
            constant_name = constant_shortcut
        else:
            self._constantImports.setdefault('ISO_C_Binding', set())\
                .add(constant_name)
        return constant_name

    def _handle_inline_func_call(self, expr, assign_lhs = None):
        """
        Print a function call to an inline function.

        Use the arguments passed to an inline function to print
        its body with the passed arguments in place of the function
        arguments.

        Parameters
        ----------
        expr : FunctionCall
            The function call which should be printed inline.

        assign_lhs : List
            A list of lhs provided.

        Returns
        -------
        str
            The code for the inline function.
        """

        scope = self.scope
        func = expr.funcdef

        # Print any arguments using the same inline function
        # As the function definition is modified directly this function
        # cannot be called recursively with the same FunctionDef
        args = []
        for a in expr.args:
            if a.is_user_of(func):
                code = PrecomputedCode(self._print(a))
                args.append(code)
            else:
                args.append(a.value)

        # Create new local variables to ensure there are no name collisions
        new_local_vars = [v.clone(self.scope.get_new_name(v.name)) \
                            for v in func.local_vars]
        for v in new_local_vars:
            self.scope.insert_variable(v)

        # Put functions into current scope
        for entry in ['variables', 'classes', 'functions']:
            self.scope.imports[entry].update(func.namespace_imports[entry])

        func.swap_in_args(args, new_local_vars)

        func.remove_presence_checks()

        body = func.body

        if len(func.results) == 0:
            # If there is no return then the code is already ok
            code = self._print(body)
        else:
            # Search for the return and replace it with an empty node
            result = body.get_attribute_nodes(Return)[0]
            empty_return = EmptyNode()
            body.substitute(result, empty_return, invalidate = False)

            # Everything before the return node needs handling before the line
            # which calls the inline function is executed
            code = self._print(body)
            if (not self._additional_code):
                self._additional_code = ''
            self._additional_code += code

            # Collect statements from results to return object
            if result.stmt:
                assigns = {i.lhs: i.rhs for i in result.stmt.body if isinstance(i, Assign)}
                self._additional_code += ''.join([self._print(i) for i in result.stmt.body if not isinstance(i, Assign)])
            else:
                assigns = {}

            # Put return statement back into function
            body.substitute(empty_return, result)

            if assign_lhs:
                assigns = [Assign(l, r) for l,r in zip(assign_lhs, assigns.values())]
                code = ''.join([self._print(a) for a in assigns])
            else:
                res_return_vars = [assigns.get(v,v) for v in result.expr]
                if len(res_return_vars) == 1:
                    return_val = res_return_vars[0]
                    parent_assign = return_val.get_direct_user_nodes(lambda x: isinstance(x, Assign))
                    if parent_assign:
                        return_val.remove_user_node(parent_assign[0], invalidate = False)
                        code = self._print(return_val)
                        return_val.set_current_user_node(parent_assign[0])
                    else:
                        code = self._print(return_val)
                else:
                    code = self._print(tuple(res_return_vars))

        # Put back original arguments
        func.reinstate_presence_checks()
        func.swap_out_args()

        for i in func.imports:
            self.add_import(i)
        if func.global_vars or func.global_funcs:
            mod = func.get_direct_user_nodes(lambda x: isinstance(x, Module))[0]
            current_mod = expr.get_user_nodes(Module, excluded_nodes=(FunctionCall,))[0]
            if current_mod is not mod:
                self.add_import(Import(mod.name, [AsName(v, v.name) \
                              for v in (*func.global_vars, *func.global_funcs)]))
                for v in (*func.global_vars, *func.global_funcs):
                    self.scope.insert_symbol(v.name)

        self.set_scope(scope)
        return code

    def _get_external_declarations(self, decs):
        """
        Find external functions and declare their result type.

        Look for any external functions in the local imports from
        the scope and use their definitions to create declarations
        from the results. These declarations are stored in the list
        passed as argument.

        Parameters
        ----------
        decs : list
            The list where the declarations necessary to use the external
            functions will be stored.
        """
        for key,f in self.scope.imports['functions'].items():
            if isinstance(f, FunctionDef) and f.is_external:
                v = f.results[0].var.clone(str(key))
                decs.append(Declare(v, external=True))

    def _calculate_class_names(self, expr):
        """
        Calculate the class names of the functions in a class.

        Calculate the names that will be referenced from the class
        for each function in a class. Also rename magic methods.

        Parameters
        ----------
        expr : ClassDef
            The class whose functions should be renamed.
        """
        scope = expr.scope
        name = expr.name.lower()
        for method in expr.methods:
            if not method.is_inline:
                m_name = method.name
                if m_name in _default_methods:
                    suggested_name = _default_methods[m_name]
                    scope.rename_function(method, suggested_name)
                method.cls_name = scope.get_new_name(f'{name}_{method.name}')
        for i in expr.interfaces:
            for f in i.functions:
                if not f.is_inline:
                    i_name = f.name
                    if i_name in _default_methods:
                        suggested_name = _default_methods[i_name]
                        scope.rename_function(f, suggested_name)
                    f.cls_name = scope.get_new_name(f'{name}_{f.name}')

    def _build_gFTL_module(self, expr_type):
        """
        Build the gFTL module to create container types.

        Create a module which will import the gFTL include files
        in order to create container types (e.g lists, sets, etc).
        The name of the module is derived from the name of the type.

        Parameters
        ----------
        expr_type : DataType
            The data type to be defined in a gFTL module.

        Returns
        -------
        Import
            The import which allows the new type to be accessed.
        """
        if expr_type in self._generated_gFTL_extensions:
            module = self._generated_gFTL_extensions[expr_type]
            mod_name = module.name
        else:
            if isinstance(expr_type, HomogeneousListType):
                include = Import(LiteralString('vector/template.inc'), Module('_', (), ()))
<<<<<<< HEAD
                macros = [MacroDefinition('T', expr_type.element_type),
                          MacroDefinition('Vector', expr_type),
                          MacroDefinition('VectorIterator', IteratorType(expr_type))]
=======
                element_type = expr_type.element_type
                macros = [MacroDefinition('T', element_type)]
                if isinstance(element_type, FixedSizeNumericType):
                    macros.append(MacroDefinition('T_KINDLEN(context)', KindSpecification(element_type)))
                if isinstance(element_type, (NumpyNDArrayType, HomogeneousTupleType)):
                    macros.append(MacroDefinition('T_rank', element_type.rank))
                elif not isinstance(expr_type.datatype, FixedSizeNumericType):
                    raise NotImplementedError("Support for lists of types defined in other modules is not yet implemented")
                macros.append(MacroDefinition('Vector', expr_type))
                macros.append(MacroDefinition('VectorIterator', IteratorType(expr_type)))
>>>>>>> 40b8aaa8
            else:
                raise NotImplementedError(f"Unkown gFTL import for type {expr_type}")

            typename = self._print(expr_type)
            mod_name = f'{typename}_mod'
            module = Module(mod_name, (), (), scope = Scope(), imports = [*macros, include],
                                       is_external = True)

            self._generated_gFTL_extensions[expr_type] = module

        return Import(f'gFTL_extensions/{mod_name}', module)

    # ============ Elements ============ #
    def _print_PyccelSymbol(self, expr):
        return expr

    def _print_Module(self, expr):
        self.set_scope(expr.scope)
        name = self._print(expr.name)
        name = name.replace('.', '_')
        if not name.startswith('mod_') and self.prefix_module:
            name = f'{self.prefix_module}_{name}'

        imports = ''.join(self._print(i) for i in expr.imports)

        # Define declarations
        decs = ''
        # ...
        for c in expr.classes:
            if not isinstance(c, BindCClassDef):
                self._calculate_class_names(c)

        class_decs_and_methods = [self._print(i) for i in expr.classes]
        decs += '\n'.join(c[0] for c in class_decs_and_methods)
        # ...

        declarations = list(expr.declarations)
        # look for external functions and declare their result type
        self._get_external_declarations(declarations)
        decs += ''.join(self._print(d) for d in declarations)

        # ... TODO add other elements
        private_funcs = [f.name for f in expr.funcs if f.is_private]
        private = private_funcs
        if private:
            private = ','.join(self._print(i) for i in private)
            private = 'private :: {}\n'.format(private)
        else:
            private = ''
        # ...

        # ...
        sep = self._print(SeparatorComment(40))
        interfaces = ''
        if expr.interfaces and not isinstance(expr, BindCModule):
            interfaces = '\n'.join(self._print(i) for i in expr.interfaces)

        func_strings = []
        # Get class functions
        func_strings += [c[1] for c in class_decs_and_methods]
        if expr.funcs:
            func_strings += [''.join([sep, self._print(i), sep]) for i in expr.funcs]
        if isinstance(expr, BindCModule):
            func_strings += [''.join([sep, self._print(i), sep]) for i in expr.variable_wrappers]
        body = '\n'.join(func_strings)
        # ...

        contains = 'contains\n' if (expr.funcs or expr.classes or expr.interfaces) else ''
        imports += ''.join(self._print(i) for i in self._additional_imports.values())
<<<<<<< HEAD
        imports += "\n" + self.print_constant_imports()
=======
        imports = self.print_constant_imports() + imports
>>>>>>> 40b8aaa8
        implicit_none = '' if expr.is_external else 'implicit none\n'

        parts = ['module {}\n'.format(name),
                 imports,
<<<<<<< HEAD
                  implicit_none,
=======
                 implicit_none,
>>>>>>> 40b8aaa8
                 private,
                 decs,
                 interfaces,
                 contains,
                 body,
                 'end module {}\n'.format(name)]

        self.exit_scope()

        return '\n'.join([a for a in parts if a])

    def _print_Program(self, expr):
        self.set_scope(expr.scope)

        name    = 'prog_{0}'.format(self._print(expr.name)).replace('.', '_')
        imports = ''.join(self._print(i) for i in expr.imports)
        body    = self._print(expr.body)

        # Print the declarations of all variables in the scope, which include:
        #  - user-defined variables (available in Program.variables)
        #  - pyccel-generated variables added to Scope when printing 'expr.body'
        variables = self.scope.variables.values()
        decs = ''.join(self._print(Declare(v)) for v in variables)

        # Detect if we are using mpi4py
        # TODO should we find a better way to do this?
        mpi = any('mpi4py' == str(getattr(i.source, 'name', i.source)) for i in expr.imports)

        # Additional code and variable declarations for MPI usage
        # TODO: check if we should really add them like this
        if mpi:
            body = 'call mpi_init(ierr)\n'+\
                   '\nallocate(status(0:-1 + mpi_status_size)) '+\
                   '\nstatus = 0\n'+\
                   body +\
                   '\ncall mpi_finalize(ierr)'

            decs += '\ninteger :: ierr = -1' +\
                    '\ninteger, allocatable :: status (:)'
        imports += ''.join(self._print(i) for i in self._additional_imports.values())
        imports += "\n" + self.print_constant_imports()
        parts = ['program {}\n'.format(name),
                 imports,
                'implicit none\n',
                 decs,
                 body,
                'end program {}\n'.format(name)]

        self.exit_scope()

        return '\n'.join(a for a in parts if a)

    def _print_Import(self, expr):

        source = ''
        if expr.ignore:
            return ''

        source = expr.source
        if isinstance(source, DottedName):
            source = source.name[-1]
        elif isinstance(source, LiteralString):
            source = source.python_value
        else:
            source = self._print(source)

        # importing of pyccel extensions is not printed
        if source in pyccel_builtin_import_registry:
            return ''

        if source.endswith('.inc'):
            return f'#include <{source}>\n'

        if expr.source_module:
            source = expr.source_module.name

        if 'mpi4py' == str(getattr(expr.source,'name',expr.source)):
            return 'use mpi\n' + 'use mpiext\n'

        targets = [t for t in expr.target if not isinstance(t.object, Module)]

        if len(targets) == 0:
            return f'use {source}\n'

        targets = [t for t in targets if not getattr(t.object, 'is_inline', False)]
        if len(targets) == 0:
            return ''

        prefix = f'use {source}, only:'

        code = ''
        for i in targets:
            old_name = i.name
            new_name = i.local_alias
            if old_name != new_name:
                target = '{target} => {name}'.format(target=new_name,
                                                     name=old_name)
                line = '{prefix} {target}'.format(prefix=prefix,
                                                  target=target)

            elif isinstance(new_name, DottedName):
                target = '_'.join(self._print(j) for j in new_name.name)
                line = '{prefix} {target}'.format(prefix=prefix,
                                                  target=target)

            elif isinstance(new_name, str):
                line = '{prefix} {target}'.format(prefix=prefix,
                                                  target=new_name)

            else:
                raise TypeError('Expecting str, PyccelSymbol, DottedName or AsName, '
                                'given {}'.format(type(i)))

            code = (code + '\n' + line) if code else line

        # in some cases, the source is given as a string (when using metavar)
        code = code.replace("'", '')
        return code + '\n'

    def _print_PythonPrint(self, expr):
        end = LiteralString('\n')
        sep = LiteralString(' ')
        code = ''
        empty_end = FunctionCallArgument(LiteralString(''), 'end')
        space_end = FunctionCallArgument(LiteralString(' '), 'end')
        empty_sep = FunctionCallArgument(LiteralString(''), 'sep')
        for f in expr.expr:
            if f.has_keyword:
                if f.keyword == 'sep':
                    sep = f.value
                elif f.keyword == 'end':
                    end = f.value
                else:
                    errors.report("{} not implemented as a keyworded argument".format(f.keyword), severity='fatal')
        args_format = []
        args = []
        orig_args = [f for f in expr.expr if not f.has_keyword]
        separator = self._print(sep)


        tuple_start = FunctionCallArgument(LiteralString('('))
        tuple_sep   = LiteralString(', ')
        tuple_end   = FunctionCallArgument(LiteralString(')'))

        for i, f in enumerate(orig_args):
            if f.keyword:
                continue
            else:
                f = f.value
            if isinstance(f, (PythonTuple, PythonList, str)):
                if args_format:
                    code += self._formatted_args_to_print(args_format, args, sep, separator, expr)
                    args_format = []
                    args = []
                if i + 1 == len(orig_args):
                    end_of_tuple = empty_end
                else:
                    end_of_tuple = FunctionCallArgument(sep, 'end')
                args = [FunctionCallArgument(print_arg) for tuple_elem in f for print_arg in (tuple_elem, tuple_sep)][:-1]
                if len(f) == 1:
                    args.append(FunctionCallArgument(LiteralString(',')))
                code += self._print(PythonPrint([tuple_start, *args, tuple_end, empty_sep, end_of_tuple], file=expr.file))
                args = []
            elif isinstance(f, PythonType):
                args_format.append('A')
                args.append(self._print(f.print_string))
            elif isinstance(f.class_type, (TupleType, HomogeneousContainerType)) and not isinstance(f.class_type, StringType) \
                    and not isinstance(f, FunctionCall):
                if args_format:
                    code += self._formatted_args_to_print(args_format, args, sep, separator, expr)
                    args_format = []
                    args = []
                loop_scope = self.scope.create_new_loop_scope()
                for_index = self.scope.get_temporary_variable(PythonNativeInt(), name='i')
                max_index = PyccelMinus(f.shape[0], LiteralInteger(1), simplify=True)
                for_range = PythonRange(max_index)
                print_body = [FunctionCallArgument(f[for_index])]
                if f.rank == 1:
                    print_body.append(space_end)

                for_body = [PythonPrint(print_body, file=expr.file)]
                for_loop = For(for_index, for_range, for_body, scope=loop_scope)
                for_end_char = LiteralString(']')
                for_end = FunctionCallArgument(for_end_char,
                                               keyword='end')

                body = CodeBlock([PythonPrint([FunctionCallArgument(LiteralString('[')), empty_end],
                                                file=expr.file),
                                  for_loop,
                                  PythonPrint([FunctionCallArgument(f[max_index]), for_end],
                                                file=expr.file)],
                                 unravelled=True)
                code += self._print(body)
            else:
                arg_format, arg = self._get_print_format_and_arg(f)
                args_format.append(arg_format)
                args.append(arg)
        code += self._formatted_args_to_print(args_format, args, end, separator, expr)
        return code

    def _formatted_args_to_print(self, fargs_format, fargs, fend, fsep, expr):
        """
        Produce a write statement from all necessary information.

        Produce a write statement from a list of formats, arguments, an end
        statement, and a separator.

        Parameters
        ----------
        fargs_format : iterable
            The format strings for the objects described by fargs.
        fargs : iterable
            The arguments to be printed.
        fend : TypedAstNode
            The character describing the end of the line.
        fsep : TypedAstNode
            The character describing the separator between elements.
        expr : TypedAstNode
            The PythonPrint currently printed.

        Returns
        -------
        str
            The Fortran code describing the write statement.
        """
        if fargs_format == ['*']:
            # To print the result of a FunctionCall
            return ', '.join(['print *', *fargs]) + '\n'


        args_list = [a_c if a_c != '' else "''" for a_c in fargs]
        fend_code = self._print(fend)
        advance = "yes" if fend_code == 'ACHAR(10)' else "no"

        if fsep != '':
            fargs_format = [af for a in fargs_format for af in (a, 'A')][:-1]
            args_list    = [af for a in args_list for af in (a, fsep)][:-1]

        if fend_code not in ('ACHAR(10)', ''):
            fargs_format.append('A')
            args_list.append(fend_code)

        args_code       = ' , '.join(args_list)
        args_formatting = ', '.join(fargs_format)
        if expr.file == "stderr":
            self._constantImports.setdefault('ISO_FORTRAN_ENV', set())\
                .add(("stderr", "error_unit"))
            return f"write(stderr, '({args_formatting})', advance=\"{advance}\") {args_code}\n"
        self._constantImports.setdefault('ISO_FORTRAN_ENV', set())\
                .add(("stdout", "output_unit"))
        return f"write(stdout, '({args_formatting})', advance=\"{advance}\") {args_code}\n"

    def _get_print_format_and_arg(self, var, var_code = None):
        """
        Get the format string and the printable argument for an object.

        Get the format string and the printable argument for an object.
        In other words get arg_format and arg such that var can be printed
        by doing:

        > write(*, arg_format) arg

        Parameters
        ----------
        var : TypedAstNode
            The object to be printed.
        var_code : str, optional
            The code which will print the variable (this is mostly useful when calling
            this function recursively, e.g. to print an inhomogenoeus tuple of function
            call results).

        Returns
        -------
        arg_format : str
            The format string.
        arg : str
            The Fortran code which represents var.
        """
        if var_code is None:
            var_code = self._print(var)
        arg = var_code

        var_type = var.dtype
        if isinstance(var.class_type, StringType):
            arg_format = 'A'
        elif isinstance(var, FunctionCall) and len(var.funcdef.results)>1 or \
                isinstance(var.class_type, InhomogeneousTupleType):
            var_elem_code = var_code[1:-1].split(', ')
            args_and_formats = [self._get_print_format_and_arg(v.var, c) for v,c in zip(var.funcdef.results, var_elem_code)]
            formats = ',", ",'.join(af[0] for af in args_and_formats)
            arg_format = f'"(",{formats},")"'
            arg = ', '.join(af[1] for af in args_and_formats)
        elif isinstance(var_type, FixedSizeNumericType):
            if isinstance(var_type.primitive_type, PrimitiveComplexType):
                float_format, real_arg = self._get_print_format_and_arg(NumpyReal(var))
                imag_arg = self._print(NumpyImag(var))
                arg_format = f'"(",{float_format}," + ",{float_format},"j)"'
                arg = f'{real_arg}, {imag_arg}'
            elif isinstance(var_type.primitive_type, PrimitiveFloatingPointType):
                dps = np.finfo(pyccel_type_to_original_type[var_type]).precision
                arg_format = f'F0.{dps}'
            elif isinstance(var_type.primitive_type, PrimitiveIntegerType):
                arg_format = 'I0'
            elif isinstance(var_type.primitive_type, PrimitiveBooleanType):
                arg_format = 'A'
                if isinstance(var, LiteralTrue):
                    arg = "'True'"
                elif isinstance(var, LiteralFalse):
                    arg = "'False'"
                else:
                    arg = f'merge("True ", "False", {var_code})'
            else:
                errors.report(f"Printing {var_type} type is not supported currently", severity='fatal')
        else:
            errors.report(f"Printing {var_type} type is not supported currently", severity='fatal')

        return arg_format, arg

    def _print_SymbolicPrint(self, expr):
        # for every expression we will generate a print
        code = '\n'.join(f"print *, 'sympy> {a}'" for a in expr.expr)
        return code + '\n'

    def _print_Comment(self, expr):
        comments = self._print(expr.text)
        return '!' + comments + '\n'

    def _print_CommentBlock(self, expr):
        txts   = expr.comments
        header = expr.header
        header_size = len(expr.header)

        ln = max(len(i) for i in txts)
        if ln<max(20, header_size+2):
            ln = 20
        top  = '!' + '_'*int((ln-header_size)/2) + header + '_'*int((ln-header_size)/2) + '!'
        ln = len(top) - 2
        bottom = '!' + '_'*ln + '!'

        txts = ['!' + txt + ' '*(ln - len(txt)) + '!' for txt in txts]

        body = '\n'.join(i for i in txts)

        return ('{0}\n'
                '{1}\n'
                '{2}\n').format(top, body, bottom)

    def _print_EmptyNode(self, expr):
        return ''

    def _print_AnnotatedComment(self, expr):
        accel = self._print(expr.accel)
        txt   = str(expr.txt)
        return '!${0} {1}\n'.format(accel, txt)

    def _print_tuple(self, expr):
        if expr[0].rank>0:
            raise NotImplementedError(' tuple with elements of rank > 0 is not implemented')
        fs = ', '.join(self._print(f) for f in expr)
        return '[{0}]'.format(fs)

    def _print_PythonAbs(self, expr):
        """ print the python builtin function abs
        args : variable
        """
        return "abs({})".format(self._print(expr.arg))

    def _print_PythonTuple(self, expr):
        shape = tuple(reversed(expr.shape))
        if len(shape)>1:
            elements = ', '.join(self._print(i) for i in expr)
            shape    = ', '.join(self._print(i) for i in shape)
            return 'reshape(['+ elements + '], [' + shape + '])'
        args = ', '.join(self._print(f) for f in expr)
        return f'[{args}]'

    def _print_PythonList(self, expr):
        if len(expr.args) == 0:
            list_arg = ''
            assign = expr.get_direct_user_nodes(lambda a : isinstance(a, Assign))
            if assign:
                vec_type = self._print(assign[0].lhs.class_type)
            else:
                errors.report("Can't use an empty list without assigning it to a variable as the type cannot be deduced",
                        severity='fatal', symbol=expr)

        else:
            list_arg = self._print_PythonTuple(expr)
            vec_type = self._print(expr.class_type)
        return f'{vec_type}({list_arg})'

    def _print_InhomogeneousTupleVariable(self, expr):
        fs = ', '.join(self._print(f) for f in expr)
        return '[{0}]'.format(fs)

    def _print_Variable(self, expr):
        return self._print(expr.name)

    def _print_FunctionDefArgument(self, expr):
        return self._print(expr.name)

    def _print_FunctionCallArgument(self, expr):
        if expr.keyword:
            return '{} = {}'.format(expr.keyword, self._print(expr.value))
        else:
            return '{}'.format(self._print(expr.value))

    def _print_Constant(self, expr):
        if expr == math_constants['nan']:
            errors.report("Can't print nan in Fortran",
                    severity='error', symbol=expr)
        val = LiteralFloat(expr.value)
        return self._print(val)

    def _print_DottedVariable(self, expr):
        if isinstance(expr.lhs, FunctionCall):
            base = expr.lhs.funcdef.results[0].var
            if (not self._additional_code):
                self._additional_code = ''
            var_name = self.scope.get_new_name()
            var = base.clone(var_name)

            self.scope.insert_variable(var)

            self._additional_code = self._additional_code + self._print(Assign(var,expr.lhs)) + '\n'
            return self._print(var) + '%' +self._print(expr.name)
        else:
            return self._print(expr.lhs) + '%' +self._print(expr.name)

    def _print_DottedName(self, expr):
        return ' % '.join(self._print(n) for n in expr.name)

    def _print_Lambda(self, expr):
        return '"{args} -> {expr}"'.format(args=expr.variables, expr=expr.expr)

    def _print_PythonSum(self, expr):
        args = [self._print(arg) for arg in expr.args]
        return "sum({})".format(", ".join(args))

    def _print_PythonReal(self, expr):
        value = self._print(expr.internal_var)
        return 'real({0})'.format(value)

    def _print_PythonImag(self, expr):
        value = self._print(expr.internal_var)
        return 'aimag({0})'.format(value)



    #========================== Numpy Elements ===============================#

    def _print_NumpySum(self, expr):
        """Fortran print."""
        rhs_code = self._print(expr.arg)
        dtype = expr.arg.dtype.primitive_type
        if isinstance(dtype, PrimitiveBooleanType):
            return 'count({0})'.format(rhs_code)
        return 'sum({0})'.format(rhs_code)

    def _print_NumpyProduct(self, expr):
        """Fortran print."""

        rhs_code = self._print(expr.arg)
        return 'product({0})'.format(rhs_code)

    def _print_NumpyMatmul(self, expr):
        """Fortran print."""
        a_code = self._print(expr.a)
        b_code = self._print(expr.b)

        if expr.rank == 0:
            if isinstance(expr.a.dtype.primitive_type, PrimitiveBooleanType):
                a_code = self._print(PythonInt(expr.a))
            if isinstance(expr.b.dtype.primitive_type, PrimitiveBooleanType):
                b_code = self._print(PythonInt(expr.b))
            return 'sum({}*{})'.format(a_code, b_code)
        if expr.a.order and expr.b.order:
            if expr.a.order != expr.b.order:
                raise NotImplementedError("Mixed order matmul not supported.")

        # Fortran ordering
        if expr.a.order == 'F':
            return 'matmul({0},{1})'.format(a_code, b_code)

        # C ordering
        return 'matmul({1},{0})'.format(a_code, b_code)

    def _print_NumpyEmpty(self, expr):
        errors.report(FORTRAN_ALLOCATABLE_IN_EXPRESSION, symbol=expr, severity='fatal')

    def _print_NumpyNorm(self, expr):
        """Fortran print."""
        arg = NumpyAbs(expr.arg) if isinstance(expr.arg.dtype.primitive_type, PrimitiveComplexType) else expr.arg
        if expr.axis:
            axis = expr.axis
            if arg.order != 'F':
                axis = PyccelMinus(LiteralInteger(arg.rank), expr.axis, simplify=True)
            else:
                axis = LiteralInteger(expr.axis.python_value + 1)
            code = 'Norm2({},{})'.format(self._print(arg), self._print(axis))
        else:
            code = 'Norm2({})'.format(self._print(arg))

        return code

    def _print_NumpyLinspace(self, expr):

        if expr.stop.dtype != expr.dtype:
            cast_func = DtypePrecisionToCastFunction[expr.dtype]
            st = cast_func(expr.stop)
            v = self._print(st)
        else:
            v = self._print(expr.stop)

        if not isinstance(expr.endpoint, LiteralFalse):
            lhs = expr.get_user_nodes(Assign)[0].lhs


            if expr.rank > 1:
                #expr.rank > 1, we need to replace the last index of the loop with the last index of the array.
                lhs_source = expr.get_user_nodes(Assign)[0].lhs
                lhs_source.substitute(expr.ind, PyccelMinus(expr.num, LiteralInteger(1), simplify = True))
                lhs = self._print(lhs_source)
            else:
                #Since the expr.rank == 1, we modify the last element in the array.
                lhs = self._print(IndexedElement(lhs,
                                                 PyccelMinus(expr.num, LiteralInteger(1),
                                                 simplify = True)))

            if isinstance(expr.endpoint, LiteralTrue):
                cond_template = lhs + ' = {stop}'
            else:
                cond_template = lhs + ' = merge({stop}, {lhs}, ({cond}))'
        if expr.rank > 1:
            template = '({start} + {index}*{step})'
            var = expr.ind
        else:
            template = '[(({start} + {index}*{step}), {index} = {zero},{end})]'
            var = self.scope.get_temporary_variable(PythonNativeInt(), 'linspace_index')

        init_value = template.format(
            start = self._print(expr.start),
            step  = self._print(expr.step),
            index = self._print(var),
            zero  = self._print(LiteralInteger(0)),
            end   = self._print(PyccelMinus(expr.num, LiteralInteger(1), simplify = True)),
        )

        if isinstance(expr.endpoint, LiteralFalse):
            code = init_value
        elif isinstance(expr.endpoint, LiteralTrue):
            code = init_value + '\n' + cond_template.format(stop=v)
        else:
            code = init_value + '\n' + cond_template.format(stop=v, lhs=lhs, cond=self._print(expr.endpoint))

        return code

    def _print_NumpyNonZeroElement(self, expr):

        ind   = self._print(self.scope.get_temporary_variable(PythonNativeInt()))
        array = expr.array

        if isinstance(array.dtype.primitive_type, PrimitiveBooleanType):
            mask  = self._print(array)
        else:
            mask  = self._print(NumpyBool(array))

        my_range = self._print(PythonRange(array.shape[expr.dim]))

        stmt  = 'pack([({ind}, {ind}={my_range})], {mask})'.format(
                ind = ind, mask = mask, my_range = my_range)

        return stmt

    def _print_NumpyCountNonZero(self, expr):

        axis  = expr.axis
        array = expr.array

        if isinstance(array.dtype.primitive_type, PrimitiveBooleanType):
            mask  = self._print(array)
        else:
            mask  = self._print(NumpyBool(array))

        kind  = self.print_kind(expr)

        if axis is None:
            stmt = 'count({}, kind = {})'.format(mask, kind)

            if expr.keep_dims.python_value:
                if expr.order == 'C':
                    shape    = ', '.join(self._print(i) for i in reversed(expr.shape))
                else:
                    shape    = ', '.join(self._print(i) for i in expr.shape)
                stmt = 'reshape([{}], [{}])'.format(stmt, shape)
        else:
            if array.order == 'C':
                f_dim = PyccelMinus(LiteralInteger(array.rank), expr.axis, simplify=True)
            else:
                f_dim = PyccelAdd(expr.axis, LiteralInteger(1), simplify=True)

            dim   = self._print(f_dim)
            stmt = 'count({}, dim = {}, kind = {})'.format(mask, dim, kind)

            if expr.keep_dims.python_value:

                if expr.order == 'C':
                    shape    = ', '.join(self._print(i) for i in reversed(expr.shape))
                else:
                    shape    = ', '.join(self._print(i) for i in expr.shape)
                stmt = 'reshape([{}], [{}])'.format(stmt, shape)

        return stmt

    def _print_NumpyWhere(self, expr):
        value_true  = expr.value_true
        value_false = expr.value_false
        try :
            cast_func = DtypePrecisionToCastFunction[expr.dtype]
        except KeyError:
            errors.report(PYCCEL_RESTRICTION_TODO, severity='fatal')

        if value_true.dtype != expr.dtype:
            value_true = cast_func(value_true)
        if value_false.dtype != expr.dtype:
            value_false = cast_func(value_false)

        condition   = self._print(expr.condition)
        value_true  = self._print(value_true)
        value_false = self._print(value_false)

        stmt = 'merge({true}, {false}, {cond})'.format(
                true=value_true,
                false=value_false,
                cond=condition)

        return stmt

    def _print_NumpyArray(self, expr):
        order = expr.order

        try :
            cast_func = DtypePrecisionToCastFunction[expr.dtype]
        except KeyError:
            errors.report(PYCCEL_RESTRICTION_TODO, severity='fatal')
        # If Numpy array is stored with column-major ordering, transpose values
        # use reshape with order for rank > 2
        if expr.rank <= 2:
            arg = expr.arg if expr.arg.dtype == expr.dtype else cast_func(expr.arg)
            rhs_code = self._print(arg)
            if expr.arg.order and expr.arg.order != expr.order:
                rhs_code = f'transpose({rhs_code})'
            if expr.arg.rank < expr.rank:
                if order == 'F':
                    shape_code = ', '.join(self._print(i) for i in expr.shape)
                else:
                    shape_code = ', '.join(self._print(i) for i in expr.shape[::-1])
                rhs_code = f"reshape({rhs_code}, [{shape_code}])"
        else:
            expr_args = (expr.arg,) if isinstance(expr.arg, Variable) else expr.arg
            expr_args = tuple(a if a.dtype == expr.dtype else cast_func(a) for a in expr_args)
            new_args = []
            inv_order = 'C' if order == 'F' else 'F'
            for a in expr_args:
                ac = self._print(a)

                # Pack list/tuple of array/list/tuple into array
                if a.order is None and a.rank > 1:
                    a = NumpyArray(a)
                    ac = self._print(a)

                # Reshape array element if out of order
                if a.order == inv_order:
                    shape = a.shape[::-1] if a.order == 'F' else a.shape
                    shape_code = ', '.join(self._print(i) for i in shape)
                    order_code = ', '.join(self._print(LiteralInteger(i)) for i in range(a.rank, 0, -1))
                    ac = f'reshape({ac}, [{shape_code}], order=[{order_code}])'
                new_args.append(ac)

            if len(new_args) == 1:
                rhs_code = new_args[0]
            else:
                rhs_code = '[' + ' ,'.join(new_args) + ']'

            if len(new_args) != 1 or expr.arg.rank < expr.rank:
                if order == 'C':
                    shape_code = ', '.join(self._print(i) for i in expr.shape[::-1])
                    rhs_code = f'reshape({rhs_code}, [{shape_code}])'
                else:
                    shape_code = ', '.join(self._print(i) for i in expr.shape)
                    order_index = [LiteralInteger(i) for i in range(1, expr.rank+1)]
                    order_index = order_index[1:]+ order_index[:1]
                    order_code = ', '.join(self._print(i) for i in order_index)
                    rhs_code = f'reshape({rhs_code}, [{shape_code}], order=[{order_code}])'


        return rhs_code

    def _print_NumpyFloor(self, expr):
        result_code = self._print_MathFloor(expr)
        return 'real({}, {})'.format(result_code, self.print_kind(expr))

    def _print_NumpyArange(self, expr):
        start  = self._print(expr.start)
        step   = self._print(expr.step)
        shape  = PyccelMinus(expr.shape[0], LiteralInteger(1), simplify = True)
        index  = self.scope.get_temporary_variable(PythonNativeInt())

        code = '[({start} + {step} * {index}, {index} = {0}, {shape}, {1})]'
        code = code.format(self._print(LiteralInteger(0)),
                           self._print(LiteralInteger(1)),
                           start  = start,
                           step   = step,
                           index  = self._print(index),
                           shape  = self._print(shape))

        return code

    def _print_NumpyMod(self, expr):
        return self._print(PyccelMod(*expr.args))

    # ======================================================================= #
    def _print_PyccelArraySize(self, expr):
        init_value = self._print(expr.arg)
        prec = self.print_kind(expr)
        return f'size({init_value}, kind={prec})'

    def _print_PyccelArrayShapeElement(self, expr):
        init_value = self._print(expr.arg)
        prec = self.print_kind(expr)

        if expr.arg.rank == 1:
            return f'size({init_value}, kind={prec})'

        if expr.arg.order == 'C':
            index = PyccelMinus(LiteralInteger(expr.arg.rank), expr.index, simplify = True)
            index = self._print(index)
        else:
            index = PyccelAdd(expr.index, LiteralInteger(1), simplify = True)
            index = self._print(index)

        return f'size({init_value}, {index}, {prec})'

    def _print_PythonInt(self, expr):
        value = self._print(expr.arg)
        if isinstance(expr.arg.dtype.primitive_type, PrimitiveBooleanType):
            code = 'MERGE(1_{0}, 0_{1}, {2})'.format(self.print_kind(expr), self.print_kind(expr),value)
        else:
            code  = 'Int({0}, {1})'.format(value, self.print_kind(expr))
        return code

    def _print_PythonFloat(self, expr):
        value = self._print(expr.arg)
        if isinstance(expr.arg.dtype.primitive_type, PrimitiveBooleanType):
            code = 'MERGE(1.0_{0}, 0.0_{1}, {2})'.format(self.print_kind(expr), self.print_kind(expr),value)
        else:
            code  = 'Real({0}, {1})'.format(value, self.print_kind(expr))
        return code

    def _print_MathFloor(self, expr):
        arg = expr.args[0]
        arg_code = self._print(arg)

        # math.floor on integer argument is identity,
        # but we need parentheses around expressions
        if isinstance(arg.dtype.primitive_type, PrimitiveIntegerType):
            return '({})'.format(arg_code)

        prec_code = self.print_kind(expr)
        return 'floor({}, kind={})'.format(arg_code, prec_code)

    def _print_PythonComplex(self, expr):
        if expr.is_cast:
            var = self._print(expr.internal_var)
            code = 'cmplx({0}, kind={1})'.format(var,
                                self.print_kind(expr))
        else:
            real = self._print(expr.real)
            imag = self._print(expr.imag)
            code = 'cmplx({0}, {1}, {2})'.format(real, imag,
                                self.print_kind(expr))
        return code

    def _print_PythonBool(self, expr):
        if isinstance(expr.arg.dtype.primitive_type, PrimitiveBooleanType):
            return 'logical({}, kind = {prec})'.format(self._print(expr.arg), prec = self.print_kind(expr))
        else:
            return '({} /= 0)'.format(self._print(expr.arg))

    def _print_NumpyRand(self, expr):
        if expr.rank != 0:
            errors.report(FORTRAN_ALLOCATABLE_IN_EXPRESSION,
                          symbol=expr, severity='fatal')

        if (not self._additional_code):
            self._additional_code = ''
        var = self.scope.get_temporary_variable(expr.dtype, memory_handling = 'stack',
                shape = expr.shape)

        self._additional_code = self._additional_code + self._print(Assign(var,expr)) + '\n'
        return self._print(var)

    def _print_NumpyRandint(self, expr):
        if expr.rank != 0:
            errors.report(FORTRAN_ALLOCATABLE_IN_EXPRESSION,
                          symbol=expr, severity='fatal')
        if expr.low is None:
            randfloat = self._print(PyccelMul(expr.high, NumpyRand(), simplify = True))
        else:
            randfloat = self._print(PyccelAdd(PyccelMul(PyccelMinus(expr.high, expr.low, simplify = True), NumpyRand(), simplify=True), expr.low, simplify = True))

        prec_code = self.print_kind(expr)
        return 'floor({}, kind={})'.format(randfloat, prec_code)

    def _print_NumpyFull(self, expr):

        # Create statement for initialization
        init_value = self._print(expr.fill_value)
        return init_value
    
    def _print_NumpyAmax(self, expr):
        array_arg = expr.arg
        if isinstance(array_arg.dtype.primitive_type, PrimitiveBooleanType):
            arg_code = self._print(NumpyInt32(array_arg))
        else:
            arg_code = self._print(array_arg)

        if isinstance(array_arg.dtype.primitive_type, PrimitiveComplexType):
            self.add_import(Import('pyc_math_f90', Module('pyc_math_f90',(),())))
            return f'amax({array_arg})'
        else:
            return f'maxval({arg_code})'
    
    def _print_NumpyAmin(self, expr):
        array_arg = expr.arg
        if isinstance(array_arg.dtype.primitive_type, PrimitiveBooleanType):
            arg_code = self._print(NumpyInt32(array_arg))
        else:
            arg_code = self._print(array_arg)

        if isinstance(array_arg.dtype.primitive_type, PrimitiveComplexType):
            self.add_import(Import('pyc_math_f90', Module('pyc_math_f90',(),())))
            return f'amin({array_arg})'
        else:
            return f'minval({arg_code})'
        
    def _print_PythonMin(self, expr):
        args = expr.args
        if len(args) == 1:
            arg = args[0]
            code = 'minval({0})'.format(self._print(arg))
        else:
            code = ','.join(self._print(arg) for arg in args)
            code = 'min('+code+')'
        return code

    def _print_PythonMax(self, expr):
        args = expr.args
        if len(args) == 1:
            arg = args[0]
            code = 'maxval({0})'.format(self._print(arg))
        else:
            code = ','.join(self._print(arg) for arg in args)
            code = 'max('+code+')'
        return code

    # ... MACROS
    def _print_MacroShape(self, expr):
        var = expr.argument
        if not isinstance(var, (Variable, IndexedElement)):
            raise TypeError('Expecting a variable, given {}'.format(type(var)))
        shape = var.shape

        if len(shape) == 1:
            shape = shape[0]


        elif not(expr.index is None):
            if expr.index < len(shape):
                shape = shape[expr.index]
            else:
                shape = '1'

        return self._print(shape)

    # ...
    def _print_MacroType(self, expr):
        dtype = self._print(expr.argument.dtype)
        prec  = expr.argument.dtype.precision

        if dtype == 'integer':
            if prec==4:
                return 'MPI_INTEGER'
            elif prec==8:
                return 'MPI_INTEGER8'
            else:
                errors.report(PYCCEL_RESTRICTION_TODO, symbol=expr,
                    severity='fatal')

        elif dtype == 'float':
            if prec==8:
                return 'MPI_DOUBLE'
            if prec==4:
                return 'MPI_FLOAT'
            else:
                errors.report(PYCCEL_RESTRICTION_TODO, symbol=expr,
                    severity='fatal')

        else:
            errors.report(PYCCEL_RESTRICTION_TODO, symbol=expr,
                severity='fatal')

    def _print_MacroCount(self, expr):

        var = expr.argument

        if var.rank == 0:
            return '1'
        else:
            return self._print(functools.reduce(
                lambda x,y: PyccelMul(x,y,simplify=True), var.shape))

    def _print_Declare(self, expr):
        # ... ignored declarations
        var = expr.variable
        expr_type = var.class_type
        if isinstance(expr_type, SymbolicType):
            return ''

        # meta-variables
        if (isinstance(expr.variable, Variable) and
            expr.variable.name.startswith('__')):
            return ''
        # ...

        if isinstance(expr_type, InhomogeneousTupleType):
            return ''

        # ... TODO improve
        # Group the variables by intent
        dtype           = var.dtype
        rank            = var.rank
        shape           = var.alloc_shape
        is_const        = var.is_const
        is_optional     = var.is_optional
        is_private      = var.is_private
        is_alias        = var.is_alias and not isinstance(dtype, BindCPointer)
        on_heap         = var.on_heap
        on_stack        = var.on_stack
        is_static       = expr.static
        is_external     = expr.external
        is_target       = var.is_target and not var.is_alias
        intent          = expr.intent
        intent_in = intent and intent != 'out'
        # ...

        dtype_str = ''
        rankstr   = ''

        # ... print datatype
        if isinstance(expr_type, CustomDataType):
            name   = expr_type.name

            if var.is_argument:
                sig = 'class'
            else:
                sig = 'type'
            dtype_str = f'{sig}({name})'
        elif isinstance(dtype, FixedSizeNumericType) and \
                isinstance(expr_type, (NumpyNDArrayType, HomogeneousTupleType, FixedSizeNumericType)):
            dtype_str = self._print(dtype.primitive_type)
            dtype_str += f'({self.print_kind(var)})'

            if rank > 0:
                # arrays are 0-based in pyccel, to avoid ambiguity with range
                start_val = self._print(LiteralInteger(0))

                if intent_in:
                    rankstr = ', '.join([f'{start_val}:'] * rank)
                elif is_static or on_stack:
                    ordered_shape = shape[::-1] if var.order == 'C' else shape
                    ubounds = [PyccelMinus(s, LiteralInteger(1), simplify = True) for s in ordered_shape]
                    rankstr = ', '.join(f'{start_val}:{self._print(u)}' for u in ubounds)
                elif is_alias or on_heap:
                    rankstr = ', '.join(':'*rank)
                else:
                    raise NotImplementedError("Fortran rank string undetermined")
                rankstr = f'({rankstr})'

        elif isinstance(expr_type, (HomogeneousListType, HomogeneousSetType, DictType)):
            self.add_import(self._build_gFTL_module(expr_type))
            typename = self._print(expr_type)
            dtype_str = f'type({typename})'
        elif isinstance(dtype, StringType):
            dtype_str = self._print(dtype)

            if intent_in:
                dtype_str = dtype_str[:9] +'(len =*)'
                #TODO improve ,this is the case of character as argument
        elif isinstance(dtype, BindCPointer):
            dtype_str = 'type(c_ptr)'
            self._constantImports.setdefault('ISO_C_Binding', set()).add('c_ptr')
        else:
            errors.report(f"Don't know how to print type {expr_type} in Fortran",
                    symbol=expr, severity='fatal')

        code_value = ''
        if expr.value:
            code_value = ' = {0}'.format(self._print(expr.value))

        vstr = self._print(expr.variable.name)

        # Default empty strings
        intentstr      = ''
        allocatablestr = ''
        optionalstr    = ''
        privatestr     = ''
        externalstr    = ''
        is_string = isinstance(var.class_type, StringType)

        # Compute intent string
        if intent:
            if intent == 'in' and rank == 0 and not is_optional \
                and not isinstance(expr_type, CustomDataType):
                intentstr = ', value'
                if is_const:
                    intentstr += ', intent(in)'
            else:
                intentstr = f', intent({intent})'

        # Compute allocatable string
        if not is_static and not is_string:
            if is_alias:
                allocatablestr = ', pointer'

            elif on_heap and not intent_in:
                allocatablestr = ', allocatable'

            # ISSUES #177: var is allocatable and target
            if is_target:
                allocatablestr = f'{allocatablestr}, target'

        # Compute optional string
        if is_optional:
            optionalstr = ', optional'

        # Compute private string
        if is_private:
            privatestr = ', private'

        # Compute external string
        if is_external:
            externalstr = ', external'

        mod_str = ''
        if expr.module_variable and not is_private and isinstance(expr.variable.class_type, FixedSizeNumericType):
            mod_str = ', bind(c)'

        # Construct declaration
        left  = dtype_str + allocatablestr + optionalstr + privatestr + externalstr + mod_str + intentstr
        right = vstr + rankstr + code_value
        return f'{left} :: {right}\n'

    def _print_AliasAssign(self, expr):
        code = ''
        lhs = expr.lhs
        rhs = expr.rhs

        if isinstance(lhs.class_type, InhomogeneousTupleType):
            return self._print(CodeBlock([AliasAssign(l, r) for l,r in zip(lhs,rhs)]))
        if isinstance(rhs, FunctionCall):
            return self._print(rhs)

        # TODO improve
        op = '=>'
        shape_code = ''
        if lhs.rank > 0:
            shape_code = ', '.join('0:' for i in range(lhs.rank))
            shape_code = '({s_c})'.format(s_c = shape_code)

        code += '{lhs}{s_c} {op} {rhs}'.format(lhs=self._print(expr.lhs),
                                          s_c = shape_code,
                                          op=op,
                                          rhs=self._print(expr.rhs))

        return code + '\n'

    def _print_CodeBlock(self, expr):
        if not expr.unravelled:
            body_exprs = expand_to_loops(expr,
                    self.scope.get_temporary_variable, self.scope,
                    language_has_vectors = True)
        else:
            body_exprs = expr.body
        body_stmts = []
        for b in body_exprs :
            line = self._print(b)
            if (self._additional_code):
                body_stmts.append(self._additional_code)
                self._additional_code = None
            body_stmts.append(line)
        return ''.join(self._print(b) for b in body_stmts)

    # TODO the ifs as they are are, is not optimal => use elif
    def _print_SymbolicAssign(self, expr):
        errors.report(FOUND_SYMBOLIC_ASSIGN,
                      symbol=expr.lhs, severity='warning')

        stmt = Comment(str(expr))
        return self._print_Comment(stmt)

    def _print_NumpyReal(self, expr):
        value = self._print(expr.internal_var)
        code = 'Real({0}, {1})'.format(value, self.print_kind(expr))
        return code

    def _print_Assign(self, expr):
        rhs = expr.rhs

        if isinstance(rhs, FunctionCall):
            return self._print(rhs)

        lhs_code = self._print(expr.lhs)
        # we don't print Range
        # TODO treat the case of iterable classes
        if isinstance(rhs, PyccelUnarySub) and rhs.args[0] == INF:
            rhs_code = '-Huge({0})'.format(lhs_code)
            return '{0} = {1}\n'.format(lhs_code, rhs_code)

        if rhs == INF:
            rhs_code = 'Huge({0})'.format(lhs_code)
            return '{0} = {1}\n'.format(lhs_code, rhs_code)

        if isinstance(rhs, (PythonRange, Product)):
            return ''

        if isinstance(rhs, NumpyRand):
            return 'call random_number({0})\n'.format(self._print(expr.lhs))

        if isinstance(rhs, NumpyEmpty):
            return ''

        if isinstance(rhs, NumpyNonZero):
            code = ''
            lhs = expr.lhs
            for i,e in enumerate(rhs.elements):
                l_c = self._print(lhs[i])
                e_c = self._print(e)
                code += '{0} = {1}\n'.format(l_c,e_c)
            return code

        if isinstance(rhs, ConstructorCall):
            func = rhs.func
            name = str(func.name)

            # TODO uncomment later

#            # we don't print the constructor call if iterable object
#            if this.dtype.is_iterable:
#                return ''
#
#            # we don't print the constructor call if with construct object
#            if this.dtype.is_with_construct:
#                return ''

            if name == "__init__":
                name = "create"
            rhs_code = self._print(name)
            rhs_code = '{0} % {1}'.format(lhs_code, rhs_code)

            code_args = ', '.join(self._print(i) for i in rhs.arguments)
            return 'call {0}({1})\n'.format(rhs_code, code_args)

        if (isinstance(expr.lhs, Variable) and
              isinstance(expr.lhs.dtype, SymbolicType)):
            return ''

        # Right-hand side code
        rhs_code = self._print(rhs)

        code = ''
        # if (expr.status == 'unallocated') and not (expr.like is None):
        #     stmt = ZerosLike(lhs=lhs_code, rhs=expr.like)
        #     code += self._print(stmt)
        #     code += '\n'
        code += '{0} = {1}'.format(lhs_code, rhs_code)
#        else:
#            code_args = ''
#            func = expr.rhs
#            # func here is of instance FunctionCall
#            cls_name = func.func.cls_name
#            keys = func.func.arguments

#            # for MPI statements, we need to add the lhs as the last argument
#            # TODO improve
#            if isinstance(func.func, MPI):
#                if not func.arguments:
#                    code_args = lhs_code
#                else:
#                    code_args = ', '.join(self._print(i) for i in func.arguments)
#                    code_args = '{0}, {1}'.format(code_args, lhs_code)
#            else:
#                _ij_print = lambda i, j: '{0}={1}'.format(self._print(i), \
#                                                         self._print(j))
#
#                code_args = ', '.join(_ij_print(i, j) \
#                                      for i, j in zip(keys, func.arguments))
#            if (not func.arguments is None) and (len(func.arguments) > 0):
#                if (not cls_name):
#                    code_args = ', '.join(self._print(i) for i in func.arguments)
#                    code_args = '{0}, {1}'.format(code_args, lhs_code)
#                else:
#            print('code_args > {0}'.format(code_args))
#            code = 'call {0}({1})'.format(rhs_code, code_args)
        return code + '\n'

#------------------------------------------------------------------------------
    def _print_Allocate(self, expr):
<<<<<<< HEAD
        # Transpose indices because of Fortran column-major ordering
        shape = expr.shape if expr.order == 'F' else expr.shape[::-1]
=======
        class_type = expr.variable.class_type
        if isinstance(class_type, (NumpyNDArrayType, HomogeneousTupleType, CustomDataType)):
            # Transpose indices because of Fortran column-major ordering
            shape = expr.shape if expr.order == 'F' else expr.shape[::-1]

            var_code = self._print(expr.variable)
            size_code = ', '.join(self._print(i) for i in shape)
            shape_code = ', '.join('0:' + self._print(PyccelMinus(i, LiteralInteger(1), simplify = True)) for i in shape)
            if shape:
                shape_code = f'({shape_code})'
            code = ''

            if expr.status == 'unallocated':
                code += f'allocate({var_code}{shape_code})\n'

            elif expr.status == 'unknown':
                code += f'if (allocated({var_code})) then\n'
                code += f'  if (any(size({var_code}) /= [{size_code}])) then\n'
                code += f'    deallocate({var_code})\n'
                code += f'    allocate({var_code}{shape_code})\n'
                code +=  '  end if\n'
                code +=  'else\n'
                code += f'  allocate({var_code}{shape_code})\n'
                code +=  'end if\n'

            elif expr.status == 'allocated':
                code += f'if (any(size({var_code}) /= [{size_code}])) then\n'
                code += f'  deallocate({var_code})\n'
                code += f'  allocate({var_code}{shape_code})\n'
                code +=  'end if\n'
>>>>>>> 40b8aaa8

            return code

        elif isinstance(class_type, HomogeneousContainerType):
            return ''

        else:
            return self._print_not_supported(expr)

#-----------------------------------------------------------------------------
    def _print_Deallocate(self, expr):
        var = expr.variable
        class_type = var.class_type
        if isinstance(class_type, InhomogeneousTupleType):
            return ''.join(self._print(Deallocate(v)) for v in var)

        if isinstance(class_type, CustomDataType):
            Pyccel__del = expr.variable.cls_base.scope.find('__del__')
            Pyccel_del_args = [FunctionCallArgument(var)]
            return self._print(FunctionCall(Pyccel__del, Pyccel_del_args))

        if var.is_alias:
            return ''
        else:
            var_code = self._print(var)
            code  = 'if (allocated({})) then\n'.format(var_code)
            code += '  deallocate({})\n'     .format(var_code)
            code += 'end if\n'
            return code

    def _print_DeallocatePointer(self, expr):
        var_code = self._print(expr.variable)
        return f'deallocate({var_code})'

#------------------------------------------------------------------------------

    def _print_PrimitiveBooleanType(self, expr):
        return 'logical'

    def _print_PrimitiveIntegerType(self, expr):
        return 'integer'

    def _print_PrimitiveFloatingPointType(self, expr):
        return 'real'

    def _print_PrimitiveComplexType(self, expr):
        return 'complex'

    def _print_StringType(self, expr):
        return 'character(len=280)'
        #TODO fix improve later

    def _print_PythonNativeInt(self, expr):
        return 'integer'

    def _print_PythonNativeFloat(self, expr):
        return 'real'

    def _print_PythonNativeComplex(self, expr):
        return 'complex'

    def _print_PythonNativeBool(self, expr):
        return 'logical'

    def _print_HomogeneousListType(self, expr):
        return 'Vector_'+self._print(expr.element_type)

    def _print_IteratorType(self, expr):
        iterable_type = self._print(expr.iterable_type)
        return f"{iterable_type}_Iterator"
    def _print_DataType(self, expr):
        return self._print(expr.name)

    def _print_LiteralString(self, expr):
        sp_chars = ['\a', '\b', '\f', '\r', '\t', '\v', "'", '\n']
        sub_str = ''
        formatted_str = []
        for c in expr.python_value:
            if c in sp_chars:
                if sub_str != '':
                    formatted_str.append("'{}'".format(sub_str))
                    sub_str = ''
                formatted_str.append('ACHAR({})'.format(ord(c)))
            else:
                sub_str += c
        if sub_str != '':
            formatted_str.append("'{}'".format(sub_str))
        return ' // '.join(formatted_str)

    def _print_Interface(self, expr):
        interface_funcs = expr.functions

        example_func = interface_funcs[0]

        # ... we don't print 'hidden' functions
        if example_func.is_inline:
            return ''

        if len(example_func.results) == 1:
            if len(set(f.results[0].var.rank == 0 for f in interface_funcs)) != 1:
                message = ("Fortran cannot yet handle a templated function returning either a scalar or an array. "
                           "If you are using the terminal interface, please pass --language c, "
                           "if you are using the interactive interfaces epyccel or lambdify, please pass language='c'. "
                           "See https://github.com/pyccel/pyccel/issues/1339 to monitor the advancement of this issue.")
                errors.report(message,
                        severity='error', symbol=expr)

        name = self._print(expr.name)
        if all(isinstance(f, FunctionAddress) for f in interface_funcs):
            funcs = interface_funcs
        else:
            funcs = [f for f in interface_funcs if f is \
                    expr.point([FunctionCallArgument(a.var.clone('arg_'+str(i))) \
                        for i,a in enumerate(f.arguments)])]

        if expr.is_argument:
            funcs_sigs = []
            for f in funcs:
                parts = self.function_signature(f, f.name)
                parts = ["{}({}) {}\n".format(parts['sig'], parts['arg_code'], parts['func_end']),
                        self.print_constant_imports()+'\n',
                        parts['arg_decs'],
                        'end {} {}\n'.format(parts['func_type'], f.name)]
                funcs_sigs.append(''.join(a for a in parts))
            interface = 'interface\n' + '\n'.join(a for a in funcs_sigs) + 'end interface\n'
            return interface

        if funcs[0].cls_name:
            for k, m in list(_default_methods.items()):
                name = name.replace(k, m)
            cls_name = expr.cls_name
            if not (cls_name == '__UNDEFINED__'):
                name = '{0}_{1}'.format(cls_name, name)
        else:
            for i in _default_methods:
                # because we may have a class Point with init: Point___init__
                if i in name:
                    name = name.replace(i, _default_methods[i])
        interface = 'interface ' + name +'\n'
        for f in funcs:
            interface += 'module procedure ' + str(f.name)+'\n'
        interface += 'end interface\n'
        return interface



   # def _print_With(self, expr):
   #     self.set_scope(expr)
   #     test = 'call '+self._print(expr.test) + '%__enter__()'
   #     body = self._print(expr.body)
   #     end = 'call '+self._print(expr.test) + '%__exit__()'
   #     code = ('{test}\n'
   #            '{body}\n'
   #            '{end}').format(test=test, body=body, end=end)
        #TODO return code later
  #      expr.block
  #      self.exit_scope()
  #      return ''

    def _print_FunctionAddress(self, expr):
        return expr.name

    def function_signature(self, expr, name):
        """
        Get the different parts of the signature of the function `expr`.

        A helper function to print just the signature of the function
        including the declarations of the arguments and results.

        Parameters
        ----------
        expr : FunctionDef
            The function whose signature should be printed.
        name : str
            The name which should be printed as the name of the function.
            (May be different from expr.name in the case of interfaces).

        Returns
        -------
        dict
            A dictionary with the keys :
                sig - The declaration of the function/subroutine with any necessary keywords.
                arg_code - A string containing a list of the arguments.
                func_end - Any code to be added to the signature after the arguments (ie result).
                arg_decs - The code necessary to declare the arguments of the function/subroutine.
                func_type - Subroutine or function.
        """
        is_pure      = expr.is_pure
        is_elemental = expr.is_elemental
        out_args = [r.var for r in expr.results if not r.is_argument]
        args_decs = OrderedDict()
        arguments = expr.arguments
        argument_vars = [a.var for a in arguments]

        func_end  = ''
        rec = 'recursive ' if expr.is_recursive else ''
        if len(out_args) != 1 or out_args[0].rank > 0:
            func_type = 'subroutine'
            for result in out_args:
                args_decs[result] = Declare(result, intent='out')

            functions = expr.functions

        else:
           #todo: if return is a function
            func_type = 'function'
            result = out_args[0]
            functions = expr.functions

            func_end = 'result({0})'.format(result.name)

            args_decs[result] = Declare(result)
            out_args = []
        # ...

        for i, arg in enumerate(arguments):
            arg_var = arg.var
            if isinstance(arg_var, Variable):
                if isinstance(arg, BindCFunctionDefArgument) and arg.original_function_argument_variable.rank!=0:
                    for b_arg in arg.get_all_function_def_arguments():
                        v = b_arg.var
                        dec = Declare(v, intent='in')
                        args_decs[v] = dec
                else:
                    if i == 0 and expr.cls_name:
                        dec = Declare(arg_var, intent='inout')
                    elif arg.inout:
                        dec = Declare(arg_var, intent='inout')
                    else:
                        dec = Declare(arg_var, intent='in')
                    args_decs[arg_var] = dec

        # treat case of pure function
        sig = '{0}{1} {2}'.format(rec, func_type, name)
        if is_pure:
            sig = 'pure {}'.format(sig)

        # treat case of elemental function
        if is_elemental:
            sig = 'elemental {}'.format(sig)

        arg_code  = ', '.join(self._print(i) for i in chain( arguments, out_args ))

        arg_decs = ''.join(self._print(i) for i in args_decs.values())

        parts = {
                'sig' : sig,
                'arg_code' : arg_code,
                'func_end' : func_end,
                'arg_decs' : arg_decs,
                'func_type' : func_type
        }
        return parts

    def _print_FunctionDef(self, expr):
        if expr.is_inline:
            return ''
        self.set_scope(expr.scope)


        name = expr.cls_name or expr.name

        sig_parts = self.function_signature(expr, name)
        bind_c = ' bind(c)' if isinstance(expr, BindCFunctionDef) else ''
        prelude = sig_parts.pop('arg_decs')
        functions = [f for f in expr.functions if not f.is_inline]
        func_interfaces = '\n'.join(self._print(i) for i in expr.interfaces)
        body_code = self._print(expr.body)
        docstring = self._print(expr.docstring) if expr.docstring else ''

        decs = [Declare(v) for v in expr.local_vars]
        self._get_external_declarations(decs)

        prelude += ''.join(self._print(i) for i in decs)
        if len(functions)>0:
            functions_code = '\n'.join(self._print(i) for  i in functions)
            body_code = body_code +'\ncontains\n' + functions_code

        imports = ''.join(self._print(i) for i in expr.imports)

        parts = [docstring,
                f"{sig_parts['sig']}({sig_parts['arg_code']}){bind_c} {sig_parts['func_end']}\n",
                imports,
                'implicit none\n',
                prelude,
                func_interfaces,
                body_code,
                'end {} {}\n'.format(sig_parts['func_type'], name)]

        self.exit_scope()

        return '\n'.join(a for a in parts if a)

    def _print_Pass(self, expr):
        return '! pass\n'

    def _print_Nil(self, expr):
        return ''

    def _print_NilArgument(self, expr):
        raise errors.report("Trying to use optional argument in inline function without providing a variable",
                symbol=expr,
                severity='fatal')

    def _print_Return(self, expr):
        code = ''
        if expr.stmt:
            code += self._print(expr.stmt)
        code +='return\n'
        return code

    def _print_Del(self, expr):
        return ''.join(self._print(var) for var in expr.variables)

    def _print_ClassDef(self, expr):
        # ... we don't print 'hidden' classes
        if expr.hide:
            return '', ''
        # ...
        self.set_scope(expr.scope)

        name = self._print(expr.name)
        self.set_current_class(name)
        base = None # TODO: add base in ClassDef

        decs = ''.join(self._print(Declare(i)) for i in expr.attributes)

        aliases = []
        names   = []
        methods = ''.join(f'procedure :: {method.name} => {method.cls_name}\n' for method in expr.methods)
        for i in expr.interfaces:
            names = ','.join(f.cls_name for f in i.functions if not f.is_inline)
            if names:
                methods += f'generic, public :: {i.name} => {names}\n'
                methods += f'procedure :: {names}\n'



        options = ', '.join(i for i in expr.options)

        sig = 'type, {0}'.format(options)
        if not(base is None):
            sig = '{0}, extends({1})'.format(sig, base)

        docstring = self._print(expr.docstring) if expr.docstring else ''
        code = f'{sig} :: {name}\n{decs}\n'
        code = code + 'contains\n' + methods
        decs = ''.join([docstring, code, f'end type {name}\n'])

        sep = self._print(SeparatorComment(40))
        # we rename all methods because of the aliasing
        cls_methods = [i.clone('{0}'.format(i.name)) for i in expr.methods]
        for i in expr.interfaces:
            cls_methods +=  [j.clone('{0}'.format(j.name)) for j in i.functions]

        methods = ''.join('\n'.join(['', sep, self._print(i), sep, '']) for i in cls_methods)

        self.set_current_class(None)

        self.exit_scope()

        return decs, methods

    def _print_Break(self, expr):
        return 'exit\n'

    def _print_Continue(self, expr):
        return 'cycle\n'

    def _print_AugAssign(self, expr):
        new_expr = expr.to_basic_assign()
        expr.invalidate_node()
        return self._print(new_expr)

    def _print_PythonRange(self, expr):
        start = self._print(expr.start)

        test_step = expr.step
        if isinstance(test_step, LiteralInteger) and test_step.python_value == 1:
            step = ''
        else:
            step = ', '+self._print(expr.step)

        if isinstance(test_step, PyccelUnarySub):
            test_step = expr.step.args[0]

        # testing if the step is a value or an expression
        if isinstance(test_step, Literal):
            if isinstance(expr.step, PyccelUnarySub):
                stop = PyccelAdd(expr.stop, LiteralInteger(1), simplify = True)
            else:
                stop = PyccelMinus(expr.stop, LiteralInteger(1), simplify = True)
        else:
            stop = IfTernaryOperator(PyccelGt(expr.step, LiteralInteger(0)),
                                     PyccelMinus(expr.stop, LiteralInteger(1), simplify = True),
                                     PyccelAdd(expr.stop, LiteralInteger(1), simplify = True))

        stop = self._print(stop)
        return f'{start}, {stop}{step}'

    def _print_FunctionalFor(self, expr):
        loops = ''.join(self._print(i) for i in expr.loops)
        return loops

    def _print_For(self, expr):
        self.set_scope(expr.scope)

        indices = expr.iterable.loop_counters
        index = indices[0] if indices else expr.target
        if expr.iterable.num_loop_counters_required:
            self.scope.insert_variable(index)

        target   = index
        my_range = expr.iterable.get_range()

        if not isinstance(my_range, PythonRange):
            # Only iterable currently supported is PythonRange
            errors.report(PYCCEL_RESTRICTION_TODO, symbol=expr,
                severity='fatal')

        tar        = self._print(target)
        range_code = self._print(my_range)

        prolog = 'do {0} = {1}\n'.format(tar, range_code)
        epilog = 'end do\n'

        additional_assign = CodeBlock(expr.iterable.get_assigns(expr.target))
        prolog += self._print(additional_assign)

        body = self._print(expr.body)

        if expr.end_annotation:
            end_annotation = expr.end_annotation.replace("for", "do")
            epilog += end_annotation

        self.exit_scope()

        return ('{prolog}'
                '{body}'
                '{epilog}').format(prolog=prolog, body=body, epilog=epilog)

    # .....................................................
    #               Print OpenMP AnnotatedComment
    # .....................................................

    def _print_OmpAnnotatedComment(self, expr):
        clauses = ''
        if expr.combined:
            combined = expr.combined.replace("for", "do")
            clauses = ' ' + combined

        omp_expr = '!$omp {}'.format(expr.name.replace("for", "do"))
        clauses += str(expr.txt).replace("cancel for", "cancel do")
        omp_expr = '{}{}\n'.format(omp_expr, clauses)
        return omp_expr

    def _print_Omp_End_Clause(self, expr):
        omp_expr = str(expr.txt)
        if "section" in omp_expr and "sections" not in omp_expr:
            return ''
        omp_expr = omp_expr.replace("for", "do")
        if expr.has_nowait:
            omp_expr += ' nowait'
        omp_expr = '!$omp {}\n'.format(omp_expr)
        return omp_expr
    # .....................................................

    # .....................................................
    #                   OpenACC statements
    # .....................................................
    def _print_ACC_Parallel(self, expr):
        clauses = ' '.join(self._print(i)  for i in expr.clauses)
        body    = ''.join(self._print(i) for i in expr.body)

        # ... TODO adapt get_statement to have continuation with OpenACC
        prolog = f'!$acc parallel {clauses}\n'
        epilog = '!$acc end parallel\n'
        # ...

        # ...
        code = (f'{prolog}'
                f'{body}'
                f'{epilog}')
        # ...

        return code

    def _print_ACC_For(self, expr):
        # ...
        loop    = self._print(expr.loop)
        clauses = ' '.join(self._print(i)  for i in expr.clauses)
        # ...

        # ... TODO adapt get_statement to have continuation with OpenACC
        prolog = f'!$acc loop {clauses}\n'
        epilog = '!$acc end loop\n'
        # ...

        # ...
        code = (f'{prolog}'
                f'{loop}'
                f'{epilog}')
        # ...

        return code

    def _print_ACC_Async(self, expr):
        args = ', '.join('{0}'.format(self._print(i)) for i in expr.variables)
        return 'async({})'.format(args)

    def _print_ACC_Auto(self, expr):
        return 'auto'

    def _print_ACC_Bind(self, expr):
        return 'bind({})'.format(self._print(expr.variable))

    def _print_ACC_Collapse(self, expr):
        return 'collapse({0})'.format(self._print(expr.n_loops))

    def _print_ACC_Copy(self, expr):
        args = ', '.join('{0}'.format(self._print(i)) for i in expr.variables)
        return 'copy({})'.format(args)

    def _print_ACC_Copyin(self, expr):
        args = ', '.join('{0}'.format(self._print(i)) for i in expr.variables)
        return 'copyin({})'.format(args)

    def _print_ACC_Copyout(self, expr):
        args = ', '.join('{0}'.format(self._print(i)) for i in expr.variables)
        return 'copyout({})'.format(args)

    def _print_ACC_Create(self, expr):
        args = ', '.join('{0}'.format(self._print(i)) for i in expr.variables)
        return 'create({})'.format(args)

    def _print_ACC_Default(self, expr):
        return 'default({})'.format(self._print(expr.status))

    def _print_ACC_DefaultAsync(self, expr):
        args = ', '.join('{0}'.format(self._print(i)) for i in expr.variables)
        return 'default_async({})'.format(args)

    def _print_ACC_Delete(self, expr):
        args = ', '.join('{0}'.format(self._print(i)) for i in expr.variables)
        return 'delete({})'.format(args)

    def _print_ACC_Device(self, expr):
        args = ', '.join('{0}'.format(self._print(i)) for i in expr.variables)
        return 'device({})'.format(args)

    def _print_ACC_DeviceNum(self, expr):
        return 'collapse({0})'.format(self._print(expr.n_device))

    def _print_ACC_DevicePtr(self, expr):
        args = ', '.join('{0}'.format(self._print(i)) for i in expr.variables)
        return 'deviceptr({})'.format(args)

    def _print_ACC_DeviceResident(self, expr):
        args = ', '.join('{0}'.format(self._print(i)) for i in expr.variables)
        return 'device_resident({})'.format(args)

    def _print_ACC_DeviceType(self, expr):
        args = ', '.join('{0}'.format(self._print(i)) for i in expr.variables)
        return 'device_type({})'.format(args)

    def _print_ACC_Finalize(self, expr):
        return 'finalize'

    def _print_ACC_FirstPrivate(self, expr):
        args = ', '.join('{0}'.format(self._print(i)) for i in expr.variables)
        return 'firstprivate({})'.format(args)

    def _print_ACC_Gang(self, expr):
        args = ', '.join('{0}'.format(self._print(i)) for i in expr.variables)
        return 'gang({})'.format(args)

    def _print_ACC_Host(self, expr):
        args = ', '.join('{0}'.format(self._print(i)) for i in expr.variables)
        return 'host({})'.format(args)

    def _print_ACC_If(self, expr):
        return 'if({})'.format(self._print(expr.test))

    def _print_ACC_Independent(self, expr):
        return 'independent'

    def _print_ACC_Link(self, expr):
        args = ', '.join('{0}'.format(self._print(i)) for i in expr.variables)
        return 'link({})'.format(args)

    def _print_ACC_NoHost(self, expr):
        return 'nohost'

    def _print_ACC_NumGangs(self, expr):
        return 'num_gangs({0})'.format(self._print(expr.n_gang))

    def _print_ACC_NumWorkers(self, expr):
        return 'num_workers({0})'.format(self._print(expr.n_worker))

    def _print_ACC_Present(self, expr):
        args = ', '.join('{0}'.format(self._print(i)) for i in expr.variables)
        return 'present({})'.format(args)

    def _print_ACC_Private(self, expr):
        args = ', '.join('{0}'.format(self._print(i)) for i in expr.variables)
        return 'private({})'.format(args)

    def _print_ACC_Reduction(self, expr):
        args = ', '.join('{0}'.format(self._print(i)) for i in expr.variables)
        op   = self._print(expr.operation)
        return "reduction({0}: {1})".format(op, args)

    def _print_ACC_Self(self, expr):
        args = ', '.join('{0}'.format(self._print(i)) for i in expr.variables)
        return 'self({})'.format(args)

    def _print_ACC_Seq(self, expr):
        return 'seq'

    def _print_ACC_Tile(self, expr):
        args = ', '.join('{0}'.format(self._print(i)) for i in expr.variables)
        return 'tile({})'.format(args)

    def _print_ACC_UseDevice(self, expr):
        args = ', '.join('{0}'.format(self._print(i)) for i in expr.variables)
        return 'use_device({})'.format(args)

    def _print_ACC_Vector(self, expr):
        args = ', '.join('{0}'.format(self._print(i)) for i in expr.variables)
        return 'vector({})'.format(args)

    def _print_ACC_VectorLength(self, expr):
        args = ', '.join('{0}'.format(self._print(i)) for i in expr.variables)
        return 'vector_length({})'.format(self._print(expr.n))

    def _print_ACC_Wait(self, expr):
        args = ', '.join('{0}'.format(self._print(i)) for i in expr.variables)
        return 'wait({})'.format(args)

    def _print_ACC_Worker(self, expr):
        args = ', '.join('{0}'.format(self._print(i)) for i in expr.variables)
        return 'worker({})'.format(args)
    # .....................................................

    #def _print_Block(self, expr):
    #    body    = '\n'.join(self._print(i) for i in expr.body)
    #    prelude = '\n'.join(self._print(i) for i in expr.declarations)
    #    return prelude, body

    def _print_While(self,expr):
        self.set_scope(expr.scope)
        body = self._print(expr.body)
        self.exit_scope()
        return ('do while ({test})\n'
                '{body}'
                'end do\n').format(test=self._print(expr.test), body=body)

    def _print_ErrorExit(self, expr):
        # TODO treat the case of MPI
        return 'STOP'

    def _print_Assert(self, expr):
        prolog = "if ( .not. ({0})) then".format(self._print(expr.test))
        body = 'stop 1'
        epilog = 'end if'
        return ('{prolog}\n'
                '{body}\n'
                '{epilog}\n').format(prolog=prolog, body=body, epilog=epilog)

    def _handle_not_none(self, lhs, lhs_var):
        """
        Print code for `x is not None` statement.

        Print the code which checks if x is not None. This means different
        things depending on the type of `x`. If `x` is optional it checks
        if it is present, if `x` is a C pointer it checks if it points at
        anything.

        Parameters
        ----------
        lhs : str
            The code representing `x`.
        lhs_var : Variable
            The Variable `x`.

        Returns
        -------
        str
            The code which checks if `x is not None`.
        """
        if isinstance(lhs_var.dtype, BindCPointer):
            self._constantImports.setdefault('ISO_C_Binding', set()).add('c_associated')
            return f'c_associated({lhs})'
        else:
            return f'present({lhs})'

    def _print_PyccelIs(self, expr):
        lhs_var = expr.lhs
        rhs_var = expr.rhs
        lhs = self._print(lhs_var)
        rhs = self._print(rhs_var)
        a = expr.args[0]
        b = expr.args[1]

        if isinstance(rhs_var, Nil):
            return '.not. '+ self._handle_not_none(lhs, lhs_var)

        if all(isinstance(var.dtype.primitive_type, PrimitiveBooleanType) for var in (a, b)):
            return f'{lhs} .eqv. {rhs}'

        errors.report(PYCCEL_RESTRICTION_IS_ISNOT,
                      symbol=expr, severity='fatal')

    def _print_PyccelIsNot(self, expr):
        lhs_var = expr.lhs
        rhs_var = expr.rhs
        lhs = self._print(lhs_var)
        rhs = self._print(rhs_var)
        a = expr.args[0]
        b = expr.args[1]

        if isinstance(rhs_var, Nil):
            return self._handle_not_none(lhs, lhs_var)

        if all(isinstance(var.dtype.primitive_type, PrimitiveBooleanType) for var in (a, b)):
            return f'{lhs} .neqv. {rhs}'

        errors.report(PYCCEL_RESTRICTION_IS_ISNOT,
                      symbol=expr, severity='fatal')

    def _print_If(self, expr):
        # ...

        lines = []

        for i, (c, e) in enumerate(expr.blocks):

            if i == 0:
                lines.append("if (%s) then\n" % self._print(c))
            elif i == len(expr.blocks) - 1 and isinstance(c, LiteralTrue):
                lines.append("else\n")
            else:
                lines.append("else if (%s) then\n" % self._print(c))

            if isinstance(e, (list, tuple, PythonTuple)):
                lines.extend(self._print(ee) for ee in e)
            else:
                lines.append(self._print(e))

        lines.append("end if\n")

        return ''.join(lines)

    def _print_IfTernaryOperator(self, expr):

        cond = PythonBool(expr.cond) if not isinstance(expr.cond.dtype.primitive_type, PrimitiveBooleanType) else expr.cond
        value_true = expr.value_true
        value_false = expr.value_false

        if value_true.dtype != value_false.dtype :
            try :
                cast_func = DtypePrecisionToCastFunction[expr.dtype]
            except KeyError:
                errors.report(PYCCEL_RESTRICTION_TODO, severity='fatal')
            value_true = cast_func(value_true) if value_true.dtype != expr.dtype else value_true
            value_false = cast_func(value_false) if value_false.dtype != expr.dtype else value_false
        cond = self._print(cond)
        value_true = self._print(value_true)
        value_false = self._print(value_false)
        return 'merge({true}, {false}, {cond})'.format(cond = cond, true = value_true, false = value_false)

    def _print_PyccelPow(self, expr):
        base = expr.args[0]
        e    = expr.args[1]

        base_c = self._print(base)
        e_c    = self._print(e)
        return '{} ** {}'.format(base_c, e_c)

    def _print_PyccelAdd(self, expr):
        if isinstance(expr.dtype, StringType):
            return '//'.join('trim('+self._print(a)+')' for a in expr.args)
        else:
            args = [PythonInt(a) if isinstance(a.dtype.primitive_type, PrimitiveBooleanType) else a for a in expr.args]
            return ' + '.join(self._print(a) for a in args)

    def _print_PyccelMinus(self, expr):
        args = [PythonInt(a) if isinstance(a.dtype.primitive_type, PrimitiveBooleanType) else a for a in expr.args]
        args_code = [self._print(a) for a in args]

        return ' - '.join(args_code)

    def _print_PyccelMul(self, expr):
        args = [PythonInt(a) if isinstance(a.dtype.primitive_type, PrimitiveBooleanType) else a for a in expr.args]
        args_code = [self._print(a) for a in args]
        return ' * '.join(a for a in args_code)

    def _print_PyccelDiv(self, expr):
        if all(isinstance(a.dtype.primitive_type, (PrimitiveBooleanType, PrimitiveIntegerType)) for a in expr.args):
            args = [NumpyFloat(a) for a in expr.args]
        else:
            args = expr.args
        return ' / '.join(self._print(a) for a in args)

    def _print_PyccelMod(self, expr):
        is_float = isinstance(expr.dtype.primitive_type, PrimitiveFloatingPointType)

        def correct_type_arg(a):
            if is_float and isinstance(a.dtype.primitive_type, PrimitiveIntegerType):
                return NumpyFloat(a)
            else:
                return a

        args = [self._print(correct_type_arg(a)) for a in expr.args]

        code = args[0]
        for c in args[1:]:
            code = 'MODULO({},{})'.format(code, c)
        return code

    def _print_PyccelFloorDiv(self, expr):

        code     = self._print(expr.args[0])
        adtype   = expr.args[0].dtype.primitive_type
        is_float = isinstance(expr.dtype.primitive_type, PrimitiveFloatingPointType)
        for b in expr.args[1:]:
            bdtype    = b.dtype.primitive_type
            if all(isinstance(dtype, PrimitiveIntegerType) for dtype in (adtype, bdtype)):
                b = NumpyFloat(b)
            c = self._print(b)
            adtype = bdtype
            code = 'FLOOR({}/{},{})'.format(code, c, self.print_kind(expr))
            if is_float:
                code = 'real({}, {})'.format(code, self.print_kind(expr))
        return code

    def _print_PyccelRShift(self, expr):
        return 'RSHIFT({}, {})'.format(self._print(expr.args[0]), self._print(expr.args[1]))

    def _print_PyccelLShift(self, expr):
        return 'LSHIFT({}, {})'.format(self._print(expr.args[0]), self._print(expr.args[1]))

    def _print_PyccelBitXor(self, expr):
        if isinstance(expr.dtype.primitive_type, PrimitiveBooleanType):
            return ' .neqv. '.join(self._print(a) for a in expr.args)
        return 'IEOR({}, {})'.format(self._print(expr.args[0]), self._print(expr.args[1]))

    def _print_PyccelBitOr(self, expr):
        if isinstance(expr.dtype.primitive_type, PrimitiveBooleanType):
            return ' .or. '.join(self._print(a) for a in expr.args)
        return 'IOR({}, {})'.format(self._print(expr.args[0]), self._print(expr.args[1]))

    def _print_PyccelBitAnd(self, expr):
        if isinstance(expr.dtype.primitive_type, PrimitiveBooleanType):
            return ' .and. '.join(self._print(a) for a in expr.args)
        return 'IAND({}, {})'.format(self._print(expr.args[0]), self._print(expr.args[1]))

    def _print_PyccelInvert(self, expr):
        return 'NOT({})'.format(self._print(expr.args[0]))

    def _print_PyccelAssociativeParenthesis(self, expr):
        return '({})'.format(self._print(expr.args[0]))

    def _print_PyccelUnary(self, expr):
        return '+{}'.format(self._print(expr.args[0]))

    def _print_PyccelUnarySub(self, expr):
        return '-{}'.format(self._print(expr.args[0]))

    def _print_PyccelAnd(self, expr):
        args = [a if isinstance(a.dtype.primitive_type, PrimitiveBooleanType) else PythonBool(a) for a in expr.args]
        return ' .and. '.join(self._print(a) for a in args)

    def _print_PyccelOr(self, expr):
        args = [a if isinstance(a.dtype.primitive_type, PrimitiveBooleanType) else PythonBool(a) for a in expr.args]
        return ' .or. '.join(self._print(a) for a in args)

    def _print_PyccelEq(self, expr):
        lhs = self._print(expr.args[0])
        rhs = self._print(expr.args[1])
        a = expr.args[0].dtype.primitive_type
        b = expr.args[1].dtype.primitive_type

        if all(isinstance(var, PrimitiveBooleanType) for var in (a, b)):
            return '{} .eqv. {}'.format(lhs, rhs)
        return '{0} == {1}'.format(lhs, rhs)

    def _print_PyccelNe(self, expr):
        lhs = self._print(expr.args[0])
        rhs = self._print(expr.args[1])
        a = expr.args[0].dtype.primitive_type
        b = expr.args[1].dtype.primitive_type

        if all(isinstance(var, PrimitiveBooleanType) for var in (a, b)):
            return '{} .neqv. {}'.format(lhs, rhs)
        return '{0} /= {1}'.format(lhs, rhs)

    def _print_PyccelLt(self, expr):
        args = [PythonInt(a) if isinstance(a.dtype.primitive_type, PrimitiveBooleanType) else a for a in expr.args]
        lhs = self._print(args[0])
        rhs = self._print(args[1])
        return '{0} < {1}'.format(lhs, rhs)

    def _print_PyccelLe(self, expr):
        args = [PythonInt(a) if isinstance(a.dtype.primitive_type, PrimitiveBooleanType) else a for a in expr.args]
        lhs = self._print(args[0])
        rhs = self._print(args[1])
        return '{0} <= {1}'.format(lhs, rhs)

    def _print_PyccelGt(self, expr):
        args = [PythonInt(a) if isinstance(a.dtype.primitive_type, PrimitiveBooleanType) else a for a in expr.args]
        lhs = self._print(args[0])
        rhs = self._print(args[1])
        return '{0} > {1}'.format(lhs, rhs)

    def _print_PyccelGe(self, expr):
        args = [PythonInt(a) if isinstance(a.dtype.primitive_type, PrimitiveBooleanType) else a for a in expr.args]
        lhs = self._print(args[0])
        rhs = self._print(args[1])
        return '{0} >= {1}'.format(lhs, rhs)

    def _print_PyccelNot(self, expr):
        a = self._print(expr.args[0])
        if not isinstance(expr.args[0].dtype.primitive_type, PrimitiveBooleanType):
            return '{} == 0'.format(a)
        return '.not. {}'.format(a)

    def _print_Header(self, expr):
        return ''

    def _print_SysExit(self, expr):
        code = ""
        exit_code = expr.status
        if isinstance(exit_code, LiteralInteger):
            arg = exit_code.python_value
        elif not isinstance(getattr(exit_code.dtype, 'primitive_type'), PrimitiveIntegerType) or exit_code.rank > 0:
            print_arg = FunctionCallArgument(exit_code)
            code = self._print(PythonPrint((print_arg, ), file="stderr"))
            arg = "1"
        else:
            if exit_code.dtype.precision != 4:
                exit_code = NumpyInt32(exit_code)
            arg = self._print(exit_code)
        return f'{code}stop {arg}\n'

    def _print_NumpyUfuncBase(self, expr):
        type_name = type(expr).__name__
        try:
            func_name = numpy_ufunc_to_fortran[type_name]
        except KeyError:
            self._print_not_supported(expr)
        if func_name.startswith('ieee_'):
            self._constantImports.setdefault('ieee_arithmetic', set()).add(func_name)
        args = [self._print(NumpyFloat(a) if isinstance(a.dtype.primitive_type, PrimitiveIntegerType) else a)\
				for a in expr.args]
        code_args = ', '.join(args)
        code = f'{func_name}({code_args})'
        return code

    def _print_NumpyIsInf(self, expr):
        code = PyccelAssociativeParenthesis(PyccelAnd(
                    PyccelNot(NumpyIsFinite(expr.arg)),
                    PyccelNot(NumpyIsNan(expr.arg))))
        return self._print(code)

    def _print_NumpySign(self, expr):
        """ Print the corresponding Fortran function for a call to Numpy.sign

        Parameters
        ----------
            expr : Pyccel ast node
                Python expression with Numpy.sign call

        Returns
        -------
            string
                Equivalent internal function in Fortran

        Example
        -------
            import numpy

            numpy.sign(x) => numpy_sign(x)
            numpy_sign is an interface which calls the proper function depending on the data type of x

        """
        arg = expr.args[0]
        arg_code = self._print(arg)
        if isinstance(expr.dtype.primitive_type, PrimitiveComplexType):
            func_name = 'csgn' if numpy_v1 else 'csign'
            func = PyccelFunctionDef(func_name, NumpySign)
            self.add_import(Import('pyc_math_f90', AsName(func, func_name)))
            return f'{func_name}({arg_code})'
        else:
            cast_func = DtypePrecisionToCastFunction[expr.dtype]
            # The absolute value of the result (0 if the argument is 0, 1 otherwise)
            abs_result = self._print(cast_func(PythonBool(arg)))
            return f'sign({abs_result}, {arg_code})'

    def _print_NumpyTranspose(self, expr):
        var = expr.internal_var
        arg = self._print(var)
        assigns = expr.get_user_nodes(Assign)
        if assigns and assigns[0].lhs.order != var.order:
            return arg
        elif var.rank == 2:
            return 'transpose({0})'.format(arg)
        else:
            var_shape = var.shape[::-1] if var.order == 'F' else var.shape
            shape = ', '.join(self._print(i) for i in var_shape)
            order = ', '.join(self._print(LiteralInteger(i)) for i in range(var.rank, 0, -1))
            return 'reshape({}, shape=[{}], order=[{}])'.format(arg, shape, order)

    def _print_MathFunctionBase(self, expr):
        """ Convert a Python expression with a math function call to Fortran
        function call

        Parameters
        ----------
            expr : Pyccel ast node
                Python expression with a Math function call

        Returns
        -------
            string
                Equivalent expression in Fortran language

        ------
        Example:
        --------
            math.cos(x)    ==> cos(x)
            math.gcd(x, y) ==> pyc_gcd(x, y) # with include of pyc_math module
        """
        type_name = type(expr).__name__
        try:
            func_name = math_function_to_fortran[type_name]
        except KeyError:
            errors.report(PYCCEL_RESTRICTION_TODO, severity='fatal')
        if func_name.startswith("pyc"):
            self.add_import(Import('pyc_math_f90', Module('pyc_math_f90',(),())))
        args = []
        for arg in expr.args:
            if arg.dtype != expr.dtype:
                cast_func = DtypePrecisionToCastFunction[expr.dtype]
                args.append(self._print(cast_func(arg)))
            else:
                args.append(self._print(arg))
        code_args = ', '.join(args)
        return '{0}({1})'.format(func_name, code_args)

    def _print_MathCeil(self, expr):
        """Convert a Python expression with a math ceil function call to
        Fortran function call"""
        # add necessary include
        arg = expr.args[0]
        if isinstance(arg.dtype.primitive_type, PrimitiveIntegerType):
            code_arg = self._print(NumpyFloat(arg))
        else:
            code_arg = self._print(arg)
        return "ceiling({})".format(code_arg)

    def _print_MathIsnan(self, expr):
        """Convert a Python expression with a math isnan function call to
        Fortran function call"""
        # add necessary include
        arg = expr.args[0]
        if isinstance(arg.dtype.primitive_type, PrimitiveIntegerType):
            code_arg = self._print(NumpyFloat(arg))
        else:
            code_arg = self._print(arg)
        return "isnan({})".format(code_arg)

    def _print_MathTrunc(self, expr):
        """Convert a Python expression with a math trunc function call to
        Fortran function call"""
        # add necessary include
        arg = expr.args[0]
        if isinstance(arg.dtype.primitive_type, PrimitiveIntegerType):
            code_arg = self._print(NumpyFloat(arg))
        else:
            code_arg = self._print(arg)
        return "dint({})".format(code_arg)

    def _print_MathPow(self, expr):
        base = expr.args[0]
        e    = expr.args[1]

        base_c = self._print(base)
        e_c    = self._print(e)
        return '{} ** {}'.format(base_c, e_c)

    def _print_NumpySqrt(self, expr):
        arg = expr.args[0]
        dtype = arg.dtype.primitive_type
        if isinstance(dtype, (PrimitiveIntegerType, PrimitiveBooleanType)):
            arg = NumpyFloat(arg)
        code_args = self._print(arg)
        code = f'sqrt({code_args})'
        return code

    def _print_LiteralImaginaryUnit(self, expr):
        """ purpose: print complex numbers nicely in Fortran."""
        return "cmplx(0,1, kind = {})".format(self.print_kind(expr))

    def _print_int(self, expr):
        return str(expr)

    def _print_Literal(self, expr):
        printed = repr(expr.python_value)
        return "{}_{}".format(printed, self.print_kind(expr))

    def _print_LiteralTrue(self, expr):
        return ".True._{}".format(self.print_kind(expr))

    def _print_LiteralFalse(self, expr):
        return ".False._{}".format(self.print_kind(expr))

    def _print_LiteralComplex(self, expr):
        real_str = self._print(expr.real)
        imag_str = self._print(expr.imag)
        return "({}, {})".format(real_str, imag_str)

    def _print_IndexedElement(self, expr):
        base = expr.base

        inds = list(expr.indices)
        if len(inds) == 1 and isinstance(inds[0], LiteralEllipsis):
            inds = [Slice(None,None)]*expr.rank

        # Condense all indices on homogeneous objects into one IndexedElement for printing
        # This should be removed when support for lists is added
        if isinstance(base, IndexedElement):
            while isinstance(base, IndexedElement) and isinstance(base.class_type, HomogeneousContainerType):
                inds = list(base.indices) + inds
                base = base.base

        rank = base.rank
        if len(inds)<rank:
            inds += [Slice(None,None)]*(rank-base.class_type.container_rank)

        base_code = self._print(base)

        if base.order != 'F':
            inds = inds[::-1]
        allow_negative_indexes = base.allows_negative_indexes

        for i, ind in enumerate(inds):
            _shape = PyccelArrayShapeElement(base, i if expr.base.order != 'C' else len(inds) - i - 1)
            if isinstance(ind, Slice):
                inds[i] = self._new_slice_with_processed_arguments(ind, _shape, allow_negative_indexes)
            elif isinstance(ind, PyccelUnarySub) and isinstance(ind.args[0], LiteralInteger):
                inds[i] = PyccelMinus(_shape, ind.args[0], simplify = True)
            else:
                #indices of indexedElement of len==1 shouldn't be a tuple
                if isinstance(ind, tuple) and len(ind) == 1:
                    inds[i] = ind[0]
                if allow_negative_indexes and not isinstance(ind, LiteralInteger):
                    inds[i] = IfTernaryOperator(PyccelLt(ind, LiteralInteger(0)),
                            PyccelAdd(_shape, ind, simplify = True), ind)

        if isinstance(base.class_type, HomogeneousListType):
            inds = [PyccelAdd(i, LiteralInteger(1), simplify=True) for i in inds]
            inds_code = ", ".join(self._print(i) for i in inds)
            return f"{base_code}%of({inds_code})"
        elif isinstance(base.class_type, (NumpyNDArrayType, HomogeneousTupleType)):
            inds_code = ", ".join(self._print(i) for i in inds)
            return f"{base_code}({inds_code})"
        else:
            errors.report(f"Don't know how to index type {base.class_type}",
                    symbol=expr, severity='fatal')
            return ''

    @staticmethod
    def _new_slice_with_processed_arguments(_slice, array_size, allow_negative_index):
        """
        Create new slice with information collected from old slice and decorators.

        Create a new slice where the original `start`, `stop`, and `step` have
        been processed using basic simplifications, as well as additional rules
        identified by the function decorators.

        Parameters
        ----------
        _slice : Slice
            Slice needed to collect (start, stop, step).

        array_size : PyccelArrayShapeElement
            Call to function size().

        allow_negative_index : bool
            True when the decorator allow_negative_index is present.

        Returns
        -------
        Slice
            The new slice with processed arguments (start, stop, step).
        """
        start = _slice.start
        stop = _slice.stop
        step = _slice.step

        # negative start and end in slice
        if isinstance(start, PyccelUnarySub) and isinstance(start.args[0], LiteralInteger):
            start = PyccelMinus(array_size, start.args[0], simplify = True)
        elif start is not None and allow_negative_index and not isinstance(start,LiteralInteger):
            start = IfTernaryOperator(PyccelLt(start, LiteralInteger(0)),
                        PyccelAdd(array_size, start, simplify = True), start)

        if isinstance(stop, PyccelUnarySub) and isinstance(stop.args[0], LiteralInteger):
            stop = PyccelMinus(array_size, stop.args[0], simplify = True)
        elif stop is not None and allow_negative_index and not isinstance(stop, LiteralInteger):
            stop = IfTernaryOperator(PyccelLt(stop, LiteralInteger(0)),
                        PyccelAdd(array_size, stop, simplify = True), stop)

        # negative step in slice
        if isinstance(step, PyccelUnarySub) and isinstance(step.args[0], LiteralInteger):
            stop = PyccelAdd(stop, LiteralInteger(1), simplify = True) if stop is not None else LiteralInteger(0)
            start = start if start is not None else PyccelMinus(array_size, LiteralInteger(1), simplify = True)

        # variable step in slice
        elif step and allow_negative_index and not isinstance(step, LiteralInteger):
            if start is None :
                start = IfTernaryOperator(PyccelGt(step, LiteralInteger(0)),
                    LiteralInteger(0), PyccelMinus(array_size , LiteralInteger(1), simplify = True))

            if stop is None :
                stop = IfTernaryOperator(PyccelGt(step, LiteralInteger(0)),
                    PyccelMinus(array_size, LiteralInteger(1), simplify = True), LiteralInteger(0))
            else :
                stop = IfTernaryOperator(PyccelGt(step, LiteralInteger(0)),
                    stop, PyccelAdd(stop, LiteralInteger(1), simplify = True))

        elif stop is not None:
            stop = PyccelMinus(stop, LiteralInteger(1), simplify = True)

        return Slice(start, stop, step)

    def _print_Slice(self, expr):
        if expr.start is None or  isinstance(expr.start, Nil):
            start = ''
        else:
            start = self._print(expr.start)
        if (expr.stop is None) or isinstance(expr.stop, Nil):
            stop = ''
        else:
            stop = self._print(expr.stop)
        if expr.step is not None :
            return '{0}:{1}:{2}'.format(start, stop, self._print(expr.step))
        return '{0}:{1}'.format(start, stop)

#=======================================================================================

    def _print_FunctionCall(self, expr):
        func = expr.funcdef

        f_name = self._print(expr.func_name if not expr.interface else expr.interface_name)
        for k, m in _default_methods.items():
            f_name = f_name.replace(k, m)
        args   = expr.args
        func_results  = [r.var for r in func.results]
        parent_assign = expr.get_direct_user_nodes(lambda x: isinstance(x, (Assign, AliasAssign)))
        is_function =  len(func_results) == 1 and func_results[0].rank == 0

        if func.arguments and func.arguments[0].bound_argument:
            class_variable = args[0].value
            args = args[1:]
            if isinstance(class_variable, FunctionCall):
                base = class_variable.funcdef.results[0].var
                if (not self._additional_code):
                    self._additional_code = ''
                var = self.scope.get_temporary_variable(base)

                self._additional_code = self._additional_code + self._print(Assign(var, class_variable)) + '\n'
                f_name = f'{self._print(var)} % {f_name}'
            else:
                f_name = f'{self._print(class_variable)} % {f_name}'

        if (not self._additional_code):
            self._additional_code = ''
        if parent_assign:
            lhs = parent_assign[0].lhs
            if len(func_results) == 1:
                lhs_vars = {func_results[0]:lhs}
            else:
                lhs_vars = dict(zip(func_results,lhs))
            assign_args = []
            for a in args:
                key = a.keyword
                arg = a.value
                if arg in lhs_vars.values():
                    var = arg.clone(self.scope.get_new_name())
                    self.scope.insert_variable(var)
                    self._additional_code += self._print(Assign(var,arg))
                    newarg = var
                else:
                    newarg = arg
                assign_args.append(FunctionCallArgument(newarg, key))
            args = assign_args
            results = list(lhs_vars.values())
            if is_function:
                results_strs = []
            else:
                # If func body is unknown then we may not know result names
                use_names = (len(func.body.body) != 0)
                if use_names:
                    results_strs = [f'{self._print(n)} = {self._print(r)}'
                            for n,r in lhs_vars.items()]
                else:
                    results_strs = [self._print(r) for r in lhs_vars.values()]

        elif not is_function and len(func_results)!=0:
            results = [r.clone(name = self.scope.get_new_name()) \
                        for r in func_results]
            for var in results:
                self.scope.insert_variable(var)

            results_strs = [f'{self._print(n)} = {self._print(r)}' \
                            for n,r in zip(func_results, results)]

        else:
            results_strs = []

        if func.is_inline:
            if len(func_results)>1:
                code = self._handle_inline_func_call(expr, assign_lhs = results)
            else:
                code = self._handle_inline_func_call(expr)
        else:
            args_strs = [self._print(a) for a in args if not isinstance(a.value, Nil)]
            args_code = ', '.join(args_strs+results_strs)
            code = f'{f_name}({args_code})'
            if not is_function:
                code = f'call {code}\n'

        if not parent_assign:
            if is_function or len(func_results) == 0:
                return code
            else:
                self._additional_code += code
                if len(func_results) == 1:
                    return self._print(results[0])
                else:
                    return self._print(tuple(results))
        elif is_function:
            result_code = self._print(results[0])
            if isinstance(parent_assign[0], AliasAssign):
                return f'{result_code} => {code}\n'
            else:
                return f'{result_code} = {code}\n'
        else:
            return code

#=======================================================================================

    def _print_PyccelInternalFunction(self, expr):
        if isinstance(expr, NumpyNewArray):
            return errors.report(FORTRAN_ALLOCATABLE_IN_EXPRESSION,
                          symbol=expr, severity='fatal')
        else:
            return self._print_not_supported(expr)

#=======================================================================================

    def _print_PrecomputedCode(self, expr):
        return expr.code

#=======================================================================================

    def _print_CLocFunc(self, expr):
        lhs = self._print(expr.result)
        rhs = self._print(expr.arg)
        self._constantImports.setdefault('ISO_C_Binding', set()).add('c_loc')
        return f'{lhs} = c_loc({rhs})\n'

#=======================================================================================

    def _print_C_F_Pointer(self, expr):
        self._constantImports.setdefault('ISO_C_Binding', set()).add('C_F_Pointer')
        shape = ','.join(self._print(s) for s in expr.shape)
        if shape:
            return f'call C_F_Pointer({self._print(expr.c_pointer)}, {self._print(expr.f_array)}, [{shape}])\n'
        else:
            return f'call C_F_Pointer({self._print(expr.c_pointer)}, {self._print(expr.f_array)})\n'

#=======================================================================================

    def _print_PythonConjugate(self, expr):
        return 'conjg( {} )'.format( self._print(expr.internal_var) )

#=======================================================================================

    def _wrap_fortran(self, lines):
        """Wrap long Fortran lines

           Argument:
             lines  --  a list of lines (ending with a \\n character)

           A comment line is split at white space. Code lines are split with a more
           complex rule to give nice results.
        """
        # routine to find split point in a code line
        my_alnum = set("_+-." + string.digits + string.ascii_letters)
        my_white = set(" \t()")

        def split_pos_code(line, endpos):
            if len(line) <= endpos:
                return len(line)
            pos = endpos
            split = lambda pos: \
                (line[pos] in my_alnum and line[pos - 1] not in my_alnum) or \
                (line[pos] not in my_alnum and line[pos - 1] in my_alnum) or \
                (line[pos] in my_white and line[pos - 1] not in my_white) or \
                (line[pos] not in my_white and line[pos - 1] in my_white)
            while not split(pos):
                pos -= 1
                if pos == 0:
                    return endpos
            return pos

        # split line by line and add the splitted lines to result
        result = []
        trailing = ' &'
        # trailing with no added space characters in case splitting is within quotes
        quote_trailing = '&'

        for line in lines:
            if len(line) > 72:
                cline = line[:72].lstrip()
                if cline.startswith('!') and not cline.startswith('!$'):
                    result.append(line)
                    continue

                tab_len = line.index(cline[0])
                # code line
                # set containing positions inside quotes
                inside_quotes_positions = set()
                inside_quotes_intervals = [(match.start(), match.end())
                                           for match in re.compile('("[^"]*")|(\'[^\']*\')').finditer(line)]
                for lidx, ridx in inside_quotes_intervals:
                    for idx in range(lidx, ridx):
                        inside_quotes_positions.add(idx)
                initial_len = len(line)
                pos = split_pos_code(line, 72)

                startswith_omp = cline.startswith('!$omp')
                startswith_acc = cline.startswith('!$acc')

                if startswith_acc or startswith_omp:
                    assert pos>=5

                if pos not in inside_quotes_positions:
                    hunk = line[:pos].rstrip()
                    line = line[pos:].lstrip()
                else:
                    hunk = line[:pos]
                    line = line[pos:]

                if line:
                    hunk += (quote_trailing if pos in inside_quotes_positions else trailing)

                last_cut_was_inside_quotes = pos in inside_quotes_positions
                result.append(hunk)
                while len(line) > 0:
                    removed = initial_len - len(line)
                    pos = split_pos_code(line, 65-tab_len)
                    if pos + removed not in inside_quotes_positions:
                        hunk = line[:pos].rstrip()
                        line = line[pos:].lstrip()
                    else:
                        hunk = line[:pos]
                        line = line[pos:]
                    if line:
                        hunk += (quote_trailing if (pos + removed) in inside_quotes_positions else trailing)

                    if last_cut_was_inside_quotes:
                        hunk_start = tab_len*' ' + '&'
                    elif startswith_omp:
                        hunk_start = tab_len*' ' + '!$omp &'
                    elif startswith_acc:
                        hunk_start = tab_len*' ' + '!$acc &'
                    else:
                        hunk_start = tab_len*' ' + '      '

                    result.append(hunk_start + hunk)
                    last_cut_was_inside_quotes = (pos + removed) in inside_quotes_positions
            else:
                result.append(line)

        # make sure that all lines end with a carriage return
        return [l if l.endswith('\n') else l+'\n' for l in result]

    def indent_code(self, code):
        """
        Add the correct indentation to the code.

        Analyse the code to calculate when indentation is needed.
        Add the necessary spaces at the start of each line.

        Parameters
        ----------
        code : str | iterable[str]
            A string of code or a list of code lines.

        Returns
        -------
        list[str]
            A list of indented code lines.
        """
        if isinstance(code, str):
            code_lines = self.indent_code(code.splitlines(True))
            return ''.join(code_lines)

        code = [line.lstrip(' \t') for line in code]

        increase = [int(inc_regex.match(line) is not None)
                     for line in code]
        decrease = [int(dec_regex.match(line) is not None)
                     for line in code]

        level = 0
        tabwidth = self._default_settings['tabwidth']
        new_code = []
        for i, line in enumerate(code):
            if line in ('','\n') or line.startswith('#'):
                new_code.append(line)
                continue
            level -= decrease[i]

            padding = " "*(level*tabwidth)

            line = "%s%s" % (padding, line)

            new_code.append(line)
            level += increase[i]

        return new_code

    def _print_BindCArrayVariable(self, expr):
        return self._print(expr.wrapper_function)

    def _print_BindCClassDef(self, expr):
        funcs = [expr.new_func, *expr.methods, *[f for i in expr.interfaces for f in i.functions],
                 *[a.getter for a in expr.attributes], *[a.setter for a in expr.attributes]]
        sep = f'\n{self._print(SeparatorComment(40))}\n'
        return '', sep.join(self._print(f) for f in funcs)

    def _print_MacroDefinition(self, expr):
        name = expr.macro_name
        obj = self._print(expr.object)
<<<<<<< HEAD
        return f'#define {name} {obj}\n'
=======
        return f'#define {name} {obj}\n'

    def _print_KindSpecification(self, expr):
        return f'(kind = {self.print_kind(expr.type_specifier)})'
>>>>>>> 40b8aaa8
<|MERGE_RESOLUTION|>--- conflicted
+++ resolved
@@ -37,11 +37,7 @@
 from pyccel.ast.datatypes import PrimitiveBooleanType, PrimitiveIntegerType, PrimitiveFloatingPointType, PrimitiveComplexType
 from pyccel.ast.datatypes import SymbolicType, StringType, FixedSizeNumericType, HomogeneousContainerType
 from pyccel.ast.datatypes import PythonNativeInt, HomogeneousTupleType, HomogeneousListType
-<<<<<<< HEAD
-from pyccel.ast.datatypes import HomogeneousSetType, DictType
-=======
 from pyccel.ast.datatypes import HomogeneousSetType, DictType, HomogeneousContainerType
->>>>>>> 40b8aaa8
 from pyccel.ast.datatypes import CustomDataType, InhomogeneousTupleType, TupleType
 from pyccel.ast.datatypes import pyccel_type_to_original_type, PyccelType
 
@@ -540,11 +536,6 @@
         else:
             if isinstance(expr_type, HomogeneousListType):
                 include = Import(LiteralString('vector/template.inc'), Module('_', (), ()))
-<<<<<<< HEAD
-                macros = [MacroDefinition('T', expr_type.element_type),
-                          MacroDefinition('Vector', expr_type),
-                          MacroDefinition('VectorIterator', IteratorType(expr_type))]
-=======
                 element_type = expr_type.element_type
                 macros = [MacroDefinition('T', element_type)]
                 if isinstance(element_type, FixedSizeNumericType):
@@ -555,7 +546,6 @@
                     raise NotImplementedError("Support for lists of types defined in other modules is not yet implemented")
                 macros.append(MacroDefinition('Vector', expr_type))
                 macros.append(MacroDefinition('VectorIterator', IteratorType(expr_type)))
->>>>>>> 40b8aaa8
             else:
                 raise NotImplementedError(f"Unkown gFTL import for type {expr_type}")
 
@@ -625,20 +615,12 @@
 
         contains = 'contains\n' if (expr.funcs or expr.classes or expr.interfaces) else ''
         imports += ''.join(self._print(i) for i in self._additional_imports.values())
-<<<<<<< HEAD
-        imports += "\n" + self.print_constant_imports()
-=======
         imports = self.print_constant_imports() + imports
->>>>>>> 40b8aaa8
         implicit_none = '' if expr.is_external else 'implicit none\n'
 
         parts = ['module {}\n'.format(name),
                  imports,
-<<<<<<< HEAD
-                  implicit_none,
-=======
                  implicit_none,
->>>>>>> 40b8aaa8
                  private,
                  decs,
                  interfaces,
@@ -1857,10 +1839,6 @@
 
 #------------------------------------------------------------------------------
     def _print_Allocate(self, expr):
-<<<<<<< HEAD
-        # Transpose indices because of Fortran column-major ordering
-        shape = expr.shape if expr.order == 'F' else expr.shape[::-1]
-=======
         class_type = expr.variable.class_type
         if isinstance(class_type, (NumpyNDArrayType, HomogeneousTupleType, CustomDataType)):
             # Transpose indices because of Fortran column-major ordering
@@ -1891,7 +1869,6 @@
                 code += f'  deallocate({var_code})\n'
                 code += f'  allocate({var_code}{shape_code})\n'
                 code +=  'end if\n'
->>>>>>> 40b8aaa8
 
             return code
 
@@ -3441,11 +3418,7 @@
     def _print_MacroDefinition(self, expr):
         name = expr.macro_name
         obj = self._print(expr.object)
-<<<<<<< HEAD
         return f'#define {name} {obj}\n'
-=======
-        return f'#define {name} {obj}\n'
 
     def _print_KindSpecification(self, expr):
-        return f'(kind = {self.print_kind(expr.type_specifier)})'
->>>>>>> 40b8aaa8
+        return f'(kind = {self.print_kind(expr.type_specifier)})'