# coding: utf-8
#------------------------------------------------------------------------------------------#
# This file is part of Pyccel which is released under MIT License. See the LICENSE file or #
# go to https://github.com/pyccel/pyccel/blob/devel/LICENSE for full license details.      #
#------------------------------------------------------------------------------------------#
"""Print to F90 standard. Trying to follow the information provided at
www.fortran90.org as much as possible."""


import functools
import string
import re
from collections import OrderedDict
from itertools import chain

import numpy as np

from pyccel.ast.basic import TypedAstNode

from pyccel.ast.bind_c import BindCPointer, BindCFunctionDef, BindCFunctionDefArgument, BindCModule, BindCClassDef

from pyccel.ast.builtins import PythonInt, PythonType, PythonPrint, PythonRange
from pyccel.ast.builtins import PythonTuple, DtypePrecisionToCastFunction
from pyccel.ast.builtins import PythonBool

from pyccel.ast.core import FunctionDef
from pyccel.ast.core import SeparatorComment, Comment
from pyccel.ast.core import ConstructorCall
from pyccel.ast.core import FunctionCallArgument
from pyccel.ast.core import FunctionAddress
from pyccel.ast.core import Return, Module, For
from pyccel.ast.core import Import, CodeBlock, AsName, EmptyNode
from pyccel.ast.core import Assign, AliasAssign, Declare, Deallocate
from pyccel.ast.core import FunctionCall, PyccelFunctionDef

from pyccel.ast.datatypes import PrimitiveBooleanType, PrimitiveIntegerType, PrimitiveFloatingPointType, PrimitiveComplexType
from pyccel.ast.datatypes import SymbolicType, StringType, FixedSizeNumericType, HomogeneousContainerType
from pyccel.ast.datatypes import PythonNativeInt
from pyccel.ast.datatypes import CustomDataType, InhomogeneousTupleType, TupleType
from pyccel.ast.datatypes import pyccel_type_to_original_type

from pyccel.ast.internals import Slice, PrecomputedCode, PyccelArrayShapeElement

from pyccel.ast.itertoolsext import Product

from pyccel.ast.literals  import LiteralInteger, LiteralFloat, Literal, LiteralEllipsis
from pyccel.ast.literals  import LiteralTrue, LiteralFalse, LiteralString
from pyccel.ast.literals  import Nil

from pyccel.ast.mathext  import math_constants

from pyccel.ast.numpyext import NumpyEmpty, NumpyInt32
from pyccel.ast.numpyext import NumpyFloat, NumpyBool
from pyccel.ast.numpyext import NumpyReal, NumpyImag
from pyccel.ast.numpyext import NumpyRand, NumpyAbs
from pyccel.ast.numpyext import NumpyNewArray, NumpyArray
from pyccel.ast.numpyext import NumpyNonZero
from pyccel.ast.numpyext import NumpySign
from pyccel.ast.numpyext import NumpyIsFinite, NumpyIsNan

from pyccel.ast.operators import PyccelAdd, PyccelMul, PyccelMinus, PyccelAnd
from pyccel.ast.operators import PyccelMod, PyccelNot, PyccelAssociativeParenthesis
from pyccel.ast.operators import PyccelUnarySub, PyccelLt, PyccelGt, IfTernaryOperator

from pyccel.ast.utilities import builtin_import_registry as pyccel_builtin_import_registry
from pyccel.ast.utilities import expand_to_loops

from pyccel.ast.variable import Variable, IndexedElement, InhomogeneousTupleVariable, DottedName

from pyccel.errors.errors import Errors
from pyccel.errors.messages import *
from pyccel.codegen.printing.codeprinter import CodePrinter


# TODO: add examples

__all__ = ["FCodePrinter", "fcode"]

numpy_ufunc_to_fortran = {
    'NumpyAbs'  : 'abs',
    'NumpyFabs'  : 'abs',
    'NumpyFloor': 'floor',  # TODO: might require special treatment with casting
    # ---
    'NumpyExp' : 'exp',
    'NumpyLog' : 'Log',
    # 'NumpySqrt': 'Sqrt',  # sqrt is printed using _Print_NumpySqrt
    # ---
    'NumpySin'    : 'sin',
    'NumpyCos'    : 'cos',
    'NumpyTan'    : 'tan',
    'NumpyArcsin' : 'asin',
    'NumpyArccos' : 'acos',
    'NumpyArctan' : 'atan',
    'NumpyArctan2': 'atan2',
    'NumpySinh'   : 'sinh',
    'NumpyCosh'   : 'cosh',
    'NumpyTanh'   : 'tanh',
    'NumpyArcsinh': 'asinh',
    'NumpyArccosh': 'acosh',
    'NumpyArctanh': 'atanh',
    'NumpyIsFinite':'ieee_is_finite',
    'NumpyIsNan'  :'ieee_is_nan',
}

math_function_to_fortran = {
    'MathAcos'   : 'acos',
    'MathAcosh'  : 'acosh',
    'MathAsin'   : 'asin',
    'MathAsinh'  : 'asinh',
    'MathAtan'   : 'atan',
    'MathAtan2'  : 'atan2',
    'MathAtanh'  : 'atanh',
    'MathCopysign': 'sign',
    'MathCos'    : 'cos',
    'MathCosh'   : 'cosh',
    'MathErf'    : 'erf',
    'MathErfc'   : 'erfc',
    'MathExp'    : 'exp',
    # 'MathExpm1'  : '???', # TODO
    'MathFabs'   : 'abs',
    # 'MathFmod'   : '???',  # TODO
    # 'MathFsum'   : '???',  # TODO
    'MathGamma'  : 'gamma',
    'MathHypot'  : 'hypot',
    # 'MathLdexp'  : '???',  # TODO
    'MathLgamma' : 'log_gamma',
    'MathLog'    : 'log',
    'MathLog10'  : 'log10',
    # 'MathLog1p'  : '???', # TODO
    # 'MathLog2'   : '???', # TODO
    # 'MathPow'    : '???', # TODO
    'MathSin'    : 'sin',
    'MathSinh'   : 'sinh',
    'MathSqrt'   : 'sqrt',
    'MathTan'    : 'tan',
    'MathTanh'   : 'tanh',
    # ---
    'MathFloor'    : 'floor',
    # ---
    # 'MathIsclose' : '???', # TODO
    # 'MathIsfinite': '???', # TODO
    # 'MathIsinf'   : '???', # TODO
    # --------------------------- internal functions --------------------------
    'MathFactorial' : 'pyc_factorial',
    'MathGcd'       : 'pyc_gcd',
    'MathDegrees'   : 'pyc_degrees',
    'MathRadians'   : 'pyc_radians',
    'MathLcm'       : 'pyc_lcm',
    # --------------------------- cmath functions --------------------------
    'CmathAcos'  : 'acos',
    'CmathAcosh' : 'acosh',
    'CmathAsin'  : 'asin',
    'CmathAsinh' : 'asinh',
    'CmathAtan'  : 'atan',
    'CmathAtanh' : 'atanh',
    'CmathCos'   : 'cos',
    'CmathCosh'  : 'cosh',
    'CmathExp'   : 'exp',
    'CmathSin'   : 'sin',
    'CmathSinh'  : 'sinh',
    'CmathSqrt'  : 'sqrt',
    'CmathTan'   : 'tan',
    'CmathTanh'  : 'tanh',
}

INF = math_constants['inf']

_default_methods = {
    '__new__' : 'alloc',
    '__init__': 'create',
    '__del__' : 'free',
}

#==============================================================================
iso_c_binding = {
    PrimitiveIntegerType() : {
        1  : 'C_INT8_T',
        2  : 'C_INT16_T',
        4  : 'C_INT32_T',
        8  : 'C_INT64_T',
        16 : 'C_INT128_T'}, #not supported yet
    PrimitiveFloatingPointType() : {
        4  : 'C_FLOAT',
        8  : 'C_DOUBLE',
        16 : 'C_LONG_DOUBLE'}, #not supported yet
    PrimitiveComplexType() : {
        4  : 'C_FLOAT_COMPLEX',
        8  : 'C_DOUBLE_COMPLEX',
        16 : 'C_LONG_DOUBLE_COMPLEX'}, #not supported yet
    PrimitiveBooleanType() : {
        -1 : "C_BOOL"}
}

iso_c_binding_shortcut_mapping = {
    'C_INT8_T'              : 'i8',
    'C_INT16_T'             : 'i16',
    'C_INT32_T'             : 'i32',
    'C_INT64_T'             : 'i64',
    'C_INT128_T'            : 'i128',
    'C_FLOAT'               : 'f32',
    'C_DOUBLE'              : 'f64',
    'C_LONG_DOUBLE'         : 'f128',
    'C_FLOAT_COMPLEX'       : 'c32',
    'C_DOUBLE_COMPLEX'      : 'c64',
    'C_LONG_DOUBLE_COMPLEX' : 'c128',
    'C_BOOL'                : 'b1'
}

inc_keyword = (r'do\b', r'if\b',
               r'else\b', r'type\b\s*[^\(]',
               r'(elemental )?(pure )?(recursive )?((subroutine)|(function))\b',
               r'interface\b',r'module\b(?! *procedure)',r'program\b')
inc_regex = re.compile('|'.join(f'({i})' for i in inc_keyword))

end_keyword = ('do', 'if', 'type', 'function',
               'subroutine', 'interface','module','program')
end_keyword_regex = '|'.join(f'({k})' for k in end_keyword)
end_regex_str = f'(end ?({end_keyword_regex}))|(else)'
dec_regex = re.compile(end_regex_str)

errors = Errors()

class FCodePrinter(CodePrinter):
    """
    A printer for printing code in Fortran.

    A printer to convert Pyccel's AST to strings of Fortran code.
    As for all printers the navigation of this file is done via _print_X
    functions.

    Parameters
    ----------
    filename : str
            The name of the file being pyccelised.
    prefix_module : str
            A prefix to be added to the name of the module.
    """
    printmethod = "_fcode"
    language = "Fortran"

    _default_settings = {
        'tabwidth': 2,
    }


    def __init__(self, filename, prefix_module = None):

        errors.set_target(filename)

        super().__init__()
        self._constantImports = {}
        self._current_class    = None

        self._additional_code = None
        self._additional_imports = set()

        self.prefix_module = prefix_module

    def print_constant_imports(self):
        """Prints the use line for the constant imports used"""
        macros = []
        for (name, imports) in self._constantImports.items():

            macro = f"use, intrinsic :: {name}, only : "
            rename = [c if isinstance(c, str) else c[0] + ' => ' + c[1] for c in imports]
            if len(rename) == 0:
                continue
            macro += " , ".join(rename)
            macros.append(macro)
        return "\n".join(macros)

    def get_additional_imports(self):
        """return the additional modules collected for importing in printing stage"""
        return [i.source for i in self._additional_imports]

    def set_current_class(self, name):

        self._current_class = name

    def get_method(self, cls_name, method_name):
        container = self.scope
        while container:
            if cls_name in container.classes:
                cls = container.classes[cls_name]
                methods = cls.methods_as_dict
                if method_name in methods:
                    return methods[method_name]
                else:
                    interface_funcs = {f.name:f for i in cls.interfaces for f in i.functions}
                    if method_name in interface_funcs:
                        return interface_funcs[method_name]
                    errors.report(UNDEFINED_METHOD, symbol=method_name,
                        severity='fatal')
            container = container.parent_scope
        if isinstance(method_name, DottedName):
            return self.get_function(DottedName(method_name.name[1:]))
        errors.report(UNDEFINED_FUNCTION, symbol=method_name,
            severity='fatal')

    def get_function(self, name):
        container = self.scope
        while container:
            if name in container.functions:
                return container.functions[name]
            container = container.parent_scope
        if isinstance(name, DottedName):
            return self.get_function(name.name[-1])
        errors.report(UNDEFINED_FUNCTION, symbol=name,
            severity='fatal')

    def _format_code(self, lines):
        return self._wrap_fortran(self.indent_code(lines))

    def print_kind(self, expr):
        """
        Print the kind(precision) of a literal value or its shortcut if possible.

        Print the kind(precision) of a literal value or its shortcut if possible.

        Parameters
        ----------
        expr : TypedAstNode
            The object whose precision should be investigated.

        Returns
        -------
        str
            The code for the kind parameter.
        """
        dtype = expr.dtype
        constant_name = iso_c_binding[dtype.primitive_type][dtype.precision]

        constant_shortcut = iso_c_binding_shortcut_mapping[constant_name]
        if constant_shortcut not in self.scope.all_used_symbols and constant_name != constant_shortcut:
            self._constantImports.setdefault('ISO_C_Binding', set())\
                .add((constant_shortcut, constant_name))
            constant_name = constant_shortcut
        else:
            self._constantImports.setdefault('ISO_C_Binding', set())\
                .add(constant_name)
        return constant_name

    def _handle_inline_func_call(self, expr, assign_lhs = None):
        """
        Print a function call to an inline function.

        Use the arguments passed to an inline function to print
        its body with the passed arguments in place of the function
        arguments.

        Parameters
        ----------
        expr : FunctionCall
            The function call which should be printed inline.

        assign_lhs : List
            A list of lhs provided.

        Returns
        -------
        str
            The code for the inline function.
        """

        scope = self.scope
        func = expr.funcdef

        # Print any arguments using the same inline function
        # As the function definition is modified directly this function
        # cannot be called recursively with the same FunctionDef
        args = []
        for a in expr.args:
            if a.is_user_of(func):
                code = PrecomputedCode(self._print(a))
                args.append(code)
            else:
                args.append(a.value)

        # Create new local variables to ensure there are no name collisions
        new_local_vars = [v.clone(self.scope.get_new_name(v.name)) \
                            for v in func.local_vars]
        for v in new_local_vars:
            self.scope.insert_variable(v)

        # Put functions into current scope
        for entry in ['variables', 'classes', 'functions']:
            self.scope.imports[entry].update(func.namespace_imports[entry])

        func.swap_in_args(args, new_local_vars)

        func.remove_presence_checks()

        body = func.body

        if len(func.results) == 0:
            # If there is no return then the code is already ok
            code = self._print(body)
        else:
            # Search for the return and replace it with an empty node
            result = body.get_attribute_nodes(Return)[0]
            empty_return = EmptyNode()
            body.substitute(result, empty_return, invalidate = False)

            # Everything before the return node needs handling before the line
            # which calls the inline function is executed
            code = self._print(body)
            if (not self._additional_code):
                self._additional_code = ''
            self._additional_code += code

            # Collect statements from results to return object
            if result.stmt:
                assigns = {i.lhs: i.rhs for i in result.stmt.body if isinstance(i, Assign)}
                self._additional_code += ''.join([self._print(i) for i in result.stmt.body if not isinstance(i, Assign)])
            else:
                assigns = {}

            # Put return statement back into function
            body.substitute(empty_return, result)

            if assign_lhs:
                assigns = [Assign(l, r) for l,r in zip(assign_lhs, assigns.values())]
                code = ''.join([self._print(a) for a in assigns])
            else:
                res_return_vars = [assigns.get(v,v) for v in result.expr]
                if len(res_return_vars) == 1:
                    return_val = res_return_vars[0]
                    parent_assign = return_val.get_direct_user_nodes(lambda x: isinstance(x, Assign))
                    if parent_assign:
                        return_val.remove_user_node(parent_assign[0], invalidate = False)
                        code = self._print(return_val)
                        return_val.set_current_user_node(parent_assign[0])
                    else:
                        code = self._print(return_val)
                else:
                    code = self._print(tuple(res_return_vars))

        # Put back original arguments
        func.reinstate_presence_checks()
        func.swap_out_args()

        self._additional_imports.update(func.imports)
        if func.global_vars or func.global_funcs:
            mod = func.get_direct_user_nodes(lambda x: isinstance(x, Module))[0]
            current_mod = expr.get_user_nodes(Module, excluded_nodes=(FunctionCall,))[0]
            if current_mod is not mod:
                self._additional_imports.add(Import(mod.name, [AsName(v, v.name) \
                          for v in (*func.global_vars, *func.global_funcs)]))
                for v in (*func.global_vars, *func.global_funcs):
                    self.scope.insert_symbol(v.name)

        self.set_scope(scope)
        return code

    def _get_external_declarations(self, decs):
        """
        Find external functions and declare their result type.

        Look for any external functions in the local imports from
        the scope and use their definitions to create declarations
        from the results. These declarations are stored in the list
        passed as argument.

        Parameters
        ----------
        decs : list
            The list where the declarations necessary to use the external
            functions will be stored.
        """
        for key,f in self.scope.imports['functions'].items():
            if isinstance(f, FunctionDef) and f.is_external:
                v = f.results[0].var.clone(str(key))
                decs.append(Declare(v, external=True))

    def _calculate_class_names(self, expr):
        """
        Calculate the class names of the functions in a class.

        Calculate the names that will be referenced from the class
        for each function in a class. Also rename magic methods.

        Parameters
        ----------
        expr : ClassDef
            The class whose functions should be renamed.
        """
        scope = expr.scope
        name = expr.name.lower()
        for method in expr.methods:
            if not method.is_inline:
                m_name = method.name
                if m_name in _default_methods:
                    suggested_name = _default_methods[m_name]
                    scope.rename_function(method, suggested_name)
                method.cls_name = scope.get_new_name(f'{name}_{method.name}')
        for i in expr.interfaces:
            for f in i.functions:
                if not f.is_inline:
                    i_name = f.name
                    if i_name in _default_methods:
                        suggested_name = _default_methods[i_name]
                        scope.rename_function(f, suggested_name)
                    f.cls_name = scope.get_new_name(f'{name}_{f.name}')

    # ============ Elements ============ #
    def _print_PyccelSymbol(self, expr):
        return expr

    def _print_Module(self, expr):
        self.set_scope(expr.scope)
        if isinstance(expr.name, AsName):
            name = self._print(expr.name.target)
        else:
            name = self._print(expr.name)
        name = name.replace('.', '_')
        if not name.startswith('mod_') and self.prefix_module:
            name = f'{self.prefix_module}_{name}'

        imports = ''.join(self._print(i) for i in expr.imports)

        # Define declarations
        decs = ''
        # ...
        for c in expr.classes:
            if not isinstance(c, BindCClassDef):
                self._calculate_class_names(c)

        class_decs_and_methods = [self._print(i) for i in expr.classes]
        decs += '\n'.join(c[0] for c in class_decs_and_methods)
        # ...

        declarations = list(expr.declarations)
        # look for external functions and declare their result type
        self._get_external_declarations(declarations)
        decs += ''.join(self._print(d) for d in declarations)

        # ... TODO add other elements
        private_funcs = [f.name for f in expr.funcs if f.is_private]
        private = private_funcs
        if private:
            private = ','.join(self._print(i) for i in private)
            private = f'private :: {private}\n'
        else:
            private = ''
        # ...

        # ...
        sep = self._print(SeparatorComment(40))
        interfaces = ''
        if expr.interfaces and not isinstance(expr, BindCModule):
            interfaces = '\n'.join(self._print(i) for i in expr.interfaces)

        func_strings = []
        # Get class functions
        func_strings += [c[1] for c in class_decs_and_methods]
        if expr.funcs:
            func_strings += [''.join([sep, self._print(i), sep]) for i in expr.funcs]
        if isinstance(expr, BindCModule):
            func_strings += [''.join([sep, self._print(i), sep]) for i in expr.variable_wrappers]
        body = '\n'.join(func_strings)
        # ...

        contains = 'contains\n' if (expr.funcs or expr.classes or expr.interfaces) else ''
        imports += ''.join(self._print(i) for i in self._additional_imports)
        imports += "\n" + self.print_constant_imports()
        parts = [f'module {name}\n',
                 imports,
                 'implicit none\n',
                 private,
                 decs,
                 interfaces,
                 contains,
                 body,
                 f'end module {name}\n']

        self.exit_scope()

        return '\n'.join([a for a in parts if a])

    def _print_Program(self, expr):
        self.set_scope(expr.scope)

        name    = self._print(expr.name).replace('.', '_')
        imports = ''.join(self._print(i) for i in expr.imports)
        body    = self._print(expr.body)

        # Print the declarations of all variables in the scope, which include:
        #  - user-defined variables (available in Program.variables)
        #  - pyccel-generated variables added to Scope when printing 'expr.body'
        variables = self.scope.variables.values()
        decs = ''.join(self._print(Declare(v)) for v in variables)

        # Detect if we are using mpi4py
        # TODO should we find a better way to do this?
        mpi = any('mpi4py' == str(getattr(i.source, 'name', i.source)) for i in expr.imports)

        # Additional code and variable declarations for MPI usage
        # TODO: check if we should really add them like this
        if mpi:
            body = 'call mpi_init(ierr)\n'+\
                   '\nallocate(status(0:-1 + mpi_status_size)) '+\
                   '\nstatus = 0\n'+\
                   body +\
                   '\ncall mpi_finalize(ierr)'

            decs += '\ninteger :: ierr = -1' +\
                    '\ninteger, allocatable :: status (:)'
        imports += ''.join(self._print(i) for i in self._additional_imports)
        imports += "\n" + self.print_constant_imports()
        parts = [f'program {name}\n',
                 imports,
                'implicit none\n',
                 decs,
                 body,
                f'end program {name}\n']

        self.exit_scope()

        return '\n'.join(a for a in parts if a)

    def _print_Import(self, expr):

        source = ''
        if expr.ignore:
            return ''

        if isinstance(expr.source, AsName):
            source = expr.source.target
        else:
            source = expr.source
        if isinstance(source, DottedName):
            source = source.name[-1]
        else:
            source = self._print(source)

        # importing of pyccel extensions is not printed
        if source in pyccel_builtin_import_registry:
            return ''

        if expr.source_module:
            source = expr.source_module.name

        if 'mpi4py' == str(getattr(expr.source,'name',expr.source)):
            return 'use mpi\n' + 'use mpiext\n'

        targets = [t for t in expr.target if not isinstance(t.object, Module)]

        if len(targets) == 0:
            return f'use {source}\n'

        targets = [t for t in targets if not getattr(t.object, 'is_inline', False)]
        if len(targets) == 0:
            return ''

        prefix = f'use {source}, only:'

        code = ''
        for i in targets:
            old_name = i.name
            new_name = i.target
            if old_name != new_name:
                target = f'{new_name} => {old_name}'
                line = f'{prefix} {target}'

            elif isinstance(new_name, DottedName):
                target = '_'.join(self._print(j) for j in new_name.name)
                line = f'{prefix} {target}'

            elif isinstance(new_name, str):
                line = f'{prefix} {new_name}'

            else:
                raise TypeError('Expecting str, PyccelSymbol, DottedName or AsName, '
                                'given {type(i)}')

            code = (code + '\n' + line) if code else line

        # in some cases, the source is given as a string (when using metavar)
        code = code.replace("'", '')
        return code + '\n'

    def _print_PythonPrint(self, expr):
        end = LiteralString('\n')
        sep = LiteralString(' ')
        code = ''
        empty_end = FunctionCallArgument(LiteralString(''), 'end')
        space_end = FunctionCallArgument(LiteralString(' '), 'end')
        empty_sep = FunctionCallArgument(LiteralString(''), 'sep')
        for f in expr.expr:
            if f.has_keyword:
                if f.keyword == 'sep':
                    sep = f.value
                elif f.keyword == 'end':
                    end = f.value
                else:
                    errors.report("{f.keyword} not implemented as a keyworded argument", severity='fatal')
        args_format = []
        args = []
        orig_args = [f for f in expr.expr if not f.has_keyword]
        separator = self._print(sep)


        tuple_start = FunctionCallArgument(LiteralString('('))
        tuple_sep   = LiteralString(', ')
        tuple_end   = FunctionCallArgument(LiteralString(')'))

        for i, f in enumerate(orig_args):
            if f.keyword:
                continue
            else:
                f = f.value
            if isinstance(f, (InhomogeneousTupleVariable, PythonTuple, str)):
                if args_format:
                    code += self._formatted_args_to_print(args_format, args, sep, separator, expr)
                    args_format = []
                    args = []
                if i + 1 == len(orig_args):
                    end_of_tuple = empty_end
                else:
                    end_of_tuple = FunctionCallArgument(sep, 'end')
                args = [FunctionCallArgument(print_arg) for tuple_elem in f for print_arg in (tuple_elem, tuple_sep)][:-1]
                if len(f) == 1:
                    args.append(FunctionCallArgument(LiteralString(',')))
                code += self._print(PythonPrint([tuple_start, *args, tuple_end, empty_sep, end_of_tuple], file=expr.file))
                args = []
            elif isinstance(f, PythonType):
                args_format.append('A')
                args.append(self._print(f.print_string))
            elif isinstance(f.class_type, (TupleType, HomogeneousContainerType)) and not isinstance(f.class_type, StringType) \
                    and not isinstance(f, FunctionCall):
                if args_format:
                    code += self._formatted_args_to_print(args_format, args, sep, separator, expr)
                    args_format = []
                    args = []
                loop_scope = self.scope.create_new_loop_scope()
                for_index = self.scope.get_temporary_variable(PythonNativeInt(), name='i')
                max_index = PyccelMinus(f.shape[0], LiteralInteger(1), simplify=True)
                for_range = PythonRange(max_index)
                print_body = [FunctionCallArgument(f[for_index])]
                if f.rank == 1:
                    print_body.append(space_end)

                for_body = [PythonPrint(print_body, file=expr.file)]
                for_loop = For(for_index, for_range, for_body, scope=loop_scope)
                for_end_char = LiteralString(']')
                for_end = FunctionCallArgument(for_end_char,
                                               keyword='end')

                body = CodeBlock([PythonPrint([FunctionCallArgument(LiteralString('[')), empty_end],
                                                file=expr.file),
                                  for_loop,
                                  PythonPrint([FunctionCallArgument(f[max_index]), for_end],
                                                file=expr.file)],
                                 unravelled=True)
                code += self._print(body)
            else:
                arg_format, arg = self._get_print_format_and_arg(f)
                args_format.append(arg_format)
                args.append(arg)
        code += self._formatted_args_to_print(args_format, args, end, separator, expr)
        return code

    def _formatted_args_to_print(self, fargs_format, fargs, fend, fsep, expr):
        """
        Produce a write statement from all necessary information.

        Produce a write statement from a list of formats, arguments, an end
        statement, and a separator.

        Parameters
        ----------
        fargs_format : iterable
            The format strings for the objects described by fargs.
        fargs : iterable
            The arguments to be printed.
        fend : TypedAstNode
            The character describing the end of the line.
        fsep : TypedAstNode
            The character describing the separator between elements.
        expr : TypedAstNode
            The PythonPrint currently printed.

        Returns
        -------
        str
            The Fortran code describing the write statement.
        """
        if fargs_format == ['*']:
            # To print the result of a FunctionCall
            return ', '.join(['print *', *fargs]) + '\n'


        args_list = [a_c if a_c != '' else "''" for a_c in fargs]
        fend_code = self._print(fend)
        advance = "yes" if fend_code == 'ACHAR(10)' else "no"

        if fsep != '':
            fargs_format = [af for a in fargs_format for af in (a, 'A')][:-1]
            args_list    = [af for a in args_list for af in (a, fsep)][:-1]

        if fend_code not in ('ACHAR(10)', ''):
            fargs_format.append('A')
            args_list.append(fend_code)

        args_code       = ' , '.join(args_list)
        args_formatting = ', '.join(fargs_format)
        if expr.file == "stderr":
            self._constantImports.setdefault('ISO_FORTRAN_ENV', set())\
                .add(("stderr", "error_unit"))
            return f"write(stderr, '({args_formatting})', advance=\"{advance}\") {args_code}\n"
        self._constantImports.setdefault('ISO_FORTRAN_ENV', set())\
                .add(("stdout", "output_unit"))
        return f"write(stdout, '({args_formatting})', advance=\"{advance}\") {args_code}\n"

    def _get_print_format_and_arg(self, var, var_code = None):
        """
        Get the format string and the printable argument for an object.

        Get the format string and the printable argument for an object.
        In other words get arg_format and arg such that var can be printed
        by doing:

        > write(*, arg_format) arg

        Parameters
        ----------
        var : TypedAstNode
            The object to be printed.
        var_code : str, optional
            The code which will print the variable (this is mostly useful when calling
            this function recursively, e.g. to print an inhomogenoeus tuple of function
            call results).

        Returns
        -------
        arg_format : str
            The format string.
        arg : str
            The Fortran code which represents var.
        """
        if var_code is None:
            var_code = self._print(var)
        arg = var_code

        var_type = var.dtype
        if isinstance(var.class_type, StringType):
            arg_format = 'A'
        elif isinstance(var, FunctionCall) and len(var.funcdef.results)>1 or \
                isinstance(var.class_type, InhomogeneousTupleType):
            var_elem_code = var_code[1:-1].split(', ')
            args_and_formats = [self._get_print_format_and_arg(v.var, c) for v,c in zip(var.funcdef.results, var_elem_code)]
            formats = ',", ",'.join(af[0] for af in args_and_formats)
            arg_format = f'"(",{formats},")"'
            arg = ', '.join(af[1] for af in args_and_formats)
        elif isinstance(var_type, FixedSizeNumericType):
            if isinstance(var_type.primitive_type, PrimitiveComplexType):
                float_format, real_arg = self._get_print_format_and_arg(NumpyReal(var))
                imag_arg = self._print(NumpyImag(var))
                arg_format = f'"(",{float_format}," + ",{float_format},"j)"'
                arg = f'{real_arg}, {imag_arg}'
            elif isinstance(var_type.primitive_type, PrimitiveFloatingPointType):
                dps = np.finfo(pyccel_type_to_original_type[var_type]).precision
                arg_format = f'F0.{dps}'
            elif isinstance(var_type.primitive_type, PrimitiveIntegerType):
                arg_format = 'I0'
            elif isinstance(var_type.primitive_type, PrimitiveBooleanType):
                arg_format = 'A'
                if isinstance(var, LiteralTrue):
                    arg = "'True'"
                elif isinstance(var, LiteralFalse):
                    arg = "'False'"
                else:
                    arg = f'merge("True ", "False", {var_code})'
            else:
                errors.report(f"Printing {var_type} type is not supported currently", severity='fatal')
        else:
            errors.report(f"Printing {var_type} type is not supported currently", severity='fatal')

        return arg_format, arg

    def _print_SymbolicPrint(self, expr):
        # for every expression we will generate a print
        code = '\n'.join(f"print *, 'sympy> {a}'" for a in expr.expr)
        return code + '\n'

    def _print_Comment(self, expr):
        comments = self._print(expr.text)
        return '!' + comments + '\n'

    def _print_CommentBlock(self, expr):
        txts   = expr.comments
        header = expr.header
        header_size = len(expr.header)

        ln = max(len(i) for i in txts)
        if ln<max(20, header_size+2):
            ln = 20
        top  = '!' + '_'*int((ln-header_size)/2) + header + '_'*int((ln-header_size)/2) + '!'
        ln = len(top) - 2
        bottom = '!' + '_'*ln + '!\n'

        txts = ['!' + txt + ' '*(ln - len(txt)) + '!' for txt in txts]

        body = '\n'.join(i for i in txts)

        return '\n'.join((top, body, bottom))

    def _print_EmptyNode(self, expr):
        return ''

    def _print_AnnotatedComment(self, expr):
        accel = self._print(expr.accel)
        txt   = str(expr.txt)
        return f'!${accel} {txt}\n'

    def _print_tuple(self, expr):
        if expr[0].rank>0:
            raise NotImplementedError(' tuple with elements of rank > 0 is not implemented')
        fs = ', '.join(self._print(f) for f in expr)
        return f'[{fs}]'

    def _print_PythonAbs(self, expr):
        """ print the python builtin function abs
        args : variable
        """
        return f"abs({self._print(expr.arg)})"

    def _print_PythonTuple(self, expr):
        shape = tuple(reversed(expr.shape))
        if len(shape)>1:
            elements = ', '.join(self._print(i) for i in expr)
            shape    = ', '.join(self._print(i) for i in shape)
            return 'reshape(['+ elements + '], '+ '[' + shape + ']' + ')'
        fs = ', '.join(self._print(f) for f in expr)
        return f'[{fs}]'

    def _print_PythonList(self, expr):
        return self._print_PythonTuple(expr)

    def _print_InhomogeneousTupleVariable(self, expr):
        fs = ', '.join(self._print(f) for f in expr)
        return f'[{fs}]'

    def _print_Variable(self, expr):
        return self._print(expr.name)

    def _print_FunctionDefArgument(self, expr):
        return self._print(expr.name)

    def _print_FunctionCallArgument(self, expr):
        if expr.keyword:
            return f'{expr.keyword} = {self._print(expr.value)}'
        else:
            return f'{self._print(expr.value)}'

    def _print_Constant(self, expr):
        if expr == math_constants['nan']:
            errors.report("Can't print nan in Fortran",
                    severity='error', symbol=expr)
        val = LiteralFloat(expr.value)
        return self._print(val)

    def _print_DottedVariable(self, expr):
        if isinstance(expr.lhs, FunctionCall):
            base = expr.lhs.funcdef.results[0].var
            if (not self._additional_code):
                self._additional_code = ''
            var_name = self.scope.get_new_name()
            var = base.clone(var_name)

            self.scope.insert_variable(var)

            self._additional_code = self._additional_code + self._print(Assign(var,expr.lhs)) + '\n'
            return self._print(var) + '%' +self._print(expr.name)
        else:
            return self._print(expr.lhs) + '%' +self._print(expr.name)

    def _print_DottedName(self, expr):
        return ' % '.join(self._print(n) for n in expr.name)

    def _print_Lambda(self, expr):
        return f'"{expr.variables} -> {expr.expr}"'

    def _print_PythonSum(self, expr):
        args = '. '.join(self._print(arg) for arg in expr.args)
        return f"sum({args})"

    def _print_PythonReal(self, expr):
        value = self._print(expr.internal_var)
        return f'real({value})'

    def _print_PythonImag(self, expr):
        value = self._print(expr.internal_var)
        return f'aimag({value})'



    #========================== Numpy Elements ===============================#

    def _print_NumpySum(self, expr):
        """Fortran print."""
        rhs_code = self._print(expr.arg)
        dtype = expr.arg.dtype.primitive_type
        if isinstance(dtype, PrimitiveBooleanType):
            return f'count({rhs_code})'
        return f'sum({rhs_code})'

    def _print_NumpyProduct(self, expr):
        """Fortran print."""

        rhs_code = self._print(expr.arg)
        return f'product({rhs_code})'

    def _print_NumpyMatmul(self, expr):
        """Fortran print."""
        a_code = self._print(expr.a)
        b_code = self._print(expr.b)

        if expr.rank == 0:
            if isinstance(expr.a.dtype.primitive_type, PrimitiveBooleanType):
                a_code = self._print(PythonInt(expr.a))
            if isinstance(expr.b.dtype.primitive_type, PrimitiveBooleanType):
                b_code = self._print(PythonInt(expr.b))
            return f'sum({a_code} * {b_code})'
        if expr.a.order and expr.b.order:
            if expr.a.order != expr.b.order:
                raise NotImplementedError("Mixed order matmul not supported.")

        # Fortran ordering
        if expr.a.order == 'F':
            return f'matmul({a_code}, {b_code})'

        # C ordering
        return f'matmul({b_code}, {a_code})'

    def _print_NumpyEmpty(self, expr):
        errors.report(FORTRAN_ALLOCATABLE_IN_EXPRESSION, symbol=expr, severity='fatal')

    def _print_NumpyNorm(self, expr):
        """Fortran print."""
        arg = NumpyAbs(expr.arg) if isinstance(expr.arg.dtype.primitive_type, PrimitiveComplexType) else expr.arg
        arg_code = self._print(arg)
        if expr.axis:
            axis = expr.axis
            if arg.order != 'F':
                axis = PyccelMinus(LiteralInteger(arg.rank), expr.axis, simplify=True)
            else:
                axis = LiteralInteger(expr.axis.python_value + 1)
            axis_code = self._print(axis)
            code = f'Norm2({arg_code}, {axis_code})'
        else:
            code = f'Norm2({arg_code})'

        return code

    def _print_NumpyLinspace(self, expr):
        start = self._print(expr.start)
        step  = self._print(expr.step)

        if expr.stop.dtype != expr.dtype:
            cast_func = DtypePrecisionToCastFunction[expr.dtype]
            st = cast_func(expr.stop)
            stop = self._print(st)
        else:
            stop = self._print(expr.stop)

        if not isinstance(expr.endpoint, LiteralFalse):
            lhs = expr.get_user_nodes(Assign)[0].lhs
            cond = self._print(expr.endpoint)

            if expr.rank > 1:
                #expr.rank > 1, we need to replace the last index of the loop with the last index of the array.
                lhs_source = expr.get_user_nodes(Assign)[0].lhs
                lhs_source.substitute(expr.ind, PyccelMinus(expr.num, LiteralInteger(1), simplify = True))
                lhs = self._print(lhs_source)
            else:
                #Since the expr.rank == 1, we modify the last element in the array.
                lhs = self._print(IndexedElement(lhs,
                                                 PyccelMinus(expr.num, LiteralInteger(1),
                                                 simplify = True)))

            if isinstance(expr.endpoint, LiteralTrue):
                condition = lhs + f' = {stop}'
            else:
                condition = lhs + f' = merge({stop}, {lhs}, ({cond}))'
        if expr.rank > 1:
            template = '({start} + {index}*{step})'
            var = expr.ind
        else:
            template = '[(({start} + {index}*{step}), {index} = {zero},{end})]'
            var = self.scope.get_temporary_variable(PythonNativeInt(), 'linspace_index')

        if expr.rank > 1:
            index = self._print(expr.ind)
            init_value = f'({start} + {index}*{step})'
        else:
            index = self._print(self.scope.get_temporary_variable(PythonNativeInt(), 'linspace_index') )
            zero  = self._print(LiteralInteger(0))
            end   = self._print(PyccelMinus(expr.num, LiteralInteger(1), simplify = True))
            init_value = f'[(({start} + {index}*{step}), {index} = {zero}, {end})]'

        if isinstance(expr.endpoint, LiteralFalse):
            code = init_value
        else:
            code = init_value + '\n' + condition

        return code

    def _print_NumpyNonZeroElement(self, expr):

        ind   = self._print(self.scope.get_temporary_variable(PythonNativeInt()))
        array = expr.array

        if isinstance(array.dtype.primitive_type, PrimitiveBooleanType):
            mask  = self._print(array)
        else:
            mask  = self._print(NumpyBool(array))

        my_range = self._print(PythonRange(array.shape[expr.dim]))

        return f'pack([({ind}, {ind}={my_range})], {mask})'

    def _print_NumpyCountNonZero(self, expr):

        axis  = expr.axis
        array = expr.array

        if isinstance(array.dtype.primitive_type, PrimitiveBooleanType):
            mask  = self._print(array)
        else:
            mask  = self._print(NumpyBool(array))

        kind  = self.print_kind(expr)

        if axis is None:
            stmt = f'count({mask}, kind = {kind})'

            if expr.keep_dims.python_value:
                if expr.order == 'C':
                    shape    = ', '.join(self._print(i) for i in reversed(expr.shape))
                else:
                    shape    = ', '.join(self._print(i) for i in expr.shape)
                stmt = f'reshape([{stmt}], [{shape}])'
        else:
            if array.order == 'C':
                f_dim = PyccelMinus(LiteralInteger(array.rank), expr.axis, simplify=True)
            else:
                f_dim = PyccelAdd(expr.axis, LiteralInteger(1), simplify=True)

            dim   = self._print(f_dim)
            stmt = f'count({mask}, dim = {dim}, kind = {kind})'

            if expr.keep_dims.python_value:

                if expr.order == 'C':
                    shape    = ', '.join(self._print(i) for i in reversed(expr.shape))
                else:
                    shape    = ', '.join(self._print(i) for i in expr.shape)
                stmt = f'reshape([{stmt}], [{shape}])'

        return stmt

    def _print_NumpyWhere(self, expr):
        value_true  = expr.value_true
        value_false = expr.value_false
        try :
            cast_func = DtypePrecisionToCastFunction[expr.dtype]
        except KeyError:
            errors.report(PYCCEL_RESTRICTION_TODO, severity='fatal')

        if value_true.dtype != expr.dtype:
            value_true = cast_func(value_true)
        if value_false.dtype != expr.dtype:
            value_false = cast_func(value_false)

        condition   = self._print(expr.condition)
        value_true  = self._print(value_true)
        value_false = self._print(value_false)

        stmt = f'merge({value_true}, {value_false}, {condition})'

        return stmt

    def _print_NumpyArray(self, expr):
        order = expr.order

        try :
            cast_func = DtypePrecisionToCastFunction[expr.dtype]
        except KeyError:
            errors.report(PYCCEL_RESTRICTION_TODO, severity='fatal')
        # If Numpy array is stored with column-major ordering, transpose values
        # use reshape with order for rank > 2
        if expr.rank <= 2:
            arg = expr.arg if expr.arg.dtype == expr.dtype else cast_func(expr.arg)
            rhs_code = self._print(arg)
            if expr.arg.order and expr.arg.order != expr.order:
                rhs_code = f'transpose({rhs_code})'
            if expr.arg.rank < expr.rank:
                if order == 'F':
                    shape_code = ', '.join(self._print(i) for i in expr.shape)
                else:
                    shape_code = ', '.join(self._print(i) for i in expr.shape[::-1])
                rhs_code = f"reshape({rhs_code}, [{shape_code}])"
        else:
            expr_args = (expr.arg,) if isinstance(expr.arg, Variable) else expr.arg
            expr_args = tuple(a if a.dtype == expr.dtype else cast_func(a) for a in expr_args)
            new_args = []
            inv_order = 'C' if order == 'F' else 'F'
            for a in expr_args:
                ac = self._print(a)

                # Pack list/tuple of array/list/tuple into array
                if a.order is None and a.rank > 1:
                    a = NumpyArray(a)
                    ac = self._print(a)

                # Reshape array element if out of order
                if a.order == inv_order:
                    shape = a.shape[::-1] if a.order == 'F' else a.shape
                    shape_code = ', '.join(self._print(i) for i in shape)
                    order_code = ', '.join(self._print(LiteralInteger(i)) for i in range(a.rank, 0, -1))
                    ac = f'reshape({ac}, [{shape_code}], order=[{order_code}])'
                new_args.append(ac)

            if len(new_args) == 1:
                rhs_code = new_args[0]
            else:
                rhs_code = '[' + ' ,'.join(new_args) + ']'

            if len(new_args) != 1 or expr.arg.rank < expr.rank:
                if order == 'C':
                    shape_code = ', '.join(self._print(i) for i in expr.shape[::-1])
                    rhs_code = f'reshape({rhs_code}, [{shape_code}])'
                else:
                    shape_code = ', '.join(self._print(i) for i in expr.shape)
                    order_index = [LiteralInteger(i) for i in range(1, expr.rank+1)]
                    order_index = order_index[1:]+ order_index[:1]
                    order_code = ', '.join(self._print(i) for i in order_index)
                    rhs_code = f'reshape({rhs_code}, [{shape_code}], order=[{order_code}])'


        return rhs_code

    def _print_NumpyFloor(self, expr):
        result_code = self._print_MathFloor(expr)
        return f'real({result_code}, {self.print_kind(expr)})'

    def _print_NumpyArange(self, expr):
        start  = self._print(expr.start)
        step   = self._print(expr.step)
        shape  = self._print(PyccelMinus(expr.shape[0], LiteralInteger(1), simplify = True))
        index  = self._print(self.scope.get_temporary_variable(PythonNativeInt()))

        zero = self._print(LiteralInteger(0))
        one  = self._print(LiteralInteger(1))

        return f'[({start} + {step} * {index}, {index} = {zero}, {shape}, {one})]'

    def _print_NumpyMod(self, expr):
        return self._print(PyccelMod(*expr.args))

    # ======================================================================= #
    def _print_PyccelArraySize(self, expr):
        init_value = self._print(expr.arg)
        prec = self.print_kind(expr)
        return f'size({init_value}, kind={prec})'

    def _print_PyccelArrayShapeElement(self, expr):
        init_value = self._print(expr.arg)
        prec = self.print_kind(expr)

        if expr.arg.rank == 1:
            return f'size({init_value}, kind={prec})'

        if expr.arg.order == 'C':
            index = PyccelMinus(LiteralInteger(expr.arg.rank), expr.index, simplify = True)
            index = self._print(index)
        else:
            index = PyccelAdd(expr.index, LiteralInteger(1), simplify = True)
            index = self._print(index)

        return f'size({init_value}, {index}, {prec})'

    def _print_PythonInt(self, expr):
        value = self._print(expr.arg)
        kind = self.print_kind(expr)
        if isinstance(expr.arg.dtype.primitive_type, PrimitiveBooleanType):
            code = f'MERGE(1_{kind}, 0_{kind}, {value})'
        else:
            code = f'Int({value}, {kind})'
        return code

    def _print_PythonFloat(self, expr):
        value = self._print(expr.arg)
        kind = self.print_kind(expr)
        if isinstance(expr.arg.dtype.primitive_type, PrimitiveBooleanType):
            code = f'MERGE(1.0_{kind}, 0.0_{kind}, {value})'
        else:
            code = f'Real({value}, {kind})'
        return code

    def _print_MathFloor(self, expr):
        arg = expr.args[0]
        arg_code = self._print(arg)

        # math.floor on integer argument is identity,
        # but we need parentheses around expressions
        if isinstance(arg.dtype.primitive_type, PrimitiveIntegerType):
            return f'({arg_code})'

        prec_code = self.print_kind(expr)
        return f'floor({arg_code}, kind={prec_code})'

    def _print_PythonComplex(self, expr):
        kind = self.print_kind(expr)
        if expr.is_cast:
            var = self._print(expr.internal_var)
            code = f'cmplx({var}, kind={kind})'
        else:
            real = self._print(expr.real)
            imag = self._print(expr.imag)
            code = f'cmplx({real}, {imag}, {kind})'
        return code

    def _print_PythonBool(self, expr):
        arg_code = self._print(expr.arg)
        if isinstance(expr.arg.dtype.primitive_type, PrimitiveBooleanType):
            return f'logical({arg_code}, kind = {self.print_kind(expr)})'
        else:
            return f'({arg_code} /= 0)'

    def _print_NumpyRand(self, expr):
        if expr.rank != 0:
            errors.report(FORTRAN_ALLOCATABLE_IN_EXPRESSION,
                          symbol=expr, severity='fatal')

        if (not self._additional_code):
            self._additional_code = ''
        var = self.scope.get_temporary_variable(expr.dtype, memory_handling = 'stack',
                shape = expr.shape)

        self._additional_code = self._additional_code + self._print(Assign(var,expr)) + '\n'
        return self._print(var)

    def _print_NumpyRandint(self, expr):
        if expr.rank != 0:
            errors.report(FORTRAN_ALLOCATABLE_IN_EXPRESSION,
                          symbol=expr, severity='fatal')
        if expr.low is None:
            randfloat = self._print(PyccelMul(expr.high, NumpyRand(), simplify = True))
        else:
            randfloat = self._print(PyccelAdd(PyccelMul(PyccelMinus(expr.high, expr.low, simplify = True), NumpyRand(), simplify=True), expr.low, simplify = True))

        prec_code = self.print_kind(expr)
        return f'floor({randfloat}, kind={prec_code})'

    def _print_NumpyFull(self, expr):

        # Create statement for initialization
        init_value = self._print(expr.fill_value)
        return init_value
    
    def _print_NumpyAmax(self, expr):
        array_arg = expr.arg
        if isinstance(array_arg.dtype.primitive_type, PrimitiveBooleanType):
            arg_code = self._print(NumpyInt32(array_arg))
        else:
            arg_code = self._print(array_arg)

        if isinstance(array_arg.dtype.primitive_type, PrimitiveComplexType):
            self._additional_imports.add(Import('pyc_math_f90', Module('pyc_math_f90',(),())))
            return f'amax({array_arg})'
        else:
            return f'maxval({arg_code})'
    
    def _print_NumpyAmin(self, expr):
        array_arg = expr.arg
        if isinstance(array_arg.dtype.primitive_type, PrimitiveBooleanType):
            arg_code = self._print(NumpyInt32(array_arg))
        else:
            arg_code = self._print(array_arg)

        if isinstance(array_arg.dtype.primitive_type, PrimitiveComplexType):
            self._additional_imports.add(Import('pyc_math_f90', Module('pyc_math_f90',(),())))
            return f'amin({array_arg})'
        else:
            return f'minval({arg_code})'
        
    def _print_PythonMin(self, expr):
        args = expr.args
        if len(args) == 1:
            arg = args[0]
            code = f'minval({self._print(arg)})'
        else:
            code = ','.join(self._print(arg) for arg in args)
<<<<<<< HEAD
            code = f'min({code})'
=======
            code = 'min('+code+')'
>>>>>>> f77d57f8
        return code

    def _print_PythonMax(self, expr):
        args = expr.args
        if len(args) == 1:
            arg = args[0]
            code = f'maxval({self._print(arg)})'
        else:
            code = ','.join(self._print(arg) for arg in args)
<<<<<<< HEAD
            code = f'max({code})'
=======
            code = 'max('+code+')'
>>>>>>> f77d57f8
        return code

    # ... MACROS
    def _print_MacroShape(self, expr):
        var = expr.argument
        if not isinstance(var, (Variable, IndexedElement)):
            raise TypeError(f'Expecting a variable, given {type(var)}')
        shape = var.shape

        if len(shape) == 1:
            shape = shape[0]


        elif not(expr.index is None):
            if expr.index < len(shape):
                shape = shape[expr.index]
            else:
                shape = '1'

        return self._print(shape)

    # ...
    def _print_MacroType(self, expr):
        dtype = self._print(expr.argument.dtype)
        prec  = expr.argument.dtype.precision

        if dtype == 'integer':
            if prec==4:
                return 'MPI_INTEGER'
            elif prec==8:
                return 'MPI_INTEGER8'
            else:
                errors.report(PYCCEL_RESTRICTION_TODO, symbol=expr,
                    severity='fatal')

        elif dtype == 'float':
            if prec==8:
                return 'MPI_DOUBLE'
            if prec==4:
                return 'MPI_FLOAT'
            else:
                errors.report(PYCCEL_RESTRICTION_TODO, symbol=expr,
                    severity='fatal')

        else:
            errors.report(PYCCEL_RESTRICTION_TODO, symbol=expr,
                severity='fatal')

    def _print_MacroCount(self, expr):

        var = expr.argument

        if var.rank == 0:
            return '1'
        else:
            return self._print(functools.reduce(
                lambda x,y: PyccelMul(x,y,simplify=True), var.shape))

    def _print_Declare(self, expr):
        expr_dtype = expr.variable.dtype
        # ... ignored declarations
        var = expr.variable
        expr_dtype      = var.dtype
        if isinstance(expr_dtype, SymbolicType):
            return ''

        # meta-variables
        if (isinstance(expr.variable, Variable) and
            expr.variable.name.startswith('__')):
            return ''
        # ...

        if isinstance(expr.variable, InhomogeneousTupleVariable):
            return ''.join(self._print_Declare(Declare(v,intent=expr.intent, static=expr.static)) for v in expr.variable)

        # ... TODO improve
        # Group the variables by intent
        rank            = var.rank
        shape           = var.alloc_shape
        is_const        = var.is_const
        is_optional     = var.is_optional
        is_private      = var.is_private
        is_alias        = var.is_alias and not isinstance(expr_dtype, BindCPointer)
        on_heap         = var.on_heap
        on_stack        = var.on_stack
        is_static       = expr.static
        is_external     = expr.external
        is_target       = var.is_target and not var.is_alias
        intent          = expr.intent
        intent_in = intent and intent != 'out'

        if isinstance(shape, (tuple,PythonTuple)) and len(shape) ==1:
            shape = shape[0]
        # ...

        # ... print datatype
        if isinstance(expr_dtype, CustomDataType):
            name   = expr_dtype.name

            if var.is_argument:
                sig = 'class'
            else:
                sig = 'type'
            dtype = f'{sig}({name})'
        elif isinstance(expr_dtype, FixedSizeNumericType):
            dtype = self._print(expr_dtype.primitive_type)
            dtype += f'({self.print_kind(var)})'
        else:

        # ...
            if isinstance(expr_dtype, StringType):
                dtype = self._print(expr_dtype)

                if intent_in:
                    dtype = dtype[:9] +'(len =*)'
                    #TODO improve ,this is the case of character as argument
            elif isinstance(expr_dtype, BindCPointer):
                dtype = 'type(c_ptr)'
                self._constantImports.setdefault('ISO_C_Binding', set()).add('c_ptr')
            else:
                dtype += f'({self.print_kind(expr.variable)})'

        code_value = ''
        if expr.value:
            code_value = f' = {self._print(expr.value)}'

        vstr = self._print(expr.variable.name)

        # arrays are 0-based in pyccel, to avoid ambiguity with range
        start_val = self._print(LiteralInteger(0))
        if not(is_static) and (on_heap or (var.shape is None)):
            start_val = ''

        # Default empty strings
        intentstr      = ''
        allocatablestr = ''
        optionalstr    = ''
        privatestr     = ''
        rankstr        = ''
        externalstr    = ''
        is_string = isinstance(var.class_type, StringType)

        # Compute intent string
        if intent:
            if intent == 'in' and rank == 0 and not is_optional \
                and not isinstance(expr_dtype, CustomDataType):
                intentstr = ', value'
                if is_const:
                    intentstr += ', intent(in)'
            else:
                intentstr = f', intent({intent})'

        # Compute allocatable string
        if not is_static and not is_string:
            if is_alias:
                allocatablestr = ', pointer'

            elif on_heap and not intent_in:
                allocatablestr = ', allocatable'

            # ISSUES #177: var is allocatable and target
            if is_target:
                allocatablestr = f'{allocatablestr}, target'

        # Compute optional string
        if is_optional:
            optionalstr = ', optional'

        # Compute private string
        if is_private:
            privatestr = ', private'

        # Compute external string
        if is_external:
            externalstr = ', external'

        # Compute rank string
        # TODO: improve
        if not is_string:
            if ((rank == 1) and (isinstance(shape, (int, TypedAstNode))) and (is_static or on_stack)):
                ubound = PyccelMinus(shape, LiteralInteger(1), simplify = True)
                rankstr = f'({self._print(start_val)}:{self._print(ubound)})'

            elif ((rank > 0) and (isinstance(shape, (PythonTuple, tuple))) and (is_static or on_stack)):
                #TODO fix bug when we include shape of type list

                ordered_shape = shape[::-1] if var.order == 'C' else shape
                ubounds = [PyccelMinus(s, LiteralInteger(1), simplify = True) for s in ordered_shape]
                rankstr = ','.join(f'{self._print(start_val)}:{self._print(u)}' for u in ubounds)
                rankstr = f'({rankstr})'

            elif (rank > 0) and on_heap and intent_in:
                rankstr = ','.join(['0:'] * rank)
                rankstr = f'({rankstr})'

            elif (rank > 0) and (on_heap or is_alias):
                rankstr = "(:" + ",:" * (rank-1) + ")"

    #        else:
    #            errors.report(PYCCEL_RESTRICTION_TODO, symbol=expr,
    #                severity='fatal')

        mod_str = ''
        if expr.module_variable and not is_private and isinstance(expr.variable.class_type, FixedSizeNumericType):
            mod_str = ', bind(c)'

        # Construct declaration
        left  = dtype + allocatablestr + optionalstr + privatestr + externalstr + mod_str + intentstr
        right = vstr + rankstr + code_value
        return f'{left} :: {right}\n'

    def _print_AliasAssign(self, expr):
        lhs = expr.lhs
        rhs = expr.rhs

        if isinstance(lhs, InhomogeneousTupleVariable):
            return self._print(CodeBlock([AliasAssign(l, r) for l,r in zip(lhs,rhs)]))
        if isinstance(rhs, FunctionCall):
            return self._print(rhs)

        # TODO improve
        op = '=>'
        shape_code = ''
        if lhs.rank > 0:
            shape_code = ', '.join('0:' for i in range(lhs.rank))
            shape_code = f'({shape_code})'

<<<<<<< HEAD
        lhs_code = self._print(expr.lhs)
        rhs_code = self._print(expr.rhs)
        return f'{lhs_code}{shape_code} {op} {rhs_code}\n'
=======
        return code + '\n'
>>>>>>> f77d57f8

    def _print_CodeBlock(self, expr):
        if not expr.unravelled:
            body_exprs = expand_to_loops(expr,
                    self.scope.get_temporary_variable, self.scope,
                    language_has_vectors = True)
        else:
            body_exprs = expr.body
        body_stmts = []
        for b in body_exprs :
            line = self._print(b)
            if (self._additional_code):
                body_stmts.append(self._additional_code)
                self._additional_code = None
            body_stmts.append(line)
        return ''.join(self._print(b) for b in body_stmts)

    # TODO the ifs as they are are, is not optimal => use elif
    def _print_SymbolicAssign(self, expr):
        errors.report(FOUND_SYMBOLIC_ASSIGN,
                      symbol=expr.lhs, severity='warning')

        stmt = Comment(str(expr))
        return self._print_Comment(stmt)

    def _print_NumpyReal(self, expr):
        value = self._print(expr.internal_var)
        return f'Real({value}, {self.print_kind(expr)})'

    def _print_Assign(self, expr):
        rhs = expr.rhs

        if isinstance(rhs, FunctionCall):
            return self._print(rhs)

        lhs_code = self._print(expr.lhs)
        # we don't print Range
        # TODO treat the case of iterable classes
        if isinstance(rhs, PyccelUnarySub) and rhs.args[0] == INF:
            rhs_code = f'-Huge({lhs_code})'
            return f'{lhs_code} = {rhs_code}\n'

        if rhs == INF:
            rhs_code = f'Huge({lhs_code})'
            return f'{lhs_code} = {rhs_code}\n'

        if isinstance(rhs, (PythonRange, Product)):
            return ''

        if isinstance(rhs, NumpyRand):
            return f'call random_number({self._print(expr.lhs)})\n'

        if isinstance(rhs, NumpyEmpty):
            return ''

        if isinstance(rhs, NumpyNonZero):
            code = ''
            lhs = expr.lhs
            for i,e in enumerate(rhs.elements):
                l_c = self._print(lhs[i])
                e_c = self._print(e)
                code += f'{l_c} = {e_c}\n'
            return code

        if isinstance(rhs, ConstructorCall):
            func = rhs.func
            name = str(func.name)

            # TODO uncomment later

#            # we don't print the constructor call if iterable object
#            if this.dtype.is_iterable:
#                return ''
#
#            # we don't print the constructor call if with construct object
#            if this.dtype.is_with_construct:
#                return ''

            if name == "__init__":
                name = "create"
            rhs_code = self._print(name)
            rhs_code = f'{lhs_code} % {rhs_code}'

            code_args = ', '.join(self._print(i) for i in rhs.arguments)
            return f'call {rhs_code}({code_args})\n'

        if (isinstance(expr.lhs, Variable) and
              isinstance(expr.lhs.dtype, SymbolicType)):
            return ''

        # Right-hand side code
        rhs_code = self._print(rhs)

        code = ''
        # if (expr.status == 'unallocated') and not (expr.like is None):
        #     stmt = ZerosLike(lhs=lhs_code, rhs=expr.like)
        #     code += self._print(stmt)
        #     code += '\n'
        code += f'{lhs_code} = {rhs_code}'
#        else:
#            code_args = ''
#            func = expr.rhs
#            # func here is of instance FunctionCall
#            cls_name = func.func.cls_name
#            keys = func.func.arguments

#            # for MPI statements, we need to add the lhs as the last argument
#            # TODO improve
#            if isinstance(func.func, MPI):
#                if not func.arguments:
#                    code_args = lhs_code
#                else:
#                    code_args = ', '.join(self._print(i) for i in func.arguments)
#                    code_args = '{0}, {1}'.format(code_args, lhs_code)
#            else:
#                _ij_print = lambda i, j: '{0}={1}'.format(self._print(i), \
#                                                         self._print(j))
#
#                code_args = ', '.join(_ij_print(i, j) \
#                                      for i, j in zip(keys, func.arguments))
#            if (not func.arguments is None) and (len(func.arguments) > 0):
#                if (not cls_name):
#                    code_args = ', '.join(self._print(i) for i in func.arguments)
#                    code_args = '{0}, {1}'.format(code_args, lhs_code)
#                else:
#            print('code_args > {0}'.format(code_args))
#            code = 'call {0}({1})'.format(rhs_code, code_args)
        return code + '\n'

#------------------------------------------------------------------------------
    def _print_Allocate(self, expr):

        # Transpose indices because of Fortran column-major ordering
        shape = expr.shape if expr.order == 'F' else expr.shape[::-1]

        var_code = self._print(expr.variable)
        size_code = ', '.join(self._print(i) for i in shape)
        shape_code = ', '.join('0:' + self._print(PyccelMinus(i, LiteralInteger(1), simplify = True)) for i in shape)
        if shape:
            shape_code = f'({shape_code})'
        code = ''

        if expr.status == 'unallocated':
            code += f'allocate({var_code}{shape_code})\n'

        elif expr.status == 'unknown':
            code += f'if (allocated({var_code})) then\n'
            code += f'  if (any(size({var_code}) /= [{size_code}])) then\n'
            code += f'    deallocate({var_code})\n'
            code += f'    allocate({var_code}{shape_code})\n'
            code +=  '  end if\n'
            code +=  'else\n'
            code += f'  allocate({var_code}{shape_code})\n'
            code +=  'end if\n'

        elif expr.status == 'allocated':
            code += f'if (any(size({var_code}) /= [{size_code}])) then\n'
            code += f'  deallocate({var_code})\n'
            code += f'  allocate({var_code}{shape_code})\n'
            code +=  'end if\n'

        return code

#-----------------------------------------------------------------------------
    def _print_Deallocate(self, expr):
        var = expr.variable
        if isinstance(var, InhomogeneousTupleVariable):
            return ''.join(self._print(Deallocate(v)) for v in var)

        if isinstance(var.dtype, CustomDataType):
            Pyccel__del = expr.variable.cls_base.scope.find('__del__')
            Pyccel_del_args = [FunctionCallArgument(var)]
            return self._print(FunctionCall(Pyccel__del, Pyccel_del_args))

        if var.is_alias:
            return ''
        else:
            var_code = self._print(var)
            code  = f'if (allocated({var_code})) then\n'
            code += f'  deallocate({var_code})\n'
            code +=  'end if\n'
            return code

    def _print_DeallocatePointer(self, expr):
        var_code = self._print(expr.variable)
        return f'deallocate({var_code})'

#------------------------------------------------------------------------------

    def _print_PrimitiveBooleanType(self, expr):
        return 'logical'

    def _print_PrimitiveIntegerType(self, expr):
        return 'integer'

    def _print_PrimitiveFloatingPointType(self, expr):
        return 'real'

    def _print_PrimitiveComplexType(self, expr):
        return 'complex'

    def _print_StringType(self, expr):
        return 'character(len=280)'
        #TODO fix improve later

    def _print_DataType(self, expr):
        return self._print(expr.name)

    def _print_LiteralString(self, expr):
        sp_chars = ['\a', '\b', '\f', '\r', '\t', '\v', "'", '\n']
        sub_str = ''
        formatted_str = []
        for c in expr.python_value:
            if c in sp_chars:
                if sub_str != '':
                    formatted_str.append(f"'{sub_str}'")
                    sub_str = ''
                formatted_str.append(f'ACHAR({ord(c)})')
            else:
                sub_str += c
        if sub_str != '':
            formatted_str.append(f"'{sub_str}'")
        return ' // '.join(formatted_str)

    def _print_Interface(self, expr):
        interface_funcs = expr.functions

        example_func = interface_funcs[0]

        # ... we don't print 'hidden' functions
        if example_func.is_inline:
            return ''

        if len(example_func.results) == 1:
            if len(set(f.results[0].var.rank == 0 for f in interface_funcs)) != 1:
                message = ("Fortran cannot yet handle a templated function returning either a scalar or an array. "
                           "If you are using the terminal interface, please pass --language c, "
                           "if you are using the interactive interfaces epyccel or lambdify, please pass language='c'. "
                           "See https://github.com/pyccel/pyccel/issues/1339 to monitor the advancement of this issue.")
                errors.report(message,
                        severity='error', symbol=expr)

        name = self._print(expr.name)
        if all(isinstance(f, FunctionAddress) for f in interface_funcs):
            funcs = interface_funcs
        else:
            funcs = [f for f in interface_funcs if f is \
                    expr.point([FunctionCallArgument(a.var.clone('arg_'+str(i))) \
                        for i,a in enumerate(f.arguments)])]

        if expr.is_argument:
            funcs_sigs = []
            for f in funcs:
                parts = self.function_signature(f, f.name)
                parts = [f"{parts['sig']}({parts['arg_code']}) {parts['func_end']}\n",
                        self.print_constant_imports()+'\n',
                        parts['arg_decs'],
                        f"end {parts['func_type']} {f.name}\n"]
                funcs_sigs.append(''.join(a for a in parts))
            interface = 'interface\n' + '\n'.join(a for a in funcs_sigs) + 'end interface\n'
            return interface

        if funcs[0].cls_name:
            for k, m in list(_default_methods.items()):
                name = name.replace(k, m)
            cls_name = expr.cls_name
            if not (cls_name == '__UNDEFINED__'):
                name = '{cls_name}_{name}'
        else:
            for i in _default_methods:
                # because we may have a class Point with init: Point___init__
                if i in name:
                    name = name.replace(i, _default_methods[i])
        interface = 'interface ' + name +'\n'
        for f in funcs:
            interface += 'module procedure ' + str(f.name)+'\n'
        interface += 'end interface\n'
        return interface



   # def _print_With(self, expr):
   #     self.set_scope(expr)
   #     test = 'call '+self._print(expr.test) + '%__enter__()'
   #     body = self._print(expr.body)
   #     end = 'call '+self._print(expr.test) + '%__exit__()'
   #     code = ('{test}\n'
   #            '{body}\n'
   #            '{end}').format(test=test, body=body, end=end)
        #TODO return code later
  #      expr.block
  #      self.exit_scope()
  #      return ''

    def _print_FunctionAddress(self, expr):
        return expr.name

    def function_signature(self, expr, name):
        """
        Get the different parts of the signature of the function `expr`.

        A helper function to print just the signature of the function
        including the declarations of the arguments and results.

        Parameters
        ----------
        expr : FunctionDef
            The function whose signature should be printed.
        name : str
            The name which should be printed as the name of the function.
            (May be different from expr.name in the case of interfaces).

        Returns
        -------
        dict
            A dictionary with the keys :
                sig - The declaration of the function/subroutine with any necessary keywords.
                arg_code - A string containing a list of the arguments.
                func_end - Any code to be added to the signature after the arguments (ie result).
                arg_decs - The code necessary to declare the arguments of the function/subroutine.
                func_type - Subroutine or function.
        """
        is_pure      = expr.is_pure
        is_elemental = expr.is_elemental
        out_args = [r.var for r in expr.results if not r.is_argument]
        args_decs = OrderedDict()
        arguments = expr.arguments

        func_end  = ''
        rec = 'recursive ' if expr.is_recursive else ''
        if len(out_args) != 1 or out_args[0].rank > 0:
            func_type = 'subroutine'
            for result in out_args:
                args_decs[result] = Declare(result, intent='out')

            functions = expr.functions

        else:
           #todo: if return is a function
            func_type = 'function'
            result = out_args[0]
            functions = expr.functions

            func_end = f'result({result.name})'

            args_decs[result] = Declare(result)
            out_args = []
        # ...

        for i, arg in enumerate(arguments):
            arg_var = arg.var
            if isinstance(arg_var, Variable):
                if isinstance(arg, BindCFunctionDefArgument) and arg.original_function_argument_variable.rank!=0:
                    for b_arg in arg.get_all_function_def_arguments():
                        v = b_arg.var
                        dec = Declare(v, intent='in')
                        args_decs[v] = dec
                else:
                    if i == 0 and expr.cls_name:
                        dec = Declare(arg_var, intent='inout')
                    elif arg.inout:
                        dec = Declare(arg_var, intent='inout')
                    else:
                        dec = Declare(arg_var, intent='in')
                    args_decs[arg_var] = dec

        # treat case of pure function
        sig = f'{rec}{func_type} {name}'
        if is_pure:
            sig = f'pure {sig}'

        # treat case of elemental function
        if is_elemental:
            sig = f'elemental {sig}'

        arg_code  = ', '.join(self._print(i) for i in chain( arguments, out_args ))

        arg_decs = ''.join(self._print(i) for i in args_decs.values())

        parts = {
                'sig' : sig,
                'arg_code' : arg_code,
                'func_end' : func_end,
                'arg_decs' : arg_decs,
                'func_type' : func_type
        }
        return parts

    def _print_FunctionDef(self, expr):
        if expr.is_inline:
            return ''
        self.set_scope(expr.scope)


        name = expr.cls_name or expr.name

        sig_parts = self.function_signature(expr, name)
        bind_c = ' bind(c)' if isinstance(expr, BindCFunctionDef) else ''
        prelude = sig_parts.pop('arg_decs')
        functions = [f for f in expr.functions if not f.is_inline]
        func_interfaces = '\n'.join(self._print(i) for i in expr.interfaces)
        body_code = self._print(expr.body)
        docstring = self._print(expr.docstring) if expr.docstring else ''

        decs = [Declare(v) for v in expr.local_vars]
        self._get_external_declarations(decs)

        prelude += ''.join(self._print(i) for i in decs)
        if len(functions)>0:
            functions_code = '\n'.join(self._print(i) for  i in functions)
            body_code = body_code +'\ncontains\n' + functions_code

        imports = ''.join(self._print(i) for i in expr.imports)

        parts = [docstring,
                f"{sig_parts['sig']}({sig_parts['arg_code']}){bind_c} {sig_parts['func_end']}\n",
                imports,
                'implicit none\n',
                prelude,
                func_interfaces,
                body_code,
                f"end {sig_parts['func_type']} {name}\n"]

        self.exit_scope()

        return '\n'.join(a for a in parts if a)

    def _print_Pass(self, expr):
        return '! pass\n'

    def _print_Nil(self, expr):
        return ''

    def _print_NilArgument(self, expr):
        raise errors.report("Trying to use optional argument in inline function without providing a variable",
                symbol=expr,
                severity='fatal')

    def _print_Return(self, expr):
        code = ''
        if expr.stmt:
            code += self._print(expr.stmt)
        code +='return\n'
        return code

    def _print_Del(self, expr):
        return ''.join(self._print(var) for var in expr.variables)

    def _print_ClassDef(self, expr):
        # ... we don't print 'hidden' classes
        if expr.hide:
            return '', ''
        # ...
        self.set_scope(expr.scope)

        name = self._print(expr.name)
        self.set_current_class(name)
        base = None # TODO: add base in ClassDef

        decs = ''.join(self._print(Declare(i)) for i in expr.attributes)

        aliases = []
        names   = []
        methods = ''.join(f'procedure :: {method.name} => {method.cls_name}\n' for method in expr.methods)
        for i in expr.interfaces:
            names = ','.join(f.cls_name for f in i.functions if not f.is_inline)
            if names:
                methods += f'generic, public :: {i.name} => {names}\n'
                methods += f'procedure :: {names}\n'



        options = ', '.join(i for i in expr.options)

        sig = f'type, {options}'
        if not(base is None):
            sig = f'{sig}, extends({base})'

        docstring = self._print(expr.docstring) if expr.docstring else ''
        code = f'{sig} :: {name}\n{decs}\n'
        code = code + 'contains\n' + methods
        decs = ''.join([docstring, code, f'end type {name}\n'])

        sep = self._print(SeparatorComment(40))
        # we rename all methods because of the aliasing
        cls_methods = [i.clone(i.name) for i in expr.methods]
        for i in expr.interfaces:
            cls_methods +=  [j.clone(j.name) for j in i.functions]

        methods = f'\n{sep}\n'.join(self._print(f) for f in cls_methods)

        self.set_current_class(None)

        self.exit_scope()

        return decs, methods

    def _print_Break(self, expr):
        return 'exit\n'

    def _print_Continue(self, expr):
        return 'cycle\n'

    def _print_AugAssign(self, expr):
        new_expr = expr.to_basic_assign()
        expr.invalidate_node()
        return self._print(new_expr)

    def _print_PythonRange(self, expr):
        start = self._print(expr.start)

        test_step = expr.step
        if isinstance(test_step, LiteralInteger) and test_step.python_value == 1:
            step = ''
        else:
            step = ', '+self._print(expr.step)

        if isinstance(test_step, PyccelUnarySub):
            test_step = expr.step.args[0]

        # testing if the step is a value or an expression
        if isinstance(test_step, Literal):
            if isinstance(expr.step, PyccelUnarySub):
                stop = PyccelAdd(expr.stop, LiteralInteger(1), simplify = True)
            else:
                stop = PyccelMinus(expr.stop, LiteralInteger(1), simplify = True)
        else:
            stop = IfTernaryOperator(PyccelGt(expr.step, LiteralInteger(0)),
                                     PyccelMinus(expr.stop, LiteralInteger(1), simplify = True),
                                     PyccelAdd(expr.stop, LiteralInteger(1), simplify = True))

        stop = self._print(stop)
        return f'{start}, {stop}{step}'

    def _print_FunctionalFor(self, expr):
        loops = ''.join(self._print(i) for i in expr.loops)
        return loops

    def _print_For(self, expr):
        self.set_scope(expr.scope)

        indices = expr.iterable.loop_counters
        index = indices[0] if indices else expr.target
        if expr.iterable.num_loop_counters_required:
            self.scope.insert_variable(index)

        target   = index
        my_range = expr.iterable.get_range()

        if not isinstance(my_range, PythonRange):
            # Only iterable currently supported is PythonRange
            errors.report(PYCCEL_RESTRICTION_TODO, symbol=expr,
                severity='fatal')

        tar        = self._print(target)
        range_code = self._print(my_range)

        prolog = f'do {tar} = {range_code}\n'
        epilog = 'end do\n'

        additional_assign = CodeBlock(expr.iterable.get_assigns(expr.target))
        prolog += self._print(additional_assign)

        body = self._print(expr.body)

        if expr.end_annotation:
            end_annotation = expr.end_annotation.replace("for", "do")
            epilog += end_annotation

        self.exit_scope()

        return ''.join((prolog, body, epilog))

    # .....................................................
    #               Print OpenMP AnnotatedComment
    # .....................................................

    def _print_OmpAnnotatedComment(self, expr):
        clauses = ''
        if expr.combined:
            combined = expr.combined.replace("for", "do")
            clauses = ' ' + combined

        omp_expr = '!$omp ' + expr.name.replace("for", "do")
        clauses += str(expr.txt).replace("cancel for", "cancel do")
        omp_expr = f'{omp_expr}{clauses}\n'
        return omp_expr

    def _print_Omp_End_Clause(self, expr):
        omp_expr = str(expr.txt)
        if "section" in omp_expr and "sections" not in omp_expr:
            return ''
        omp_expr = omp_expr.replace("for", "do")
        if expr.has_nowait:
            omp_expr += ' nowait'
        omp_expr = f'!$omp {omp_expr}\n'
        return omp_expr
    # .....................................................

    # .....................................................
    #                   OpenACC statements
    # .....................................................
    def _print_ACC_Parallel(self, expr):
        clauses = ' '.join(self._print(i)  for i in expr.clauses)
        body    = ''.join(self._print(i) for i in expr.body)

        # ... TODO adapt get_statement to have continuation with OpenACC
        prolog = f'!$acc parallel {clauses}\n'
        epilog = '!$acc end parallel\n'
        # ...

        # ...
<<<<<<< HEAD
        return ''.join((prolog, body, epilog))
=======
        code = (f'{prolog}'
                f'{body}'
                f'{epilog}')
        # ...

        return code
>>>>>>> f77d57f8

    def _print_ACC_For(self, expr):
        # ...
        loop    = self._print(expr.loop)
        clauses = ' '.join(self._print(i)  for i in expr.clauses)
        # ...

        # ... TODO adapt get_statement to have continuation with OpenACC
        prolog = f'!$acc loop {clauses}\n'
        epilog = '!$acc end loop\n'
        # ...

        # ...
<<<<<<< HEAD
        return ''.join((prolog, loop, epilog))
=======
        code = (f'{prolog}'
                f'{loop}'
                f'{epilog}')
        # ...

        return code
>>>>>>> f77d57f8

    def _print_ACC_Async(self, expr):
        args = ', '.join(self._print(i) for i in expr.variables)
        return f'async({args})'

    def _print_ACC_Auto(self, expr):
        return 'auto'

    def _print_ACC_Bind(self, expr):
        return f'bind({self._print(expr.variable)})'

    def _print_ACC_Collapse(self, expr):
        return f'collapse({self._print(expr.n_loops)})'

    def _print_ACC_Copy(self, expr):
        args = ', '.join(self._print(i) for i in expr.variables)
        return f'copy({args})'

    def _print_ACC_Copyin(self, expr):
        args = ', '.join(self._print(i) for i in expr.variables)
        return f'copyin({args})'

    def _print_ACC_Copyout(self, expr):
        args = ', '.join(self._print(i) for i in expr.variables)
        return f'copyout({args})'

    def _print_ACC_Create(self, expr):
        args = ', '.join(self._print(i) for i in expr.variables)
        return f'create({args})'

    def _print_ACC_Default(self, expr):
        return f'default({self._print(expr.status)})'

    def _print_ACC_DefaultAsync(self, expr):
        args = ', '.join(self._print(i) for i in expr.variables)
        return f'default_async({args})'

    def _print_ACC_Delete(self, expr):
        args = ', '.join(self._print(i) for i in expr.variables)
        return f'delete({args})'

    def _print_ACC_Device(self, expr):
        args = ', '.join(self._print(i) for i in expr.variables)
        return f'device({args})'

    def _print_ACC_DeviceNum(self, expr):
        return f'collapse({self._print(expr.n_device)})'

    def _print_ACC_DevicePtr(self, expr):
        args = ', '.join(self._print(i) for i in expr.variables)
        return f'deviceptr({args})'

    def _print_ACC_DeviceResident(self, expr):
        args = ', '.join(self._print(i) for i in expr.variables)
        return f'device_resident({args})'

    def _print_ACC_DeviceType(self, expr):
        args = ', '.join(self._print(i) for i in expr.variables)
        return f'device_type({args})'

    def _print_ACC_Finalize(self, expr):
        return 'finalize'

    def _print_ACC_FirstPrivate(self, expr):
        args = ', '.join(self._print(i) for i in expr.variables)
        return f'firstprivate({args})'

    def _print_ACC_Gang(self, expr):
        args = ', '.join(self._print(i) for i in expr.variables)
        return f'gang({args})'

    def _print_ACC_Host(self, expr):
        args = ', '.join(self._print(i) for i in expr.variables)
        return f'host({args})'

    def _print_ACC_If(self, expr):
        return f'if({self._print(expr.test)})'

    def _print_ACC_Independent(self, expr):
        return 'independent'

    def _print_ACC_Link(self, expr):
        args = ', '.join(self._print(i) for i in expr.variables)
        return f'link({args})'

    def _print_ACC_NoHost(self, expr):
        return 'nohost'

    def _print_ACC_NumGangs(self, expr):
        return f'num_gangs({self._print(expr.n_gang)})'

    def _print_ACC_NumWorkers(self, expr):
        return f'num_workers({self._print(expr.n_worker)})'

    def _print_ACC_Present(self, expr):
        args = ', '.join(self._print(i) for i in expr.variables)
        return f'present({args})'

    def _print_ACC_Private(self, expr):
        args = ', '.join(self._print(i) for i in expr.variables)
        return f'private({args})'

    def _print_ACC_Reduction(self, expr):
        args = ', '.join(self._print(i) for i in expr.variables)
        op   = self._print(expr.operation)
        return f"reduction({op}: {args})"

    def _print_ACC_Self(self, expr):
        args = ', '.join(self._print(i) for i in expr.variables)
        return f'self({args})'

    def _print_ACC_Seq(self, expr):
        return 'seq'

    def _print_ACC_Tile(self, expr):
        args = ', '.join(self._print(i) for i in expr.variables)
        return f'tile({args})'

    def _print_ACC_UseDevice(self, expr):
        args = ', '.join(self._print(i) for i in expr.variables)
        return f'use_device({args})'

    def _print_ACC_Vector(self, expr):
        args = ', '.join(self._print(i) for i in expr.variables)
        return f'vector({args})'

    def _print_ACC_VectorLength(self, expr):
        args = ', '.join(self._print(i) for i in expr.variables)
        return f'vector_length({self._print(expr.n)})'

    def _print_ACC_Wait(self, expr):
        args = ', '.join(self._print(i) for i in expr.variables)
        return f'wait({args})'

    def _print_ACC_Worker(self, expr):
        args = ', '.join(self._print(i) for i in expr.variables)
        return f'worker({args})'
    # .....................................................

    def _print_While(self,expr):
        self.set_scope(expr.scope)
        body = self._print(expr.body)
        self.exit_scope()
        return ''.join((f'do while ({self._print(expr.test)})\n',
                        body,
                        'end do\n'))

    def _print_ErrorExit(self, expr):
        # TODO treat the case of MPI
        return 'STOP'

    def _print_Assert(self, expr):
        prolog = f"if ( .not. ({self._print(expr.test)})) then\n"
        body = 'stop 1\n'
        epilog = 'end if\n'
        return ''.join((prolog, body, epilog))

    def _handle_not_none(self, lhs, lhs_var):
        """
        Print code for `x is not None` statement.

        Print the code which checks if x is not None. This means different
        things depending on the type of `x`. If `x` is optional it checks
        if it is present, if `x` is a C pointer it checks if it points at
        anything.

        Parameters
        ----------
        lhs : str
            The code representing `x`.
        lhs_var : Variable
            The Variable `x`.

        Returns
        -------
        str
            The code which checks if `x is not None`.
        """
        if isinstance(lhs_var.dtype, BindCPointer):
            self._constantImports.setdefault('ISO_C_Binding', set()).add('c_associated')
            return f'c_associated({lhs})'
        else:
            return f'present({lhs})'

    def _print_PyccelIs(self, expr):
        lhs_var = expr.lhs
        rhs_var = expr.rhs
        lhs = self._print(lhs_var)
        rhs = self._print(rhs_var)
        a = expr.args[0]
        b = expr.args[1]

        if isinstance(rhs_var, Nil):
            return '.not. '+ self._handle_not_none(lhs, lhs_var)

        if all(isinstance(var.dtype.primitive_type, PrimitiveBooleanType) for var in (a, b)):
            return f'{lhs} .eqv. {rhs}'

        errors.report(PYCCEL_RESTRICTION_IS_ISNOT,
                      symbol=expr, severity='fatal')

    def _print_PyccelIsNot(self, expr):
        lhs_var = expr.lhs
        rhs_var = expr.rhs
        lhs = self._print(lhs_var)
        rhs = self._print(rhs_var)
        a = expr.args[0]
        b = expr.args[1]

        if isinstance(rhs_var, Nil):
            return self._handle_not_none(lhs, lhs_var)

        if all(isinstance(var.dtype.primitive_type, PrimitiveBooleanType) for var in (a, b)):
            return f'{lhs} .neqv. {rhs}'

        errors.report(PYCCEL_RESTRICTION_IS_ISNOT,
                      symbol=expr, severity='fatal')

    def _print_If(self, expr):
        # ...

        lines = []

        for i, (c, e) in enumerate(expr.blocks):

            if i == 0:
                lines.append("if (%s) then\n" % self._print(c))
            elif i == len(expr.blocks) - 1 and isinstance(c, LiteralTrue):
                lines.append("else\n")
            else:
                lines.append("else if (%s) then\n" % self._print(c))

            if isinstance(e, (list, tuple, PythonTuple)):
                lines.extend(self._print(ee) for ee in e)
            else:
                lines.append(self._print(e))

        lines.append("end if\n")

        return ''.join(lines)

    def _print_IfTernaryOperator(self, expr):

        cond = PythonBool(expr.cond) if not isinstance(expr.cond.dtype.primitive_type, PrimitiveBooleanType) else expr.cond
        value_true = expr.value_true
        value_false = expr.value_false

        if value_true.dtype != value_false.dtype :
            try :
                cast_func = DtypePrecisionToCastFunction[expr.dtype]
            except KeyError:
                errors.report(PYCCEL_RESTRICTION_TODO, severity='fatal')
            value_true = cast_func(value_true) if value_true.dtype != expr.dtype else value_true
            value_false = cast_func(value_false) if value_false.dtype != expr.dtype else value_false
        cond = self._print(cond)
        value_true = self._print(value_true)
        value_false = self._print(value_false)
        return f'merge({value_true}, {value_false}, {cond})'

    def _print_PyccelPow(self, expr):
        base = expr.args[0]
        e    = expr.args[1]

        base_c = self._print(base)
        e_c    = self._print(e)
        return f'{base_c} ** {e_c}'

    def _print_PyccelAdd(self, expr):
        if isinstance(expr.dtype, StringType):
            return '//'.join('trim('+self._print(a)+')' for a in expr.args)
        else:
            args = [PythonInt(a) if isinstance(a.dtype.primitive_type, PrimitiveBooleanType) else a for a in expr.args]
            return ' + '.join(self._print(a) for a in args)

    def _print_PyccelMinus(self, expr):
        args = [PythonInt(a) if isinstance(a.dtype.primitive_type, PrimitiveBooleanType) else a for a in expr.args]
        args_code = [self._print(a) for a in args]

        return ' - '.join(args_code)

    def _print_PyccelMul(self, expr):
        args = [PythonInt(a) if isinstance(a.dtype.primitive_type, PrimitiveBooleanType) else a for a in expr.args]
        args_code = [self._print(a) for a in args]
        return ' * '.join(a for a in args_code)

    def _print_PyccelDiv(self, expr):
        if all(isinstance(a.dtype.primitive_type, (PrimitiveBooleanType, PrimitiveIntegerType)) for a in expr.args):
            args = [NumpyFloat(a) for a in expr.args]
        else:
            args = expr.args
        return ' / '.join(self._print(a) for a in args)

    def _print_PyccelMod(self, expr):
        is_float = isinstance(expr.dtype.primitive_type, PrimitiveFloatingPointType)

        def correct_type_arg(a):
            if is_float and isinstance(a.dtype.primitive_type, PrimitiveIntegerType):
                return NumpyFloat(a)
            else:
                return a

        args = [self._print(correct_type_arg(a)) for a in expr.args]

        code = args[0]
        for c in args[1:]:
            code = f'MODULO({code},{c})'
        return code

    def _print_PyccelFloorDiv(self, expr):

        code     = self._print(expr.args[0])
        adtype   = expr.args[0].dtype.primitive_type
        is_float = isinstance(expr.dtype.primitive_type, PrimitiveFloatingPointType)
        for b in expr.args[1:]:
            bdtype    = b.dtype.primitive_type
            if all(isinstance(dtype, PrimitiveIntegerType) for dtype in (adtype, bdtype)):
                b = NumpyFloat(b)
            c = self._print(b)
            adtype = bdtype
            code = f'FLOOR({code}/{c},{self.print_kind(expr)})'
            if is_float:
                code = f'real({code}, {self.print_kind(expr)})'
        return code

    def _print_PyccelRShift(self, expr):
        arg1 = self._print(expr.args[0])
        arg2 = self._print(expr.args[1])
        return f'RSHIFT({arg1}, {arg2})'

    def _print_PyccelLShift(self, expr):
        arg1 = self._print(expr.args[0])
        arg2 = self._print(expr.args[1])
        return f'LSHIFT({arg1}, {arg2})'

    def _print_PyccelBitXor(self, expr):
        arg1 = self._print(expr.args[0])
        arg2 = self._print(expr.args[1])
        if isinstance(expr.dtype.primitive_type, PrimitiveBooleanType):
            return f'{arg1} .neqv. {arg2}'
        return f'IEOR({arg1}, {arg2})'

    def _print_PyccelBitOr(self, expr):
        arg1 = self._print(expr.args[0])
        arg2 = self._print(expr.args[1])
        if isinstance(expr.dtype.primitive_type, PrimitiveBooleanType):
            return f'{arg1} .or. {arg2}'
        return f'IOR({arg1}, {arg2})'

    def _print_PyccelBitAnd(self, expr):
        arg1 = self._print(expr.args[0])
        arg2 = self._print(expr.args[1])
        if isinstance(expr.dtype.primitive_type, PrimitiveBooleanType):
            return f'{arg1} .and. {arg2}'
        return f'IAND({arg1}, {arg2})'

    def _print_PyccelInvert(self, expr):
        return f'NOT({self._print(expr.args[0])})'

    def _print_PyccelAssociativeParenthesis(self, expr):
        return '(' + self._print(expr.args[0]) + ')'

    def _print_PyccelUnary(self, expr):
        return '+' + self._print(expr.args[0])

    def _print_PyccelUnarySub(self, expr):
        return '-' + self._print(expr.args[0])

    def _print_PyccelAnd(self, expr):
        args = [a if isinstance(a.dtype.primitive_type, PrimitiveBooleanType) else PythonBool(a) for a in expr.args]
        return ' .and. '.join(self._print(a) for a in args)

    def _print_PyccelOr(self, expr):
        args = [a if isinstance(a.dtype.primitive_type, PrimitiveBooleanType) else PythonBool(a) for a in expr.args]
        return ' .or. '.join(self._print(a) for a in args)

    def _print_PyccelEq(self, expr):
        lhs = self._print(expr.args[0])
        rhs = self._print(expr.args[1])
        a = expr.args[0].dtype.primitive_type
        b = expr.args[1].dtype.primitive_type

        if all(isinstance(var, PrimitiveBooleanType) for var in (a, b)):
            return f'{lhs} .eqv. {rhs}'
        return f'{lhs} == {rhs}'

    def _print_PyccelNe(self, expr):
        lhs = self._print(expr.args[0])
        rhs = self._print(expr.args[1])
        a = expr.args[0].dtype.primitive_type
        b = expr.args[1].dtype.primitive_type

        if all(isinstance(var, PrimitiveBooleanType) for var in (a, b)):
            return f'{lhs} .neqv. {rhs}'
        return f'{lhs} /= {rhs}'

    def _print_PyccelLt(self, expr):
        args = [PythonInt(a) if isinstance(a.dtype.primitive_type, PrimitiveBooleanType) else a for a in expr.args]
        lhs = self._print(args[0])
        rhs = self._print(args[1])
        return f'{lhs} < {rhs}'

    def _print_PyccelLe(self, expr):
        args = [PythonInt(a) if isinstance(a.dtype.primitive_type, PrimitiveBooleanType) else a for a in expr.args]
        lhs = self._print(args[0])
        rhs = self._print(args[1])
        return f'{lhs} <= {rhs}'

    def _print_PyccelGt(self, expr):
        args = [PythonInt(a) if isinstance(a.dtype.primitive_type, PrimitiveBooleanType) else a for a in expr.args]
        lhs = self._print(args[0])
        rhs = self._print(args[1])
        return f'{lhs} > {rhs}'

    def _print_PyccelGe(self, expr):
        args = [PythonInt(a) if isinstance(a.dtype.primitive_type, PrimitiveBooleanType) else a for a in expr.args]
        lhs = self._print(args[0])
        rhs = self._print(args[1])
        return f'{lhs} >= {rhs}'

    def _print_PyccelNot(self, expr):
        a = self._print(expr.args[0])
        if not isinstance(expr.args[0].dtype.primitive_type, PrimitiveBooleanType):
            return f'{a} == 0'
        return f'.not. {a}'

    def _print_Header(self, expr):
        return ''

    def _print_SysExit(self, expr):
        code = ""
        exit_code = expr.status
        if isinstance(exit_code, LiteralInteger):
            arg = exit_code.python_value
        elif not isinstance(getattr(exit_code.dtype, 'primitive_type'), PrimitiveIntegerType) or exit_code.rank > 0:
            print_arg = FunctionCallArgument(exit_code)
            code = self._print(PythonPrint((print_arg, ), file="stderr"))
            arg = "1"
        else:
            if exit_code.dtype.precision != 4:
                exit_code = NumpyInt32(exit_code)
            arg = self._print(exit_code)
        return f'{code}stop {arg}\n'

    def _print_NumpyUfuncBase(self, expr):
        type_name = type(expr).__name__
        try:
            func_name = numpy_ufunc_to_fortran[type_name]
        except KeyError:
            self._print_not_supported(expr)
        if func_name.startswith('ieee_'):
            self._constantImports.setdefault('ieee_arithmetic', set()).add(func_name)
        args = [self._print(NumpyFloat(a) if isinstance(a.dtype.primitive_type, PrimitiveIntegerType) else a)\
				for a in expr.args]
        code_args = ', '.join(args)
        code = f'{func_name}({code_args})'
        return code

    def _print_NumpyIsInf(self, expr):
        code = PyccelAssociativeParenthesis(PyccelAnd(
                    PyccelNot(NumpyIsFinite(expr.arg)),
                    PyccelNot(NumpyIsNan(expr.arg))))
        return self._print(code)

    def _print_NumpySign(self, expr):
        """ Print the corresponding Fortran function for a call to Numpy.sign

        Parameters
        ----------
            expr : Pyccel ast node
                Python expression with Numpy.sign call

        Returns
        -------
            string
                Equivalent internal function in Fortran

        Example
        -------
            import numpy

            numpy.sign(x) => numpy_sign(x)
            numpy_sign is an interface which calls the proper function depending on the data type of x

        """
        arg = expr.args[0]
        arg_code = self._print(arg)
        if isinstance(expr.dtype.primitive_type, PrimitiveComplexType):
            func = PyccelFunctionDef('numpy_sign', NumpySign)
            self._additional_imports.add(Import('numpy_f90', AsName(func, 'numpy_sign')))
            return f'numpy_sign({arg_code})'
        else:
            cast_func = DtypePrecisionToCastFunction[expr.dtype]
            # The absolute value of the result (0 if the argument is 0, 1 otherwise)
            abs_result = self._print(cast_func(PythonBool(arg)))
            return f'sign({abs_result}, {arg_code})'

    def _print_NumpyTranspose(self, expr):
        var = expr.internal_var
        arg = self._print(var)
        assigns = expr.get_user_nodes(Assign)
        if assigns and assigns[0].lhs.order != var.order:
            return arg
        elif var.rank == 2:
            return f'transpose({arg})'
        else:
            var_shape = var.shape[::-1] if var.order == 'F' else var.shape
            shape = ', '.join(self._print(i) for i in var_shape)
            order = ', '.join(self._print(LiteralInteger(i)) for i in range(var.rank, 0, -1))
            return f'reshape({arg}, shape=[{shape}], order=[{order}])'

    def _print_MathFunctionBase(self, expr):
        """ Convert a Python expression with a math function call to Fortran
        function call

        Parameters
        ----------
            expr : Pyccel ast node
                Python expression with a Math function call

        Returns
        -------
            string
                Equivalent expression in Fortran language

        ------
        Example:
        --------
            math.cos(x)    ==> cos(x)
            math.gcd(x, y) ==> pyc_gcd(x, y) # with include of pyc_math module
        """
        type_name = type(expr).__name__
        try:
            func_name = math_function_to_fortran[type_name]
        except KeyError:
            errors.report(PYCCEL_RESTRICTION_TODO, severity='fatal')
        if func_name.startswith("pyc"):
            self._additional_imports.add(Import('pyc_math_f90', Module('pyc_math_f90',(),())))
        args = []
        for arg in expr.args:
            if arg.dtype != expr.dtype:
                cast_func = DtypePrecisionToCastFunction[expr.dtype]
                args.append(self._print(cast_func(arg)))
            else:
                args.append(self._print(arg))
        code_args = ', '.join(args)
        return f'{func_name}({code_args})'

    def _print_MathCeil(self, expr):
        """Convert a Python expression with a math ceil function call to
        Fortran function call"""
        # add necessary include
        arg = expr.args[0]
        if isinstance(arg.dtype.primitive_type, PrimitiveIntegerType):
            code_arg = self._print(NumpyFloat(arg))
        else:
            code_arg = self._print(arg)
        return f"ceiling({code_arg})"

    def _print_MathIsnan(self, expr):
        """Convert a Python expression with a math isnan function call to
        Fortran function call"""
        # add necessary include
        arg = expr.args[0]
        if isinstance(arg.dtype.primitive_type, PrimitiveIntegerType):
            code_arg = self._print(NumpyFloat(arg))
        else:
            code_arg = self._print(arg)
        return f"isnan({code_arg})"

    def _print_MathTrunc(self, expr):
        """Convert a Python expression with a math trunc function call to
        Fortran function call"""
        # add necessary include
        arg = expr.args[0]
        if isinstance(arg.dtype.primitive_type, PrimitiveIntegerType):
            code_arg = self._print(NumpyFloat(arg))
        else:
            code_arg = self._print(arg)
        return f"dint({code_arg})"

    def _print_MathPow(self, expr):
        base = expr.args[0]
        e    = expr.args[1]

        base_c = self._print(base)
        e_c    = self._print(e)
        return f'{base_c} ** {e_c}'

    def _print_NumpySqrt(self, expr):
        arg = expr.args[0]
        dtype = arg.dtype.primitive_type
        if isinstance(dtype, (PrimitiveIntegerType, PrimitiveBooleanType)):
            arg = NumpyFloat(arg)
        code_args = self._print(arg)
        code = f'sqrt({code_args})'
        return code

    def _print_LiteralImaginaryUnit(self, expr):
        """ purpose: print complex numbers nicely in Fortran."""
        return f"cmplx(0,1, kind = {self.print_kind(expr)})"

    def _print_int(self, expr):
        return str(expr)

    def _print_Literal(self, expr):
        printed = repr(expr.python_value)
        return f"{printed}_{self.print_kind(expr)}"

    def _print_LiteralTrue(self, expr):
        return f".True._{self.print_kind(expr)}"

    def _print_LiteralFalse(self, expr):
        return f".False._{self.print_kind(expr)}"

    def _print_LiteralComplex(self, expr):
        real_str = self._print(expr.real)
        imag_str = self._print(expr.imag)
        return f"({real_str}, {imag_str})"

    def _print_IndexedElement(self, expr):
        base = expr.base

        inds = list(expr.indices)
        if len(inds) == 1 and isinstance(inds[0], LiteralEllipsis):
            inds = [Slice(None,None)]*expr.rank

        # Condense all indices on homogeneous objects into one IndexedElement for printing
        # This should be removed when support for lists is added
        if isinstance(base, IndexedElement):
            while isinstance(base, IndexedElement) and isinstance(base.class_type, HomogeneousContainerType):
                inds = list(base.indices) + inds
                base = base.base

        rank = base.rank
        if len(inds)<rank:
            inds += [Slice(None,None)]*(rank-base.class_type.container_rank)

        base_code = self._print(base)

        if base.order != 'F':
            inds = inds[::-1]
        allow_negative_indexes = base.allows_negative_indexes

        for i, ind in enumerate(inds):
            _shape = PyccelArrayShapeElement(base, i if expr.base.order != 'C' else len(inds) - i - 1)
            if isinstance(ind, Slice):
                inds[i] = self._new_slice_with_processed_arguments(ind, _shape, allow_negative_indexes)
            elif isinstance(ind, PyccelUnarySub) and isinstance(ind.args[0], LiteralInteger):
                inds[i] = PyccelMinus(_shape, ind.args[0], simplify = True)
            else:
                #indices of indexedElement of len==1 shouldn't be a tuple
                if isinstance(ind, tuple) and len(ind) == 1:
                    inds[i] = ind[0]
                if allow_negative_indexes and not isinstance(ind, LiteralInteger):
                    inds[i] = IfTernaryOperator(PyccelLt(ind, LiteralInteger(0)),
                            PyccelAdd(_shape, ind, simplify = True), ind)

        inds = [self._print(i) for i in inds]

        return "%s(%s)" % (base_code, ", ".join(inds))

    @staticmethod
    def _new_slice_with_processed_arguments(_slice, array_size, allow_negative_index):
        """
        Create new slice with information collected from old slice and decorators.

        Create a new slice where the original `start`, `stop`, and `step` have
        been processed using basic simplifications, as well as additional rules
        identified by the function decorators.

        Parameters
        ----------
        _slice : Slice
            Slice needed to collect (start, stop, step).

        array_size : PyccelArrayShapeElement
            Call to function size().

        allow_negative_index : bool
            True when the decorator allow_negative_index is present.

        Returns
        -------
        Slice
            The new slice with processed arguments (start, stop, step).
        """
        start = _slice.start
        stop = _slice.stop
        step = _slice.step

        # negative start and end in slice
        if isinstance(start, PyccelUnarySub) and isinstance(start.args[0], LiteralInteger):
            start = PyccelMinus(array_size, start.args[0], simplify = True)
        elif start is not None and allow_negative_index and not isinstance(start,LiteralInteger):
            start = IfTernaryOperator(PyccelLt(start, LiteralInteger(0)),
                        PyccelAdd(array_size, start, simplify = True), start)

        if isinstance(stop, PyccelUnarySub) and isinstance(stop.args[0], LiteralInteger):
            stop = PyccelMinus(array_size, stop.args[0], simplify = True)
        elif stop is not None and allow_negative_index and not isinstance(stop, LiteralInteger):
            stop = IfTernaryOperator(PyccelLt(stop, LiteralInteger(0)),
                        PyccelAdd(array_size, stop, simplify = True), stop)

        # negative step in slice
        if isinstance(step, PyccelUnarySub) and isinstance(step.args[0], LiteralInteger):
            stop = PyccelAdd(stop, LiteralInteger(1), simplify = True) if stop is not None else LiteralInteger(0)
            start = start if start is not None else PyccelMinus(array_size, LiteralInteger(1), simplify = True)

        # variable step in slice
        elif step and allow_negative_index and not isinstance(step, LiteralInteger):
            if start is None :
                start = IfTernaryOperator(PyccelGt(step, LiteralInteger(0)),
                    LiteralInteger(0), PyccelMinus(array_size , LiteralInteger(1), simplify = True))

            if stop is None :
                stop = IfTernaryOperator(PyccelGt(step, LiteralInteger(0)),
                    PyccelMinus(array_size, LiteralInteger(1), simplify = True), LiteralInteger(0))
            else :
                stop = IfTernaryOperator(PyccelGt(step, LiteralInteger(0)),
                    stop, PyccelAdd(stop, LiteralInteger(1), simplify = True))

        elif stop is not None:
            stop = PyccelMinus(stop, LiteralInteger(1), simplify = True)

        return Slice(start, stop, step)

    def _print_Slice(self, expr):
        if expr.start is None or  isinstance(expr.start, Nil):
            start = ''
        else:
            start = self._print(expr.start)
        if (expr.stop is None) or isinstance(expr.stop, Nil):
            stop = ''
        else:
            stop = self._print(expr.stop)
        if expr.step is not None :
            return f'{start}:{stop}:{self._print(expr.step)}'
        return f'{start}:{stop}'

#=======================================================================================

    def _print_FunctionCall(self, expr):
        func = expr.funcdef

        f_name = self._print(expr.func_name if not expr.interface else expr.interface_name)
        for k, m in _default_methods.items():
            f_name = f_name.replace(k, m)
        args   = expr.args
        func_results  = [r.var for r in func.results]
        parent_assign = expr.get_direct_user_nodes(lambda x: isinstance(x, (Assign, AliasAssign)))
        is_function =  len(func_results) == 1 and func_results[0].rank == 0

        if func.arguments and func.arguments[0].bound_argument:
            class_variable = args[0].value
            args = args[1:]
            if isinstance(class_variable, FunctionCall):
                base = class_variable.funcdef.results[0].var
                if (not self._additional_code):
                    self._additional_code = ''
                var = self.scope.get_temporary_variable(base)

                self._additional_code = self._additional_code + self._print(Assign(var, class_variable)) + '\n'
                f_name = f'{self._print(var)} % {f_name}'
            else:
                f_name = f'{self._print(class_variable)} % {f_name}'

        if (not self._additional_code):
            self._additional_code = ''
        if parent_assign:
            lhs = parent_assign[0].lhs
            if len(func_results) == 1:
                lhs_vars = {func_results[0]:lhs}
            else:
                lhs_vars = dict(zip(func_results,lhs))
            assign_args = []
            for a in args:
                key = a.keyword
                arg = a.value
                if arg in lhs_vars.values():
                    var = arg.clone(self.scope.get_new_name())
                    self.scope.insert_variable(var)
                    self._additional_code += self._print(Assign(var,arg))
                    newarg = var
                else:
                    newarg = arg
                assign_args.append(FunctionCallArgument(newarg, key))
            args = assign_args
            results = list(lhs_vars.values())
            if is_function:
                results_strs = []
            else:
                # If func body is unknown then we may not know result names
                use_names = (len(func.body.body) != 0)
                if use_names:
                    results_strs = [f'{self._print(n)} = {self._print(r)}'
                            for n,r in lhs_vars.items()]
                else:
                    results_strs = [self._print(r) for r in lhs_vars.values()]

        elif not is_function and len(func_results)!=0:
            results = [r.clone(name = self.scope.get_new_name()) \
                        for r in func_results]
            for var in results:
                self.scope.insert_variable(var)

            results_strs = [f'{self._print(n)} = {self._print(r)}' \
                            for n,r in zip(func_results, results)]

        else:
            results_strs = []

        if func.is_inline:
            if len(func_results)>1:
                code = self._handle_inline_func_call(expr, assign_lhs = results)
            else:
                code = self._handle_inline_func_call(expr)
        else:
            args_strs = [self._print(a) for a in args if not isinstance(a.value, Nil)]
            args_code = ', '.join(args_strs+results_strs)
            code = f'{f_name}({args_code})'
            if not is_function:
                code = f'call {code}\n'

        if not parent_assign:
            if is_function or len(func_results) == 0:
                return code
            else:
                self._additional_code += code
                if len(func_results) == 1:
                    return self._print(results[0])
                else:
                    return self._print(tuple(results))
        elif is_function:
            result_code = self._print(results[0])
            if isinstance(parent_assign[0], AliasAssign):
                return f'{result_code} => {code}\n'
            else:
                return f'{result_code} = {code}\n'
        else:
            return code

#=======================================================================================

    def _print_PyccelInternalFunction(self, expr):
        if isinstance(expr, NumpyNewArray):
            return errors.report(FORTRAN_ALLOCATABLE_IN_EXPRESSION,
                          symbol=expr, severity='fatal')
        else:
            return self._print_not_supported(expr)

#=======================================================================================

    def _print_PrecomputedCode(self, expr):
        return expr.code

#=======================================================================================

    def _print_CLocFunc(self, expr):
        lhs = self._print(expr.result)
        rhs = self._print(expr.arg)
        self._constantImports.setdefault('ISO_C_Binding', set()).add('c_loc')
        return f'{lhs} = c_loc({rhs})\n'

#=======================================================================================

    def _print_C_F_Pointer(self, expr):
        self._constantImports.setdefault('ISO_C_Binding', set()).add('C_F_Pointer')
        shape = ','.join(self._print(s) for s in expr.shape)
        if shape:
            return f'call C_F_Pointer({self._print(expr.c_pointer)}, {self._print(expr.f_array)}, [{shape}])\n'
        else:
            return f'call C_F_Pointer({self._print(expr.c_pointer)}, {self._print(expr.f_array)})\n'

#=======================================================================================

    def _print_PythonConjugate(self, expr):
        return f'conjg( {self._print(expr.internal_var)} )'

#=======================================================================================

    def _wrap_fortran(self, lines):
        """Wrap long Fortran lines

           Argument:
             lines  --  a list of lines (ending with a \\n character)

           A comment line is split at white space. Code lines are split with a more
           complex rule to give nice results.
        """
        # routine to find split point in a code line
        my_alnum = set("_+-." + string.digits + string.ascii_letters)
        my_white = set(" \t()")

        def split_pos_code(line, endpos):
            if len(line) <= endpos:
                return len(line)
            pos = endpos
            split = lambda pos: \
                (line[pos] in my_alnum and line[pos - 1] not in my_alnum) or \
                (line[pos] not in my_alnum and line[pos - 1] in my_alnum) or \
                (line[pos] in my_white and line[pos - 1] not in my_white) or \
                (line[pos] not in my_white and line[pos - 1] in my_white)
            while not split(pos):
                pos -= 1
                if pos == 0:
                    return endpos
            return pos

        # split line by line and add the splitted lines to result
        result = []
        trailing = ' &'
        # trailing with no added space characters in case splitting is within quotes
        quote_trailing = '&'

        for line in lines:
            if len(line) > 72:
                cline = line[:72].lstrip()
                if cline.startswith('!') and not cline.startswith('!$'):
                    result.append(line)
                    continue

                tab_len = line.index(cline[0])
                # code line
                # set containing positions inside quotes
                inside_quotes_positions = set()
                inside_quotes_intervals = [(match.start(), match.end())
                                           for match in re.compile('("[^"]*")|(\'[^\']*\')').finditer(line)]
                for lidx, ridx in inside_quotes_intervals:
                    for idx in range(lidx, ridx):
                        inside_quotes_positions.add(idx)
                initial_len = len(line)
                pos = split_pos_code(line, 72)

                startswith_omp = cline.startswith('!$omp')
                startswith_acc = cline.startswith('!$acc')

                if startswith_acc or startswith_omp:
                    assert pos>=5

                if pos not in inside_quotes_positions:
                    hunk = line[:pos].rstrip()
                    line = line[pos:].lstrip()
                else:
                    hunk = line[:pos]
                    line = line[pos:]

                if line:
                    hunk += (quote_trailing if pos in inside_quotes_positions else trailing)

                last_cut_was_inside_quotes = pos in inside_quotes_positions
                result.append(hunk)
                while len(line) > 0:
                    removed = initial_len - len(line)
                    pos = split_pos_code(line, 65-tab_len)
                    if pos + removed not in inside_quotes_positions:
                        hunk = line[:pos].rstrip()
                        line = line[pos:].lstrip()
                    else:
                        hunk = line[:pos]
                        line = line[pos:]
                    if line:
                        hunk += (quote_trailing if (pos + removed) in inside_quotes_positions else trailing)

                    if last_cut_was_inside_quotes:
                        hunk_start = tab_len*' ' + '&'
                    elif startswith_omp:
                        hunk_start = tab_len*' ' + '!$omp &'
                    elif startswith_acc:
                        hunk_start = tab_len*' ' + '!$acc &'
                    else:
                        hunk_start = tab_len*' ' + '      '

                    result.append(hunk_start + hunk)
                    last_cut_was_inside_quotes = (pos + removed) in inside_quotes_positions
            else:
                result.append(line)

        # make sure that all lines end with a carriage return
        return [l if l.endswith('\n') else l+'\n' for l in result]

    def indent_code(self, code):
        """Accepts a string of code or a list of code lines"""
        if isinstance(code, str):
            code_lines = self.indent_code(code.splitlines(True))
            return ''.join(code_lines)

        code = [line.lstrip(' \t') for line in code]

        increase = [int(inc_regex.match(line) is not None)
                     for line in code]
        decrease = [int(dec_regex.match(line) is not None)
                     for line in code]

        level = 0
        tabwidth = self._default_settings['tabwidth']
        new_code = []
        for i, line in enumerate(code):
            if line in('','\n'):
                new_code.append(line)
                continue
            level -= decrease[i]

            padding = " "*(level*tabwidth)

            line = "%s%s" % (padding, line)

            new_code.append(line)
            level += increase[i]

        return new_code

    def _print_BindCArrayVariable(self, expr):
        return self._print(expr.wrapper_function)

    def _print_BindCClassDef(self, expr):
        funcs = [expr.new_func, *expr.methods, *[f for i in expr.interfaces for f in i.functions],
                 *[a.getter for a in expr.attributes], *[a.setter for a in expr.attributes]]
        sep = f'\n{self._print(SeparatorComment(40))}\n'
        return '', sep.join(self._print(f) for f in funcs)<|MERGE_RESOLUTION|>--- conflicted
+++ resolved
@@ -1393,11 +1393,7 @@
             code = f'minval({self._print(arg)})'
         else:
             code = ','.join(self._print(arg) for arg in args)
-<<<<<<< HEAD
-            code = f'min({code})'
-=======
             code = 'min('+code+')'
->>>>>>> f77d57f8
         return code
 
     def _print_PythonMax(self, expr):
@@ -1407,11 +1403,7 @@
             code = f'maxval({self._print(arg)})'
         else:
             code = ','.join(self._print(arg) for arg in args)
-<<<<<<< HEAD
-            code = f'max({code})'
-=======
             code = 'max('+code+')'
->>>>>>> f77d57f8
         return code
 
     # ... MACROS
@@ -1639,13 +1631,9 @@
             shape_code = ', '.join('0:' for i in range(lhs.rank))
             shape_code = f'({shape_code})'
 
-<<<<<<< HEAD
         lhs_code = self._print(expr.lhs)
         rhs_code = self._print(expr.rhs)
         return f'{lhs_code}{shape_code} {op} {rhs_code}\n'
-=======
-        return code + '\n'
->>>>>>> f77d57f8
 
     def _print_CodeBlock(self, expr):
         if not expr.unravelled:
@@ -2258,16 +2246,7 @@
         # ...
 
         # ...
-<<<<<<< HEAD
         return ''.join((prolog, body, epilog))
-=======
-        code = (f'{prolog}'
-                f'{body}'
-                f'{epilog}')
-        # ...
-
-        return code
->>>>>>> f77d57f8
 
     def _print_ACC_For(self, expr):
         # ...
@@ -2281,16 +2260,7 @@
         # ...
 
         # ...
-<<<<<<< HEAD
         return ''.join((prolog, loop, epilog))
-=======
-        code = (f'{prolog}'
-                f'{loop}'
-                f'{epilog}')
-        # ...
-
-        return code
->>>>>>> f77d57f8
 
     def _print_ACC_Async(self, expr):
         args = ', '.join(self._print(i) for i in expr.variables)
