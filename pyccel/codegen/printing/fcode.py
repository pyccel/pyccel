--- conflicted
+++ resolved
@@ -700,12 +700,6 @@
         return code
 
     def _print_NumpyLinspace(self, expr):
-
-<<<<<<< HEAD
-        template = '[({start} + {index}*{step},{index} = {zero},{end})]'
-        var = Variable('int', 'linspace_index')
-        self.add_vars_to_namespace(var)
-=======
         if expr.stop.dtype != expr.dtype or expr.precision != expr.stop.precision:
             cast_func = DtypePrecisionToCastFunction[expr.dtype.name][expr.precision]
             st = cast_func(expr.stop)
@@ -740,7 +734,6 @@
             var = Variable('int', 'linspace_index')
             self.add_vars_to_namespace(var)
 
->>>>>>> b437b3ef
         init_value = template.format(
             start = self._print(expr.start),
             step  = self._print(expr.step),
