# coding: utf-8
#------------------------------------------------------------------------------------------#
# This file is part of Pyccel which is released under MIT License. See the LICENSE file or #
# go to https://github.com/pyccel/pyccel/blob/master/LICENSE for full license details.     #
#------------------------------------------------------------------------------------------#
# pylint: disable=R0201
# pylint: disable=missing-function-docstring

"""Print to F90 standard. Trying to follow the information provided at
www.fortran90.org as much as possible."""


import string
import re
from itertools import chain
from collections import OrderedDict

import functools

from pyccel.ast.basic import PyccelAstNode
from pyccel.ast.core import get_iterable_ranges
from pyccel.ast.core import FunctionDef
from pyccel.ast.core import SeparatorComment, Comment
from pyccel.ast.core import ConstructorCall
from pyccel.ast.core import ErrorExit, FunctionAddress
from pyccel.ast.internals    import PyccelInternalFunction
from pyccel.ast.itertoolsext import Product
from pyccel.ast.core import (Assign, AliasAssign, Declare,
                             CodeBlock, AsName,
                             If, IfSection, Deallocate)

from pyccel.ast.variable  import (Variable,
                             IndexedElement, HomogeneousTupleVariable,
                             InhomogeneousTupleVariable,
                             DottedName, PyccelArraySize)

from pyccel.ast.operators      import PyccelAdd, PyccelMul, PyccelMinus, PyccelNot
from pyccel.ast.operators      import PyccelMod

from pyccel.ast.operators      import PyccelUnarySub, PyccelLt, PyccelGt, IfTernaryOperator

from pyccel.ast.core      import FunctionCall, DottedFunctionCall

from pyccel.ast.builtins  import (PythonInt, PythonType,
                                  PythonPrint, PythonRange,
                                  PythonFloat, PythonTuple)
from pyccel.ast.builtins  import PythonComplex, PythonBool, PythonAbs
from pyccel.ast.datatypes import is_pyccel_datatype
from pyccel.ast.datatypes import is_iterable_datatype, is_with_construct_datatype
from pyccel.ast.datatypes import NativeSymbol, NativeString, str_dtype
from pyccel.ast.datatypes import NativeInteger, NativeBool, NativeReal, NativeComplex
from pyccel.ast.datatypes import iso_c_binding
from pyccel.ast.datatypes import iso_c_binding_shortcut_mapping
from pyccel.ast.datatypes import NativeRange
from pyccel.ast.datatypes import CustomDataType

from pyccel.ast.internals import Slice

from pyccel.ast.literals  import LiteralInteger, LiteralFloat, Literal
from pyccel.ast.literals  import LiteralTrue
from pyccel.ast.literals  import Nil

from pyccel.ast.mathext  import math_constants

from pyccel.ast.numpyext import NumpyEmpty
from pyccel.ast.numpyext import NumpyFloat
from pyccel.ast.numpyext import NumpyRand
from pyccel.ast.numpyext import NumpyNewArray
from pyccel.ast.numpyext import Shape

from pyccel.ast.utilities import builtin_import_registery as pyccel_builtin_import_registery
from pyccel.ast.utilities import expand_to_loops

from pyccel.errors.errors import Errors
from pyccel.errors.messages import *
from pyccel.codegen.printing.codeprinter import CodePrinter


# TODO: add examples
# TODO: use _get_statement when returning a string

__all__ = ["FCodePrinter", "fcode"]

numpy_ufunc_to_fortran = {
    'NumpyAbs'  : 'abs',
    'NumpyFabs'  : 'abs',
    'NumpyMin'  : 'minval',
    'NumpyAmin'  : 'minval',
    'NumpyAmax'  : 'maxval',
    'NumpyFloor': 'floor',  # TODO: might require special treatment with casting
    # ---
    'NumpyExp' : 'exp',
    'NumpyLog' : 'Log',
    # 'NumpySqrt': 'Sqrt',  # sqrt is printed using _Print_NumpySqrt
    # ---
    'NumpySin'    : 'sin',
    'NumpyCos'    : 'cos',
    'NumpyTan'    : 'tan',
    'NumpyArcsin' : 'asin',
    'NumpyArccos' : 'acos',
    'NumpyArctan' : 'atan',
    'NumpyArctan2': 'atan2',
    'NumpySinh'   : 'sinh',
    'NumpyCosh'   : 'cosh',
    'NumpyTanh'   : 'tanh',
    'NumpyArcsinh': 'asinh',
    'NumpyArccosh': 'acosh',
    'NumpyArctanh': 'atanh',
}

math_function_to_fortran = {
    'MathAcos'   : 'acos',
    'MathAcosh'  : 'acosh',
    'MathAsin'   : 'asin',
    'MathAsinh'  : 'asinh',
    'MathAtan'   : 'atan',
    'MathAtan2'  : 'atan2',
    'MathAtanh'  : 'atanh',
    'MathCopysign': 'sign',
    'MathCos'    : 'cos',
    'MathCosh'   : 'cosh',
    'MathErf'    : 'erf',
    'MathErfc'   : 'erfc',
    'MathExp'    : 'exp',
    # 'MathExpm1'  : '???', # TODO
    'MathFabs'   : 'abs',
    # 'MathFmod'   : '???',  # TODO
    # 'MathFsum'   : '???',  # TODO
    'MathGamma'  : 'gamma',
    'MathHypot'  : 'hypot',
    # 'MathLdexp'  : '???',  # TODO
    'MathLgamma' : 'log_gamma',
    'MathLog'    : 'log',
    'MathLog10'  : 'log10',
    # 'MathLog1p'  : '???', # TODO
    # 'MathLog2'   : '???', # TODO
    # 'MathPow'    : '???', # TODO
    'MathSin'    : 'sin',
    'MathSinh'   : 'sinh',
    'MathSqrt'   : 'sqrt',
    'MathTan'    : 'tan',
    'MathTanh'   : 'tanh',
    # ---
    'MathFloor'    : 'floor',
    # ---
    # 'MathIsclose' : '???', # TODO
    # 'MathIsfinite': '???', # TODO
    # 'MathIsinf'   : '???', # TODO
    # --------------------------- internal functions --------------------------
    'MathFactorial' : 'pyc_factorial',
    'MathGcd'       : 'pyc_gcd',
    'MathDegrees'   : 'pyc_degrees',
    'MathRadians'   : 'pyc_radians',
    'MathLcm'       : 'pyc_lcm',
}

INF = math_constants['inf']

_default_methods = {
    '__init__': 'create',
    '__del__' : 'free',
}

python_builtin_datatypes = {
    'integer' : PythonInt,
    'real'    : PythonFloat,
    'bool'    : PythonBool,
    'complex' : PythonComplex
}

inc_keyword = (r'do\b', r'if\b',
               r'else\b', r'type\b\s*[^\(]',
               r'(recursive )?(pure )?(elemental )?((subroutine)|(function))\b',
               r'interface\b',r'module\b(?! *procedure)',r'program\b')
inc_regex = re.compile('|'.join('({})'.format(i) for i in inc_keyword))

end_keyword = ('do', 'if', 'type', 'function',
               'subroutine', 'interface','module','program')
end_regex_str = '(end ?({}))|(else)'.format('|'.join('({})'.format(k) for k in end_keyword))
dec_regex = re.compile(end_regex_str)

errors = Errors()

class FCodePrinter(CodePrinter):
    """A printer to convert sympy expressions to strings of Fortran code"""
    printmethod = "_fcode"
    language = "Fortran"

    _default_settings = {
        'tabwidth': 2,
    }


    def __init__(self, parser, prefix_module = None):

        if parser.filename:
            errors.set_target(parser.filename, 'file')

        super().__init__()
        self.parser = parser
        self._namespace = self.parser.namespace
        self._constantImports = set()
        self._current_function = None
        self._current_class    = None

        self._additional_code = None
        self._additional_imports = set([])

        self.prefix_module = prefix_module

    def print_constant_imports(self):
        """Prints the use line for the constant imports used"""
        macro = "use, intrinsic :: ISO_C_Binding, only : "
        rename = [c if isinstance(c, str) else c[0] + ' => ' + c[1] for c in self._constantImports]
        if len(rename) == 0:
            return ''
        macro += " , ".join(rename)
        return macro

    def get_additional_imports(self):
        """return the additional imports collected in printing stage"""
        return self._additional_imports

    def set_current_class(self, name):

        self._current_class = name

    def set_current_function(self, name):

        if name:
            self._namespace = self._namespace.sons_scopes[name]
            if self._current_function:
                name = DottedName(self._current_function, name)
        else:
            self._namespace = self._namespace.parent_scope
            if isinstance(self._current_function, DottedName):

                # case of a function inside a function

                name = self._current_function.name[:-1]
                if len(name) > 1:
                    name = DottedName(*name)
                else:
                    name = name[0]
        self._current_function = name

    def get_method(self, cls_name, method_name):
        container = self._namespace
        while container:
            if cls_name in container.classes:
                cls = container.classes[cls_name]
                methods = cls.methods_as_dict
                if method_name in methods:
                    return methods[method_name]
                else:
                    interface_funcs = {f.name:f for i in cls.interfaces for f in i.functions}
                    if method_name in interface_funcs:
                        return interface_funcs[method_name]
                    errors.report(UNDEFINED_METHOD, symbol=method_name,
                        severity='fatal')
            container = container.parent_scope
        if isinstance(method_name, DottedName):
            return self.get_function(DottedName(method_name.name[1:]))
        errors.report(UNDEFINED_FUNCTION, symbol=method_name,
            severity='fatal')

    def get_function(self, name):
        container = self._namespace
        while container:
            if name in container.functions:
                return container.functions[name]
            container = container.parent_scope
        if isinstance(name, DottedName):
            return self.get_function(name.name[-1])
        errors.report(UNDEFINED_FUNCTION, symbol=name,
            severity='fatal')

    def add_vars_to_namespace(self, *new_vars):
        if self._current_function:
            if self._current_class:
                func = self.get_method(self._current_class, self._current_function)
            else:
                func = self.get_function(self._current_function)
            func.add_local_vars(*new_vars)
        else:
            for var in new_vars:
                self._namespace.variables[var.name] = var

    def _get_statement(self, codestring):
        return codestring

    def _format_code(self, lines):
        return self._wrap_fortran(self.indent_code(lines))

    def print_kind(self, expr):
        """
        Prints the kind(precision) of a literal value or its shortcut if possible
        """
        constant_name = iso_c_binding[self._print(expr.dtype)][expr.precision]
        constant_shortcut = iso_c_binding_shortcut_mapping[constant_name]
        if constant_shortcut not in self.parser.used_names and constant_name != constant_shortcut:
            self._constantImports.add((constant_shortcut, constant_name))
            constant_name = constant_shortcut
        else:
            self._constantImports.add(constant_name)
        return constant_name

    # ============ Elements ============ #
    def _print_PyccelSymbol(self, expr):
        return expr

    def _print_Module(self, expr):
        name = self._print(expr.name)
        name = name.replace('.', '_')
        if not name.startswith('mod_') and self.prefix_module:
            name = '{prefix}_{name}'.format(prefix=self.prefix_module,
                                            name=name)

        # ARA : issue-999
        #       we look for external functions and declare their result type
        external_decs = OrderedDict()
        for key,f in self.parser.namespace.imports['functions'].items():
            if isinstance(f, FunctionDef) and f.is_external:
                i = Variable(f.results[0].dtype, name=str(key))
                dec = Declare(i.dtype, i, external=True)
                external_decs[i] = dec

        imports = ''.join(self._print(i) for i in expr.imports)

        decs    = ''.join(self._print(i) for i in expr.declarations)
        # ARA : issue-999
        decs   += ''.join(self._print(i) for i in external_decs.values())
        body    = ''

        # ... TODO add other elements
        private_funcs = [f.name for f in expr.funcs if f.is_private]
        private = private_funcs
        if private:
            private = ','.join(self._print(i) for i in private)
            private = 'private :: {}\n'.format(private)
        else:
            private = ''
        # ...

        # ...
        sep = self._print(SeparatorComment(40))
        interfaces = ''
        if expr.interfaces:
            interfaces = '\n'.join(self._print(i) for i in expr.interfaces)

        if expr.funcs:
            body += '\n'.join(''.join([sep, self._print(i), sep]) for i in expr.funcs)
        # ...

        # ...
        for i in expr.classes:
            # update decs with declarations from ClassDef
            c_decs, c_funcs = self._print(i)
            decs = '{0}\n{1}'.format(decs, c_decs)
            body = '{0}\n{1}\n'.format(body, c_funcs)
        # ...

        contains = 'contains\n' if (expr.funcs or expr.classes or expr.interfaces) else ''
        imports += "\n".join('use ' + lib for lib in self._additional_imports)
        imports += "\n" + self.print_constant_imports()
        parts = ['module {}\n'.format(name),
                 imports,
                 'implicit none\n',
                 private,
                 decs,
                 interfaces,
                 contains,
                 body,
                 'end module {}\n'.format(name)]

        return '\n'.join([a for a in parts if a])

    def _print_Program(self, expr):
        self.parser.change_to_program_scope()
        module_namespace = self._namespace
        self._namespace = self.parser.namespace

        name    = 'prog_{0}'.format(self._print(expr.name)).replace('.', '_')
        imports = ''.join(self._print(i) for i in expr.imports)
        body    = self._print(expr.body)

        # Print the declarations of all variables in the namespace, which include:
        #  - user-defined variables (available in Program.variables)
        #  - pyccel-generated variables added to Scope when printing 'expr.body'
        variables = self.parser.get_variables(self._namespace)
        decs = ''.join(self._print_Declare(Declare(v.dtype, v)) for v in variables)

        # Detect if we are using mpi4py
        # TODO should we find a better way to do this?
        mpi = any('mpi4py' == str(getattr(i.source, 'name', i.source)) for i in expr.imports)

        # Additional code and variable declarations for MPI usage
        # TODO: check if we should really add them like this
        if mpi:
            body = 'call mpi_init(ierr)\n'+\
                   '\nallocate(status(0:-1 + mpi_status_size)) '+\
                   '\nstatus = 0\n'+\
                   body +\
                   '\ncall mpi_finalize(ierr)'

            decs += '\ninteger :: ierr = -1' +\
                    '\ninteger, allocatable :: status (:)'
        imports += "\n".join('use ' + lib for lib in self._additional_imports)
        imports += "\n" + self.print_constant_imports()
        parts = ['program {}\n'.format(name),
                 imports,
                'implicit none\n',
                 decs,
                 body,
                'end program {}\n'.format(name)]

        self.parser.change_to_module_scope()
        self._namespace = module_namespace

        return '\n'.join(a for a in parts if a)

    def _print_Import(self, expr):

        source = ''
        if expr.ignore:
            return ''

        if isinstance(expr.source, DottedName):
            source = expr.source.name[-1]
        else:
            source = self._print(expr.source)

        # importing of pyccel extensions is not printed
        if source in pyccel_builtin_import_registery:
            return ''

        if 'mpi4py' == str(getattr(expr.source,'name',expr.source)):
            return 'use mpi\n' + 'use mpiext\n'

        if len(expr.target) == 0:
            return 'use {}\n'.format(source)

        prefix = 'use {}, only:'.format(source)

        code = ''
        for i in expr.target:
            if isinstance(i, AsName):
                target = '{target} => {name}'.format(target=self._print(i.target),
                                                     name=self._print(i.name))
                line = '{prefix} {target}'.format(prefix=prefix,
                                                  target=target)

            elif isinstance(i, DottedName):
                target = '_'.join(self._print(j) for j in i.name)
                line = '{prefix} {target}'.format(prefix=prefix,
                                                  target=target)

            elif isinstance(i, str):
                line = '{prefix} {target}'.format(prefix=prefix,
                                                  target=i)

            else:
                raise TypeError('Expecting str, PyccelSymbol, DottedName or AsName, '
                                'given {}'.format(type(i)))

            code = (code + '\n' + line) if code else line

        # in some cases, the source is given as a string (when using metavar)
        code = code.replace("'", '')
        return self._get_statement(code) + '\n'

    def _print_PythonPrint(self, expr):
        args = []
        n = len(expr.expr)
        for j, f in enumerate(expr.expr):
            if f.keyword:
                continue
            else:
                f = f.value
            if isinstance(f, PythonType):
                f = f.print_string

            if isinstance(f, str):
                args.append("'{}'".format(f))
            elif isinstance(f, PythonTuple):
                for i in f:
                    args.append(self._print(i))
            elif isinstance(f, InhomogeneousTupleVariable):
                for i in f:
                    args.append(self._print(i))
            elif f.dtype is NativeString() and j != n-1:
                args.append("{} // ' ' ".format(self._print(f)))
            else:
                args.append(self._print(f))

        code = ', '.join(['print *', *args])
        return self._get_statement(code) + '\n'

    def _print_SymbolicPrint(self, expr):
        # for every expression we will generate a print
        code = '\n'.join("print *, 'sympy> {}'".format(a) for a in expr.expr)
        return self._get_statement(code) + '\n'

    def _print_Comment(self, expr):
        comments = self._print(expr.text)
        return '!' + comments + '\n'

    def _print_CommentBlock(self, expr):
        txts   = expr.comments
        header = expr.header
        header_size = len(expr.header)

        ln = max(len(i) for i in txts)
        if ln<max(20, header_size+2):
            ln = 20
        top  = '!' + '_'*int((ln-header_size)/2) + header + '_'*int((ln-header_size)/2) + '!'
        ln = len(top) - 2
        bottom = '!' + '_'*ln + '!'

        txts = ['!' + txt + ' '*(ln - len(txt)) + '!' for txt in txts]

        body = '\n'.join(i for i in txts)

        return ('{0}\n'
                '{1}\n'
                '{2}\n').format(top, body, bottom)

    def _print_EmptyNode(self, expr):
        return ''

    def _print_AnnotatedComment(self, expr):
        accel = self._print(expr.accel)
        txt   = str(expr.txt)
        if len(txt)>72:
            txts = []
            while len(txt)>72:
                txts.append(txt[:72])
                txt  = txt[72:]
            if txt:
                txts.append(txt)

            txt = '&\n!${} &'.format(accel).join(txt for txt in txts)

        return '!${0} {1}\n'.format(accel, txt)

    def _print_tuple(self, expr):
        if expr[0].rank>0:
            raise NotImplementedError(' tuple with elements of rank > 0 is not implemented')
        fs = ', '.join(self._print(f) for f in expr)
        return '[{0}]'.format(fs)

    def _print_PythonAbs(self, expr):
        """ print the python builtin function abs
        args : variable
        """
        return "abs({})".format(self._print(expr.arg))

    def _print_PythonTuple(self, expr):
        shape = tuple(reversed(expr.shape))
        if len(shape)>1:
            elements = ', '.join(self._print(i) for i in expr)
            shape    = ', '.join(self._print(i) for i in shape)
            return 'reshape(['+ elements + '], '+ '[' + shape + ']' + ')'
        fs = ', '.join(self._print(f) for f in expr)
        return '[{0}]'.format(fs)

    def _print_PythonList(self, expr):
        return self._print_PythonTuple(expr)

    def _print_InhomogeneousTupleVariable(self, expr):
        fs = ', '.join(self._print(f) for f in expr)
        return '[{0}]'.format(fs)

    def _print_Variable(self, expr):
        return self._print(expr.name)

    def _print_FunctionDefArgument(self, expr):
        return self._print(expr.name)

    def _print_FunctionCallArgument(self, expr):
        if expr.keyword:
            return '{} = {}'.format(expr.keyword, self._print(expr.value))
        else:
            return '{}'.format(self._print(expr.value))

    def _print_Constant(self, expr):
        val = LiteralFloat(expr.value)
        return self._print(val)

    def _print_DottedVariable(self, expr):
        if isinstance(expr.lhs, FunctionCall):
            base = expr.lhs.funcdef.results[0]
            if (not self._additional_code):
                self._additional_code = ''
            var_name = self.parser.get_new_name()
            var = base.clone(var_name)

            self.add_vars_to_namespace(var)

            self._additional_code = self._additional_code + self._print(Assign(var,expr.lhs)) + '\n'
            return self._print(var) + '%' +self._print(expr.name)
        else:
            return self._print(expr.lhs) + '%' +self._print(expr.name)

    def _print_DottedName(self, expr):
        return ' % '.join(self._print(n) for n in expr.name)

    def _print_Lambda(self, expr):
        return '"{args} -> {expr}"'.format(args=expr.variables, expr=expr.expr)

    def _print_PythonLen(self, expr):
        var = expr.arg
        idx = 1 if var.order == 'F' else var.rank
        prec = self.print_kind(expr)

        dtype = var.dtype
        if dtype is NativeString():
            return 'len({})'.format(self._print(var))
        elif var.rank == 1:
            return 'size({}, kind={})'.format(self._print(var), prec)
        else:
            return 'size({},{},{})'.format(self._print(var), self._print(idx), prec)

    def _print_PythonSum(self, expr):
        args = [self._print(arg) for arg in expr.args]
        return "sum({})".format(", ".join(args))

    def _print_PythonReal(self, expr):
        value = self._print(expr.internal_var)
        return 'real({0})'.format(value)
    def _print_PythonImag(self, expr):
        value = self._print(expr.internal_var)
        return 'aimag({0})'.format(value)



    #========================== Numpy Elements ===============================#

    def _print_NumpySum(self, expr):
        """Fortran print."""

        rhs_code = self._print(expr.arg)
        return 'sum({0})'.format(rhs_code)

    def _print_NumpyProduct(self, expr):
        """Fortran print."""

        rhs_code = self._print(expr.arg)
        return 'product({0})'.format(rhs_code)

    def _print_NumpyMatmul(self, expr):
        """Fortran print."""
        a_code = self._print(expr.a)
        b_code = self._print(expr.b)

        if expr.rank == 0:
            if isinstance(expr.a.dtype, NativeBool):
                a_code = self._print(PythonInt(expr.a))
            if isinstance(expr.b.dtype, NativeBool):
                b_code = self._print(PythonInt(expr.b))
            return 'sum({}*{})'.format(a_code, b_code)
        if expr.a.order and expr.b.order:
            if expr.a.order != expr.b.order:
                raise NotImplementedError("Mixed order matmul not supported.")

        # Fortran ordering
        if expr.a.order == 'F':
            return 'matmul({0},{1})'.format(a_code, b_code)

        # C ordering
        return 'matmul({1},{0})'.format(a_code, b_code)

    def _print_NumpyEmpty(self, expr):
        errors.report(FORTRAN_ALLOCATABLE_IN_EXPRESSION, symbol=expr, severity='fatal')

    def _print_NumpyNorm(self, expr):
        """Fortran print."""
        arg = PythonAbs(expr.arg) if isinstance(expr.arg.dtype, NativeComplex) else expr.arg
        if expr.axis:
            axis = expr.axis
            if expr.order != 'F':
                axis = PyccelMinus(LiteralInteger(arg.rank), expr.axis, simplify=True)
            else:
                axis = LiteralInteger(expr.axis.python_value + 1)
            code = 'Norm2({},{})'.format(self._print(arg), self._print(axis))
        else:
            code = 'Norm2({})'.format(self._print(arg))

        return code

    def _print_NumpyLinspace(self, expr):

        template = '[({start} + {index}*{step},{index} = {zero},{end})]'

        init_value = template.format(
            start = self._print(expr.start),
            step  = self._print(expr.step ),
            index = self._print(expr.index),
            zero  = self._print(LiteralInteger(0)),
            end   = self._print(PyccelMinus(expr.size, LiteralInteger(1), simplify = True)),
        )
        code = init_value

        return code

    def _print_NumpyWhere(self, expr):

        ind   = self._print(expr.index)
        mask  = self._print(expr.mask)

        stmt  = 'pack([({ind},{ind}=0,size({mask})-1)],{mask})'.format(ind=ind,mask=mask)

        return stmt

    def _print_NumpyArray(self, expr):
        """Fortran print."""

        # If Numpy array is stored with column-major ordering, transpose values
        # use reshape with order for rank > 2
        if expr.order == 'F':
            if expr.rank == 2:
                rhs_code = self._print(expr.arg)
                rhs_code = 'transpose({})'.format(rhs_code)
            elif expr.rank > 2:
                args     = [self._print(a) for a in expr.arg]
                new_args = []
                for ac, a in zip(args, expr.arg):
                    if a.order == 'C':
                        shape    = ', '.join(self._print(i) for i in a.shape)
                        order    = ', '.join(self._print(LiteralInteger(i)) for i in range(a.rank, 0, -1))
                        ac       = 'reshape({}, [{}], order=[{}])'.format(ac, shape, order)
                    new_args.append(ac)

                args     = new_args
                rhs_code = '[' + ' ,'.join(args) + ']'
                shape    = ', '.join(self._print(i) for i in expr.shape)
                order    = [LiteralInteger(i) for i in range(1, expr.rank+1)]
                order    = order[1:]+ order[:1]
                order    = ', '.join(self._print(i) for i in order)
                rhs_code = 'reshape({}, [{}], order=[{}])'.format(rhs_code, shape, order)
        elif expr.order == 'C':
            if expr.rank > 2:
                args     = [self._print(a) for a in expr.arg]
                new_args = []
                for ac, a in zip(args, expr.arg):
                    if a.order == 'F':
                        shape    = ', '.join(self._print(i) for i in a.shape[::-1])
                        order    = ', '.join(self._print(LiteralInteger(i)) for i in range(a.rank, 0, -1))
                        ac       = 'reshape({}, [{}], order=[{}])'.format(ac, shape, order)
                    new_args.append(ac)

                args     = new_args
                rhs_code = '[' + ' ,'.join(args) + ']'
                shape    = ', '.join(self._print(i) for i in expr.shape[::-1])
                rhs_code = 'reshape({}, [{}])'.format(rhs_code, shape)
            else:
                rhs_code = self._print(expr.arg)
        return rhs_code

    def _print_NumpyFloor(self, expr):
        result_code = self._print_MathFloor(expr)
        return 'real({}, {})'.format(result_code, self.print_kind(expr))

    def _print_NumpyArange(self, expr):
        start  = self._print(expr.start)
        step   = self._print(expr.step)
        shape  = PyccelMinus(expr.shape[0], LiteralInteger(1), simplify = True)
        index  = Variable(NativeInteger(), name =  self.parser.get_new_name('i'))

        self.add_vars_to_namespace(index)

        code = '[({start} + {step} * {index}, {index} = {0}, {shape}, {1})]'
        code = code.format(self._print(LiteralInteger(0)),
                           self._print(LiteralInteger(1)),
                           start  = start,
                           step   = step,
                           index  = self._print(index),
                           shape  = self._print(shape))

        return code

    def _print_NumpyMod(self, expr):
        return self._print(PyccelMod(*expr.args))

    # ======================================================================= #
    def _print_PyccelArraySize(self, expr):
        init_value = self._print(expr.arg)
        prec = self.print_kind(expr)

        if expr.arg.order == 'C':
            index = PyccelMinus(LiteralInteger(expr.arg.rank), expr.index, simplify = True)
            index = self._print(index)
        else:
            index = PyccelAdd(expr.index, LiteralInteger(1), simplify = True)
            index = self._print(index)

        if expr.arg.rank == 1:
            return 'size({0}, kind={1})'.format(init_value, prec)

        return 'size({0}, {1}, {2})'.format(init_value, index, prec)

    def _print_PythonInt(self, expr):
        value = self._print(expr.arg)
        if (expr.arg.dtype is NativeBool()):
            code = 'MERGE(1_{0}, 0_{1}, {2})'.format(self.print_kind(expr), self.print_kind(expr),value)
        else:
            code  = 'Int({0}, {1})'.format(value, self.print_kind(expr))
        return code

    def _print_PythonFloat(self, expr):
        value = self._print(expr.arg)
        if (expr.arg.dtype is NativeBool()):
            code = 'MERGE(1.0_{0}, 0.0_{1}, {2})'.format(self.print_kind(expr), self.print_kind(expr),value)
        else:
            code  = 'Real({0}, {1})'.format(value, self.print_kind(expr))
        return code

    def _print_MathFloor(self, expr):
        arg = expr.args[0]
        arg_code = self._print(arg)

        # math.floor on integer argument is identity,
        # but we need parentheses around expressions
        if arg.dtype is NativeInteger():
            return '({})'.format(arg_code)

        prec = expr.precision
        prec_code = self._print(prec)
        return 'floor({}, kind={})'.format(arg_code, prec_code)

    def _print_PythonComplex(self, expr):
        if expr.is_cast:
            var = self._print(expr.internal_var)
            code = 'cmplx({0}, kind={1})'.format(var,
                                self.print_kind(expr))
        else:
            real = self._print(expr.real)
            imag = self._print(expr.imag)
            code = 'cmplx({0}, {1}, {2})'.format(real, imag,
                                self.print_kind(expr))
        return code

    def _print_PythonBool(self, expr):
        if isinstance(expr.arg.dtype, NativeBool):
            return 'logical({}, kind = {prec})'.format(self._print(expr.arg), prec = self.print_kind(expr))
        else:
            return '{} /= 0'.format(self._print(expr.arg))

    def _print_NumpyRand(self, expr):
        if expr.rank != 0:
            errors.report(FORTRAN_ALLOCATABLE_IN_EXPRESSION,
                          symbol=expr, severity='fatal')

        if (not self._additional_code):
            self._additional_code = ''
        var_name = self.parser.get_new_name()
        var = Variable(expr.dtype, var_name, is_stack_array = all([s.is_constant for s in expr.shape]),
                shape = expr.shape, precision = expr.precision,
                order = expr.order, rank = expr.rank)

        self.add_vars_to_namespace(var)

        self._additional_code = self._additional_code + self._print(Assign(var,expr)) + '\n'
        return self._print(var)

    def _print_NumpyRandint(self, expr):
        if expr.rank != 0:
            errors.report(FORTRAN_ALLOCATABLE_IN_EXPRESSION,
                          symbol=expr, severity='fatal')
        if expr.low is None:
            randreal = self._print(PyccelMul(expr.high, NumpyRand(), simplify = True))
        else:
            randreal = self._print(PyccelAdd(PyccelMul(PyccelMinus(expr.high, expr.low, simplify = True), NumpyRand(), simplify=True), expr.low, simplify = True))

        prec_code = self.print_kind(expr)
        return 'floor({}, kind={})'.format(randreal, prec_code)

    def _print_NumpyFull(self, expr):

        # Create statement for initialization
        init_value = self._print(expr.fill_value)
        return init_value

    def _print_PythonMin(self, expr):
        args = expr.args
        if len(args) == 1:
            arg = args[0]
            code = 'minval({0})'.format(self._print(arg))
        else:
            code = ','.join(self._print(arg) for arg in args)
            code = 'min('+code+')'
        return self._get_statement(code)

    def _print_PythonMax(self, expr):
        args = expr.args
        if len(args) == 1:
            arg = args[0]
            code = 'maxval({0})'.format(self._print(arg))
        else:
            code = ','.join(self._print(arg) for arg in args)
            code = 'max('+code+')'
        return self._get_statement(code)

    # ... MACROS
    def _print_MacroShape(self, expr):
        var = expr.argument
        if not isinstance(var, (Variable, IndexedElement)):
            raise TypeError('Expecting a variable, given {}'.format(type(var)))
        shape = var.shape

        if len(shape) == 1:
            shape = shape[0]


        elif not(expr.index is None):
            if expr.index < len(shape):
                shape = shape[expr.index]
            else:
                shape = '1'

        return self._print(shape)

    # ...
    def _print_MacroType(self, expr):
        dtype = self._print(expr.argument.dtype)
        prec  = expr.argument.precision

        if dtype == 'integer':
            if prec==4:
                return 'MPI_INTEGER'
            elif prec==8:
                return 'MPI_INTEGER8'
            else:
                errors.report(PYCCEL_RESTRICTION_TODO, symbol=expr,
                    severity='fatal')

        elif dtype == 'real':
            if prec==8:
                return 'MPI_DOUBLE'
            if prec==4:
                return 'MPI_FLOAT'
            else:
                errors.report(PYCCEL_RESTRICTION_TODO, symbol=expr,
                    severity='fatal')

        else:
            errors.report(PYCCEL_RESTRICTION_TODO, symbol=expr,
                severity='fatal')

    def _print_MacroCount(self, expr):

        var = expr.argument

        if var.rank == 0:
            return '1'
        else:
            return self._print(functools.reduce(
                lambda x,y: PyccelMul(x,y,simplify=True), var.shape))

    def _print_Declare(self, expr):
        # ... ignored declarations
        # we don't print the declaration if iterable object
        if is_iterable_datatype(expr.dtype):
            return ''

        if is_with_construct_datatype(expr.dtype):
            return ''

        if isinstance(expr.dtype, NativeSymbol):
            return ''

        if isinstance(expr.dtype, NativeRange):
            return ''

        # meta-variables
        if (isinstance(expr.variable, Variable) and
            expr.variable.name.startswith('__')):
            return ''
        # ...

        if isinstance(expr.variable, InhomogeneousTupleVariable):
            return ''.join(self._print_Declare(Declare(v.dtype,v,intent=expr.intent, static=expr.static)) for v in expr.variable)

        # ... TODO improve
        # Group the variables by intent
        var = expr.variable
        rank        = var.rank
        allocatable = var.allocatable
        shape       = var.alloc_shape
        is_pointer = var.is_pointer
        is_target = var.is_target
        is_const = var.is_const
        is_stack_array = var.is_stack_array
        is_optional = var.is_optional
        is_private = var.is_private
        is_static = expr.static
        is_external = expr.external
        intent = expr.intent

        if isinstance(shape, (tuple,PythonTuple)) and len(shape) ==1:
            shape = shape[0]
        # ...

        # ... print datatype
        if isinstance(expr.dtype, CustomDataType):
            dtype = expr.dtype

            name   = dtype.__class__.__name__
            prefix = dtype.prefix
            alias  = dtype.alias

            if dtype.is_polymorphic or expr.passed_from_dotted:
                sig = 'class'
            else:
                sig = 'type'

            if alias is None:
                name = name.replace(prefix, '')
            else:
                name = alias
            dtype = '{0}({1})'.format(sig, name)
        else:
            expr_dtype = expr.dtype
            dtype = self._print(expr_dtype)

        # ...
            if isinstance(expr_dtype, NativeString):

                if expr.intent:
                    dtype = dtype[:9] +'(len =*)'
                    #TODO improve ,this is the case of character as argument
            else:
                dtype += '({0})'.format(self.print_kind(expr.variable))

        code_value = ''
        if expr.value:
            code_value = ' = {0}'.format(self._print(expr.value))

        vstr = self._print(expr.variable.name)

        # arrays are 0-based in pyccel, to avoid ambiguity with range
        s = '0'
        if not(is_static) and (allocatable or (var.shape is None)):
            s = ''

        # Default empty strings
        intentstr      = ''
        allocatablestr = ''
        optionalstr    = ''
        privatestr     = ''
        rankstr        = ''
        externalstr    = ''

        # Compute intent string
        if intent:
            if intent == 'in' and rank == 0 and not (is_static and is_optional):
                intentstr = ', value'
                if is_const:
                    intentstr += ', intent(in)'
            else:
                intentstr = ', intent({})'.format(intent)

        # Compute allocatable string
        if not is_static:
            if is_pointer:
                allocatablestr = ', pointer'

            elif allocatable and not intent:
                allocatablestr = ', allocatable'

            # ISSUES #177: var is allocatable and target
            if is_target:
                allocatablestr = '{}, target'.format(allocatablestr)

        # Compute optional string
        if is_optional:
            optionalstr = ', optional'

        # Compute private string
        if is_private:
            privatestr = ', private'

        # Compute external string
        if is_external:
            externalstr = ', external'

        # Compute rank string
        # TODO: improve
        if ((rank == 1) and (isinstance(shape, (int, PyccelAstNode))) and
            (not(allocatable or is_pointer) or is_static or is_stack_array)):
            rankstr = '({0}:{1})'.format(self._print(s), self._print(PyccelMinus(shape, LiteralInteger(1), simplify = True)))

        elif ((rank > 0) and (isinstance(shape, (PythonTuple, tuple))) and
            (not(allocatable or is_pointer) or is_static or is_stack_array)):
            #TODO fix bug when we include shape of type list

            if var.order == 'C':
                rankstr = ','.join('{0}:{1}'.format(self._print(s),
                                                      self._print(PyccelMinus(i, LiteralInteger(1), simplify = True))) for i in shape[::-1])
            else:
                rankstr =  ','.join('{0}:{1}'.format(self._print(s),
                                                     self._print(PyccelMinus(i, LiteralInteger(1), simplify = True))) for i in shape)
            rankstr = '({rank})'.format(rank=rankstr)

        elif (rank > 0) and allocatable and intent:
            rankstr = '({})'.format(','.join(['0:'] * rank))

        elif (rank > 0) and (allocatable or is_pointer):
            rankstr = '({})'.format(','.join( [':'] * rank))

#        else:
#            errors.report(PYCCEL_RESTRICTION_TODO, symbol=expr,
#                severity='fatal')

        # Construct declaration
        left  = dtype + intentstr + allocatablestr + optionalstr + privatestr + externalstr
        right = vstr + rankstr + code_value
        return '{} :: {}\n'.format(left, right)

    def _print_AliasAssign(self, expr):
        code = ''
        lhs = expr.lhs
        rhs = expr.rhs

        if isinstance(lhs, InhomogeneousTupleVariable):
            return self._print(CodeBlock([AliasAssign(l, r) for l,r in zip(lhs,rhs)]))

        # TODO improve
        op = '=>'
        shape_code = ''
        if lhs.rank > 0:
            shape_code = ', '.join('0:' for i in range(lhs.rank))
            shape_code = '({s_c})'.format(s_c = shape_code)

        code += '{lhs}{s_c} {op} {rhs}'.format(lhs=self._print(expr.lhs),
                                          s_c = shape_code,
                                          op=op,
                                          rhs=self._print(expr.rhs))

        return self._get_statement(code) + '\n'

    def _print_CodeBlock(self, expr):
        if not expr.unravelled:
            body_exprs, new_vars = expand_to_loops(expr, self.parser.get_new_variable, language_has_vectors = True)
            self.add_vars_to_namespace(*new_vars)
        else:
            body_exprs = expr.body
        body_stmts = []
        for b in body_exprs :
            line = self._print(b)
            if (self._additional_code):
                body_stmts.append(self._additional_code)
                self._additional_code = None
            body_stmts.append(line)
        return ''.join(self._print(b) for b in body_stmts)

    # TODO the ifs as they are are, is not optimal => use elif
    def _print_SymbolicAssign(self, expr):
        errors.report(FOUND_SYMBOLIC_ASSIGN,
                      symbol=expr.lhs, severity='warning')

        stmt = Comment(str(expr))
        return self._print_Comment(stmt)

    def _print_NumpyReal(self, expr):
        value = self._print(expr.internal_var)
        code = 'Real({0}, {1})'.format(value, self.print_kind(expr))
        return code

    def _print_Assign(self, expr):

        lhs_code = self._print(expr.lhs)
        rhs = expr.rhs
        # we don't print Range
        # TODO treat the case of iterable classes
        if isinstance(rhs, PyccelUnarySub) and rhs.args[0] == INF:
            rhs_code = '-Huge({0})'.format(lhs_code)
            return '{0} = {1}\n'.format(lhs_code, rhs_code)

        if rhs == INF:
            rhs_code = 'Huge({0})'.format(lhs_code)
            return '{0} = {1}\n'.format(lhs_code, rhs_code)

        if isinstance(rhs, (PythonRange, Product)):
            return ''

        if isinstance(rhs, NumpyRand):
            return 'call random_number({0})\n'.format(self._print(expr.lhs))

        if isinstance(rhs, NumpyEmpty):
            return ''

        if isinstance(rhs, ConstructorCall):
            func = rhs.func
            name = str(func.name)

            # TODO uncomment later

#            # we don't print the constructor call if iterable object
#            if this.dtype.is_iterable:
#                return ''
#
#            # we don't print the constructor call if with construct object
#            if this.dtype.is_with_construct:
#                return ''

            if name == "__init__":
                name = "create"
            rhs_code = self._print(name)
            rhs_code = '{0} % {1}'.format(lhs_code, rhs_code)

            code_args = ', '.join(self._print(i) for i in rhs.arguments)
            return 'call {0}({1})\n'.format(rhs_code, code_args)

        if isinstance(rhs, FunctionCall):

            # in the case of a function that returns a list,
            # we should append them to the procedure arguments
            if isinstance(expr.lhs, (tuple, list, PythonTuple, InhomogeneousTupleVariable)) \
                    or (isinstance(expr.lhs, HomogeneousTupleVariable) and expr.lhs.is_stack_array):

                rhs_code = rhs.funcdef.name
                args = rhs.args
                code_args = [self._print(i) for i in args]
                func = rhs.funcdef
                output_names = func.results
                lhs_code = [self._print(name) + ' = ' + self._print(i) for (name,i) in zip(output_names,expr.lhs)]

                call_args = ', '.join(code_args + lhs_code)

                code = 'call {0}({1})\n'.format(rhs_code, call_args)
                return self._get_statement(code)

        if (isinstance(expr.lhs, Variable) and
              expr.lhs.dtype == NativeSymbol()):
            return ''

        # Right-hand side code
        rhs_code = self._print(rhs)

        code = ''
        # if (expr.status == 'unallocated') and not (expr.like is None):
        #     stmt = ZerosLike(lhs=lhs_code, rhs=expr.like)
        #     code += self._print(stmt)
        #     code += '\n'
        code += '{0} = {1}'.format(lhs_code, rhs_code)
#        else:
#            code_args = ''
#            func = expr.rhs
#            # func here is of instance FunctionCall
#            cls_name = func.func.cls_name
#            keys = func.func.arguments

#            # for MPI statements, we need to add the lhs as the last argument
#            # TODO improve
#            if isinstance(func.func, MPI):
#                if not func.arguments:
#                    code_args = lhs_code
#                else:
#                    code_args = ', '.join(self._print(i) for i in func.arguments)
#                    code_args = '{0}, {1}'.format(code_args, lhs_code)
#            else:
#                _ij_print = lambda i, j: '{0}={1}'.format(self._print(i), \
#                                                         self._print(j))
#
#                code_args = ', '.join(_ij_print(i, j) \
#                                      for i, j in zip(keys, func.arguments))
#            if (not func.arguments is None) and (len(func.arguments) > 0):
#                if (not cls_name):
#                    code_args = ', '.join(self._print(i) for i in func.arguments)
#                    code_args = '{0}, {1}'.format(code_args, lhs_code)
#                else:
#            print('code_args > {0}'.format(code_args))
#            code = 'call {0}({1})'.format(rhs_code, code_args)
        return self._get_statement(code) + '\n'

#------------------------------------------------------------------------------
    def _print_Allocate(self, expr):

        # Transpose indices because of Fortran column-major ordering
        shape = expr.shape if expr.order == 'F' else expr.shape[::-1]

        var_code = self._print(expr.variable)
        size_code = ', '.join(self._print(i) for i in shape)
        shape_code = ', '.join('0:' + self._print(PyccelMinus(i, LiteralInteger(1), simplify = True)) for i in shape)
        code = ''

        if expr.status == 'unallocated':
            code += 'allocate({0}({1}))\n'.format(var_code, shape_code)

        elif expr.status == 'unknown':
            code += 'if (allocated({})) then\n'.format(var_code)
            code += '  if (any(size({}) /= [{}])) then\n'.format(var_code, size_code)
            code += '    deallocate({})\n'     .format(var_code)
            code += '    allocate({0}({1}))\n'.format(var_code, shape_code)
            code += '  end if\n'
            code += 'else\n'
            code += '  allocate({0}({1}))\n'.format(var_code, shape_code)
            code += 'end if\n'

        elif expr.status == 'allocated':
            code += 'if (any(size({}) /= [{}])) then\n'.format(var_code, size_code)
            code += '  deallocate({})\n'     .format(var_code)
            code += '  allocate({0}({1}))\n'.format(var_code, shape_code)
            code += 'end if\n'

        return code

#-----------------------------------------------------------------------------
    def _print_Deallocate(self, expr):
        var = expr.variable
        if isinstance(var, InhomogeneousTupleVariable):
            return ''.join(self._print(Deallocate(v)) for v in var)

        if var.is_pointer:
            return ''
        else:
            var_code = self._print(var)
            code  = 'if (allocated({})) then\n'.format(var_code)
            code += '  deallocate({})\n'     .format(var_code)
            code += 'end if\n'
            return code
#------------------------------------------------------------------------------

    def _print_NativeBool(self, expr):
        return 'logical'

    def _print_NativeInteger(self, expr):
        return 'integer'

    def _print_NativeReal(self, expr):
        return 'real'

    def _print_NativeComplex(self, expr):
        return 'complex'

    def _print_NativeString(self, expr):
        return 'character(len=280)'
        #TODO fix improve later

    def _print_DataType(self, expr):
        return self._print(expr.name)

    def _print_LiteralString(self, expr):
        sp_chars = ['\a', '\b', '\f', '\r', '\t', '\v', "'", '\n']
        sub_str = ''
        formatted_str = []
        for c in expr.arg:
            if c in sp_chars:
                if sub_str != '':
                    formatted_str.append("'{}'".format(sub_str))
                    sub_str = ''
                formatted_str.append('ACHAR({})'.format(ord(c)))
            else:
                sub_str += c
        if sub_str != '':
            formatted_str.append("'{}'".format(sub_str))
        return ' // '.join(formatted_str)

    def _print_Interface(self, expr):
        # ... we don't print 'hidden' functions
        name = self._print(expr.name)
        if expr.is_argument:
            funcs_sigs = []
            for f in expr.functions:
                parts = self.function_signature(f, f.name)
                parts = ["{}({}) {}\n".format(parts['sig'], parts['arg_code'], parts['func_end']),
                        self.print_constant_imports()+'\n',
                        parts['arg_decs'],
                        'end {} {}\n'.format(parts['func_type'], f.name)]
                funcs_sigs.append(''.join(a for a in parts))
            interface = 'interface\n' + '\n'.join(a for a in funcs_sigs) + 'end interface\n'
            return interface

        if expr.functions[0].cls_name:
            for k, m in list(_default_methods.items()):
                name = name.replace(k, m)
            cls_name = expr.cls_name
            if not (cls_name == '__UNDEFINED__'):
                name = '{0}_{1}'.format(cls_name, name)
        else:
            for i in _default_methods:
                # because we may have a class Point with init: Point___init__
                if i in name:
                    name = name.replace(i, _default_methods[i])
        interface = 'interface ' + name +'\n'
        for f in expr.functions:
            interface += 'module procedure ' + str(f.name)+'\n'
        interface += 'end interface\n'
        return interface



   # def _print_With(self, expr):
   #     test = 'call '+self._print(expr.test) + '%__enter__()'
   #     body = self._print(expr.body)
   #     end = 'call '+self._print(expr.test) + '%__exit__()'
   #     code = ('{test}\n'
   #            '{body}\n'
   #            '{end}').format(test=test, body=body, end=end)
        #TODO return code later
  #      expr.block
  #      return ''

    def _print_Block(self, expr):

        decs=[]
        for i in expr.variables:
            dec = Declare(i.dtype, i)
            decs += [dec]
        body = expr.body

        body_code = self._print(body)
        prelude   = ''.join(self._print(i) for i in decs)


        #case of no local variables
        if len(decs) == 0:
            return body_code

        return ('{name} : Block\n'
                '{prelude}\n'
                 '{body}\n'
                'end Block {name}\n').format(name=expr.name, prelude=prelude, body=body_code)

    def _print_BindCFunctionDef(self, expr):
        name = self._print(expr.name)
        results   = list(expr.results)
        arguments = list(expr.arguments)
        if any(isinstance(a.var, FunctionAddress) for a in arguments):
            # Functions with function addresses as arguments cannot be
            # exposed to python so there is no need to print their signature
            return ''
        arguments_inout = expr.arguments_inout
        args_decs = OrderedDict()
        for i,arg in enumerate(arguments):
            if arguments_inout[i]:
                intent='inout'
            else:
                intent='in'

            arg = arg.var
            dec = Declare(arg.dtype, arg, intent=intent , static=True)
            args_decs[arg] = dec

        for result in results:
            dec = Declare(result.dtype, result, intent='out', static=True)
            args_decs[result] = dec

        if len(results) != 1:
            func_type = 'subroutine'
            func_end  = ''
        else:
            func_type = 'function'
            result = results.pop()
            func_end = 'result({0})'.format(result.name)
            dec = Declare(result.dtype, result, static=True)
            args_decs[result] = dec
        # ...

        interfaces = '\n'.join(self._print(i) for i in expr.interfaces)
        arg_code  = ', '.join(self._print(i) for i in chain( arguments, results ))
        imports   = ''.join(self._print(i) for i in expr.imports)
        prelude   = ''.join(self._print(i) for i in args_decs.values())
        body_code = self._print(expr.body)
        doc_string = self._print(expr.doc_string) if expr.doc_string else ''

        parts = [doc_string,
                '{0} {1}({2}) bind(c) {3}\n'.format(func_type, name, arg_code, func_end),
                 imports,
                'implicit none\n',
                 prelude,
                 interfaces,
                 body_code,
                 'end {} {}\n'.format(func_type, name)]
        return '\n'.join(p for p in parts if p)

    def _print_FunctionAddress(self, expr):
        return expr.name

    def function_signature(self, expr, name):
        is_pure      = expr.is_pure
        is_elemental = expr.is_elemental
        out_args = []
        args_decs = OrderedDict()
        arguments = [a.var for a in expr.arguments]

        func_end  = ''
        rec = 'recursive ' if expr.is_recursive else ''
        if len(expr.results) != 1:
            func_type = 'subroutine'
            out_args = list(expr.results)
            for result in out_args:
                if result in arguments:
                    dec = Declare(result.dtype, result, intent='inout')
                else:
                    dec = Declare(result.dtype, result, intent='out')
                args_decs[result] = dec

            functions = expr.functions

        else:
           #todo: if return is a function
            func_type = 'function'
            result = expr.results[0]
            functions = expr.functions

            func_end = 'result({0})'.format(result.name)

            dec = Declare(result.dtype, result)
            args_decs[result] = dec
        # ...

        for i,arg in enumerate(arguments):
            if isinstance(arg, Variable):
                if i == 0 and expr.cls_name:
                    dec = Declare(arg.dtype, arg, intent='inout', passed_from_dotted = True)
                elif expr.arguments_inout[i]:
                    dec = Declare(arg.dtype, arg, intent='inout')
                else:
                    dec = Declare(arg.dtype, arg, intent='in')
                args_decs[arg] = dec

        #remove parametres intent(inout) from out_args to prevent repetition
        for i in arguments:
            if i in out_args:
                out_args.remove(i)

        # treate case of pure function
        sig = '{0}{1} {2}'.format(rec, func_type, name)
        if is_pure:
            sig = 'pure {}'.format(sig)

        # treate case of elemental function
        if is_elemental:
            sig = 'elemental {}'.format(sig)

        arg_code  = ', '.join(self._print(i) for i in chain( arguments, out_args ))

        arg_decs = ''.join(self._print(i) for i in args_decs.values())

        parts = {
                'sig' : sig,
                'arg_code' : arg_code,
                'func_end' : func_end,
                'arg_decs' : arg_decs,
                'func_type' : func_type
        }
        return parts

    def _print_FunctionDef(self, expr):

        name = self._print(expr.name)
        self.set_current_function(name)

        if expr.cls_name:
            for k, m in list(_default_methods.items()):
                name = name.replace(k, m)

            cls_name = expr.cls_name
            if not (cls_name == '__UNDEFINED__'):
                name = '{0}_{1}'.format(cls_name, name)
        else:
            for i in _default_methods:
                # because we may have a class Point with init: Point___init__
                if i in name:
                    name = name.replace(i, _default_methods[i])

        sig_parts = self.function_signature(expr, name)
        prelude = sig_parts.pop('arg_decs')
        decs = OrderedDict()
        functions = expr.functions
        func_interfaces = '\n'.join(self._print(i) for i in expr.interfaces)
        body_code = self._print(expr.body)
        doc_string = self._print(expr.doc_string) if expr.doc_string else ''

        for i in expr.local_vars:
            dec = Declare(i.dtype, i)
            decs[i] = dec

        # ARA : issue-999
        #       we look for external functions and declare their result type
        if name in self.parser.namespace.sons_scopes.keys():
            scope = self.parser.namespace.sons_scopes[name]
            for key,f in scope.imports['functions'].items():
                if isinstance(f, FunctionDef) and f.is_external:
<<<<<<< HEAD
#                    i = Variable(f.results[0].dtype, name=str(key))
=======
>>>>>>> bb8f4af7
                    i = f.results[0].clone(str(key))
                    dec = Declare(i.dtype, i, external=True)
                    decs[i] = dec

        arguments = [a.var for a in expr.arguments]
        vars_to_print = self.parser.get_variables(self._namespace)
        for v in vars_to_print:
            if (v not in expr.local_vars) and (v not in expr.results) and (v not in arguments):
                decs[v] = Declare(v.dtype,v)
        prelude += ''.join(self._print(i) for i in decs.values())
        if len(functions)>0:
            functions_code = '\n'.join(self._print(i) for  i in functions)
            body_code = body_code +'\ncontains\n' + functions_code

        imports = ''.join(self._print(i) for i in expr.imports)

        self.set_current_function(None)

        parts = [doc_string,
                "{}({}) {}\n".format(sig_parts['sig'], sig_parts['arg_code'], sig_parts['func_end']),
                imports,
                'implicit none\n',
                prelude,
                func_interfaces,
                body_code,
                'end {} {}\n'.format(sig_parts['func_type'], name)]

        return '\n'.join(a for a in parts if a)

    def _print_Pass(self, expr):
        return '! pass\n'

    def _print_Nil(self, expr):
        return ''

    def _print_Return(self, expr):
        code = ''
        if expr.stmt:
            code += self._print(expr.stmt)
        code +='return\n'
        return code

    def _print_Del(self, expr):
        # TODO: treate class case
        code = ''
        for var in expr.variables:
            if isinstance(var, Variable):
                dtype = var.dtype
                if is_pyccel_datatype(dtype):
                    code = 'call {0} % free()'.format(self._print(var))
                else:
                    code = 'deallocate({0}){1}'.format(self._print(var), code)
            else:
                errors.report(PYCCEL_RESTRICTION_TODO, symbol=expr,
                    severity='fatal')
        return code + '\n'

    def _print_ClassDef(self, expr):
        # ... we don't print 'hidden' classes
        if expr.hide:
            return '', ''
        # ...

        name = self._print(expr.name)
        self.set_current_class(name)
        base = None # TODO: add base in ClassDef

        decs = ''.join(self._print(Declare(i.dtype, i)) for i in expr.attributes)

        aliases = []
        names   = []
        ls = [self._print(i.name) for i in expr.methods]
        for i in ls:
            j = _default_methods.get(i,i)
            aliases.append(j)
            names.append('{0}_{1}'.format(name, self._print(j)))
        methods = ''.join('procedure :: {0} => {1}\n'.format(i, j) for i, j in zip(aliases, names))
        for i in expr.interfaces:
            names = ','.join('{0}_{1}'.format(name, self._print(j.name)) for j in i.functions)
            methods += 'generic, public :: {0} => {1}\n'.format(self._print(i.name), names)
            methods += 'procedure :: {0}\n'.format(names)



        options = ', '.join(i for i in expr.options)

        sig = 'type, {0}'.format(options)
        if not(base is None):
            sig = '{0}, extends({1})'.format(sig, base)

        code = ('{0} :: {1}').format(sig, name)
        if len(decs) > 0:
            code = ('{0}\n'
                    '{1}').format(code, decs)
        if len(methods) > 0:
            code = ('{0}\n'
                    'contains\n'
                    '{1}').format(code, methods)
        decs = ('{0}\n'
                'end type {1}').format(code, name)

        sep = self._print(SeparatorComment(40))
        # we rename all methods because of the aliasing
        cls_methods = [i.clone('{0}'.format(i.name)) for i in expr.methods]
        for i in expr.interfaces:
            cls_methods +=  [j.clone('{0}'.format(j.name)) for j in i.functions]

        methods = ''
        for i in cls_methods:
            methods = ('{methods}\n'
                     '{sep}\n'
                     '{f}\n'
                     '{sep}\n').format(methods=methods, sep=sep, f=self._print(i))

        self.set_current_class(None)

        return decs, methods

    def _print_Break(self, expr):
        return 'exit\n'

    def _print_Continue(self, expr):
        return 'cycle\n'

    def _print_AugAssign(self, expr):
        new_expr = expr.to_basic_assign()
        return self._print(new_expr)

    def _print_PythonRange(self, expr):
        start = self._print(expr.start)
        step  = self._print(expr.step)

        test_step = expr.step
        if isinstance(test_step, PyccelUnarySub):
            test_step = expr.step.args[0]

        # testing if the step is a value or an expression
        if isinstance(test_step, Literal):
            if isinstance(expr.step, PyccelUnarySub):
                stop = PyccelAdd(expr.stop, LiteralInteger(1), simplify = True)
            else:
                stop = PyccelMinus(expr.stop, LiteralInteger(1), simplify = True)
        else:
            stop = IfTernaryOperator(PyccelGt(expr.step, LiteralInteger(0)),
                                     PyccelMinus(expr.stop, LiteralInteger(1), simplify = True),
                                     PyccelAdd(expr.stop, LiteralInteger(1), simplify = True))

        stop = self._print(stop)
        return '{0}, {1}, {2}'.format(start, stop, step)

    def _print_FunctionalFor(self, expr):
        loops = ''.join(self._print(i) for i in expr.loops)
        return loops

    def _print_For(self, expr):

        indices = expr.iterable.loop_counters
        index = indices[0] if indices else expr.target
        if expr.iterable.num_loop_counters_required:
            self.add_vars_to_namespace(index)

        target   = index
        my_range = expr.iterable.get_range()

        if not isinstance(my_range, PythonRange):
            # Only iterable currently supported is PythonRange
            errors.report(PYCCEL_RESTRICTION_TODO, symbol=expr,
                severity='fatal')

        tar        = self._print(target)
        range_code = self._print(my_range)

        prolog = 'do {0} = {1}\n'.format(tar, range_code)
        epilog = 'end do\n'

        additional_assign = CodeBlock(expr.iterable.get_assigns(expr.target))
        prolog += self._print(additional_assign)

        body = self._print(expr.body)

        if expr.end_annotation:
            end_annotation = expr.end_annotation.replace("for", "do")
            epilog += end_annotation

        return ('{prolog}'
                '{body}'
                '{epilog}').format(prolog=prolog, body=body, epilog=epilog)

    # .....................................................
    #               Print OpenMP AnnotatedComment
    # .....................................................

    def _print_OmpAnnotatedComment(self, expr):
        clauses = ''
        if expr.combined:
            combined = expr.combined.replace("for", "do")
            clauses = ' ' + combined

        omp_expr = '!$omp {}'.format(expr.name.replace("for", "do"))
        clauses += str(expr.txt).replace("cancel for", "cancel do")
        omp_expr = '{}{}\n'.format(omp_expr, clauses)

        return omp_expr

    def _print_Omp_End_Clause(self, expr):
        omp_expr = str(expr.txt)
        if "section" in omp_expr and "sections" not in omp_expr:
            return ''
        omp_expr = omp_expr.replace("for", "do")
        if expr.has_nowait:
            omp_expr += ' nowait'
        omp_expr = '!$omp {}\n'.format(omp_expr)
        return omp_expr
    # .....................................................

    # .....................................................
    #                   OpenACC statements
    # .....................................................
    def _print_ACC_Parallel(self, expr):
        clauses = ' '.join(self._print(i)  for i in expr.clauses)
        body    = ''.join(self._print(i) for i in expr.body)

        # ... TODO adapt get_statement to have continuation with OpenACC
        prolog = '!$acc parallel {clauses}\n'.format(clauses=clauses)
        epilog = '!$acc end parallel\n'
        # ...

        # ...
        code = ('{prolog}'
                '{body}'
                '{epilog}').format(prolog=prolog, body=body, epilog=epilog)
        # ...

        return self._get_statement(code)

    def _print_ACC_For(self, expr):
        # ...
        loop    = self._print(expr.loop)
        clauses = ' '.join(self._print(i)  for i in expr.clauses)
        # ...

        # ... TODO adapt get_statement to have continuation with OpenACC
        prolog = '!$acc loop {clauses}\n'.format(clauses=clauses)
        epilog = '!$acc end loop\n'
        # ...

        # ...
        code = ('{prolog}'
                '{loop}'
                '{epilog}').format(prolog=prolog, loop=loop, epilog=epilog)
        # ...

        return self._get_statement(code)

    def _print_ACC_Async(self, expr):
        args = ', '.join('{0}'.format(self._print(i)) for i in expr.variables)
        return 'async({})'.format(args)

    def _print_ACC_Auto(self, expr):
        return 'auto'

    def _print_ACC_Bind(self, expr):
        return 'bind({})'.format(self._print(expr.variable))

    def _print_ACC_Collapse(self, expr):
        return 'collapse({0})'.format(self._print(expr.n_loops))

    def _print_ACC_Copy(self, expr):
        args = ', '.join('{0}'.format(self._print(i)) for i in expr.variables)
        return 'copy({})'.format(args)

    def _print_ACC_Copyin(self, expr):
        args = ', '.join('{0}'.format(self._print(i)) for i in expr.variables)
        return 'copyin({})'.format(args)

    def _print_ACC_Copyout(self, expr):
        args = ', '.join('{0}'.format(self._print(i)) for i in expr.variables)
        return 'copyout({})'.format(args)

    def _print_ACC_Create(self, expr):
        args = ', '.join('{0}'.format(self._print(i)) for i in expr.variables)
        return 'create({})'.format(args)

    def _print_ACC_Default(self, expr):
        return 'default({})'.format(self._print(expr.status))

    def _print_ACC_DefaultAsync(self, expr):
        args = ', '.join('{0}'.format(self._print(i)) for i in expr.variables)
        return 'default_async({})'.format(args)

    def _print_ACC_Delete(self, expr):
        args = ', '.join('{0}'.format(self._print(i)) for i in expr.variables)
        return 'delete({})'.format(args)

    def _print_ACC_Device(self, expr):
        args = ', '.join('{0}'.format(self._print(i)) for i in expr.variables)
        return 'device({})'.format(args)

    def _print_ACC_DeviceNum(self, expr):
        return 'collapse({0})'.format(self._print(expr.n_device))

    def _print_ACC_DevicePtr(self, expr):
        args = ', '.join('{0}'.format(self._print(i)) for i in expr.variables)
        return 'deviceptr({})'.format(args)

    def _print_ACC_DeviceResident(self, expr):
        args = ', '.join('{0}'.format(self._print(i)) for i in expr.variables)
        return 'device_resident({})'.format(args)

    def _print_ACC_DeviceType(self, expr):
        args = ', '.join('{0}'.format(self._print(i)) for i in expr.variables)
        return 'device_type({})'.format(args)

    def _print_ACC_Finalize(self, expr):
        return 'finalize'

    def _print_ACC_FirstPrivate(self, expr):
        args = ', '.join('{0}'.format(self._print(i)) for i in expr.variables)
        return 'firstprivate({})'.format(args)

    def _print_ACC_Gang(self, expr):
        args = ', '.join('{0}'.format(self._print(i)) for i in expr.variables)
        return 'gang({})'.format(args)

    def _print_ACC_Host(self, expr):
        args = ', '.join('{0}'.format(self._print(i)) for i in expr.variables)
        return 'host({})'.format(args)

    def _print_ACC_If(self, expr):
        return 'if({})'.format(self._print(expr.test))

    def _print_ACC_Independent(self, expr):
        return 'independent'

    def _print_ACC_Link(self, expr):
        args = ', '.join('{0}'.format(self._print(i)) for i in expr.variables)
        return 'link({})'.format(args)

    def _print_ACC_NoHost(self, expr):
        return 'nohost'

    def _print_ACC_NumGangs(self, expr):
        return 'num_gangs({0})'.format(self._print(expr.n_gang))

    def _print_ACC_NumWorkers(self, expr):
        return 'num_workers({0})'.format(self._print(expr.n_worker))

    def _print_ACC_Present(self, expr):
        args = ', '.join('{0}'.format(self._print(i)) for i in expr.variables)
        return 'present({})'.format(args)

    def _print_ACC_Private(self, expr):
        args = ', '.join('{0}'.format(self._print(i)) for i in expr.variables)
        return 'private({})'.format(args)

    def _print_ACC_Reduction(self, expr):
        args = ', '.join('{0}'.format(self._print(i)) for i in expr.variables)
        op   = self._print(expr.operation)
        return "reduction({0}: {1})".format(op, args)

    def _print_ACC_Self(self, expr):
        args = ', '.join('{0}'.format(self._print(i)) for i in expr.variables)
        return 'self({})'.format(args)

    def _print_ACC_Seq(self, expr):
        return 'seq'

    def _print_ACC_Tile(self, expr):
        args = ', '.join('{0}'.format(self._print(i)) for i in expr.variables)
        return 'tile({})'.format(args)

    def _print_ACC_UseDevice(self, expr):
        args = ', '.join('{0}'.format(self._print(i)) for i in expr.variables)
        return 'use_device({})'.format(args)

    def _print_ACC_Vector(self, expr):
        args = ', '.join('{0}'.format(self._print(i)) for i in expr.variables)
        return 'vector({})'.format(args)

    def _print_ACC_VectorLength(self, expr):
        args = ', '.join('{0}'.format(self._print(i)) for i in expr.variables)
        return 'vector_length({})'.format(self._print(expr.n))

    def _print_ACC_Wait(self, expr):
        args = ', '.join('{0}'.format(self._print(i)) for i in expr.variables)
        return 'wait({})'.format(args)

    def _print_ACC_Worker(self, expr):
        args = ', '.join('{0}'.format(self._print(i)) for i in expr.variables)
        return 'worker({})'.format(args)
    # .....................................................

    def _print_ForIterator(self, expr):
        return self._print_For(expr)

        prolog = ''
        epilog = ''

        # ...
        def _do_range(target, iterable, prolog, epilog):
            tar        = self._print(target)
            range_code = self._print(iterable)

            prolog += 'do {0} = {1}\n'.format(tar, range_code)
            epilog = 'end do\n' + epilog

            return prolog, epilog
        # ...

        # ...
        if not isinstance(expr.iterable, (Variable, ConstructorCall)):
            raise TypeError('iterable must be Variable or ConstructorCall.')
        # ...

        # ...
        targets = expr.target
        if isinstance(expr.iterable, Variable):
            iters = expr.ranges
        elif isinstance(expr.iterable, ConstructorCall):
            iters = get_iterable_ranges(expr.iterable)
        # ...

        # ...
        for i,a in zip(targets, iters):
            prolog, epilog = _do_range(i, a, \
                                       prolog, epilog)

        body = ''.join(self._print(i) for i in expr.body)
        # ...

        return ('{prolog}'
                '{body}'
                '{epilog}').format(prolog=prolog, body=body, epilog=epilog)


    #def _print_Block(self, expr):
    #    body    = '\n'.join(self._print(i) for i in expr.body)
    #    prelude = '\n'.join(self._print(i) for i in expr.declarations)
    #    return prelude, body

    def _print_While(self,expr):
        body = self._print(expr.body)
        return ('do while ({test})\n'
                '{body}'
                'end do\n').format(test=self._print(expr.test), body=body)

    def _print_ErrorExit(self, expr):
        # TODO treat the case of MPI
        return 'STOP'

    def _print_Assert(self, expr):
        # we first create an If statement
        # TODO: depending on a debug flag we should print 'PASSED' or not.
        DEBUG = True

        err = ErrorExit()
        args = [IfSection(PyccelNot(expr.test), [PythonPrint(["'Assert Failed'"]), err])]

        if DEBUG:
            args.append((True, PythonPrint(["'PASSED'"])))

        stmt = If(*args)
        code = self._print(stmt)
        return self._get_statement(code)

    def _print_PyccelIs(self, expr):
        lhs = self._print(expr.lhs)
        rhs = self._print(expr.rhs)
        a = expr.args[0]
        b = expr.args[1]

        if isinstance(expr.rhs, Nil):
            return '.not. present({})'.format(lhs)

        if (a.dtype is NativeBool() and b.dtype is NativeBool()):
            return '{} .eqv. {}'.format(lhs, rhs)

        errors.report(PYCCEL_RESTRICTION_IS_ISNOT,
                      symbol=expr, severity='fatal')

    def _print_PyccelIsNot(self, expr):
        lhs = self._print(expr.lhs)
        rhs = self._print(expr.rhs)
        a = expr.args[0]
        b = expr.args[1]

        if isinstance(expr.rhs, Nil):
            return 'present({})'.format(lhs)

        if a.dtype is NativeBool() and b.dtype is NativeBool():
            return '{} .neqv. {}'.format(lhs, rhs)

        errors.report(PYCCEL_RESTRICTION_IS_ISNOT,
                      symbol=expr, severity='fatal')

    def _print_If(self, expr):
        # ...

        lines = []

        for i, (c, e) in enumerate(expr.blocks):

            if i == 0:
                lines.append("if (%s) then\n" % self._print(c))
            elif i == len(expr.blocks) - 1 and isinstance(c, LiteralTrue):
                lines.append("else\n")
            else:
                lines.append("else if (%s) then\n" % self._print(c))

            if isinstance(e, (list, tuple, PythonTuple)):
                lines.extend(self._print(ee) for ee in e)
            else:
                lines.append(self._print(e))

        lines.append("end if\n")

        return ''.join(lines)

    def _print_IfTernaryOperator(self, expr):

        cond = PythonBool(expr.cond) if not isinstance(expr.cond.dtype, NativeBool) else expr.cond
        value_true = expr.value_true
        value_false = expr.value_false

        if value_true.dtype != value_false.dtype :
            try :
                cast_func = python_builtin_datatypes[str_dtype(expr.dtype)]
            except KeyError:
                errors.report(PYCCEL_RESTRICTION_TODO, severity='fatal')
            value_true = cast_func(value_true) if value_true.dtype != expr.dtype else value_true
            value_false = cast_func(value_false) if value_false.dtype != expr.dtype else value_false
        cond = self._print(cond)
        value_true = self._print(value_true)
        value_false = self._print(value_false)
        return 'merge({true}, {false}, {cond})'.format(cond = cond, true = value_true, false = value_false)

    def _print_PyccelPow(self, expr):
        base = expr.args[0]
        e    = expr.args[1]

        base_c = self._print(base)
        e_c    = self._print(e)
        return '{} ** {}'.format(base_c, e_c)

    def _print_PyccelAdd(self, expr):
        if expr.dtype is NativeString():
            return '//'.join('trim('+self._print(a)+')' for a in expr.args)
        else:
            return ' + '.join(self._print(a) for a in expr.args)

    def _print_PyccelMinus(self, expr):
        args = [self._print(a) for a in expr.args]

        return ' - '.join(args)

    def _print_PyccelMul(self, expr):
        args = [self._print(a) for a in expr.args]
        return ' * '.join(a for a in args)

    def _print_PyccelDiv(self, expr):
        if all(a.dtype is NativeInteger() for a in expr.args):
            args = [NumpyFloat(a) for a in expr.args]
        else:
            args = expr.args
        return ' / '.join(self._print(a) for a in args)

    def _print_PyccelMod(self, expr):
        is_real  = expr.dtype is NativeReal()

        def correct_type_arg(a):
            if is_real and a.dtype is NativeInteger():
                return NumpyFloat(a)
            else:
                return a

        args = [self._print(correct_type_arg(a)) for a in expr.args]

        code = args[0]
        for c in args[1:]:
            code = 'MODULO({},{})'.format(code, c)
        return code

    def _print_PyccelFloorDiv(self, expr):

        code   = self._print(expr.args[0])
        adtype = expr.args[0].dtype
        is_real  = expr.dtype is NativeReal()
        for b in expr.args[1:]:
            bdtype    = b.dtype
            if adtype is NativeInteger() and bdtype is NativeInteger():
                b = NumpyFloat(b)
            c = self._print(b)
            adtype = bdtype
            code = 'FLOOR({}/{},{})'.format(code, c, self.print_kind(expr))
            if is_real:
                code = 'real({}, {})'.format(code, self.print_kind(expr))
        return code

    def _print_PyccelRShift(self, expr):
        return 'RSHIFT({}, {})'.format(self._print(expr.args[0]), self._print(expr.args[1]))

    def _print_PyccelLShift(self, expr):
        return 'LSHIFT({}, {})'.format(self._print(expr.args[0]), self._print(expr.args[1]))

    def _print_PyccelBitXor(self, expr):
        if expr.dtype is NativeBool():
            return ' .neqv. '.join(self._print(a) for a in expr.args)
        return 'IEOR({}, {})'.format(self._print(expr.args[0]), self._print(expr.args[1]))

    def _print_PyccelBitOr(self, expr):
        if expr.dtype is NativeBool():
            return ' .or. '.join(self._print(a) for a in expr.args)
        return 'IOR({}, {})'.format(self._print(expr.args[0]), self._print(expr.args[1]))

    def _print_PyccelBitAnd(self, expr):
        if expr.dtype is NativeBool():
            return ' .and. '.join(self._print(a) for a in expr.args)
        return 'IAND({}, {})'.format(self._print(expr.args[0]), self._print(expr.args[1]))

    def _print_PyccelInvert(self, expr):
        return 'NOT({})'.format(self._print(expr.args[0]))

    def _print_PyccelAssociativeParenthesis(self, expr):
        return '({})'.format(self._print(expr.args[0]))

    def _print_PyccelUnary(self, expr):
        return '+{}'.format(self._print(expr.args[0]))

    def _print_PyccelUnarySub(self, expr):
        return '-{}'.format(self._print(expr.args[0]))

    def _print_PyccelAnd(self, expr):
        args = [self._print(a) for a in expr.args]
        return ' .and. '.join(a for a in args)

    def _print_PyccelOr(self, expr):
        args = [self._print(a) for a in expr.args]
        return ' .or. '.join(a for a in args)

    def _print_PyccelEq(self, expr):
        lhs = self._print(expr.args[0])
        rhs = self._print(expr.args[1])
        a = expr.args[0].dtype
        b = expr.args[1].dtype

        if a is NativeBool() and b is NativeBool():
            return '{} .eqv. {}'.format(lhs, rhs)
        return '{0} == {1}'.format(lhs, rhs)

    def _print_PyccelNe(self, expr):
        lhs = self._print(expr.args[0])
        rhs = self._print(expr.args[1])
        a = expr.args[0].dtype
        b = expr.args[1].dtype

        if a is NativeBool() and b is NativeBool():
            return '{} .neqv. {}'.format(lhs, rhs)
        return '{0} /= {1}'.format(lhs, rhs)

    def _print_PyccelLt(self, expr):
        lhs = self._print(expr.args[0])
        rhs = self._print(expr.args[1])
        return '{0} < {1}'.format(lhs, rhs)

    def _print_PyccelLe(self, expr):
        lhs = self._print(expr.args[0])
        rhs = self._print(expr.args[1])
        return '{0} <= {1}'.format(lhs, rhs)

    def _print_PyccelGt(self, expr):
        lhs = self._print(expr.args[0])
        rhs = self._print(expr.args[1])
        return '{0} > {1}'.format(lhs, rhs)

    def _print_PyccelGe(self, expr):
        lhs = self._print(expr.args[0])
        rhs = self._print(expr.args[1])
        return '{0} >= {1}'.format(lhs, rhs)

    def _print_PyccelNot(self, expr):
        a = self._print(expr.args[0])
        if (expr.args[0].dtype is not NativeBool()):
            return '{} == 0'.format(a)
        return '.not. {}'.format(a)

    def _print_Header(self, expr):
        return ''

    def _print_ConstructorCall(self, expr):
        func = expr.func
        name = str(func.name)
        if name == "__init__":
            name = "create"
        name = self._print(name)

        code_args = ''
        if expr.arguments is not None:
            code_args = ', '.join(self._print(i) for i in expr.arguments)
        code = '{0}({1})'.format(name, code_args)
        return self._get_statement(code)

    def _print_NumpyUfuncBase(self, expr):
        type_name = type(expr).__name__
        try:
            func_name = numpy_ufunc_to_fortran[type_name]
        except KeyError:
            self._print_not_supported(expr)
        args = [self._print(NumpyFloat(a) if a.dtype is NativeInteger() else a)\
				for a in expr.args]
        code_args = ', '.join(args)
        code = '{0}({1})'.format(func_name, code_args)
        return self._get_statement(code)

    def _print_NumpyTranspose(self, expr):
        var = expr.internal_var
        arg = self._print(var)
        assign = expr.get_user_nodes(Assign)[0]
        if assign.lhs.order != var.order:
            return arg
        elif var.rank == 2:
            return 'transpose({0})'.format(arg)
        else:
            var_shape = var.shape[::-1] if var.order == 'F' else var.shape
            shape = ', '.join(self._print(i) for i in var_shape)
            order = ', '.join(self._print(LiteralInteger(i)) for i in range(var.rank, 0, -1))
            return 'reshape({}, shape=[{}], order=[{}])'.format(arg, shape, order)

    def _print_MathFunctionBase(self, expr):
        """ Convert a Python expression with a math function call to Fortran
        function call

        Parameters
        ----------
            expr : Pyccel ast node
                Python expression with a Math function call

        Returns
        -------
            string
                Equivalent expression in Fortran language

        ------
        Example:
        --------
            math.cos(x)    ==> cos(x)
            math.gcd(x, y) ==> pyc_gcd(x, y) # with include of pyc_math module
        """
        type_name = type(expr).__name__
        try:
            func_name = math_function_to_fortran[type_name]
        except KeyError:
            errors.report(PYCCEL_RESTRICTION_TODO, severity='fatal')
        if func_name.startswith("pyc"):
            self._additional_imports.add('pyc_math_f90')
        args = []
        for arg in expr.args:
            if arg.dtype != expr.dtype:
                cast_func = python_builtin_datatypes[str_dtype(expr.dtype)]
                args.append(self._print(cast_func(arg)))
            else:
                args.append(self._print(arg))
        code_args = ', '.join(args)
        return '{0}({1})'.format(func_name, code_args)

    def _print_MathCeil(self, expr):
        """Convert a Python expression with a math ceil function call to
        Fortran function call"""
        # add necessary include
        arg = expr.args[0]
        if arg.dtype is NativeInteger():
            code_arg = self._print(NumpyFloat(arg))
        else:
            code_arg = self._print(arg)
        return "ceiling({})".format(code_arg)

    def _print_MathIsnan(self, expr):
        """Convert a Python expression with a math isnan function call to
        Fortran function call"""
        # add necessary include
        arg = expr.args[0]
        if arg.dtype is NativeInteger():
            code_arg = self._print(NumpyFloat(arg))
        else:
            code_arg = self._print(arg)
        return "isnan({})".format(code_arg)

    def _print_MathTrunc(self, expr):
        """Convert a Python expression with a math trunc function call to
        Fortran function call"""
        # add necessary include
        arg = expr.args[0]
        if arg.dtype is NativeInteger():
            code_arg = self._print(NumpyFloat(arg))
        else:
            code_arg = self._print(arg)
        return "dint({})".format(code_arg)

    def _print_MathPow(self, expr):
        base = expr.args[0]
        e    = expr.args[1]

        base_c = self._print(base)
        e_c    = self._print(e)
        return '{} ** {}'.format(base_c, e_c)

    def _print_NumpySqrt(self, expr):
        arg = expr.args[0]
        if arg.dtype is NativeInteger() or arg.dtype is NativeBool():
            arg = NumpyFloat(arg)
        code_args = self._print(arg)
        code = 'sqrt({})'.format(code_args)
        return self._get_statement(code)

    def _print_LiteralImaginaryUnit(self, expr):
        """ purpose: print complex numbers nicely in Fortran."""
        return "cmplx(0,1, kind = {})".format(self.print_kind(expr))

    def _print_int(self, expr):
        return str(expr)

    def _print_Literal(self, expr):
        printed = repr(expr.python_value)
        return "{}_{}".format(printed, self.print_kind(expr))

    def _print_LiteralTrue(self, expr):
        return ".True._{}".format(self.print_kind(expr))

    def _print_LiteralFalse(self, expr):
        return ".False._{}".format(self.print_kind(expr))

    def _print_LiteralComplex(self, expr):
        real_str = self._print(expr.real)
        imag_str = self._print(expr.imag)
        return "({}, {})".format(real_str, imag_str)

    def _print_IndexedElement(self, expr):
        base = expr.base
        if isinstance(base, PyccelInternalFunction) and not isinstance(base, PythonTuple):
            indexed_type = base.dtype
            if isinstance(indexed_type, PythonTuple):
                base = self._print_PyccelInternalFunction(expr.base.base)
            else:
                if (not self._additional_code):
                    self._additional_code = ''
                var_name = self.parser.get_new_name()
                var = Variable(base.dtype, var_name, is_stack_array = True,
                        shape=base.shape,precision=base.precision,
                        order=base.order,rank=base.rank)

                self.add_vars_to_namespace(var)

                self._additional_code = self._additional_code + self._print(Assign(var,base)) + '\n'
                return self._print(var[expr.indices])
        elif isinstance(base, InhomogeneousTupleVariable):
            if len(expr.indices)==1:
                return self._print(base[expr.indices[0]])
            else:
                var = base[expr.indices[0]]
                return self._print(var[expr.indices[1:]])
        else:
            base_code = self._print(base)

        inds = list(expr.indices)
        if expr.base.order == 'C':
            inds = inds[::-1]
        base_shape = Shape(expr.base)
        allow_negative_indexes = base.allows_negative_indexes

        for i, ind in enumerate(inds):
            _shape = PyccelArraySize(base, i if expr.order != 'C' else len(inds) - i - 1)
            if isinstance(ind, Slice):
                inds[i] = self._new_slice_with_processed_arguments(ind, _shape, allow_negative_indexes)
            elif isinstance(ind, PyccelUnarySub) and isinstance(ind.args[0], LiteralInteger):
                inds[i] = PyccelMinus(_shape, ind.args[0], simplify = True)
            else:
                #indices of indexedElement of len==1 shouldn't be a tuple
                if isinstance(ind, tuple) and len(ind) == 1:
                    inds[i] = ind[0]
                if allow_negative_indexes and not isinstance(ind, LiteralInteger):
                    inds[i] = IfTernaryOperator(PyccelLt(ind, LiteralInteger(0)),
                            PyccelAdd(base_shape[i], ind, simplify = True), ind)

        inds = [self._print(i) for i in inds]

        return "%s(%s)" % (base_code, ", ".join(inds))

    @staticmethod
    def _new_slice_with_processed_arguments(_slice, array_size, allow_negative_index):
        """ Create new slice with informations collected from old slice and decorators

        Parameters
        ----------
            _slice : Slice
                slice needed to collect (start, stop, step)
            array_size : PyccelArraySize
                call to function size()
            allow_negative_index : Bool
                True when the decorator allow_negative_index is present
        Returns
        -------
            Slice
        """
        start = _slice.start
        stop = _slice.stop
        step = _slice.step

        # negative start and end in slice
        if isinstance(start, PyccelUnarySub) and isinstance(start.args[0], LiteralInteger):
            start = PyccelMinus(array_size, start.args[0], simplify = True)
        elif start is not None and allow_negative_index and not isinstance(start,LiteralInteger):
            start = IfTernaryOperator(PyccelLt(start, LiteralInteger(0)),
                        PyccelAdd(array_size, start, simplify = True), start)

        if isinstance(stop, PyccelUnarySub) and isinstance(stop.args[0], LiteralInteger):
            stop = PyccelMinus(array_size, stop.args[0], simplify = True)
        elif stop is not None and allow_negative_index and not isinstance(stop, LiteralInteger):
            stop = IfTernaryOperator(PyccelLt(stop, LiteralInteger(0)),
                        PyccelAdd(array_size, stop, simplify = True), stop)

        # negative step in slice
        if isinstance(step, PyccelUnarySub) and isinstance(step.args[0], LiteralInteger):
            stop = PyccelAdd(stop, LiteralInteger(1), simplify = True) if stop is not None else LiteralInteger(0)
            start = start if start is not None else PyccelMinus(array_size, LiteralInteger(1), simplify = True)

        # variable step in slice
        elif step and allow_negative_index and not isinstance(step, LiteralInteger):
            if start is None :
                start = IfTernaryOperator(PyccelGt(step, LiteralInteger(0)),
                    LiteralInteger(0), PyccelMinus(array_size , LiteralInteger(1), simplify = True))

            if stop is None :
                stop = IfTernaryOperator(PyccelGt(step, LiteralInteger(0)),
                    PyccelMinus(array_size, LiteralInteger(1), simplify = True), LiteralInteger(0))
            else :
                stop = IfTernaryOperator(PyccelGt(step, LiteralInteger(0)),
                    stop, PyccelAdd(stop, LiteralInteger(1), simplify = True))

        elif stop is not None:
            stop = PyccelMinus(stop, LiteralInteger(1), simplify = True)

        return Slice(start, stop, step)

    def _print_Slice(self, expr):
        if expr.start is None or  isinstance(expr.start, Nil):
            start = ''
        else:
            start = self._print(expr.start)
        if (expr.stop is None) or isinstance(expr.stop, Nil):
            stop = ''
        else:
            stop = self._print(expr.stop)
        if expr.step is not None :
            return '{0}:{1}:{2}'.format(start, stop, self._print(expr.step))
        return '{0}:{1}'.format(start, stop)

#=======================================================================================

    def _print_FunctionCall(self, expr):
        func = expr.funcdef
        f_name = self._print(expr.func_name if not expr.interface else expr.interface_name)
        args = [a for a in expr.args if not isinstance(a.value, Nil)]
        results = func.results

        if len(results) == 1:
            args = ['{}'.format(self._print(a)) for a in args]

            args = ', '.join(args)
            code = '{name}({args})'.format( name = f_name,
                                            args = args)

        elif len(results)>1:
            if (not self._additional_code):
                self._additional_code = ''
            out_vars = []
            for r in func.results:
                var_name = self.parser.get_new_name()
                var =  r.clone(name = var_name)

                self.add_vars_to_namespace(var)

                out_vars.append(var)

            self._additional_code = self._additional_code + self._print(Assign(tuple(out_vars),expr)) + '\n'
            return self._print(tuple(out_vars))
        else:
            args    = ['{}'.format(self._print(a)) for a in args]
            if not func.is_header:
                results = ['{0}={0}'.format(self._print(a)) for a in results]
            else:
                results = ['{}'.format(self._print(a)) for a in results]

            newargs = ', '.join(args+results)

            code = 'call {name}({args})\n'.format( name = f_name,
                                                 args = newargs )
        return code

#=======================================================================================

    def _print_DottedFunctionCall(self, expr):
        if isinstance(expr.prefix, FunctionCall):
            base = expr.prefix.funcdef.results[0]
            if (not self._additional_code):
                self._additional_code = ''
            var_name = self.parser.get_new_name()
            var = base.clone(var_name)

            self.add_vars_to_namespace(var)

            self._additional_code = self._additional_code + self._print(Assign(var,expr.prefix)) + '\n'
            expr = DottedFunctionCall(expr.funcdef, expr.args, var)
        return self._print_FunctionCall(expr)

#=======================================================================================

    def _print_PyccelInternalFunction(self, expr):
        if isinstance(expr, NumpyNewArray):
            return errors.report(FORTRAN_ALLOCATABLE_IN_EXPRESSION,
                          symbol=expr, severity='fatal')
        else:
            return self._print_not_supported(expr)

#=======================================================================================

    def _wrap_fortran(self, lines):
        """Wrap long Fortran lines

           Argument:
             lines  --  a list of lines (ending with a \\n character)

           A comment line is split at white space. Code lines are split with a more
           complex rule to give nice results.
        """
        # routine to find split point in a code line
        my_alnum = set("_+-." + string.digits + string.ascii_letters)
        my_white = set(" \t()")

        def split_pos_code(line, endpos):
            if len(line) <= endpos:
                return len(line)
            pos = endpos
            split = lambda pos: \
                (line[pos] in my_alnum and line[pos - 1] not in my_alnum) or \
                (line[pos] not in my_alnum and line[pos - 1] in my_alnum) or \
                (line[pos] in my_white and line[pos - 1] not in my_white) or \
                (line[pos] not in my_white and line[pos - 1] in my_white)
            while not split(pos):
                pos -= 1
                if pos == 0:
                    return endpos
            return pos

        # split line by line and add the splitted lines to result
        result = []
        trailing = ' &'
        for line in lines:
            if len(line)>72 and ('"' in line[72:] or "'" in line[72:] or '!' in line[:72]):
                result.append(line)

            elif len(line)>72:
                # code line

                pos = split_pos_code(line, 72)
                hunk = line[:pos].rstrip()
                line = line[pos:].lstrip()
                if line:
                    hunk += trailing
                result.append(hunk)
                while len(line) > 0:
                    pos = split_pos_code(line, 65)
                    hunk = line[:pos].rstrip()
                    line = line[pos:].lstrip()
                    if line:
                        hunk += trailing
                    result.append("%s%s"%("      " , hunk))
            else:
                result.append(line)

        # make sure that all lines end with a carriage return
        return [l if l.endswith('\n') else l+'\n' for l in result]

    def indent_code(self, code):
        """Accepts a string of code or a list of code lines"""
        if isinstance(code, str):
            code_lines = self.indent_code(code.splitlines(True))
            return ''.join(code_lines)

        code = [line.lstrip(' \t') for line in code]

        increase = [int(inc_regex.match(line) is not None)
                     for line in code]
        decrease = [int(dec_regex.match(line) is not None)
                     for line in code]
        continuation = [int(any(map(line.endswith, ['&', '&\n'])))
                         for line in code]

        level = 0
        cont_padding = 0
        tabwidth = self._default_settings['tabwidth']
        new_code = []
        for i, line in enumerate(code):
            if line in('','\n'):
                new_code.append(line)
                continue
            level -= decrease[i]

            padding = " "*(level*tabwidth + cont_padding)

            line = "%s%s" % (padding, line)

            new_code.append(line)

            if continuation[i]:
                cont_padding = 2*tabwidth
            else:
                cont_padding = 0
            level += increase[i]

        return new_code


def fcode(expr, parser, assign_to=None, **settings):
    """Converts an expr to a string of Fortran code

    expr : Expr
        A pyccel expression to be converted.
    parser : Parser
        The parser used to collect the expression
    assign_to : optional
        When given, the argument is used as the name of the variable to which
        the expression is assigned. Can be a string, ``Symbol``,
        ``MatrixSymbol``, or ``Indexed`` type. This is helpful in case of
        line-wrapping, or for expressions that generate multi-line statements.
    precision : integer, optional
        The precision for numbers such as pi [default=15].
    user_functions : dict, optional
        A dictionary where keys are ``FunctionClass`` instances and values are
        their string representations. Alternatively, the dictionary value can
        be a list of tuples i.e. [(argument_test, cfunction_string)]. See below
        for examples.
    """

    return FCodePrinter(parser, **settings).doprint(expr, assign_to)<|MERGE_RESOLUTION|>--- conflicted
+++ resolved
@@ -1584,10 +1584,6 @@
             scope = self.parser.namespace.sons_scopes[name]
             for key,f in scope.imports['functions'].items():
                 if isinstance(f, FunctionDef) and f.is_external:
-<<<<<<< HEAD
-#                    i = Variable(f.results[0].dtype, name=str(key))
-=======
->>>>>>> bb8f4af7
                     i = f.results[0].clone(str(key))
                     dec = Declare(i.dtype, i, external=True)
                     decs[i] = dec
