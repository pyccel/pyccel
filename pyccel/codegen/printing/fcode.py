--- conflicted
+++ resolved
@@ -27,10 +27,6 @@
 
 from pyccel.ast.core import get_iterable_ranges
 from pyccel.ast.core import AddOp, MulOp, SubOp, DivOp
-<<<<<<< HEAD
-
-=======
->>>>>>> ad98df27
 from pyccel.ast.core import SeparatorComment, Comment
 from pyccel.ast.core import ConstructorCall
 from pyccel.ast.core import ErrorExit, FunctionAddress
@@ -64,12 +60,8 @@
 from pyccel.ast.datatypes import NativeRange, NativeTensor, NativeTuple
 from pyccel.ast.datatypes import CustomDataType
 from pyccel.ast.literals  import LiteralInteger, LiteralFloat
-<<<<<<< HEAD
-from pyccel.ast.literals  import LiteralTrue, Nil
-=======
 from pyccel.ast.literals  import LiteralTrue
 from pyccel.ast.literals import Nil
->>>>>>> ad98df27
 
 from pyccel.ast.utilities import builtin_import_registery as pyccel_builtin_import_registery
 
