--- conflicted
+++ resolved
@@ -1342,30 +1342,6 @@
             code_args = ', '.join(self._print(i) for i in rhs.arguments)
             return 'call {0}({1})\n'.format(rhs_code, code_args)
 
-<<<<<<< HEAD
-=======
-        if isinstance(rhs, FunctionCall):
-
-            # in the case of a function that returns a list,
-            # we should append them to the procedure arguments
-            if isinstance(expr.lhs, (tuple, list, PythonTuple, InhomogeneousTupleVariable)) \
-                    or (isinstance(expr.lhs, HomogeneousTupleVariable) and expr.lhs.is_stack_array):
-                func = rhs.funcdef
-                if func.is_inline:
-                    return self._handle_inline_func_call(rhs, expr.lhs)
-
-                rhs_code = func.name
-                args = rhs.args
-                code_args = [self._print(i) for i in args]
-                output_names = func.results
-                lhs_code = [self._print(name) + ' = ' + self._print(i) for (name,i) in zip(output_names,expr.lhs)]
-
-                call_args = ', '.join(code_args + lhs_code)
-
-                code = 'call {0}({1})\n'.format(rhs_code, call_args)
-                return self._get_statement(code)
-
->>>>>>> ed32c9f3
         if (isinstance(expr.lhs, Variable) and
               expr.lhs.dtype == NativeSymbol()):
             return ''
@@ -2677,8 +2653,6 @@
 
     def _print_FunctionCall(self, expr):
         func = expr.funcdef
-        if func.is_inline:
-            return self._handle_inline_func_call(expr)
 
         f_name = self._print(expr.func_name if not expr.interface else expr.interface_name)
         args = [a for a in expr.args if not isinstance(a.value, Nil)]
@@ -2726,12 +2700,15 @@
         else:
             results_strs = []
 
-        args_strs = ['{}'.format(self._print(a)) for a in args]
-        args_code = ', '.join(args_strs+results_strs)
-        code = '{name}({args})'.format( name = f_name,
-                                        args = args_code )
-        if len(func_results) != 1:
-            code = 'call {}\n'.format(code)
+        if func.is_inline:
+            code = self._handle_inline_func_call(expr)
+        else:
+            args_strs = ['{}'.format(self._print(a)) for a in args]
+            args_code = ', '.join(args_strs+results_strs)
+            code = '{name}({args})'.format( name = f_name,
+                                            args = args_code )
+            if len(func_results) != 1:
+                code = 'call {}\n'.format(code)
 
         if not parent_assign:
             if len(func_results) <= 1:
