# coding: utf-8
#------------------------------------------------------------------------------------------#
# This file is part of Pyccel which is released under MIT License. See the LICENSE file or #
# go to https://github.com/pyccel/pyccel/blob/devel/LICENSE for full license details.      #
#------------------------------------------------------------------------------------------#
"""Print to F90 standard. Trying to follow the information provided at
www.fortran90.org as much as possible."""

import ast
import string
import sys
import re
from collections import OrderedDict
from itertools import chain
from packaging.version import Version

import numpy as np

from pyccel.ast.basic import TypedAstNode

from pyccel.ast.bind_c import BindCPointer, BindCFunctionDef, BindCModule, BindCClassDef
from pyccel.ast.bind_c import BindCVariable

from pyccel.ast.builtins import PythonInt, PythonType, PythonPrint, PythonRange
from pyccel.ast.builtins import PythonTuple, DtypePrecisionToCastFunction
from pyccel.ast.builtins import PythonBool, PythonList, PythonSet, VariableIterator

from pyccel.ast.builtin_methods.dict_methods import DictItems, DictKeys, DictValues, DictPopitem

from pyccel.ast.builtin_methods.list_methods import ListPop

from pyccel.ast.builtin_methods.set_methods import SetUnion

from pyccel.ast.core import FunctionDef, FunctionDefArgument, FunctionDefResult
from pyccel.ast.core import SeparatorComment, Comment
from pyccel.ast.core import ConstructorCall
from pyccel.ast.core import FunctionCallArgument
from pyccel.ast.core import FunctionAddress
from pyccel.ast.core import Module, For, If, IfSection
from pyccel.ast.core import Import, CodeBlock, AsName, EmptyNode
from pyccel.ast.core import Assign, AliasAssign, Declare, Deallocate
from pyccel.ast.core import FunctionCall, PyccelFunctionDef

from pyccel.ast.datatypes import PrimitiveBooleanType, PrimitiveIntegerType, PrimitiveFloatingPointType, PrimitiveComplexType
from pyccel.ast.datatypes import PrimitiveCharacterType
from pyccel.ast.datatypes import SymbolicType, StringType, FixedSizeNumericType, HomogeneousContainerType
from pyccel.ast.datatypes import HomogeneousTupleType, HomogeneousListType, HomogeneousSetType, DictType
from pyccel.ast.datatypes import PythonNativeInt, PythonNativeBool, FixedSizeType
from pyccel.ast.datatypes import CustomDataType, InhomogeneousTupleType, TupleType
from pyccel.ast.datatypes import pyccel_type_to_original_type, PyccelType

from pyccel.ast.fortran_concepts import KindSpecification

from pyccel.ast.internals import Slice, PrecomputedCode, PyccelArrayShapeElement

from pyccel.ast.itertoolsext import Product

from pyccel.ast.literals  import LiteralInteger, LiteralFloat, Literal, LiteralEllipsis
from pyccel.ast.literals  import LiteralTrue, LiteralFalse, LiteralString
from pyccel.ast.literals  import Nil, convert_to_literal

from pyccel.ast.low_level_tools  import MacroDefinition, IteratorType, PairType
from pyccel.ast.low_level_tools  import MacroUndef

from pyccel.ast.mathext  import math_constants

from pyccel.ast.numpyext import NumpyEmpty, NumpyInt32
from pyccel.ast.numpyext import NumpyFloat, NumpyBool
from pyccel.ast.numpyext import NumpyReal, NumpyImag
from pyccel.ast.numpyext import NumpyRand, NumpyAbs
from pyccel.ast.numpyext import NumpyNewArray, NumpyArray
from pyccel.ast.numpyext import NumpyNonZero
from pyccel.ast.numpyext import NumpySign
from pyccel.ast.numpyext import NumpyIsFinite, NumpyIsNan
from pyccel.ast.numpyext import get_shape_of_multi_level_container

from pyccel.ast.numpytypes import NumpyNDArrayType, NumpyInt64Type

from pyccel.ast.operators import PyccelAdd, PyccelMul, PyccelMinus, PyccelAnd, PyccelEq
from pyccel.ast.operators import PyccelMod, PyccelNot, PyccelAssociativeParenthesis
from pyccel.ast.operators import PyccelUnarySub, PyccelLt, PyccelGt, IfTernaryOperator

from pyccel.ast.utilities import builtin_import_registry as pyccel_builtin_import_registry
from pyccel.ast.utilities import expand_to_loops

from pyccel.ast.variable import Variable, IndexedElement, DottedName

from pyccel.parser.scope import Scope

from pyccel.errors.errors import Errors
from pyccel.errors.messages import *
from pyccel.codegen.printing.codeprinter import CodePrinter

numpy_v1 = Version(np.__version__) < Version("2.0.0")

# TODO: add examples

__all__ = ["FCodePrinter", "fcode"]

numpy_ufunc_to_fortran = {
    'NumpyAbs'  : 'abs',
    'NumpyFabs'  : 'abs',
    'NumpyFloor': 'floor',  # TODO: might require special treatment with casting
    # ---
    'NumpyExp' : 'exp',
    'NumpyLog' : 'Log',
    # 'NumpySqrt': 'Sqrt',  # sqrt is printed using _Print_NumpySqrt
    # ---
    'NumpySin'    : 'sin',
    'NumpyCos'    : 'cos',
    'NumpyTan'    : 'tan',
    'NumpyArcsin' : 'asin',
    'NumpyArccos' : 'acos',
    'NumpyArctan' : 'atan',
    'NumpyArctan2': 'atan2',
    'NumpySinh'   : 'sinh',
    'NumpyCosh'   : 'cosh',
    'NumpyTanh'   : 'tanh',
    'NumpyArcsinh': 'asinh',
    'NumpyArccosh': 'acosh',
    'NumpyArctanh': 'atanh',
    'NumpyIsFinite':'ieee_is_finite',
    'NumpyIsNan'  :'ieee_is_nan',
}

math_function_to_fortran = {
    'MathAcos'   : 'acos',
    'MathAcosh'  : 'acosh',
    'MathAsin'   : 'asin',
    'MathAsinh'  : 'asinh',
    'MathAtan'   : 'atan',
    'MathAtan2'  : 'atan2',
    'MathAtanh'  : 'atanh',
    'MathCopysign': 'sign',
    'MathCos'    : 'cos',
    'MathCosh'   : 'cosh',
    'MathErf'    : 'erf',
    'MathErfc'   : 'erfc',
    'MathExp'    : 'exp',
    # 'MathExpm1'  : '???', # TODO
    'MathFabs'   : 'abs',
    # 'MathFmod'   : '???',  # TODO
    # 'MathFsum'   : '???',  # TODO
    'MathGamma'  : 'gamma',
    'MathHypot'  : 'hypot',
    # 'MathLdexp'  : '???',  # TODO
    'MathLgamma' : 'log_gamma',
    'MathLog'    : 'log',
    'MathLog10'  : 'log10',
    # 'MathLog1p'  : '???', # TODO
    # 'MathLog2'   : '???', # TODO
    # 'MathPow'    : '???', # TODO
    'MathSin'    : 'sin',
    'MathSinh'   : 'sinh',
    'MathSqrt'   : 'sqrt',
    'MathTan'    : 'tan',
    'MathTanh'   : 'tanh',
    # ---
    'MathFloor'    : 'floor',
    # ---
    # 'MathIsclose' : '???', # TODO
    # 'MathIsfinite': '???', # TODO
    # 'MathIsinf'   : '???', # TODO
    # --------------------------- internal functions --------------------------
    'MathFactorial' : 'pyc_factorial',
    'MathGcd'       : 'pyc_gcd',
    'MathDegrees'   : 'pyc_degrees',
    'MathRadians'   : 'pyc_radians',
    'MathLcm'       : 'pyc_lcm',
    # --------------------------- cmath functions --------------------------
    'CmathAcos'  : 'acos',
    'CmathAcosh' : 'acosh',
    'CmathAsin'  : 'asin',
    'CmathAsinh' : 'asinh',
    'CmathAtan'  : 'atan',
    'CmathAtanh' : 'atanh',
    'CmathCos'   : 'cos',
    'CmathCosh'  : 'cosh',
    'CmathExp'   : 'exp',
    'CmathSin'   : 'sin',
    'CmathSinh'  : 'sinh',
    'CmathSqrt'  : 'sqrt',
    'CmathTan'   : 'tan',
    'CmathTanh'  : 'tanh',
}

INF = math_constants['inf']

_default_methods = {
    '__new__' : 'alloc',
    '__init__': 'create',
    '__del__' : 'free',
}

#==============================================================================
iso_c_binding = {
    PrimitiveIntegerType() : {
        1  : 'C_INT8_T',
        2  : 'C_INT16_T',
        4  : 'C_INT32_T',
        8  : 'C_INT64_T',
        16 : 'C_INT128_T'}, #not supported yet
    PrimitiveFloatingPointType() : {
        4  : 'C_FLOAT',
        8  : 'C_DOUBLE',
        16 : 'C_LONG_DOUBLE'}, #not supported yet
    PrimitiveComplexType() : {
        4  : 'C_FLOAT_COMPLEX',
        8  : 'C_DOUBLE_COMPLEX',
        16 : 'C_LONG_DOUBLE_COMPLEX'}, #not supported yet
    PrimitiveBooleanType() : {
        -1 : "C_BOOL"},
    PrimitiveCharacterType() : {
        -1 : "C_CHAR"
        }
}

iso_c_binding_shortcut_mapping = {
    'C_INT8_T'              : 'i8',
    'C_INT16_T'             : 'i16',
    'C_INT32_T'             : 'i32',
    'C_INT64_T'             : 'i64',
    'C_INT128_T'            : 'i128',
    'C_FLOAT'               : 'f32',
    'C_DOUBLE'              : 'f64',
    'C_LONG_DOUBLE'         : 'f128',
    'C_FLOAT_COMPLEX'       : 'c32',
    'C_DOUBLE_COMPLEX'      : 'c64',
    'C_LONG_DOUBLE_COMPLEX' : 'c128',
    'C_BOOL'                : 'b1'
}

inc_keyword = (r'do\b', r'if \(.*?\) then$',
               r'else\b', r'type\b\s*[^\(]',
               r'(elemental )?(pure )?(recursive )?((subroutine)|(function))\b',
               r'interface\b',r'module\b(?! *procedure)',r'program\b')
inc_regex = re.compile('|'.join(f'({i})' for i in inc_keyword))

end_keyword = ('do', 'if', 'type', 'function',
               'subroutine', 'interface','module','program')
end_keyword_regex = '|'.join(f'({k})' for k in end_keyword)
end_regex_str = f'(end ?({end_keyword_regex}))|(else)'
dec_regex = re.compile(end_regex_str)

errors = Errors()

class FCodePrinter(CodePrinter):
    """
    A printer for printing code in Fortran.

    A printer to convert Pyccel's AST to strings of Fortran code.
    As for all printers the navigation of this file is done via _print_X
    functions.

    Parameters
    ----------
    filename : str
            The name of the file being pyccelised.
    verbose : int
        The level of verbosity.
    prefix_module : str
            A prefix to be added to the name of the module.
    """
    printmethod = "_fcode"
    language = "Fortran"

    _default_settings = {
        'tabwidth': 2,
    }


    def __init__(self, filename, *, verbose, prefix_module = None):

        errors.set_target(filename)

        super().__init__(verbose)
        self._constantImports = {}
        self._current_class    = None

        self._additional_code = ''

        self.prefix_module = prefix_module

        self._generated_gFTL_types = {}
        self._generated_gFTL_extensions = {}

    def print_constant_imports(self):
        """
        Print the import of constant intrinsics.

        Print the import of constants such as `C_INT` from an intrinsic module (i.e. a
        module provided by Fortran) such as `iso_c_binding`.

        Returns
        -------
        str
            The code describing the import of the intrinsics.
        """
        macros = []
        for (name, imports) in self._constantImports.items():

            macro = f"use, intrinsic :: {name}, only : "
            rename = [c if isinstance(c, str) else c[0] + ' => ' + c[1] for c in imports]
            if len(rename) == 0:
                continue
            macro += " , ".join(rename)
            macro += "\n"
            macros.append(macro)
        return "".join(macros)

    def set_current_class(self, name):

        self._current_class = name

    def get_method(self, cls_name, method_name):
        container = self.scope
        while container:
            if cls_name in container.classes:
                cls = container.classes[cls_name]
                methods = cls.methods_as_dict
                if method_name in methods:
                    return methods[method_name]
                else:
                    interface_funcs = {f.name:f for i in cls.interfaces for f in i.functions}
                    if method_name in interface_funcs:
                        return interface_funcs[method_name]
                    errors.report(UNDEFINED_METHOD, symbol=method_name,
                        severity='fatal')
            container = container.parent_scope
        if isinstance(method_name, DottedName):
            return self.get_function(DottedName(method_name.name[1:]))
        errors.report(UNDEFINED_FUNCTION, symbol=method_name,
            severity='fatal')

    def get_function(self, name):
        container = self.scope
        while container:
            if name in container.functions:
                return container.functions[name]
            container = container.parent_scope
        if isinstance(name, DottedName):
            return self.get_function(name.name[-1])
        errors.report(UNDEFINED_FUNCTION, symbol=name,
            severity='fatal')

    def _format_code(self, lines):
        return self._wrap_fortran(self.indent_code(lines))

    def print_kind(self, expr):
        """
        Print the kind(precision) of a literal value or its shortcut if possible.

        Print the kind(precision) of a literal value or its shortcut if possible.

        Parameters
        ----------
        expr : TypedAstNode | PyccelType
            The object whose precision should be investigated.

        Returns
        -------
        str
            The code for the kind parameter.
        """
        dtype = expr if isinstance(expr, PyccelType) else expr.dtype

        constant_name = iso_c_binding[dtype.primitive_type][dtype.precision]

        constant_shortcut = iso_c_binding_shortcut_mapping[constant_name]
        if constant_shortcut not in self.scope.all_used_symbols and constant_name != constant_shortcut:
            self._constantImports.setdefault('ISO_C_Binding', set())\
                .add((constant_shortcut, constant_name))
            constant_name = constant_shortcut
        else:
            self._constantImports.setdefault('ISO_C_Binding', set())\
                .add(constant_name)
        return constant_name

    def _get_external_declarations(self, decs):
        """
        Find external functions and declare their result type.

        Look for any external functions in the local imports from
        the scope and use their definitions to create declarations
        from the results. These declarations are stored in the list
        passed as argument.

        Parameters
        ----------
        decs : list
            The list where the declarations necessary to use the external
            functions will be stored.
        """
        for key,f in self.scope.imports['functions'].items():
            if isinstance(f, FunctionDef) and f.is_external and f.results.var:
                v = f.results.var.clone(str(key))
                decs.append(Declare(v, external=True))

    def _calculate_class_names(self, expr):
        """
        Calculate the class names of the functions in a class.

        Calculate the names that will be referenced from the class
        for each function in a class. Also rename magic methods.

        Parameters
        ----------
        expr : ClassDef
            The class whose functions should be renamed.
        """
        scope = expr.scope
        name = expr.name.lower()
        for method in expr.methods:
            if not method.is_inline:
                m_name = method.name
                if m_name in _default_methods:
                    suggested_name = _default_methods[m_name]
                    scope.rename_function(method, suggested_name)
                method.cls_name = scope.get_new_name(f'{name}_{method.name}')
        for i in expr.interfaces:
            for f in i.functions:
                if not f.is_inline:
                    i_name = f.name
                    if i_name in _default_methods:
                        suggested_name = _default_methods[i_name]
                        scope.rename_function(f, suggested_name)
                    f.cls_name = scope.get_new_name(f'{name}_{f.name}')

    def _define_gFTL_element(self, element_type, imports_and_macros, element_name):
        """
        Get lists of nodes describing comparison operators between two objects of the same type.

        Get lists of nodes describing a comparison operators between two objects of the same type.
        This is necessary when defining gFTL modules.

        Parameters
        ----------
        element_type : PyccelType
            The data type to be compared.

        imports_and_macros : list
            A list of imports or macros for the gFTL module.

        element_name : str
            The name of the element whose properties are being specified.

        Returns
        -------
        defs : list[MacroDefinition]
            A list of nodes describing the macros defining comparison operator.
        undefs : list[MacroUndef]
            A list of nodes which undefine the macros.
        """
        if isinstance(element_type, FixedSizeNumericType):
            tmpVar_x = Variable(element_type, 'x')
            tmpVar_y = Variable(element_type, 'y')
            if isinstance(element_type.primitive_type, PrimitiveComplexType):
                complex_tool_import = Import('pyc_tools_f90', Module('pyc_tools_f90',(),()))
                self.add_import(complex_tool_import)
                imports_and_macros.append(complex_tool_import)
                compare_func = FunctionDef('complex_comparison',
                                           [FunctionDefArgument(tmpVar_x), FunctionDefArgument(tmpVar_y)],
                                           [],
                                           FunctionDefResult(Variable(PythonNativeBool(), 'c')))
                lt_def = compare_func(tmpVar_x, tmpVar_y)
            else:
                lt_def = PyccelAssociativeParenthesis(PyccelLt(tmpVar_x, tmpVar_y))

            defs = [MacroDefinition(element_name, element_type.primitive_type),
                    MacroDefinition(f'{element_name}_KINDLEN(context)', KindSpecification(element_type)),
                    MacroDefinition(f'{element_name}_LT(x,y)', lt_def),
                    MacroDefinition(f'{element_name}_EQ(x,y)', PyccelAssociativeParenthesis(PyccelEq(tmpVar_x, tmpVar_y)))]
            undefs = [MacroUndef(element_name),
                      MacroUndef(f'{element_name}_KINDLEN'),
                      MacroUndef(f'{element_name}_LT'),
                      MacroUndef(f'{element_name}_EQ')]
        else:
            defs = [MacroDefinition(element_name, element_type)]
            undefs = [MacroUndef(element_name)]

        if isinstance(element_type, (NumpyNDArrayType, HomogeneousTupleType)):
            defs.append(MacroDefinition(f'{element_name}_rank', element_type.rank))
            undefs.append(MacroUndef(f'{element_name}_rank'))
        elif not isinstance(element_type, FixedSizeNumericType):
            raise NotImplementedError("Support for containers of types defined in other modules is not yet implemented")
        return defs, undefs

    def _build_gFTL_module(self, expr_type):
        """
        Build the gFTL module to create container types.

        Create a module which will import the gFTL include files
        in order to create container types (e.g lists, sets, etc).
        The name of the module is derived from the name of the type.

        Parameters
        ----------
        expr_type : DataType
            The data type to be defined in a gFTL module.

        Returns
        -------
        Import
            The import which allows the new type to be accessed.
        """
        # Get the type used in the dict for compatible types (e.g. float vs float64)
        matching_expr_type = next((t for t in self._generated_gFTL_types if expr_type == t), None)
        if matching_expr_type:
            module = self._generated_gFTL_types[matching_expr_type]
            mod_name = module.name
        else:
            if isinstance(expr_type, (HomogeneousListType, HomogeneousSetType)):
                element_type = expr_type.element_type
                if isinstance(expr_type, HomogeneousSetType):
                    type_name = 'Set'
                    if not isinstance(element_type, FixedSizeNumericType):
                        raise NotImplementedError("Support for sets of types which define their own < operator is not yet implemented")
                else:
                    type_name = 'Vector'
                imports_and_macros = []
                defs, undefs = self._define_gFTL_element(element_type, imports_and_macros, 'T')
                imports_and_macros.extend([*defs,
                                           MacroDefinition(type_name, expr_type),
                                           MacroDefinition(f'{type_name}Iterator', IteratorType(expr_type)),
                                           Import(LiteralString(f'{type_name.lower()}/template.inc'), Module('_', (), ())),
                                           MacroUndef(type_name),
                                           MacroUndef(f'{type_name}Iterator'),
                                           *undefs])
            elif isinstance(expr_type, DictType):
                key_type = expr_type.key_type
                value_type = expr_type.value_type
                imports_and_macros = []
                if not isinstance(key_type, FixedSizeNumericType):
                    raise NotImplementedError("Support for dicts whose keys define their own < operator is not yet implemented")
                key_defs, key_undefs = self._define_gFTL_element(key_type, imports_and_macros, 'Key')
                val_defs, val_undefs = self._define_gFTL_element(value_type, imports_and_macros, 'T')
                imports_and_macros.extend([*key_defs, *val_defs,
                                           MacroDefinition('Pair', PairType(key_type, value_type)),
                                           MacroDefinition('Map', expr_type),
                                           MacroDefinition('MapIterator', IteratorType(expr_type)),
                                           Import(LiteralString('map/template.inc'), Module('_', (), ())),
                                           MacroUndef('Pair'),
                                           MacroUndef('Map'),
                                           MacroUndef('MapIterator'),
                                           *key_undefs, *val_undefs])
            else:
                raise NotImplementedError(f"Unknown gFTL import for type {expr_type}")

            typename = self._print(expr_type)
            mod_name = f'{typename}_mod'
            module = Module(mod_name, (), (), scope = Scope(), imports = imports_and_macros,
                                       is_external = True)

            self._generated_gFTL_types[expr_type] = module

        return Import(f'gFTL_extensions/{mod_name}', module)

    def _build_gFTL_extension_module(self, expr_type):
        """
        Build the gFTL module to create container extension functions.

        Create a module which will import the gFTL include files
        in order to create container types (e.g lists, sets, etc).
        The name of the module is derived from the name of the type.

        Parameters
        ----------
        expr_type : DataType
            The data type for which extensions are required.

        Returns
        -------
        Import
            The import which allows the new type to be accessed.
        """
        # Get the module describing the type
        matching_expr_type = next((m for t,m in self._generated_gFTL_types.items() if expr_type == t), None)
        # Get the module describing the extension
        matching_expr_extensions = next((m for t,m in self._generated_gFTL_extensions.items() if expr_type == t), None)
        typename = self._print(expr_type)
        mod_name = f'{typename}_extensions_mod'
        if matching_expr_extensions:
            module = matching_expr_extensions
        else:
            imports_and_macros = []

            if matching_expr_type is None:
                matching_expr_type = self._build_gFTL_module(expr_type)
                self.add_import(matching_expr_type)
                imports_and_macros.append(matching_expr_type)
                type_module = matching_expr_type.source_module
            else:
                type_module = matching_expr_type
                imports_and_macros.append(Import(f'gFTL_extensions/{mod_name}', type_module))

            if isinstance(expr_type, HomogeneousSetType):
                set_filename = LiteralString('set/template.inc')
                imports_and_macros += [Import(LiteralString('Set_extensions.inc'), Module('_', (), ())) \
                                        if getattr(i, 'source', None) == set_filename else i \
                                        for i in type_module.imports]
                self.add_import(Import('gFTL_functions/Set_extensions', Module('_', (), ()), ignore_at_print = True))
            elif isinstance(expr_type, HomogeneousListType):
                vector_filename = LiteralString('vector/template.inc')
                imports_and_macros += [Import(LiteralString('Vector_extensions.inc'), Module('_', (), ())) \
                                        if getattr(i, 'source', None) == vector_filename else i \
                                        for i in type_module.imports]
                self.add_import(Import('gFTL_functions/Vector_extensions', Module('_', (), ()), ignore_at_print = True))
            elif isinstance(expr_type, DictType):
                map_filename = LiteralString('map/template.inc')
                imports_and_macros += [Import(LiteralString('Map_extensions.inc'), Module('_', (), ())) \
                                        if getattr(i, 'source', None) == map_filename else i \
                                        for i in type_module.imports]
                self.add_import(Import('gFTL_functions/Map_extensions', Module('_', (), ()), ignore_at_print = True))
            else:
                raise NotImplementedError(f"Unknown gFTL import for type {expr_type}")

            module = Module(mod_name, (), (), scope = Scope(), imports = imports_and_macros,
                                       is_external = True)

            self._generated_gFTL_extensions[expr_type] = module

        return Import(f'gFTL_extensions/{mod_name}', module)

    def _get_node_without_gFTL(self, expr):
        """
        Get the code to print an AST node without using gFTL.

        This function ensures that lists are printed as basic Fortran lists instead of using a
        gFTL Vector. This is useful when lists are used as arguments to intrinsic functions.

        Parameters
        ----------
        expr : PyccelAstType
            The element of the array.

        Returns
        -------
        str
            The code for the element.
        """
        if isinstance(expr, (PythonList, PythonTuple)):
            shape = tuple(reversed(get_shape_of_multi_level_container(expr)))
            elements = ', '.join(self._get_node_without_gFTL(i) for i in expr)
            if len(shape)>1:
                shape    = ', '.join(self._print(i) for i in shape)
                return 'reshape(['+ elements + '], [' + shape + '])'
            return f'[{elements}]'
        else:
            return self._print(expr)

    def _apply_cast(self, target_type, *args):
        """
        Cast the arguments to the specified target type.

        Cast the arguments to the specified target type. For literal containers this
        function applies the cast to the elements.

        Parameters
        ----------
        target_type : PyccelType
            The type which we should cast to.
        *args : TypedAstNode
            A node that should be cast to the target type.

        Returns
        -------
        TypedAstNode | iterable[TypedAstNode]
            A TypedAstNode for each argument. The new nodes will have the target type.
        """
        try :
            cast_func = DtypePrecisionToCastFunction[target_type]
        except KeyError:
            errors.report(PYCCEL_RESTRICTION_TODO, severity='fatal')

        new_args = []
        for a in args:
            if target_type != a.class_type:
                if isinstance(a, (PythonList, PythonSet, PythonTuple)):
                    container = type(a)
                    a = container(*[self._apply_cast(target_type, ai) for ai in a])
                else:
                    a = cast_func(a)
            new_args.append(a)

        if len(args) == 1:
            return new_args[0]
        else:
            return new_args

    # ============ Elements ============ #
    def _print_PyccelSymbol(self, expr):
        return expr

    def _print_Module(self, expr):
        self.set_scope(expr.scope)
        name = self._print(expr.name)
        name = name.replace('.', '_')
        if not name.startswith('mod_') and self.prefix_module:
            name = f'{self.prefix_module}_{name}'

        imports = ''.join(self._print(i) for i in expr.imports)

        # Define declarations
        decs = ''
        # ...
        for c in expr.classes:
            if not isinstance(c, BindCClassDef):
                self._calculate_class_names(c)

        class_decs_and_methods = [self._print(i) for i in expr.classes]
        decs += '\n'.join(c[0] for c in class_decs_and_methods)
        # ...

        declarations = list(expr.declarations)
        # look for external functions and declare their result type
        self._get_external_declarations(declarations)
        decs += ''.join(self._print(d) for d in declarations)

        # ...
        public_decs = ''.join(f'public :: {n}\n' for n in chain(
                                      (c.name for c in expr.classes),
                                      (i.name for i in expr.interfaces if not i.is_inline),
                                      (f.name for f in expr.funcs if not f.is_private and not f.is_inline),
                                      (v.name for v in expr.variables if not v.is_private)))

        # ...
        sep = self._print(SeparatorComment(40))
        if isinstance(expr, BindCModule):
            interfaces = ('interface\n'
                          'function c_malloc(size) bind(C,name="malloc") result(ptr)\n'
                          'use iso_c_binding\n'
                          'integer(c_size_t), value, intent(in) :: size\n'
                          'type(c_ptr) :: ptr\n'
                          'end function c_malloc\n'
                          'end interface\n')
        else:
            interfaces = '\n'.join(self._print(i) for i in expr.interfaces)

        func_strings = []
        # Get class functions
        func_strings += [c[1] for c in class_decs_and_methods]
        if expr.funcs:
            func_strings += [''.join([sep, self._print(i), sep]) for i in expr.funcs]
        if isinstance(expr, BindCModule):
            func_strings += [''.join([sep, self._print(i), sep]) for i in expr.variable_wrappers]
        body = '\n'.join(func_strings)
        # ...

        # Don't print contains or private for gFTL extensions
        private = 'private\n' if (expr.funcs or expr.classes or expr.interfaces) else ''
        contains = 'contains\n' if (expr.funcs or expr.classes or expr.interfaces) else ''
        imports += ''.join(self._print(i) for i in self._additional_imports.values())
        imports = self.print_constant_imports() + imports
        implicit_none = '' if expr.is_external else 'implicit none\n'

        parts = [f'module {name}\n',
                 imports,
                 implicit_none,
                 public_decs,
                 private,
                 decs,
                 interfaces,
                 contains,
                 body,
                 f'end module {name}\n']

        self.exit_scope()

        return '\n'.join([a for a in parts if a])

    def _print_Program(self, expr):
        self.set_scope(expr.scope)

        name    = self._print(expr.name).replace('.', '_')
        imports = ''.join(self._print(i) for i in expr.imports)
        body    = self._print(expr.body)

        # Print the declarations of all variables in the scope, which include:
        #  - user-defined variables (available in Program.variables)
        #  - pyccel-generated variables added to Scope when printing 'expr.body'
        variables = self.scope.variables.values()
        decs = ''.join(self._print(Declare(v)) for v in variables)

        # Detect if we are using mpi4py
        # TODO should we find a better way to do this?
        mpi = any('mpi4py' == str(getattr(i.source, 'name', i.source)) for i in expr.imports)

        # Additional code and variable declarations for MPI usage
        # TODO: check if we should really add them like this
        if mpi:
            body = 'call mpi_init(ierr)\n'+\
                   '\nallocate(status(0:-1 + mpi_status_size)) '+\
                   '\nstatus = 0\n'+\
                   body +\
                   '\ncall mpi_finalize(ierr)'

            decs += '\ninteger :: ierr = -1' +\
                    '\ninteger, allocatable :: status (:)'
        imports += ''.join(self._print(i) for i in self._additional_imports.values())
        imports += "\n" + self.print_constant_imports()
        parts = [f'program {name}\n',
                 imports,
                'implicit none\n',
                 decs,
                 body,
                f'end program {name}\n']

        self.exit_scope()

        return '\n'.join(a for a in parts if a)

    def _print_Import(self, expr):

        source = ''
        if expr.ignore:
            return ''

        source = expr.source
        if isinstance(source, DottedName):
            source = source.name[-1].python_value
        elif isinstance(source, LiteralString):
            source = source.python_value
        else:
            source = self._print(source)

        # importing of pyccel extensions is not printed
        if source in pyccel_builtin_import_registry:
            return ''

        if source.endswith('.inc'):
            return f'#include <{source}>\n'

        if expr.source_module:
            source = expr.source_module.name

        if 'mpi4py' == str(getattr(expr.source,'name',expr.source)):
            return 'use mpi\n' + 'use mpiext\n'

        targets = [t for t in expr.target if not isinstance(t.object, Module)]

        if len(targets) == 0:
            return f'use {source}\n'

        targets = [t for t in targets if not getattr(t.object, 'is_inline', False)]
        if len(targets) == 0:
            return ''

        prefix = f'use {source}, only:'

        code = ''
        for i in targets:
            old_name = i.name
            new_name = i.local_alias
            if old_name != new_name:
                target = f'{new_name} => {old_name}'
                line = f'{prefix} {target}'

            elif isinstance(new_name, DottedName):
                target = '_'.join(self._print(j) for j in new_name.name)
                line = f'{prefix} {target}'

            elif isinstance(new_name, str):
                line = f'{prefix} {new_name}'

            else:
                raise TypeError('Expecting str, PyccelSymbol, DottedName or AsName, '
                                'given {type(i)}')

            code = (code + '\n' + line) if code else line

        # in some cases, the source is given as a string (when using metavar)
        code = code.replace("'", '')
        return code + '\n'

    def _print_PythonPrint(self, expr):
        end = LiteralString('\n')
        sep = LiteralString(' ')
        code = ''
        empty_end = FunctionCallArgument(LiteralString(''), 'end')
        space_end = FunctionCallArgument(LiteralString(' '), 'end')
        empty_sep = FunctionCallArgument(LiteralString(''), 'sep')
        for f in expr.expr:
            if f.has_keyword:
                if f.keyword == 'sep':
                    sep = f.value
                elif f.keyword == 'end':
                    end = f.value
                else:
                    errors.report("{f.keyword} not implemented as a keyworded argument", severity='fatal')
        args_format = []
        args = []
        orig_args = [f for f in expr.expr if not f.has_keyword]
        separator = self._print(sep)


        container_sep = LiteralString(', ')
        tuple_tags = (FunctionCallArgument(LiteralString('(')), FunctionCallArgument(LiteralString(')')))
        list_tags = (FunctionCallArgument(LiteralString('[')), FunctionCallArgument(LiteralString(']')))
        set_tags = (FunctionCallArgument(LiteralString('{')), FunctionCallArgument(LiteralString('}')))

        for i, f in enumerate(orig_args):
            if f.keyword:
                continue
            else:
                f = f.value
            if isinstance(f, (PythonTuple, PythonList, PythonSet, str)):
                start_tag, end_tag = set_tags if isinstance(f, PythonSet) else \
                             list_tags if isinstance(f, PythonList) else \
                             tuple_tags
                if args_format:
                    code += self._formatted_args_to_print(args_format, args, sep, separator, expr)
                    args_format = []
                    args = []
                if i + 1 == len(orig_args):
                    end_of_tuple = empty_end
                else:
                    end_of_tuple = FunctionCallArgument(sep, 'end')
                args = [FunctionCallArgument(print_arg) for tuple_elem in f for print_arg in (tuple_elem, container_sep)][:-1]
                if len(f) == 1:
                    args.append(FunctionCallArgument(LiteralString(',')))
                code += self._print(PythonPrint([start_tag, *args, end_tag, empty_sep, end_of_tuple], file=expr.file))
                args = []
            elif isinstance(f, PythonType):
                args_format.append('A')
                args.append(self._print(f.print_string))
            elif isinstance(f.class_type, (TupleType, HomogeneousContainerType)) and not isinstance(f.class_type, StringType) \
                    and not isinstance(f, FunctionCall):
                if args_format:
                    code += self._formatted_args_to_print(args_format, args, sep, separator, expr)
                    args_format = []
                    args = []
                loop_scope = self.scope.create_new_loop_scope()
                for_index = self.scope.get_temporary_variable(PythonNativeInt(), name='i')
                max_index = PyccelMinus(f.shape[0], LiteralInteger(1), simplify=True)
                for_range = PythonRange(max_index)
                print_body = [FunctionCallArgument(f[for_index])]
                if f.rank == 1:
                    print_body.append(space_end)

                for_body = [PythonPrint(print_body, file=expr.file)]
                for_loop = For((for_index,), for_range, for_body, scope=loop_scope)
                for_end_char = LiteralString(']')
                for_end = FunctionCallArgument(for_end_char,
                                               keyword='end')

                if_body = [PythonPrint([FunctionCallArgument(f[max_index]), empty_end], file=expr.file)]
                if_block = If(IfSection(PyccelGt(f.shape[0], LiteralInteger(0), simplify = True), if_body))

                body = CodeBlock([PythonPrint([FunctionCallArgument(LiteralString('[')), empty_end],
                                                file=expr.file),
                                  for_loop,
                                  if_block,
                                  PythonPrint([for_end], file=expr.file)],
                                 unravelled=True)
                code += self._print(body)
            else:
                arg_format, arg = self._get_print_format_and_arg(f)
                args_format.append(arg_format)
                args.append(arg)
        code += self._formatted_args_to_print(args_format, args, end, separator, expr)
        return code

    def _formatted_args_to_print(self, fargs_format, fargs, fend, fsep, expr):
        """
        Produce a write statement from all necessary information.

        Produce a write statement from a list of formats, arguments, an end
        statement, and a separator.

        Parameters
        ----------
        fargs_format : iterable
            The format strings for the objects described by fargs.
        fargs : iterable
            The arguments to be printed.
        fend : TypedAstNode
            The character describing the end of the line.
        fsep : TypedAstNode
            The character describing the separator between elements.
        expr : TypedAstNode
            The PythonPrint currently printed.

        Returns
        -------
        str
            The Fortran code describing the write statement.
        """
        if fargs_format == ['*']:
            # To print the result of a FunctionCall
            return ', '.join(['print *', *fargs]) + '\n'


        args_list = [a_c if a_c != '' else "''" for a_c in fargs]
        fend_code = self._print(fend)
        advance = "yes" if fend_code == 'ACHAR(10)' else "no"

        if fsep != '':
            fargs_format = [af for a in fargs_format for af in (a, 'A')][:-1]
            args_list    = [af for a in args_list for af in (a, fsep)][:-1]

        if fend_code not in ('ACHAR(10)', ''):
            fargs_format.append('A')
            args_list.append(fend_code)

        args_code       = ' , '.join(args_list)
        args_formatting = ', '.join(fargs_format)
        if expr.file == "stderr":
            self._constantImports.setdefault('ISO_FORTRAN_ENV', set())\
                .add(("stderr", "error_unit"))
            return f"write(stderr, '({args_formatting})', advance=\"{advance}\") {args_code}\n"
        self._constantImports.setdefault('ISO_FORTRAN_ENV', set())\
                .add(("stdout", "output_unit"))
        return f"write(stdout, '({args_formatting})', advance=\"{advance}\") {args_code}\n"

    def _get_print_format_and_arg(self, var, var_code = None):
        """
        Get the format string and the printable argument for an object.

        Get the format string and the printable argument for an object.
        In other words get arg_format and arg such that var can be printed
        by doing:

        > write(*, arg_format) arg

        Parameters
        ----------
        var : TypedAstNode
            The object to be printed.
        var_code : str, optional
            The code which will print the variable (this is mostly useful when calling
            this function recursively, e.g. to print an inhomogenoeus tuple of function
            call results).

        Returns
        -------
        arg_format : str
            The format string.
        arg : str
            The Fortran code which represents var.
        """
        if var_code is None:
            var_code = self._print(var)
        arg = var_code

        var_type = var.dtype
        if isinstance(var.class_type, StringType):
            arg_format = 'A'
        elif (isinstance(var, FunctionCall) and len(var.funcdef.results)>1) or \
                isinstance(var.class_type, InhomogeneousTupleType):
            var_elem_code = var_code[1:-1].split(', ')
            args_and_formats = [self._get_print_format_and_arg(v.var, c) for v,c in zip(var.funcdef.results, var_elem_code)]
            formats = ',", ",'.join(af[0] for af in args_and_formats)
            arg_format = f'"(",{formats},")"'
            arg = ', '.join(af[1] for af in args_and_formats)
        elif isinstance(var, FunctionCall) and var.funcdef.is_inline:
            args_and_formats = [self._get_print_format_and_arg(var.funcdef.results.var, var_code)]
            formats = ',", ",'.join(af[0] for af in args_and_formats)
            arg_format = f'"(",{formats},")"'
            arg = ', '.join(af[1] for af in args_and_formats)
        elif isinstance(var_type, FixedSizeNumericType):
            if isinstance(var_type.primitive_type, PrimitiveComplexType):
                float_format, real_arg = self._get_print_format_and_arg(NumpyReal(var))
                imag_arg = self._print(NumpyImag(var))
                arg_format = f'"(",{float_format}," + ",{float_format},"j)"'
                arg = f'{real_arg}, {imag_arg}'
            elif isinstance(var_type.primitive_type, PrimitiveFloatingPointType):
                dps = np.finfo(pyccel_type_to_original_type[var_type]).precision
                arg_format = f'F0.{dps}'
            elif isinstance(var_type.primitive_type, PrimitiveIntegerType):
                arg_format = 'I0'
            elif isinstance(var_type.primitive_type, PrimitiveBooleanType):
                arg_format = 'A'
                if isinstance(var, LiteralTrue):
                    arg = "'True'"
                elif isinstance(var, LiteralFalse):
                    arg = "'False'"
                else:
                    arg = f'merge("True ", "False", {var_code})'
            else:
                errors.report(f"Printing {var_type} type is not supported currently", severity='fatal')
        else:
            errors.report(f"Printing {var_type} type is not supported currently", severity='fatal')

        return arg_format, arg

    def _print_Comment(self, expr):
        comments = self._print(expr.text)
        return '!' + comments + '\n'

    def _print_CommentBlock(self, expr):
        txts   = expr.comments
        header = expr.header
        header_size = len(expr.header)

        ln = max(len(i) for i in txts)
        if ln<max(20, header_size+2):
            ln = 20
        top  = '!' + '_'*int((ln-header_size)/2) + header + '_'*int((ln-header_size)/2) + '!'
        ln = len(top) - 2
        bottom = '!' + '_'*ln + '!\n'

        txts = ['!' + txt + ' '*(ln - len(txt)) + '!' for txt in txts]

        body = '\n'.join(i for i in txts)

        return '\n'.join((top, body, bottom))

    def _print_EmptyNode(self, expr):
        return ''

    def _print_AnnotatedComment(self, expr):
        accel = self._print(expr.accel)
        txt   = str(expr.txt)
        return f'!${accel} {txt}\n'

    def _print_tuple(self, expr):
        if expr[0].rank>0:
            raise NotImplementedError(' tuple with elements of rank > 0 is not implemented')
        fs = ', '.join(self._print(f) for f in expr)
        return f'[{fs}]'

    def _print_PythonAbs(self, expr):
        arg_code = self._get_node_without_gFTL(expr.arg)
        return f"abs({arg_code})"

    def _print_PythonRound(self, expr):
        arg = expr.arg
        if not isinstance(arg.dtype.primitive_type, PrimitiveFloatingPointType):
            arg = self._apply_cast(NumpyInt64Type(), arg)
        self.add_import(Import('pyc_math_f90', Module('pyc_math_f90',(),())))

        arg_code = self._print(arg)
        ndigits = self._apply_cast(NumpyInt64Type(), expr.ndigits) if expr.ndigits \
                else LiteralInteger(0, NumpyInt64Type())
        ndigits_code = self._print(ndigits)

        code = f'pyc_bankers_round({arg_code}, {ndigits_code})'

        if not isinstance(expr.dtype.primitive_type, PrimitiveFloatingPointType):
            prec = self.print_kind(expr)
            return f"Int({code}, kind={prec})"
        else:
            return code

    def _print_PythonTuple(self, expr):
        shape = tuple(reversed(get_shape_of_multi_level_container(expr)))
        elements = ', '.join(self._print(e) for e in expr)
        if len(shape)>1:
            shape    = ', '.join(self._print(i) for i in shape)
            return 'reshape(['+ elements + '], [' + shape + '])'
        return f'[{elements}]'

    def _print_PythonList(self, expr):
        if len(expr.args) == 0:
            list_arg = ''
            assign = expr.get_direct_user_nodes(lambda a : isinstance(a, Assign))
            if assign:
                vec_type = self._print(assign[0].lhs.class_type)
            else:
                raise errors.report("Can't use an empty list without assigning it to a variable as the type cannot be deduced",
                        severity='fatal', symbol=expr)

        else:
            list_arg = self._print_PythonTuple(expr)
            vec_type = self._print(expr.class_type)
        return f'{vec_type}({list_arg})'

    def _print_PythonSet(self, expr):
        if len(expr.args) == 0:
            list_arg = ''
            assign = expr.get_direct_user_nodes(lambda a : isinstance(a, Assign))
            if assign:
                set_type = self._print(assign[0].lhs.class_type)
            else:
                raise errors.report("Can't use an empty set without assigning it to a variable as the type cannot be deduced",
                        severity='fatal', symbol=expr)

        else:
            list_arg = self._print_PythonTuple(expr)
            set_type = self._print(expr.class_type)
        return f'{set_type}({list_arg})'

    def _print_PythonDict(self, expr):
        if len(expr) == 0:
            list_arg = ''
            assign = expr.get_direct_user_nodes(lambda a : isinstance(a, Assign))
            if assign:
                dict_type = self._print(assign[0].lhs.class_type)
            else:
                raise errors.report("Can't use an empty dict without assigning it to a variable as the type cannot be deduced",
                        severity='fatal', symbol=expr)

        else:
            class_type = expr.class_type
            pair_type = self._print(PairType(class_type.key_type, class_type.value_type))
            args = ', '.join(f'{pair_type}({self._print(k)}, {self._print(v)})' for k,v in expr)
            list_arg = f'[{args}]'
            dict_type = self._print(class_type)
        return f'{dict_type}({list_arg})'

    def _print_InhomogeneousTupleVariable(self, expr):
        fs = ', '.join(self._print(f) for f in expr)
        return f'[{fs}]'

    def _print_Variable(self, expr):
        return self._print(expr.name)

    def _print_FunctionDefArgument(self, expr):
        var = expr.var
        return ', '.join(self._print(v) for v in self.scope.collect_all_tuple_elements(var))

    def _print_FunctionCallArgument(self, expr):
        if expr.keyword:
            return f'{expr.keyword} = {self._print(expr.value)}'
        else:
            return f'{self._print(expr.value)}'

    def _print_Constant(self, expr):
        if expr == math_constants['nan']:
            errors.report("Can't print nan in Fortran",
                    severity='error', symbol=expr)
        val = LiteralFloat(expr.value)
        return self._print(val)

    def _print_DottedVariable(self, expr):
        if isinstance(expr.lhs, FunctionCall):
            base = expr.lhs.funcdef.results.var
            var_name = self.scope.get_new_name()
            var = base.clone(var_name)

            self.scope.insert_variable(var)

            self._additional_code += self._print(Assign(var,expr.lhs)) + '\n'
            return self._print(var) + '%' +self._print(expr.name)
        else:
            return self._print(expr.lhs) + '%' +self._print(expr.name)

    def _print_DottedName(self, expr):
        return ' % '.join(self._print(n) for n in expr.name)

    def _print_Lambda(self, expr):
        return f'"{expr.variables} -> {expr.expr}"'

    def _print_PythonSum(self, expr):
        args = ", ".join(self._get_node_without_gFTL(arg) for arg in expr.args)
        return f"sum({args})"

    def _print_PythonReal(self, expr):
        value = self._print(expr.internal_var)
        return f'real({value})'

    def _print_PythonImag(self, expr):
        value = self._print(expr.internal_var)
        return f'aimag({value})'

    #========================== List Methods ===============================#

    def _print_ListAppend(self, expr):
        target = self._print(expr.list_obj)
        arg = self._print(expr.args[0])
        return f'call {target} % push_back({arg})\n'

    def _print_ListPop(self, expr):
        list_obj = expr.list_obj
        target = self._print(list_obj)
        index_element = expr.index_element
        parent_assign_nodes = expr.get_direct_user_nodes(lambda u: isinstance(u, Assign))
        if parent_assign_nodes:
            lhs = expr.current_user_node.lhs
        else:
            lhs = self.scope.get_temporary_variable(expr.class_type)

        lhs_code = self._print(lhs)

        if index_element:
            _shape = PyccelArrayShapeElement(list_obj, index_element)
            if isinstance(index_element, PyccelUnarySub) and isinstance(index_element.args[0], LiteralInteger):
                index_element = PyccelMinus(_shape, index_element.args[0], simplify = True)
            tmp_iter = self.scope.get_temporary_variable(IteratorType(list_obj.class_type),
                    name = f'{list_obj}_iter')
            code = (f'{tmp_iter} = {target} % begin() + {self._print(index_element)}\n'
                    f'{lhs} = {tmp_iter} % of()\n'
                    f'{tmp_iter} = {target} % erase({tmp_iter})\n')
        else:
            index = expr.index_element or PyccelUnarySub(LiteralInteger(1))
            rhs = self._print(IndexedElement(list_obj, index))
            code = (f'{lhs_code} = {rhs}\n'
                    f'call {target} % pop_back()\n')

        if parent_assign_nodes:
            return code
        else:
            self._additional_code += code
            return lhs_code

    def _print_ListInsert(self, expr):
        target = self._print(expr.list_obj)
        type_name = self._print(expr.list_obj.class_type)
        self.add_import(self._build_gFTL_extension_module(expr.list_obj.class_type))
        idx = self._print(self._apply_cast(NumpyInt64Type(), expr.index))
        obj = self._print(expr.object)
        return f'call {type_name}_insert({target}, {idx}, {obj})\n'

    def _print_ListClear(self, expr):
        target = self._print(expr.list_obj)
        return f'call {target} % clear()\n'

    def _print_ListReverse(self, expr):
        target = self._print(expr.list_obj)
        type_name = self._print(expr.list_obj.class_type)
        self.add_import(self._build_gFTL_extension_module(expr.list_obj.class_type))
        return f'call {type_name}_reverse({target})\n'

    #========================== Set Methods ================================#

    def _print_SetAdd(self, expr):
        var = self._print(expr.set_variable)
        insert_obj = self._print(expr.args[0])
        return f'call {var} % insert( {insert_obj} )\n'

    def _print_SetClear(self, expr):
        var = self._print(expr.set_variable)
        return f'call {var} % clear()\n'

    def _print_SetPop(self, expr):
        var = expr.set_variable
        expr_type = var.class_type
        var_code = self._print(expr.set_variable)
        type_name = self._print(expr_type)
        self.add_import(self._build_gFTL_extension_module(expr_type))
        # See pyccel/stdlib/gFTL_functions/Set_extensions.inc for the definition
        return f'{type_name}_pop({var_code})'

    def _print_SetCopy(self, expr):
        var_code = self._print(expr.set_variable)
        type_name = self._print(expr.class_type)
        return f'{type_name}({var_code})'

    def _print_SetUnion(self, expr):
        assign_base = expr.get_direct_user_nodes(lambda n: isinstance(n, Assign))
        var = expr.set_variable
        if not assign_base:
            result = self._print(self.scope.get_temporary_variable(var))
        else:
            result = self._print(assign_base[0].lhs)
        expr_type = var.class_type
        var_code = self._print(expr.set_variable)
        type_name = self._print(expr_type)
        self.add_import(self._build_gFTL_extension_module(expr_type))
        args_insert = []
        for arg in expr.args:
            if arg.class_type == expr_type:
                # Create a temporary variable to be able to call begin()/end()
                if not isinstance(arg, Variable):
                    var = self.scope.get_temporary_variable(arg.class_type)
                    self._additional_code += self._print(Assign(var, arg)) + '\n'
                    a = self._print(var)
                else:
                    a = self._print(arg)

                args_insert.append(f'call {result} % insert({a} % begin(), {a} % end())\n')
            else:
                errors.report(PYCCEL_RESTRICTION_TODO, severity = 'error', symbol = expr)
        code = f'{result} = {type_name}({var_code})\n' + ''.join(args_insert)
        if assign_base:
            return code
        else:
            self._additional_code += code
            return result

    def _print_SetIntersectionUpdate(self, expr):
        var = expr.set_variable
        expr_type = var.class_type
        var_code = self._print(expr.set_variable)
        type_name = self._print(expr_type)
        self.add_import(self._build_gFTL_extension_module(expr_type))
        # See pyccel/stdlib/gFTL_functions/Set_extensions.inc for the definition
        return ''.join(f'call {type_name}_intersection_update({var_code}, {self._print(arg)})\n' \
                for arg in expr.args)

    def _print_SetDiscard(self, expr):
        var = self._print(expr.set_variable)
        val = self._print(expr.args[0])
        success = self.scope.get_temporary_variable(PythonNativeInt())
        return f'{success} = {var} % erase_value({val})\n'

    def _print_SetIsDisjoint(self, expr):
        var = expr.set_variable
        expr_type = var.class_type
        var_code = self._print(expr.set_variable)
        arg_code = self._print(expr.args[0])
        type_name = self._print(expr_type)
        self.add_import(self._build_gFTL_extension_module(expr_type))
        # See pyccel/stdlib/gFTL_functions/Set_extensions.inc for the definition
        return f'{type_name}_is_disjoint({var_code}, {arg_code})'

    #========================== Dict Methods ================================#

    def _print_DictClear(self, expr):
        var = self._print(expr.dict_obj)
        return f'call {var} % clear()\n'

    def _print_DictGetItem(self, expr):
        dict_obj = self._print(expr.dict_obj)
        key = self._print(expr.key)
        return f'{dict_obj} % of( {key} )'

    def _print_DictPop(self, expr):
        dict_obj = expr.dict_obj
        class_type = dict_obj.class_type

        dict_obj_code = self._print(dict_obj)
        key = self._print(expr.key)

        type_name = self._print(class_type)
        self.add_import(self._build_gFTL_extension_module(class_type))

        if expr.default_value is not None:
            default = self._print(expr.default_value)
            return f'{type_name}_pop_with_default({dict_obj_code}, {key}, {default})'
        else:
            return f'{type_name}_pop({dict_obj_code}, {key})'

    def _print_DictPopitem(self, expr):
        dict_obj = expr.dict_obj
        class_type = dict_obj.class_type

        dict_obj_code = self._print(dict_obj)

        type_name = self._print(class_type)
        self.add_import(self._build_gFTL_extension_module(class_type))

        assigns = expr.get_direct_user_nodes(lambda u: isinstance(u, Assign))
        assert len(assigns) == 1
        lhs = assigns[0].lhs

        key, value = lhs

        key_code = self._print(key)
        value_code = self._print(value)

        return f'call {type_name}_popitem({dict_obj_code}, {key_code}, {value_code})\n'

    #========================== String Methods ===============================#

    def _print_PythonStr(self, expr):
        return self._print(expr.args[0])

    #========================== Numpy Elements ===============================#

    def _print_NumpySum(self, expr):
        arg_code = self._get_node_without_gFTL(expr.arg)
        dtype = expr.arg.dtype.primitive_type
        if isinstance(dtype, PrimitiveBooleanType):
            return f'count({arg_code})'
        return f'sum({arg_code})'

    def _print_NumpyProduct(self, expr):
        arg_code = self._get_node_without_gFTL(expr.arg)
        return f'product({arg_code})'

    def _print_NumpyMatmul(self, expr):
        """Fortran print."""
        a_code = self._print(expr.a)
        b_code = self._print(expr.b)

        if expr.rank == 0:
            if isinstance(expr.a.dtype.primitive_type, PrimitiveBooleanType):
                a_code = self._print(PythonInt(expr.a)) # Convert LOGICAL to INTEGER
            if isinstance(expr.b.dtype.primitive_type, PrimitiveBooleanType):
                b_code = self._print(PythonInt(expr.b)) # Convert LOGICAL to INTEGER
            code = f'sum({a_code} * {b_code})'
            if isinstance(expr.dtype.primitive_type, PrimitiveBooleanType):
                code = f'{code} /= 0' # Convert INTEGER to LOGICAL
            return code

        if expr.a.order and expr.b.order:
            if expr.a.order != expr.b.order:
                raise NotImplementedError("Mixed order matmul not supported.")

        # Fortran ordering
        if expr.a.order == 'F':
            return f'matmul({a_code}, {b_code})'

        # C ordering
        return f'matmul({b_code}, {a_code})'

    def _print_NumpyEmpty(self, expr):
        errors.report(FORTRAN_ALLOCATABLE_IN_EXPRESSION, symbol=expr, severity='fatal')

    def _print_NumpyNorm(self, expr):
        arg = NumpyAbs(expr.arg) if isinstance(expr.arg.dtype.primitive_type, PrimitiveComplexType) else expr.arg
        arg_code = self._get_node_without_gFTL(arg)
        if expr.axis:
            axis = expr.axis
            if arg.order != 'F':
                axis = PyccelMinus(LiteralInteger(arg.rank), expr.axis, simplify=True)
            else:
                axis = LiteralInteger(expr.axis.python_value + 1)
            code = f'Norm2({arg_code},{self._print(axis)})'
        else:
            code = f'Norm2({arg_code})'

        return code

    def _print_NumpyLinspace(self, expr):
        start = self._print(expr.start)
        step  = self._print(expr.step)

        if expr.stop.dtype != expr.dtype:
            st = self._apply_cast(expr.dtype, expr.stop)
            stop = self._print(st)
        else:
            stop = self._print(expr.stop)

        start = self._print(expr.start)
        step  = self._print(expr.step)
        end   = self._print(PyccelMinus(expr.num, LiteralInteger(1), simplify = True))
        endpoint_code = ''

        if not isinstance(expr.endpoint, LiteralFalse):
            lhs = expr.get_user_nodes(Assign)[0].lhs
            cond = self._print(expr.endpoint)

            if expr.rank > 1:
                #expr.rank > 1, we need to replace the last index of the loop with the last index of the array.
                lhs_source = expr.get_user_nodes(Assign)[0].lhs
                lhs_source.substitute(expr.ind, PyccelMinus(expr.num, LiteralInteger(1), simplify = True))
                lhs = self._print(lhs_source)
            else:
                #Since the expr.rank == 1, we modify the last element in the array.
                lhs = self._print(IndexedElement(lhs,
                                                 PyccelMinus(expr.num, LiteralInteger(1),
                                                 simplify = True)))

            if isinstance(expr.endpoint, LiteralTrue):
                endpoint_code = lhs + f' = {stop}\n'
            else:
                cond = self._print(expr.endpoint)
                endpoint_code = lhs + f' = merge({stop}, {lhs}, ({cond}))\n'

        if expr.rank > 1:
            var = expr.ind
        else:
            var = self.scope.get_temporary_variable(PythonNativeInt(), 'linspace_index')

        index = self._print(var)
        init_value = f'({start} + {index}*{step})'

        if expr.dtype.primitive_type is PrimitiveIntegerType():
            kind = self.print_kind(expr)
            init_value = f'floor({init_value}, kind = {kind})'

        if expr.rank == 1:
            zero  = self._print(LiteralInteger(0))
            init_value = f'[({init_value}, {index} = {zero},{end})]'

        return '\n'.join((init_value, endpoint_code))

    def _print_NumpyNonZeroElement(self, expr):

        ind   = self._print(self.scope.get_temporary_variable(PythonNativeInt()))
        array = expr.array

        if isinstance(array.dtype.primitive_type, PrimitiveBooleanType):
            mask  = self._print(array)
        else:
            mask  = self._print(NumpyBool(array))

        my_range = self._print(PythonRange(array.shape[expr.dim]))

        return f'pack([({ind}, {ind}={my_range})], {mask})'

    def _print_NumpyCountNonZero(self, expr):

        axis  = expr.axis
        array = expr.array

        if isinstance(array.dtype.primitive_type, PrimitiveBooleanType):
            mask  = self._print(array)
        else:
            mask  = self._print(NumpyBool(array))

        kind  = self.print_kind(expr)

        if axis is None:
            stmt = f'count({mask}, kind = {kind})'

            if expr.keep_dims.python_value:
                if expr.order == 'C':
                    shape    = ', '.join(self._print(i) for i in reversed(expr.shape))
                else:
                    shape    = ', '.join(self._print(i) for i in expr.shape)
                stmt = f'reshape([{stmt}], [{shape}])'
        else:
            if array.order == 'C':
                f_dim = PyccelMinus(LiteralInteger(array.rank), expr.axis, simplify=True)
            else:
                f_dim = PyccelAdd(expr.axis, LiteralInteger(1), simplify=True)

            dim   = self._print(f_dim)
            stmt = f'count({mask}, dim = {dim}, kind = {kind})'

            if expr.keep_dims.python_value:

                if expr.order == 'C':
                    shape    = ', '.join(self._print(i) for i in reversed(expr.shape))
                else:
                    shape    = ', '.join(self._print(i) for i in expr.shape)
                stmt = f'reshape([{stmt}], [{shape}])'

        return stmt

    def _print_NumpyWhere(self, expr):
        value_true, value_false = self._apply_cast(expr.dtype, expr.value_true, expr.value_false)

        condition   = self._print(expr.condition)
        value_true  = self._print(value_true)
        value_false = self._print(value_false)

        stmt = f'merge({value_true}, {value_false}, {condition})'

        return stmt

    def _print_NumpyArray(self, expr):
        order = expr.order

        # If Numpy array is stored with column-major ordering, transpose values
        # use reshape with order for rank > 2
        if expr.rank <= 2:
            arg = self._apply_cast(expr.dtype, expr.arg)
            rhs_code = self._get_node_without_gFTL(arg)
            if expr.arg.order and expr.arg.order != expr.order:
                rhs_code = f'transpose({rhs_code})'
            if expr.arg.rank < expr.rank:
                if order == 'F':
                    shape_code = ', '.join(self._print(i) for i in expr.shape)
                else:
                    shape_code = ', '.join(self._print(i) for i in expr.shape[::-1])
                rhs_code = f"reshape({rhs_code}, [{shape_code}])"
        else:
            expr_args = (expr.arg,) if isinstance(expr.arg, Variable) else expr.arg
            expr_args = tuple(self._apply_cast(expr.dtype, a) for a in expr_args)
            new_args = []
            inv_order = 'C' if order == 'F' else 'F'
            for a in expr_args:

                # Pack list/tuple of array/list/tuple into array
                if a.order is None and a.rank > 1:
                    a = NumpyArray(a)
                ac = self._get_node_without_gFTL(a)

                # Reshape array element if out of order
                if a.order == inv_order:
                    a_shape = get_shape_of_multi_level_container(a)
                    shape = a_shape[::-1] if a.order == 'F' else a_shape
                    shape_code = ', '.join(self._print(i) for i in shape)
                    order_code = ', '.join(self._print(LiteralInteger(i)) for i in range(a.rank, 0, -1))
                    ac = f'reshape({ac}, [{shape_code}], order=[{order_code}])'
                new_args.append(ac)

            if len(new_args) == 1:
                rhs_code = new_args[0]
            else:
                rhs_code = '[' + ' ,'.join(new_args) + ']'

            if len(new_args) != 1 or expr.arg.rank < expr.rank:
                if order == 'C':
                    shape_code = ', '.join(self._print(i) for i in expr.shape[::-1])
                    rhs_code = f'reshape({rhs_code}, [{shape_code}])'
                else:
                    shape_code = ', '.join(self._print(i) for i in expr.shape)
                    order_index = [LiteralInteger(i) for i in range(1, expr.rank+1)]
                    order_index = order_index[1:]+ order_index[:1]
                    order_code = ', '.join(self._print(i) for i in order_index)
                    rhs_code = f'reshape({rhs_code}, [{shape_code}], order=[{order_code}])'


        return rhs_code

    def _print_NumpyFloor(self, expr):
        result_code = self._print_MathFloor(expr)
        return f'real({result_code}, {self.print_kind(expr)})'

    def _print_NumpyArange(self, expr):
        start  = self._print(expr.start)
        step   = self._print(expr.step)
        shape  = self._print(PyccelMinus(expr.shape[0], LiteralInteger(1), simplify = True))
        index  = self._print(self.scope.get_temporary_variable(PythonNativeInt()))

        zero = self._print(LiteralInteger(0))
        one  = self._print(LiteralInteger(1))

        return f'[({start} + {step} * {index}, {index} = {zero}, {shape}, {one})]'

    def _print_NumpyMod(self, expr):
        return self._print(PyccelMod(*expr.args))

    # ======================================================================= #
    def _print_PyccelArraySize(self, expr):
        init_value = self._print(expr.arg)
        prec = self.print_kind(expr)
        return f'size({init_value}, kind={prec})'

    def _print_PyccelArrayShapeElement(self, expr):
        arg = expr.arg
        arg_code = self._print(arg)
        prec = self.print_kind(expr)

        if isinstance(arg.class_type, (NumpyNDArrayType, HomogeneousTupleType)):
            if arg.rank == 1:
                return f'size({arg_code}, kind={prec})'

            if arg.order == 'C':
                index = PyccelMinus(LiteralInteger(arg.rank), expr.index, simplify = True)
                index = self._print(index)
            else:
                index = PyccelAdd(expr.index, LiteralInteger(1), simplify = True)
                index = self._print(index)

            return f'size({arg_code}, {index}, {prec})'
        elif isinstance(arg.class_type, (HomogeneousListType, HomogeneousSetType, DictType)):
            return f'{arg_code} % size()'
        elif isinstance(arg.class_type, StringType):
            return f'len({arg_code})'
        else:
            raise NotImplementedError(f"Don't know how to represent shape of object of type {arg.class_type}")

    def _print_PythonInt(self, expr):
        value = self._print(expr.arg)
        kind = self.print_kind(expr)
        if isinstance(expr.arg.dtype.primitive_type, PrimitiveBooleanType):
            code = f'MERGE(1_{kind}, 0_{kind}, {value})'
        else:
            code  = f'Int({value}, kind = {kind})'
        return code

    def _print_PythonFloat(self, expr):
        value = self._print(expr.arg)
        kind = self.print_kind(expr)
        if isinstance(expr.arg.dtype.primitive_type, PrimitiveBooleanType):
            code = f'MERGE(1.0_{kind}, 0.0_{kind}, {value})'
        else:
            code  = f'Real({value}, kind = {kind})'
        return code

    def _print_PythonComplex(self, expr):
        kind = self.print_kind(expr)
        if expr.is_cast:
            var = expr.internal_var
            if isinstance(var.class_type.primitive_type, PrimitiveBooleanType):
                var = PythonInt(var)
            var_code = self._print(var)
            code = f'cmplx({var_code}, kind = {kind})'
        else:
            real = self._print(expr.real)
            imag = self._print(expr.imag)
            code = f'cmplx({real}, {imag}, {kind})'
        return code

    def _print_PythonBool(self, expr):
        value = self._print(expr.arg)
        kind = self.print_kind(expr)
        if isinstance(expr.arg.dtype.primitive_type, PrimitiveBooleanType):
            return f'logical({value}, kind = {kind})'
        else:
            return f'({value} /= 0)'

    def _print_MathFloor(self, expr):
        arg = expr.args[0]
        arg_code = self._print(arg)

        # math.floor on integer argument is identity,
        # but we need parentheses around expressions
        if isinstance(arg.dtype.primitive_type, PrimitiveIntegerType):
            return f'({arg_code})'

        kind = self.print_kind(expr)
        return f'floor({arg_code}, kind = {kind})'

    def _print_NumpyRand(self, expr):
        if expr.rank != 0:
            errors.report(FORTRAN_ALLOCATABLE_IN_EXPRESSION,
                          symbol=expr, severity='fatal')

        var = self.scope.get_temporary_variable(expr.dtype, memory_handling = 'stack',
                shape = expr.shape)

        self._additional_code += self._print(Assign(var,expr)) + '\n'
        return self._print(var)

    def _print_NumpyRandint(self, expr):
        if expr.rank != 0:
            errors.report(FORTRAN_ALLOCATABLE_IN_EXPRESSION,
                          symbol=expr, severity='fatal')
        if expr.low is None:
            randfloat = self._print(PyccelMul(expr.high, NumpyRand(), simplify = True))
        else:
            randfloat = self._print(PyccelAdd(PyccelMul(PyccelMinus(expr.high, expr.low, simplify = True), NumpyRand(), simplify=True), expr.low, simplify = True))

        prec_code = self.print_kind(expr)
        return f'floor({randfloat}, kind={prec_code})'

    def _print_NumpyFull(self, expr):

        # Create statement for initialization
        init_value = self._print(expr.fill_value)
        return init_value
    
    def _print_NumpyAmax(self, expr):
        array_arg = expr.arg
        is_bool = isinstance(array_arg.dtype.primitive_type, PrimitiveBooleanType)
        if is_bool: # Convert LOGICAL to INTEGER
            array_arg = NumpyInt32(array_arg)
        arg_code = self._get_node_without_gFTL(array_arg)

        if isinstance(array_arg.dtype.primitive_type, PrimitiveComplexType):
            self.add_import(Import('pyc_math_f90', Module('pyc_math_f90',(),())))
            return f'amax({array_arg})'
        elif is_bool: # Convert INTEGER to LOGICAL
            zero = self._print(LiteralInteger(0))
            return f'maxval({arg_code}) /= {zero}'
        else:
            return f'maxval({arg_code})'
    
    def _print_NumpyAmin(self, expr):
        array_arg = expr.arg
        is_bool = isinstance(array_arg.dtype.primitive_type, PrimitiveBooleanType)
        if is_bool: # Convert LOGICAL to INTEGER
            array_arg = NumpyInt32(array_arg)
        arg_code = self._get_node_without_gFTL(array_arg)

        if isinstance(array_arg.dtype.primitive_type, PrimitiveComplexType):
            self.add_import(Import('pyc_math_f90', Module('pyc_math_f90',(),())))
            return f'amin({array_arg})'
        elif is_bool: # Convert INTEGER to LOGICAL
            zero = self._print(LiteralInteger(0))
            return f'minval({arg_code}) /= {zero}'
        else:
            return f'minval({arg_code})'

    def _print_PythonMinMax(self, expr):
        arg, = expr.args
        if isinstance(arg, Variable):
            if isinstance(arg.class_type, (HomogeneousListType, HomogeneousSetType)):
                self.add_import(self._build_gFTL_extension_module(arg.class_type))
                target = self._print(arg)
                type_name = self._print(arg.class_type)
                code = f'{type_name}_{expr.name}({target})'
            elif isinstance(arg.class_type, HomogeneousTupleType):
                code = f'{expr.name}val({self._print(arg)})'
            else:
                raise TypeError(f'Expecting a variable of type list or set, given {arg.class_type}')
        else:
            arg_code = self._get_node_without_gFTL(arg)
            code = f'{expr.name}val({arg_code})'
        return code

    def _print_PythonMin(self, expr):
        return self._print_PythonMinMax(expr)

    def _print_PythonMax(self, expr):
        return self._print_PythonMinMax(expr)

    def _print_Declare(self, expr):
        expr_dtype = expr.variable.dtype
        # ... ignored declarations
        var = expr.variable
        expr_type = var.class_type
        if isinstance(expr_type, SymbolicType):
            return ''

        # meta-variables
        if (isinstance(expr.variable, Variable) and
            expr.variable.name.startswith('__')):
            return ''
        # ...

        if isinstance(expr_type, InhomogeneousTupleType):
            return ''

        # ... TODO improve
        # Group the variables by intent
        dtype           = var.dtype
        rank            = var.rank
        shape           = var.alloc_shape
        is_const        = var.is_const
        is_optional     = var.is_optional
        is_private      = var.is_private
        is_alias        = var.is_alias and not isinstance(dtype, BindCPointer)
        on_heap         = var.on_heap
        on_stack        = var.on_stack
        is_static       = expr.static
        is_external     = expr.external
        is_target       = var.is_target and not var.is_alias
        intent          = expr.intent
        intent_in = intent and intent != 'out'
        # ...

        dtype_str = ''
        rankstr   = ''

        # ... print datatype
        if isinstance(expr_type, (CustomDataType, IteratorType, HomogeneousListType, HomogeneousSetType, DictType)):
            name   = self._print(expr_type)
            if isinstance(expr_type, (HomogeneousContainerType, DictType)):
                self.add_import(self._build_gFTL_module(expr_type))

            if var.is_argument:
                sig = 'class'
            else:
                sig = 'type'
            dtype_str = f'{sig}({name})'
        elif isinstance(dtype, BindCPointer):
            dtype_str = 'type(c_ptr)'
            self._constantImports.setdefault('ISO_C_Binding', set()).add('c_ptr')
        elif isinstance(dtype, FixedSizeType) and \
                isinstance(expr_type, (NumpyNDArrayType, HomogeneousTupleType, FixedSizeType)):
            dtype_str = self._print(dtype.primitive_type)
            if isinstance(dtype, FixedSizeNumericType):
                dtype_str += f'({self.print_kind(var)})'

            if rank > 0:
                # arrays are 0-based in pyccel, to avoid ambiguity with range
                start_val = self._print(LiteralInteger(0))

                if intent_in:
                    rankstr = ', '.join([f'{start_val}:'] * rank)
                elif is_static or on_stack:
                    ordered_shape = shape[::-1] if var.order == 'C' else shape
                    ubounds = [PyccelMinus(s, LiteralInteger(1), simplify = True) for s in ordered_shape]
                    rankstr = ', '.join(f'{start_val}:{self._print(u)}' for u in ubounds)
                elif is_alias or on_heap:
                    rankstr = ', '.join(':'*rank)
                else:
                    raise NotImplementedError("Fortran rank string undetermined")
                rankstr = f'({rankstr})'

        elif isinstance(dtype, StringType):
            dtype_str = self._print(dtype)

            if intent_in:
                dtype_str += '(len = *)'
            else:
                dtype_str += '(len = :)'
        else:
            errors.report(f"Don't know how to print type {expr_type} in Fortran",
                    symbol=expr, severity='fatal')

        code_value = ''
        if expr.value:
            code_value = f' = {self._print(expr.value)}'

        vstr = self._print(expr.variable.name)

        # Default empty strings
        intentstr      = ''
        allocatablestr = ''
        optionalstr    = ''
        privatestr     = ''
        externalstr    = ''

        # Compute intent string
        if intent:
            if intent == 'in' and rank == 0 and not is_optional \
                and not isinstance(expr_type, CustomDataType):
                intentstr = ', value'
                if is_const:
                    intentstr += ', intent(in)'
            else:
                intentstr = f', intent({intent})'

        # Compute allocatable string
        if not is_static:
            if is_alias:
                allocatablestr = ', pointer'

            elif on_heap and not intent_in and isinstance(var.class_type, (NumpyNDArrayType, HomogeneousTupleType, StringType)):
                allocatablestr = ', allocatable'

            # ISSUES #177: var is allocatable and target
            if is_target:
                allocatablestr = f'{allocatablestr}, target'

        # Compute optional string
        if is_optional:
            optionalstr = ', optional'

        # Compute private string
        if is_private:
            privatestr = ', private'

        # Compute external string
        if is_external:
            externalstr = ', external'

        mod_str = ''
        if expr.module_variable and not is_private and isinstance(expr.variable.class_type, FixedSizeNumericType):
            mod_str = ', bind(c)'

        # Construct declaration
        left  = dtype_str + allocatablestr + optionalstr + privatestr + externalstr + mod_str + intentstr
        right = vstr + rankstr + code_value
        return f'{left} :: {right}\n'

    def _print_AliasAssign(self, expr):
        lhs = expr.lhs
        rhs = expr.rhs

        if isinstance(lhs.class_type, InhomogeneousTupleType):
            return self._print(CodeBlock([AliasAssign(l, r) for l,r in zip(lhs,rhs)]))
        if isinstance(rhs, FunctionCall):
            return self._print(rhs)

        # TODO improve
        op = '=>'
        shape_code = ''
        if isinstance(lhs.class_type, (NumpyNDArrayType, HomogeneousTupleType)):
            shape_code = ', '.join('0:' for i in range(lhs.rank))
            shape_code = f'({shape_code})'

        lhs_code = self._print(expr.lhs)
        rhs_code = self._print(expr.rhs)
        return f'{lhs_code}{shape_code} {op} {rhs_code}\n'

    def _print_CodeBlock(self, expr):
        if not expr.unravelled:
            body_exprs = expand_to_loops(expr,
                    self.scope.get_temporary_variable, self.scope,
                    language_has_vectors = True)
        else:
            body_exprs = expr.body
        body_stmts = []
        for b in body_exprs :
            line = self._print(b)
            if self._additional_code:
                body_stmts.append(self._additional_code)
                self._additional_code = ''
            body_stmts.append(line)
        return ''.join(body_stmts)

    def _print_NumpyReal(self, expr):
        value = self._print(expr.internal_var)
        return f'Real({value}, {self.print_kind(expr)})'

    def _print_Assign(self, expr):
        lhs = expr.lhs
        rhs = expr.rhs

        if isinstance(rhs, (FunctionCall, SetUnion, ListPop, DictPopitem)):
            return self._print(rhs)

        lhs_code = self._print(lhs)
        # we don't print Range
        # TODO treat the case of iterable classes
        if isinstance(rhs, PyccelUnarySub) and rhs.args[0] == INF:
            rhs_code = f'-Huge({lhs_code})'
            return f'{lhs_code} = {rhs_code}\n'

        if rhs == INF:
            rhs_code = f'Huge({lhs_code})'
            return f'{lhs_code} = {rhs_code}\n'

        if isinstance(rhs, (PythonRange, Product)):
            return ''

        if isinstance(rhs, NumpyRand):
            return f'call random_number({lhs_code})\n'

        if isinstance(rhs, NumpyEmpty):
            return ''

        if isinstance(rhs, NumpyNonZero):
            code = ''
            for i,e in enumerate(rhs.elements):
                l_c = self._print(lhs[i])
                e_c = self._print(e)
                code += f'{l_c} = {e_c}\n'
            return code

        if (isinstance(lhs, Variable) and
              isinstance(lhs.dtype, SymbolicType)):
            return ''

        if isinstance(lhs, Variable) and isinstance(lhs.class_type, NumpyNDArrayType):
            lhs_code += '('+','.join(':'*lhs.rank)+')'

        # Right-hand side code
        rhs_code = self._print(rhs)

        code = ''
        # if (expr.status == 'unallocated') and not (expr.like is None):
        #     stmt = ZerosLike(lhs=lhs_code, rhs=expr.like)
        #     code += self._print(stmt)
        #     code += '\n'
        code += f'{lhs_code} = {rhs_code}'
#        else:
#            code_args = ''
#            func = expr.rhs
#            # func here is of instance FunctionCall
#            cls_name = func.func.cls_name
#            keys = func.func.arguments

#            # for MPI statements, we need to add the lhs as the last argument
#            # TODO improve
#            if isinstance(func.func, MPI):
#                if not func.arguments:
#                    code_args = lhs_code
#                else:
#                    code_args = ', '.join(self._print(i) for i in func.arguments)
#                    code_args = '{0}, {1}'.format(code_args, lhs_code)
#            else:
#                _ij_print = lambda i, j: '{0}={1}'.format(self._print(i), \
#                                                         self._print(j))
#
#                code_args = ', '.join(_ij_print(i, j) \
#                                      for i, j in zip(keys, func.arguments))
#            if (not func.arguments is None) and (len(func.arguments) > 0):
#                if (not cls_name):
#                    code_args = ', '.join(self._print(i) for i in func.arguments)
#                    code_args = '{0}, {1}'.format(code_args, lhs_code)
#                else:
#            print('code_args > {0}'.format(code_args))
#            code = 'call {0}({1})'.format(rhs_code, code_args)
        return code + '\n'

#------------------------------------------------------------------------------
    def _print_Allocate(self, expr):
        class_type = expr.variable.class_type
        if isinstance(class_type, (NumpyNDArrayType, HomogeneousTupleType, CustomDataType)):
            # Transpose indices because of Fortran column-major ordering
            if expr.variable.rank == 0:
                shape = ()
            else:
                shape = expr.shape if expr.order == 'F' else expr.shape[::-1]

            var_code = self._print(expr.variable)
            size_code = ', '.join(self._print(i) for i in shape)
            shape_code = ', '.join('0:' + self._print(PyccelMinus(i, LiteralInteger(1), simplify = True)) for i in shape)
            if shape:
                shape_code = f'({shape_code})'
            code = ''

            if expr.status == 'unallocated':
                code += f'allocate({var_code}{shape_code})\n'

            elif expr.status == 'unknown':
                code += f'if (allocated({var_code})) then\n'
                code += f'  if (any(size({var_code}) /= [{size_code}])) then\n'
                code += f'    deallocate({var_code})\n'
                code += f'    allocate({var_code}{shape_code})\n'
                code +=  '  end if\n'
                code +=  'else\n'
                code += f'  allocate({var_code}{shape_code})\n'
                code +=  'end if\n'

            elif expr.status == 'allocated':
                code += f'if (any(size({var_code}) /= [{size_code}])) then\n'
                code += f'  deallocate({var_code})\n'
                code += f'  allocate({var_code}{shape_code})\n'
                code +=  'end if\n'

            return code

        elif isinstance(class_type, HomogeneousListType):
            if expr.alloc_type == 'resize':
                var_code = self._print(expr.variable)
                container_type = expr.variable.class_type
                container = self._print(container_type)
                size_code = self._print(expr.shape[0])
                return f'{var_code} = {container}({size_code})\n'
            elif expr.alloc_type == 'reserve':
                var_code = self._print(expr.variable)
                size_code = self._print(expr.shape[0])
                if expr.status == 'unallocated':
                    return f'call {var_code} % reserve({size_code})\n'
                return (f'call {var_code} % clear()\n'
                        f'call {var_code} % reserve({size_code})\n')
            else:
                return ''
        elif isinstance(class_type, (HomogeneousContainerType, DictType, StringType)):
            return ''

        else:
            return self._print_not_supported(expr)

#-----------------------------------------------------------------------------
    def _print_Deallocate(self, expr):
        var = expr.variable
        class_type = var.class_type
        if isinstance(class_type, InhomogeneousTupleType):
            return ''.join(self._print(Deallocate(v)) for v in var)

        if isinstance(class_type, CustomDataType):
            Pyccel__del = expr.variable.cls_base.scope.find('__del__')
            Pyccel_del_args = [FunctionCallArgument(var)]
            return self._print(FunctionCall(Pyccel__del, Pyccel_del_args))

        if var.is_alias or isinstance(class_type, (HomogeneousListType, HomogeneousSetType, DictType)):
            return ''
        elif isinstance(class_type, (NumpyNDArrayType, HomogeneousTupleType, StringType)):
            var_code = self._print(var)
            code  = f'if (allocated({var_code})) deallocate({var_code})\n'
            return code
        else:
            errors.report(f"Deallocate not implemented for {class_type}",
                    severity='error', symbol=expr)
            return ''

    def _print_DeallocatePointer(self, expr):
        var_code = self._print(expr.variable)
        return f'deallocate({var_code})\n'

#------------------------------------------------------------------------------

    def _print_PrimitiveBooleanType(self, expr):
        return 'logical'

    def _print_PrimitiveIntegerType(self, expr):
        return 'integer'

    def _print_PrimitiveFloatingPointType(self, expr):
        return 'real'

    def _print_PrimitiveComplexType(self, expr):
        return 'complex'

    def _print_PrimitiveCharacterType(self, expr):
        return 'character'

    def _print_StringType(self, expr):
        return 'character'

    def _print_FixedSizeNumericType(self, expr):
        return f'{self._print(expr.primitive_type)}{expr.precision}'

    def _print_PythonNativeBool(self, expr):
        return 'logical'

    def _print_HomogeneousListType(self, expr):
        return 'Vector_'+self._print(expr.element_type)

    def _print_HomogeneousSetType(self, expr):
        return 'Set_'+self._print(expr.element_type)

    def _print_PairType(self, expr):
        return 'Pair_'+self._print(expr.key_type)+'__'+self._print(expr.value_type)

    def _print_DictType(self, expr):
        return 'Map_'+self._print(expr.key_type)+'__'+self._print(expr.value_type)

    def _print_IteratorType(self, expr):
        iterable_type = self._print(expr.iterable_type)
        return f"{iterable_type}_Iterator"

    def _print_CustomDataType(self, expr):
        return expr.name

    def _print_DataType(self, expr):
        return self._print(expr.name)

    def _print_LiteralString(self, expr):
        if expr.python_value == '':
            return "''"
        sp_chars = ['\a', '\b', '\f', '\r', '\t', '\v', "'", '\n']
        sub_str = ''
        formatted_str = []
        for c in expr.python_value:
            if c in sp_chars:
                if sub_str != '':
                    formatted_str.append(f"'{sub_str}'")
                    sub_str = ''
                formatted_str.append(f'ACHAR({ord(c)})')
            else:
                sub_str += c
        if sub_str != '':
            formatted_str.append(f"'{sub_str}'")
        return ' // '.join(formatted_str)

    def _print_Interface(self, expr):
        interface_funcs = expr.functions

        example_func = interface_funcs[0]

        # ... we don't print 'hidden' functions
        if example_func.is_inline:
            return ''

        if example_func.results:
            if len(set(f.results.var.rank == 0 for f in interface_funcs)) != 1:
                message = ("Fortran cannot yet handle a templated function returning either a scalar or an array. "
                           "If you are using the terminal interface, please pass --language c, "
                           "if you are using the interactive interfaces epyccel or lambdify, please pass language='c'. "
                           "See https://github.com/pyccel/pyccel/issues/1339 to monitor the advancement of this issue.")
                errors.report(message,
                        severity='error', symbol=expr)

        name = self._print(expr.name)
        if all(isinstance(f, FunctionAddress) for f in interface_funcs):
            funcs = interface_funcs
        else:
            funcs = [f for f in interface_funcs if f is \
                    expr.point([FunctionCallArgument(a.var.clone('arg_'+str(i))) \
                        for i,a in enumerate(f.arguments)])]

        if expr.is_argument:
            funcs_sigs = []
            for f in funcs:
                parts = self.function_signature(f, f.name)
                parts = [f"{parts['sig']}({parts['arg_code']}) {parts['func_end']}\n",
                        self.print_constant_imports()+'\n',
                        parts['arg_decs'],
                        f"end {parts['func_type']} {f.name}\n"]
                funcs_sigs.append(''.join(a for a in parts))
            interface = 'interface\n' + '\n'.join(a for a in funcs_sigs) + 'end interface\n'
            return interface

        if funcs[0].cls_name:
            for k, m in list(_default_methods.items()):
                name = name.replace(k, m)
            cls_name = expr.cls_name
            if not (cls_name == '__UNDEFINED__'):
                name = '{cls_name}_{name}'
        else:
            for i in _default_methods:
                # because we may have a class Point with init: Point___init__
                if i in name:
                    name = name.replace(i, _default_methods[i])
        interface = 'interface ' + name +'\n'
        for f in funcs:
            interface += 'module procedure ' + str(f.name)+'\n'
        interface += 'end interface\n'
        return interface



   # def _print_With(self, expr):
   #     self.set_scope(expr)
   #     test = 'call '+self._print(expr.test) + '%__enter__()'
   #     body = self._print(expr.body)
   #     end = 'call '+self._print(expr.test) + '%__exit__()'
   #     code = ('{test}\n'
   #            '{body}\n'
   #            '{end}').format(test=test, body=body, end=end)
        #TODO return code later
  #      expr.block
  #      self.exit_scope()
  #      return ''

    def _print_FunctionAddress(self, expr):
        return expr.name

    def function_signature(self, expr, name):
        """
        Get the different parts of the signature of the function `expr`.

        A helper function to print just the signature of the function
        including the declarations of the arguments and results.

        Parameters
        ----------
        expr : FunctionDef
            The function whose signature should be printed.
        name : str
            The name which should be printed as the name of the function.
            (May be different from expr.name in the case of interfaces).

        Returns
        -------
        dict
            A dictionary with the keys :
                sig - The declaration of the function/subroutine with any necessary keywords.
                arg_code - A string containing a list of the arguments.
                func_end - Any code to be added to the signature after the arguments (ie result).
                arg_decs - The code necessary to declare the arguments of the function/subroutine.
                func_type - Subroutine or function.
        """
        is_pure      = expr.is_pure
        is_elemental = expr.is_elemental
        out_args = [v for v in expr.scope.collect_all_tuple_elements(expr.results.var) if v and not v.is_argument]
        args_decs = OrderedDict()
        arguments = expr.arguments
        class_arg = next((a for a in arguments if a.bound_argument), None)

        func_end  = ''
        rec = 'recursive ' if expr.is_recursive else ''
        if len(out_args) != 1 or expr.results.var.rank > 0:
            func_type = 'subroutine'
            for result in out_args:
                args_decs[result] = Declare(result, intent='out')

            functions = expr.functions

        else:
           #todo: if return is a function
            func_type = 'function'
            result = out_args[0]
            functions = expr.functions

            func_end = f'result({result.name})'

            args_decs[result] = Declare(result)
            out_args = []
        # ...

        for i, arg in enumerate(arguments):
            arg_var = arg.var
            if isinstance(arg_var, Variable):
                inout = arg.inout and not isinstance(arg_var, BindCVariable)
                for v in self.scope.collect_all_tuple_elements(arg_var):
                    if inout:
                        dec = Declare(v, intent='inout')
                    else:
                        dec = Declare(v, intent='in')
                    args_decs[v] = dec

        # treat case of pure function
        sig = f'{rec}{func_type} {name}'
        if is_pure:
            sig = f'pure {sig}'

        # treat case of elemental function
        if is_elemental:
            sig = f'elemental {sig}'

        if class_arg:
            arg_iter = chain((class_arg,), out_args, arguments[1:])
        else:
            arg_iter = chain(out_args, arguments)
        arg_code  = ', '.join(self._print(i) for i in arg_iter)

        arg_decs = ''.join(self._print(i) for i in args_decs.values())

        parts = {
                'sig' : sig,
                'arg_code' : arg_code,
                'func_end' : func_end,
                'arg_decs' : arg_decs,
                'func_type' : func_type
        }
        return parts

    def _print_FunctionDef(self, expr):
        if expr.is_inline:
            return ''
        self.set_scope(expr.scope)


        name = expr.cls_name or expr.name

        sig_parts = self.function_signature(expr, name)
        bind_c = ' bind(c)' if isinstance(expr, BindCFunctionDef) else ''
        prelude = sig_parts.pop('arg_decs')
        functions = [f for f in expr.functions if not f.is_inline]
        func_interfaces = '\n'.join(self._print(i) for i in expr.interfaces)
        body_code = self._print(expr.body)
        docstring = self._print(expr.docstring) if expr.docstring else ''

        decs = [Declare(v) for v in expr.local_vars if not v.is_argument]
        self._get_external_declarations(decs)

        prelude += ''.join(self._print(i) for i in decs)
        if len(functions)>0:
            functions_code = '\n'.join(self._print(i) for  i in functions)
            body_code = body_code +'\ncontains\n' + functions_code

        imports = ''.join(self._print(i) for i in expr.imports)

        parts = [docstring,
                f"{sig_parts['sig']}({sig_parts['arg_code']}){bind_c} {sig_parts['func_end']}\n",
                imports,
                'implicit none\n',
                prelude,
                func_interfaces,
                body_code,
                f"end {sig_parts['func_type']} {name}\n"]

        self.exit_scope()

        return '\n'.join(a for a in parts if a)

    def _print_Pass(self, expr):
        return '! pass\n'

    def _print_Nil(self, expr):
        return ''

    def _print_NilArgument(self, expr):
        raise errors.report("Trying to use optional argument in inline function without providing a variable",
                symbol=expr,
                severity='fatal')

    def _print_Return(self, expr):
        code = ''
        if expr.stmt:
            code += self._print(expr.stmt)
        code +='return\n'
        return code

    def _print_Del(self, expr):
        return ''.join(self._print(var) for var in expr.variables)

    def _print_ClassDef(self, expr):
        # ... we don't print 'hidden' classes
        if expr.hide:
            return '', ''
        # ...
        self.set_scope(expr.scope)

        name = self._print(expr.name)
        self.set_current_class(name)
        base = None # TODO: add base in ClassDef

        decs = ''.join(self._print(Declare(i)) for i in expr.attributes)

        aliases = []
        names   = []
        methods = ''.join(f'procedure :: {method.name} => {method.cls_name}\n' for method in expr.methods \
                if not method.is_inline)
        for i in expr.interfaces:
            names = ','.join(f.cls_name for f in i.functions if not f.is_inline)
            if names:
                methods += f'generic, public :: {i.name} => {names}\n'
                methods += f'procedure :: {names}\n'

        self.exit_scope()

        sig = 'type'
        if not(base is None):
            sig = f'{sig}, extends({base})'

        docstring = self._print(expr.docstring) if expr.docstring else ''
        code = f'{sig} :: {name}\n{decs}\n'
        code = code + 'contains\n' + methods
        decs = ''.join([docstring, code, f'end type {name}\n'])

        sep = self._print(SeparatorComment(40))
        cls_methods = [i for i in expr.methods if not i.is_inline]
        for i in expr.interfaces:
            cls_methods +=  [j for j in i.functions if not j.is_inline]

        methods = f'\n{sep}\n'.join(self._print(f) for f in cls_methods)

        self.set_current_class(None)

        return decs, methods

    def _print_Break(self, expr):
        return 'exit\n'

    def _print_Continue(self, expr):
        return 'cycle\n'

    def _print_AugAssign(self, expr):
        new_expr = expr.to_basic_assign()
        expr.invalidate_node()
        return self._print(new_expr)

    def _print_PythonRange(self, expr):
        start = self._print(expr.start)

        test_step = expr.step
        if isinstance(test_step, LiteralInteger) and test_step.python_value == 1:
            step = ''
        else:
            step = ', '+self._print(expr.step)

        if isinstance(test_step, PyccelUnarySub):
            test_step = expr.step.args[0]

        # testing if the step is a value or an expression
        if isinstance(test_step, Literal):
            if isinstance(expr.step, PyccelUnarySub):
                stop = PyccelAdd(expr.stop, LiteralInteger(1), simplify = True)
            else:
                stop = PyccelMinus(expr.stop, LiteralInteger(1), simplify = True)
        else:
            stop = IfTernaryOperator(PyccelGt(expr.step, LiteralInteger(0)),
                                     PyccelMinus(expr.stop, LiteralInteger(1), simplify = True),
                                     PyccelAdd(expr.stop, LiteralInteger(1), simplify = True))

        stop = self._print(stop)
        return f'{start}, {stop}{step}'

    def _print_FunctionalFor(self, expr):
        loops = ''.join(self._print(i) for i in expr.loops)
        return loops

    def _print_For(self, expr):
        self.set_scope(expr.scope)

        iterable = expr.iterable
        indices = iterable.loop_counters

        if isinstance(iterable, (VariableIterator, DictItems, DictKeys, DictValues)) and \
                isinstance(iterable.variable.class_type, (DictType, HomogeneousSetType)):
            var = iterable.variable
            iterable_type = var.class_type
            if isinstance(var, Variable):
                suggested_name = var.name + '_'
            else:
                suggested_name = ''
                errors.report("Iterating over a temporary object. This may cause compilation issues or cause calculations to be carried out twice",
                        severity='warning', symbol=expr)
            var_code = self._print(var)
            iterator = self.scope.get_temporary_variable(IteratorType(iterable_type),
                    name = suggested_name + 'iter')
            last = self.scope.get_temporary_variable(IteratorType(iterable_type),
                    name = suggested_name + 'last')
            if isinstance(iterable, DictItems):
                key = self._print(expr.target[0])
                val = self._print(expr.target[1])
                target_assign = (f'{key} = {iterator} % first()\n'
                                 f'{val} = {iterator} % second()\n')
            elif isinstance(iterable, DictKeys):
                key = self._print(expr.target[0])
                target_assign = (f'{key} = {iterator} % first()\n')
            elif isinstance(iterable, DictValues):
                val = self._print(expr.target[0])
                target_assign = (f'{val} = {iterator} % second()\n')
            else:
                target = self._print(expr.target[0])
                target_assign = f'{target} = {iterator} % of()\n'

            prolog = ''.join((f'{iterator} = {var_code} % begin()\n',
                              f'{last} = {var_code} % end()\n',
                              f'do while ({iterator} /= {last})\n',
                              target_assign))
            epilog = f'call {iterator} % next()\nend do\n'
        else:
            index = indices[0] if indices else expr.target[0]
            if iterable.num_loop_counters_required:
                self.scope.insert_variable(index)

            my_range = iterable.get_range()

            target     = self._print(index)
            range_code = self._print(my_range)

            prolog = f'do {target} = {range_code}\n'
            epilog = 'end do\n'

            targets = iterable.get_assign_targets()
            additional_assign = CodeBlock([AliasAssign(i, t) if i.is_alias else Assign(i, t) \
                                    for i,t in zip(expr.target[-len(targets):], targets)])
            prolog += self._print(additional_assign)

        body = self._print(expr.body)

        if expr.end_annotation:
            end_annotation = expr.end_annotation.replace("for", "do")
            epilog += end_annotation

        self.exit_scope()

        return prolog + body + epilog

    # .....................................................
    #               Print OpenMP AnnotatedComment
    # .....................................................

    def _print_OmpAnnotatedComment(self, expr):
        clauses = ''
        if expr.combined:
            combined = expr.combined.replace("for", "do")
            clauses = ' ' + combined

        omp_expr = '!$omp ' + expr.name.replace("for", "do")
        clauses += str(expr.txt).replace("cancel for", "cancel do")
        omp_expr = f'{omp_expr}{clauses}\n'
        return omp_expr

    def _print_Omp_End_Clause(self, expr):
        omp_expr = str(expr.txt)
        if "section" in omp_expr and "sections" not in omp_expr:
            return ''
        omp_expr = omp_expr.replace("for", "do")
        if expr.has_nowait:
            omp_expr += ' nowait'
        omp_expr = f'!$omp {omp_expr}\n'
        return omp_expr
    # .....................................................

    # .....................................................
    #                   OpenACC statements
    # .....................................................
    def _print_ACC_Parallel(self, expr):
        clauses = ' '.join(self._print(i)  for i in expr.clauses)
        body    = ''.join(self._print(i) for i in expr.body)

        # ... TODO adapt get_statement to have continuation with OpenACC
        prolog = f'!$acc parallel {clauses}\n'
        epilog = '!$acc end parallel\n'
        # ...

        # ...
        return ''.join((prolog, body, epilog))

    def _print_ACC_For(self, expr):
        # ...
        loop    = self._print(expr.loop)
        clauses = ' '.join(self._print(i)  for i in expr.clauses)
        # ...

        # ... TODO adapt get_statement to have continuation with OpenACC
        prolog = f'!$acc loop {clauses}\n'
        epilog = '!$acc end loop\n'
        # ...

        # ...
        return ''.join((prolog, loop, epilog))

    def _print_ACC_Async(self, expr):
        args = ', '.join(self._print(i) for i in expr.variables)
        return f'async({args})'

    def _print_ACC_Auto(self, expr):
        return 'auto'

    def _print_ACC_Bind(self, expr):
        return f'bind({self._print(expr.variable)})'

    def _print_ACC_Collapse(self, expr):
        return f'collapse({self._print(expr.n_loops)})'

    def _print_ACC_Copy(self, expr):
        args = ', '.join(self._print(i) for i in expr.variables)
        return f'copy({args})'

    def _print_ACC_Copyin(self, expr):
        args = ', '.join(self._print(i) for i in expr.variables)
        return f'copyin({args})'

    def _print_ACC_Copyout(self, expr):
        args = ', '.join(self._print(i) for i in expr.variables)
        return f'copyout({args})'

    def _print_ACC_Create(self, expr):
        args = ', '.join(self._print(i) for i in expr.variables)
        return f'create({args})'

    def _print_ACC_Default(self, expr):
        return f'default({self._print(expr.status)})'

    def _print_ACC_DefaultAsync(self, expr):
        args = ', '.join(self._print(i) for i in expr.variables)
        return f'default_async({args})'

    def _print_ACC_Delete(self, expr):
        args = ', '.join(self._print(i) for i in expr.variables)
        return f'delete({args})'

    def _print_ACC_Device(self, expr):
        args = ', '.join(self._print(i) for i in expr.variables)
        return f'device({args})'

    def _print_ACC_DeviceNum(self, expr):
        return f'collapse({self._print(expr.n_device)})'

    def _print_ACC_DevicePtr(self, expr):
        args = ', '.join(self._print(i) for i in expr.variables)
        return f'deviceptr({args})'

    def _print_ACC_DeviceResident(self, expr):
        args = ', '.join(self._print(i) for i in expr.variables)
        return f'device_resident({args})'

    def _print_ACC_DeviceType(self, expr):
        args = ', '.join(self._print(i) for i in expr.variables)
        return f'device_type({args})'

    def _print_ACC_Finalize(self, expr):
        return 'finalize'

    def _print_ACC_FirstPrivate(self, expr):
        args = ', '.join(self._print(i) for i in expr.variables)
        return f'firstprivate({args})'

    def _print_ACC_Gang(self, expr):
        args = ', '.join(self._print(i) for i in expr.variables)
        return f'gang({args})'

    def _print_ACC_Host(self, expr):
        args = ', '.join(self._print(i) for i in expr.variables)
        return f'host({args})'

    def _print_ACC_If(self, expr):
        return f'if({self._print(expr.test)})'

    def _print_ACC_Independent(self, expr):
        return 'independent'

    def _print_ACC_Link(self, expr):
        args = ', '.join(self._print(i) for i in expr.variables)
        return f'link({args})'

    def _print_ACC_NoHost(self, expr):
        return 'nohost'

    def _print_ACC_NumGangs(self, expr):
        return f'num_gangs({self._print(expr.n_gang)})'

    def _print_ACC_NumWorkers(self, expr):
        return f'num_workers({self._print(expr.n_worker)})'

    def _print_ACC_Present(self, expr):
        args = ', '.join(self._print(i) for i in expr.variables)
        return f'present({args})'

    def _print_ACC_Private(self, expr):
        args = ', '.join(self._print(i) for i in expr.variables)
        return f'private({args})'

    def _print_ACC_Reduction(self, expr):
        args = ', '.join(self._print(i) for i in expr.variables)
        op   = self._print(expr.operation)
        return f"reduction({op}: {args})"

    def _print_ACC_Self(self, expr):
        args = ', '.join(self._print(i) for i in expr.variables)
        return f'self({args})'

    def _print_ACC_Seq(self, expr):
        return 'seq'

    def _print_ACC_Tile(self, expr):
        args = ', '.join(self._print(i) for i in expr.variables)
        return f'tile({args})'

    def _print_ACC_UseDevice(self, expr):
        args = ', '.join(self._print(i) for i in expr.variables)
        return f'use_device({args})'

    def _print_ACC_Vector(self, expr):
        args = ', '.join(self._print(i) for i in expr.variables)
        return f'vector({args})'

    def _print_ACC_VectorLength(self, expr):
        args = ', '.join(self._print(i) for i in expr.variables)
        return f'vector_length({self._print(expr.n)})'

    def _print_ACC_Wait(self, expr):
        args = ', '.join(self._print(i) for i in expr.variables)
        return f'wait({args})'

    def _print_ACC_Worker(self, expr):
        args = ', '.join(self._print(i) for i in expr.variables)
        return f'worker({args})'
    # .....................................................

    def _print_While(self,expr):
        self.set_scope(expr.scope)
        body = self._print(expr.body)
        self.exit_scope()
        return ''.join((f'do while ({self._print(expr.test)})\n',
                        body,
                        'end do\n'))

    def _print_ErrorExit(self, expr):
        # TODO treat the case of MPI
        return 'STOP'

    def _print_Assert(self, expr):
        if isinstance(expr.test, LiteralTrue):
            if sys.version_info < (3, 9):
                return ''
            else:
                return '!' + ast.unparse(expr.python_ast) + '\n' #pylint: disable=no-member
        test_code = self._print(expr.test)
        return (f"if ( .not. ({test_code})) then\n"
                'stop 1\n'
                'end if\n')

    def _handle_not_none(self, lhs, lhs_var):
        """
        Print code for `x is not None` statement.

        Print the code which checks if x is not None. This means different
        things depending on the type of `x`. If `x` is optional it checks
        if it is present, if `x` is a C pointer it checks if it points at
        anything.

        Parameters
        ----------
        lhs : str
            The code representing `x`.
        lhs_var : Variable
            The Variable `x`.

        Returns
        -------
        str
            The code which checks if `x is not None`.
        """
        if isinstance(lhs_var.dtype, BindCPointer):
            self._constantImports.setdefault('ISO_C_Binding', set()).add('c_associated')
            return f'c_associated({lhs})'
        else:
            return f'present({lhs})'

    def _print_PyccelIs(self, expr):
        lhs_var = expr.lhs
        rhs_var = expr.rhs
        lhs = self._print(lhs_var)
        rhs = self._print(rhs_var)
        a = expr.args[0]
        b = expr.args[1]

        if isinstance(rhs_var, Nil):
            return '.not. '+ self._handle_not_none(lhs, lhs_var)

        if all(isinstance(var.dtype.primitive_type, PrimitiveBooleanType) for var in (a, b)):
            return f'{lhs} .eqv. {rhs}'

        errors.report(PYCCEL_RESTRICTION_IS_ISNOT,
                      symbol=expr, severity='fatal')

    def _print_PyccelIsNot(self, expr):
        lhs_var = expr.lhs
        rhs_var = expr.rhs
        lhs = self._print(lhs_var)
        rhs = self._print(rhs_var)
        a = expr.args[0]
        b = expr.args[1]

        if isinstance(rhs_var, Nil):
            return self._handle_not_none(lhs, lhs_var)

        if all(isinstance(var.dtype.primitive_type, PrimitiveBooleanType) for var in (a, b)):
            return f'{lhs} .neqv. {rhs}'

        errors.report(PYCCEL_RESTRICTION_IS_ISNOT,
                      symbol=expr, severity='fatal')

    def _print_If(self, expr):
        # ...

        lines = []

        for i, (c, e) in enumerate(expr.blocks):

            if i == len(expr.blocks) - 1 and isinstance(c, LiteralTrue):
                lines.append("else\n")
            elif i == 0:
                lines.append(f"if ({self._print(c)}) then\n" )
            else:
                lines.append("else if (%s) then\n" % self._print(c))

            if isinstance(e, (list, tuple, PythonTuple)):
                lines.extend(self._print(ee) for ee in e)
            else:
                lines.append(self._print(e))

        if len(lines) == 0:
            return ''
        elif lines[0] == "else\n":
            lines = lines[1:]
        else:
            lines.append("end if\n")

        return ''.join(lines)

    def _print_IfTernaryOperator(self, expr):

        cond = PythonBool(expr.cond) if not isinstance(expr.cond.dtype.primitive_type, PrimitiveBooleanType) else expr.cond
        value_true, value_false = self._apply_cast(expr.dtype, expr.value_true, expr.value_false)

        cond = self._print(cond)
        value_true = self._print(value_true)
        value_false = self._print(value_false)
        return f'merge({value_true}, {value_false}, {cond})'

    def _print_PyccelPow(self, expr):
        base = expr.args[0]
        e    = expr.args[1]

        base_c = self._print(base)
        e_c    = self._print(e)
        return f'{base_c} ** {e_c}'

    def _print_PyccelAdd(self, expr):
        if isinstance(expr.dtype, StringType):
            return ' // '.join(self._print(a) for a in expr.args)
        else:
            args = [PythonInt(a) if isinstance(a.dtype.primitive_type, PrimitiveBooleanType) else a for a in expr.args]
            return ' + '.join(self._print(a) for a in args)

    def _print_PyccelMinus(self, expr):
        args = [PythonInt(a) if isinstance(a.dtype.primitive_type, PrimitiveBooleanType) else a for a in expr.args]
        args_code = [self._print(a) for a in args]

        return ' - '.join(args_code)

    def _print_PyccelMul(self, expr):
        args = [PythonInt(a) if isinstance(a.dtype.primitive_type, PrimitiveBooleanType) else a for a in expr.args]
        args_code = [self._print(a) for a in args]
        return ' * '.join(a for a in args_code)

    def _print_PyccelDiv(self, expr):
        if all(isinstance(a.dtype.primitive_type, (PrimitiveBooleanType, PrimitiveIntegerType)) for a in expr.args):
            args = [NumpyFloat(a) for a in expr.args]
        else:
            args = expr.args
        return ' / '.join(self._print(a) for a in args)

    def _print_PyccelMod(self, expr):
        is_float = isinstance(expr.dtype.primitive_type, PrimitiveFloatingPointType)

        def correct_type_arg(a):
            if is_float and isinstance(a.dtype.primitive_type, PrimitiveIntegerType):
                return NumpyFloat(a)
            else:
                return a

        args = [self._print(correct_type_arg(a)) for a in expr.args]

        code = args[0]
        for c in args[1:]:
            code = f'MODULO({code},{c})'
        return code

    def _print_PyccelFloorDiv(self, expr):
        new_args = [self._apply_cast(expr.dtype, arg) for arg in expr.args]
        args = [self._print(arg) for arg in new_args]
        if all(isinstance(arg.dtype.primitive_type, (PrimitiveBooleanType, PrimitiveIntegerType)) for arg in expr.args):
            self.add_import(Import('pyc_math_f90', Module('pyc_math_f90',(),())))
            return f'pyc_floor_div({args[0]}, {args[1]})'
        code = f'real(FLOOR({args[0]} / {args[1]}, {self.print_kind(expr)}), {self.print_kind(expr)})'
        return code

    def _print_PyccelRShift(self, expr):
<<<<<<< HEAD
        arg1 = self._print(expr.args[0])
        arg2 = self._print(expr.args[1])
        return f'RSHIFT({arg1}, {arg2})'

    def _print_PyccelLShift(self, expr):
        arg1 = self._print(expr.args[0])
        arg2 = self._print(expr.args[1])
        return f'LSHIFT({arg1}, {arg2})'
=======
        arg0, arg1 = expr.args
        return f'RSHIFT({self._print(arg0)}, {self._print(arg1)})'

    def _print_PyccelLShift(self, expr):
        arg0, arg1 = expr.args
        return f'LSHIFT({self._print(arg0)}, {self._print(arg1)})'
>>>>>>> 7338c6e0

    def _print_PyccelBitXor(self, expr):
        arg1 = self._print(expr.args[0])
        arg2 = self._print(expr.args[1])
        if isinstance(expr.dtype.primitive_type, PrimitiveBooleanType):
<<<<<<< HEAD
            return f'{arg1} .neqv. {arg2}'
        return f'IEOR({arg1}, {arg2})'
=======
            return ' .neqv. '.join(self._print(a) for a in expr.args)
        arg0, arg1 = expr.args
        return f'IEOR({self._print(arg0)}, {self._print(arg1)})'
>>>>>>> 7338c6e0

    def _print_PyccelBitOr(self, expr):
        arg1 = self._print(expr.args[0])
        arg2 = self._print(expr.args[1])
        if isinstance(expr.dtype.primitive_type, PrimitiveBooleanType):
<<<<<<< HEAD
            return f'{arg1} .or. {arg2}'
        return f'IOR({arg1}, {arg2})'
=======
            return ' .or. '.join(self._print(a) for a in expr.args)
        arg0, arg1 = expr.args
        return f'IOR({self._print(arg0)}, {self._print(arg1)})'
>>>>>>> 7338c6e0

    def _print_PyccelBitAnd(self, expr):
        arg1 = self._print(expr.args[0])
        arg2 = self._print(expr.args[1])
        if isinstance(expr.dtype.primitive_type, PrimitiveBooleanType):
<<<<<<< HEAD
            return f'{arg1} .and. {arg2}'
        return f'IAND({arg1}, {arg2})'

    def _print_PyccelInvert(self, expr):
        return f'NOT({self._print(expr.args[0])})'
=======
            return ' .and. '.join(self._print(a) for a in expr.args)
        arg0, arg1 = expr.args
        return f'IAND({self._print(arg0)}, {self._print(arg1)})'

    def _print_PyccelInvert(self, expr):
        arg = self._print(expr.args[0])
        if expr.dtype is PythonNativeBool():
            return f'.not. ({arg})'
        else:
            return f'NOT({arg})'
>>>>>>> 7338c6e0

    def _print_PyccelAssociativeParenthesis(self, expr):
        return '(' + self._print(expr.args[0]) + ')'

    def _print_PyccelUnary(self, expr):
        return '+' + self._print(expr.args[0])

    def _print_PyccelUnarySub(self, expr):
        return '-' + self._print(expr.args[0])

    def _print_PyccelAnd(self, expr):
        args = [a if isinstance(a.dtype.primitive_type, PrimitiveBooleanType) else PythonBool(a) for a in expr.args]
        return ' .and. '.join(self._print(a) for a in args)

    def _print_PyccelOr(self, expr):
        args = [a if isinstance(a.dtype.primitive_type, PrimitiveBooleanType) else PythonBool(a) for a in expr.args]
        return ' .or. '.join(self._print(a) for a in args)

    def _print_PyccelEq(self, expr):
        lhs, rhs = expr.args
        lhs_code = self._print(lhs)
        rhs_code = self._print(rhs)
        a = lhs.dtype.primitive_type
        b = rhs.dtype.primitive_type

        if all(isinstance(var, PrimitiveBooleanType) for var in (a, b)):
            return f'{lhs_code} .eqv. {rhs_code}'
        elif lhs.class_type is rhs.class_type or \
                (isinstance(lhs.class_type, FixedSizeNumericType) and isinstance(rhs.class_type, FixedSizeNumericType)):
            return f'{lhs_code} == {rhs_code}'
        else:
            errors.report(PYCCEL_RESTRICTION_TODO,
                    symbol = expr, severity = 'error')
            return ''

    def _print_PyccelNe(self, expr):
        lhs, rhs = expr.args
        lhs_code = self._print(lhs)
        rhs_code = self._print(rhs)
        a = lhs.dtype.primitive_type
        b = rhs.dtype.primitive_type

        if all(isinstance(var, PrimitiveBooleanType) for var in (a, b)):
            return f'{lhs_code} .neqv. {rhs_code}'
        elif lhs.class_type is rhs.class_type or \
                (isinstance(lhs.class_type, FixedSizeNumericType) and isinstance(rhs.class_type, FixedSizeNumericType)):
            return f'{lhs_code} /= {rhs_code}'
        else:
            errors.report(PYCCEL_RESTRICTION_TODO,
                    symbol = expr, severity = 'error')
            return ''

    def _print_PyccelLt(self, expr):
        args = [PythonInt(a) if isinstance(a.dtype.primitive_type, PrimitiveBooleanType) else a for a in expr.args]
        lhs = self._print(args[0])
        rhs = self._print(args[1])
        return f'{lhs} < {rhs}'

    def _print_PyccelLe(self, expr):
        args = [PythonInt(a) if isinstance(a.dtype.primitive_type, PrimitiveBooleanType) else a for a in expr.args]
        lhs = self._print(args[0])
        rhs = self._print(args[1])
        return f'{lhs} <= {rhs}'

    def _print_PyccelGt(self, expr):
        args = [PythonInt(a) if isinstance(a.dtype.primitive_type, PrimitiveBooleanType) else a for a in expr.args]
        lhs = self._print(args[0])
        rhs = self._print(args[1])
        return f'{lhs} > {rhs}'

    def _print_PyccelGe(self, expr):
        args = [PythonInt(a) if isinstance(a.dtype.primitive_type, PrimitiveBooleanType) else a for a in expr.args]
        lhs = self._print(args[0])
        rhs = self._print(args[1])
        return f'{lhs} >= {rhs}'

    def _print_PyccelNot(self, expr):
        a = self._print(expr.args[0])
        if not isinstance(expr.args[0].dtype.primitive_type, PrimitiveBooleanType):
            return f'{a} == 0'
        return f'.not. {a}'

    def _print_PyccelIn(self, expr):
        container_type = expr.container.class_type
        element = self._print(expr.element)
        container = self._print(expr.container)
        if isinstance(container_type, (HomogeneousSetType, DictType)):
            return f'{container} % count({element}) /= 0'
        elif isinstance(container_type, HomogeneousListType):
            return f'{container} % get_index({element}) /= 0'
        else:
            raise errors.report(PYCCEL_RESTRICTION_TODO,
                    symbol = expr,
                    severity='fatal')

    def _print_Header(self, expr):
        return ''

    def _print_SysExit(self, expr):
        code = ""
        exit_code = expr.status
        if isinstance(exit_code, LiteralInteger):
            arg = exit_code.python_value
        elif not isinstance(getattr(exit_code.dtype, 'primitive_type'), PrimitiveIntegerType) or exit_code.rank > 0:
            print_arg = FunctionCallArgument(exit_code)
            code = self._print(PythonPrint((print_arg, ), file="stderr"))
            arg = "1"
        else:
            if exit_code.dtype.precision != 4:
                exit_code = NumpyInt32(exit_code)
            arg = self._print(exit_code)
        return f'{code}stop {arg}\n'

    def _print_NumpyUfuncBase(self, expr):
        type_name = type(expr).__name__
        try:
            func_name = numpy_ufunc_to_fortran[type_name]
        except KeyError:
            self._print_not_supported(expr)
        if func_name.startswith('ieee_'):
            self._constantImports.setdefault('ieee_arithmetic', set()).add(func_name)
        args = [self._get_node_without_gFTL(NumpyFloat(a) if isinstance(a.dtype.primitive_type, PrimitiveIntegerType) else a)\
				for a in expr.args]
        code_args = ', '.join(args)
        code = f'{func_name}({code_args})'
        return code

    def _print_NumpyIsInf(self, expr):
        code = PyccelAssociativeParenthesis(PyccelAnd(
                    PyccelNot(NumpyIsFinite(expr.arg)),
                    PyccelNot(NumpyIsNan(expr.arg))))
        return self._print(code)

    def _print_NumpySign(self, expr):
        """ Print the corresponding Fortran function for a call to Numpy.sign

        Parameters
        ----------
            expr : Pyccel ast node
                Python expression with Numpy.sign call

        Returns
        -------
            string
                Equivalent internal function in Fortran

        Example
        -------
            import numpy

            numpy.sign(x) => numpy_sign(x)
            numpy_sign is an interface which calls the proper function depending on the data type of x

        """
        arg = expr.args[0]
        arg_code = self._print(arg)
        if isinstance(expr.dtype.primitive_type, PrimitiveComplexType):
            func_name = 'csgn' if numpy_v1 else 'csign'
            func = PyccelFunctionDef(func_name, NumpySign)
            self.add_import(Import('pyc_math_f90', AsName(func, func_name)))
            return f'{func_name}({arg_code})'
        else:
            # The absolute value of the result (0 if the argument is 0, 1 otherwise)
            abs_result = self._print(self._apply_cast(expr.dtype, PythonBool(arg)))
            return f'sign({abs_result}, {arg_code})'

    def _print_NumpyTranspose(self, expr):
        var = expr.internal_var
        arg = self._print(var)
        assigns = expr.get_user_nodes(Assign)
        if assigns and assigns[0].lhs.order != var.order:
            return arg
        elif var.rank == 2:
            return f'transpose({arg})'
        else:
            var_shape = var.shape[::-1] if var.order == 'F' else var.shape
            shape = ', '.join(self._print(i) for i in var_shape)
            order = ', '.join(self._print(LiteralInteger(i)) for i in range(var.rank, 0, -1))
            return f'reshape({arg}, shape=[{shape}], order=[{order}])'

    def _print_MathFunctionBase(self, expr):
        """ Convert a Python expression with a math function call to Fortran
        function call

        Parameters
        ----------
            expr : Pyccel ast node
                Python expression with a Math function call

        Returns
        -------
            string
                Equivalent expression in Fortran language

        ------
        Example:
        --------
            math.cos(x)    ==> cos(x)
            math.gcd(x, y) ==> pyc_gcd(x, y) # with include of pyc_math module
        """
        type_name = type(expr).__name__
        try:
            func_name = math_function_to_fortran[type_name]
        except KeyError:
            errors.report(PYCCEL_RESTRICTION_TODO, severity='fatal')
        if func_name.startswith("pyc"):
            self.add_import(Import('pyc_math_f90', Module('pyc_math_f90',(),())))
        args = []
        for arg in expr.args:
            if arg.dtype != expr.dtype:
                args.append(self._print(self._apply_cast(expr.dtype, arg)))
            else:
                args.append(self._print(arg))
        code_args = ', '.join(args)
        return f'{func_name}({code_args})'

    def _print_MathCeil(self, expr):
        """Convert a Python expression with a math ceil function call to
        Fortran function call"""
        # add necessary include
        arg = expr.args[0]
        if isinstance(arg.dtype.primitive_type, PrimitiveIntegerType):
            code_arg = self._print(NumpyFloat(arg))
        else:
            code_arg = self._print(arg)
        return f"ceiling({code_arg})"

    def _print_MathIsnan(self, expr):
        """Convert a Python expression with a math isnan function call to
        Fortran function call"""
        # add necessary include
        arg = expr.args[0]
        if isinstance(arg.dtype.primitive_type, PrimitiveIntegerType):
            code_arg = self._print(NumpyFloat(arg))
        else:
            code_arg = self._print(arg)
        return f"isnan({code_arg})"

    def _print_MathTrunc(self, expr):
        """Convert a Python expression with a math trunc function call to
        Fortran function call"""
        # add necessary include
        arg = expr.args[0]
        if isinstance(arg.dtype.primitive_type, PrimitiveIntegerType):
            code_arg = self._print(NumpyFloat(arg))
        else:
            code_arg = self._print(arg)
        return f"dint({code_arg})"

    def _print_MathPow(self, expr):
        base = expr.args[0]
        e    = expr.args[1]

        base_c = self._print(base)
        e_c    = self._print(e)
        return f'{base_c} ** {e_c}'

    def _print_NumpySqrt(self, expr):
        arg = expr.args[0]
        dtype = arg.dtype.primitive_type
        if isinstance(dtype, (PrimitiveIntegerType, PrimitiveBooleanType)):
            arg = NumpyFloat(arg)
        code_args = self._print(arg)
        code = f'sqrt({code_args})'
        return code

    def _print_LiteralImaginaryUnit(self, expr):
        """ purpose: print complex numbers nicely in Fortran."""
        return f"cmplx(0,1, kind = {self.print_kind(expr)})"

    def _print_int(self, expr):
        return str(expr)

    def _print_Literal(self, expr):
        printed = repr(expr.python_value)
        return f"{printed}_{self.print_kind(expr)}"

    def _print_LiteralTrue(self, expr):
        return f".True._{self.print_kind(expr)}"

    def _print_LiteralFalse(self, expr):
        return f".False._{self.print_kind(expr)}"

    def _print_LiteralComplex(self, expr):
        real_str = self._print(expr.real)
        imag_str = self._print(expr.imag)
        return f"({real_str}, {imag_str})"

    def _print_IndexedElement(self, expr):
        base = expr.base

        inds = list(expr.indices)
        if len(inds) == 1 and isinstance(inds[0], LiteralEllipsis):
            inds = [Slice(None,None)]*expr.rank

        # Condense all indices on homogeneous objects into one IndexedElement for printing
        while isinstance(base, IndexedElement) and isinstance(base.class_type, (HomogeneousTupleType, NumpyNDArrayType)):
            inds = list(base.indices) + inds
            base = base.base

        rank = base.rank

        if len(inds)<rank and isinstance(base.class_type, HomogeneousTupleType):
            inds += [Slice(None,None)]*(rank-base.class_type.container_rank)

        base_code = self._print(base)

        if base.order != 'F':
            inds = inds[::-1]
        allow_negative_indexes = base.allows_negative_indexes

        for i, ind in enumerate(inds):
            _shape = PyccelArrayShapeElement(base, i if expr.base.order != 'C' else len(inds) - i - 1)
            if isinstance(ind, Slice):
                inds[i] = self._new_slice_with_processed_arguments(ind, _shape, allow_negative_indexes)
            elif isinstance(ind, PyccelUnarySub) and isinstance(ind.args[0], LiteralInteger):
                inds[i] = PyccelMinus(_shape, ind.args[0], simplify = True)
            else:
                #indices of indexedElement of len==1 shouldn't be a tuple
                if isinstance(ind, tuple) and len(ind) == 1:
                    inds[i] = ind[0]
                if allow_negative_indexes and not isinstance(ind, LiteralInteger):
                    inds[i] = IfTernaryOperator(PyccelLt(ind, LiteralInteger(0)),
                            PyccelAdd(_shape, ind, simplify = True), ind)

        if isinstance(base.class_type, HomogeneousListType):
            assert len(inds) == 1
            ind = inds[0]
            assert not isinstance(ind, Slice)
            ind_code = self._print(PyccelAdd(inds[0], LiteralInteger(1), simplify=True))
            return f"{base_code}%of({ind_code})"
        elif isinstance(base.class_type, (NumpyNDArrayType, HomogeneousTupleType)):
            inds_code = ", ".join(self._print(i) for i in inds)
            return f"{base_code}({inds_code})"
        elif isinstance(base.class_type, StringType):
            # Fortran strings require slice indexing. The ubound has already been processed at this point
            inds = [i if isinstance(i, Slice) else Slice(i, i) for i in inds]
            inds_code = ", ".join(self._print(i) for i in inds)
            return f"{base_code}({inds_code})"
        else:
            errors.report(f"Don't know how to index type {base.class_type}",
                    symbol=expr, severity='fatal')
            return ''

    @staticmethod
    def _new_slice_with_processed_arguments(_slice, array_size, allow_negative_index):
        """
        Create new slice with information collected from old slice and decorators.

        Create a new slice where the original `start`, `stop`, and `step` have
        been processed using basic simplifications, as well as additional rules
        identified by the function decorators.

        Parameters
        ----------
        _slice : Slice
            Slice needed to collect (start, stop, step).

        array_size : PyccelArrayShapeElement
            Call to function size().

        allow_negative_index : bool
            True when the decorator allow_negative_index is present.

        Returns
        -------
        Slice
            The new slice with processed arguments (start, stop, step).
        """
        start = _slice.start
        stop = _slice.stop
        step = _slice.step

        # negative start and end in slice
        if isinstance(start, PyccelUnarySub) and isinstance(start.args[0], LiteralInteger):
            start = PyccelMinus(array_size, start.args[0], simplify = True)
        elif start is not None and allow_negative_index and not isinstance(start,LiteralInteger):
            start = IfTernaryOperator(PyccelLt(start, LiteralInteger(0)),
                        PyccelAdd(array_size, start, simplify = True), start)

        if isinstance(stop, PyccelUnarySub) and isinstance(stop.args[0], LiteralInteger):
            stop = PyccelMinus(array_size, stop.args[0], simplify = True)
        elif stop is not None and allow_negative_index and not isinstance(stop, LiteralInteger):
            stop = IfTernaryOperator(PyccelLt(stop, LiteralInteger(0)),
                        PyccelAdd(array_size, stop, simplify = True), stop)

        # negative step in slice
        if isinstance(step, PyccelUnarySub) and isinstance(step.args[0], LiteralInteger):
            stop = PyccelAdd(stop, LiteralInteger(1), simplify = True) if stop is not None else LiteralInteger(0)
            start = start if start is not None else PyccelMinus(array_size, LiteralInteger(1), simplify = True)

        # variable step in slice
        elif step and allow_negative_index and not isinstance(step, LiteralInteger):
            if start is None :
                start = IfTernaryOperator(PyccelGt(step, LiteralInteger(0)),
                    LiteralInteger(0), PyccelMinus(array_size , LiteralInteger(1), simplify = True))

            if stop is None :
                stop = IfTernaryOperator(PyccelGt(step, LiteralInteger(0)),
                    PyccelMinus(array_size, LiteralInteger(1), simplify = True), LiteralInteger(0))
            else :
                stop = IfTernaryOperator(PyccelGt(step, LiteralInteger(0)),
                    stop, PyccelAdd(stop, LiteralInteger(1), simplify = True))

        elif stop is not None:
            stop = PyccelMinus(stop, LiteralInteger(1), simplify = True)

        return Slice(start, stop, step)

    def _print_Slice(self, expr):
        if expr.start is None or  isinstance(expr.start, Nil):
            start = ''
        else:
            start = self._print(expr.start)
        if (expr.stop is None) or isinstance(expr.stop, Nil):
            stop = ''
        else:
            stop = self._print(expr.stop)
        if expr.step is not None :
            return f'{start}:{stop}:{self._print(expr.step)}'
        return f'{start}:{stop}'

#=======================================================================================

    def _print_FunctionCall(self, expr):
        func = expr.funcdef

        f_name = self._print(expr.func_name if not expr.interface else expr.interface_name)
        for k, m in _default_methods.items():
            f_name = f_name.replace(k, m)
        args   = expr.args
        func_result_variables = func.scope.collect_all_tuple_elements(func.results.var) \
                                    if func.scope else [func.results.var]
        out_results = [v for v in func_result_variables if v and not v.is_argument]
        parent_assign = expr.get_direct_user_nodes(lambda x: isinstance(x, (Assign, AliasAssign)))
        is_function =  len(out_results) == 1 and func.results.var.rank == 0

        if func.arguments and func.arguments[0].bound_argument:
            class_variable = args[0].value
            args = args[1:]
            if isinstance(class_variable, FunctionCall):
                base = class_variable.funcdef.results.var
                var = self.scope.get_temporary_variable(base)

                self._additional_code += self._print(Assign(var, class_variable)) + '\n'
                f_name = f'{self._print(var)} % {f_name}'
            else:
                f_name = f'{self._print(class_variable)} % {f_name}'

        if parent_assign:
            lhs = parent_assign[0].lhs
            if len(out_results) == 1:
                lhs_vars = {out_results[0]:lhs}
            else:
                lhs_vars = dict(zip(out_results,lhs))
            assign_args = []
            for a in args:
                key = a.keyword
                arg = a.value
                if arg in lhs_vars.values():
                    var = arg.clone(self.scope.get_new_name())
                    self.scope.insert_variable(var)
                    self._additional_code += self._print(Assign(var,arg))
                    newarg = var
                else:
                    newarg = arg
                assign_args.append(FunctionCallArgument(newarg, key))
            args = assign_args
            results = list(lhs_vars.values())
            if is_function:
                results_strs = []
            else:
                results_strs = [self._print(r) for r in lhs_vars.values()]

        else:
            results_strs = []
            results = None

        args_strs = [self._print(a) for a in args if not isinstance(a.value, Nil)]
        args_code = ', '.join(results_strs+args_strs)
        code = f'{f_name}({args_code})'
        if not is_function:
            code = f'call {code}\n'

        if not parent_assign:
            if is_function or len(out_results) == 0:
                return code
            else:
                self._additional_code += code
                if len(out_results) == 1:
                    return self._print(results[0])
                else:
                    return self._print(tuple(results))
        elif is_function:
            result_code = self._print(results[0])
            if isinstance(parent_assign[0], AliasAssign):
                return f'{result_code} => {code}\n'
            else:
                return f'{result_code} = {code}\n'
        else:
            return code

#=======================================================================================

    def _print_PyccelInternalFunction(self, expr):
        if isinstance(expr, NumpyNewArray):
            return errors.report(FORTRAN_ALLOCATABLE_IN_EXPRESSION,
                          symbol=expr, severity='fatal')
        else:
            return self._print_not_supported(expr)

#=======================================================================================

    def _print_PrecomputedCode(self, expr):
        return expr.code

#=======================================================================================

    def _print_CLocFunc(self, expr):
        lhs = self._print(expr.result)
        rhs = self._print(expr.arg)
        self._constantImports.setdefault('ISO_C_Binding', set()).add('c_loc')
        return f'{lhs} = c_loc({rhs})\n'

    def _print_C_NULL_CHAR(self, expr):
        self._constantImports.setdefault('ISO_C_Binding', set()).add('C_NULL_CHAR')
        return 'C_NULL_CHAR'

    def _print_C_F_Pointer(self, expr):
        self._constantImports.setdefault('ISO_C_Binding', set()).add('C_F_Pointer')
        shape_tuple = expr.shape or ()
        shape = ', '.join(self._print(s) for s in shape_tuple)
        if shape:
            return f'call C_F_Pointer({self._print(expr.c_pointer)}, {self._print(expr.f_array)}, [{shape}])\n'
        else:
            return f'call C_F_Pointer({self._print(expr.c_pointer)}, {self._print(expr.f_array)})\n'

#=======================================================================================

    def _print_PythonConjugate(self, expr):
        return f'conjg( {self._print(expr.internal_var)} )'

#=======================================================================================

    def _wrap_fortran(self, lines):
        """
        Wrap long Fortran lines.

        A comment line is split at white space. Code lines are split with a more
        complex rule to give nice results.

        Parameters
        ----------
        lines : list[str]
            A list of lines (ending with a \\n character).

        Returns
        -------
        list[str]
            A list of the new lines.
        """
        # routine to find split point in a code line
        my_alnum = set("_+-." + string.digits + string.ascii_letters)
        my_white = set(" \t()")

        def split_pos_code(line, endpos):
            if len(line) <= endpos:
                return len(line)
            pos = endpos
            split = lambda pos: \
                (line[pos] in my_alnum and line[pos - 1] not in my_alnum) or \
                (line[pos] not in my_alnum and line[pos - 1] in my_alnum) or \
                (line[pos] in my_white and line[pos - 1] not in my_white) or \
                (line[pos] not in my_white and line[pos - 1] in my_white)
            while not split(pos):
                pos -= 1
                if pos == 0:
                    return endpos
            return pos

        # split line by line and add the split lines to result
        result = []
        trailing = ' &'
        # trailing with no added space characters in case splitting is within quotes
        quote_trailing = '&'

        for line in lines:
            if len(line) > 72:
                cline = line[:72].lstrip()
                if cline.startswith('!') and not cline.startswith('!$'):
                    result.append(line)
                    continue

                tab_len = line.index(cline[0])
                # code line
                # set containing positions inside quotes
                inside_quotes_positions = set()
                inside_quotes_intervals = [(match.start(), match.end())
                                           for match in re.compile('("[^"]*")|(\'[^\']*\')').finditer(line)]
                for lidx, ridx in inside_quotes_intervals:
                    for idx in range(lidx, ridx):
                        inside_quotes_positions.add(idx)
                initial_len = len(line)
                pos = split_pos_code(line, 72)

                startswith_omp = cline.startswith('!$omp')
                startswith_acc = cline.startswith('!$acc')

                if startswith_acc or startswith_omp:
                    assert pos>=5

                if pos not in inside_quotes_positions:
                    hunk = line[:pos].rstrip()
                    line = line[pos:].lstrip()
                else:
                    hunk = line[:pos]
                    line = line[pos:]

                if line:
                    hunk += (quote_trailing if pos in inside_quotes_positions else trailing)

                last_cut_was_inside_quotes = pos in inside_quotes_positions
                result.append(hunk)
                while len(line) > 0:
                    removed = initial_len - len(line)
                    pos = split_pos_code(line, 65-tab_len)
                    if pos + removed not in inside_quotes_positions:
                        hunk = line[:pos].rstrip()
                        line = line[pos:].lstrip()
                    else:
                        hunk = line[:pos]
                        line = line[pos:]
                    if line:
                        hunk += (quote_trailing if (pos + removed) in inside_quotes_positions else trailing)

                    if last_cut_was_inside_quotes:
                        hunk_start = tab_len*' ' + '&'
                    elif startswith_omp:
                        hunk_start = tab_len*' ' + '!$omp &'
                    elif startswith_acc:
                        hunk_start = tab_len*' ' + '!$acc &'
                    else:
                        hunk_start = tab_len*' ' + '      '

                    result.append(hunk_start + hunk)
                    last_cut_was_inside_quotes = (pos + removed) in inside_quotes_positions
            else:
                result.append(line)

        # make sure that all lines end with a carriage return
        return [l if l.endswith('\n') else l+'\n' for l in result]

    def indent_code(self, code):
        """
        Add the correct indentation to the code.

        Analyse the code to calculate when indentation is needed.
        Add the necessary spaces at the start of each line.

        Parameters
        ----------
        code : str | iterable[str]
            A string of code or a list of code lines.

        Returns
        -------
        list[str]
            A list of indented code lines.
        """
        if isinstance(code, str):
            code_lines = self.indent_code(code.splitlines(True))
            return ''.join(code_lines)

        code = [line.lstrip(' \t') for line in code]

        increase = [int(inc_regex.match(line) is not None)
                     for line in code]
        decrease = [int(dec_regex.match(line) is not None)
                     for line in code]

        level = 0
        tabwidth = self._default_settings['tabwidth']
        new_code = []
        for i, line in enumerate(code):
            if line in ('','\n') or line.startswith('#'):
                new_code.append(line)
                continue
            level -= decrease[i]

            padding = " "*(level*tabwidth)

            line = "%s%s" % (padding, line)

            new_code.append(line)
            level += increase[i]

        return new_code

    def _print_BindCArrayVariable(self, expr):
        return self._print(expr.wrapper_function)

    def _print_BindCClassDef(self, expr):
        funcs = [expr.new_func, *expr.methods, *[f for i in expr.interfaces for f in i.functions],
                 *[a.getter for a in expr.attributes], *[a.setter for a in expr.attributes if a.setter]]
        sep = f'\n{self._print(SeparatorComment(40))}\n'
        return '', sep.join(self._print(f) for f in funcs)

    def _print_BindCSizeOf(self, expr):
        elem = self._print(expr.args[0])
        self._constantImports.setdefault('ISO_C_Binding', set()).add('c_size_t')
        return f'storage_size({elem}, kind = c_size_t)'

    def _print_MacroDefinition(self, expr):
        name = expr.macro_name
        obj = self._print(expr.object)
        return f'#define {name} {obj}\n'

    def _print_MacroUndef(self, expr):
        name = expr.macro_name
        return f'#undef {name}\n'

    def _print_AllDeclaration(self, expr):
        return ''

    def _print_KindSpecification(self, expr):
        return f'(kind = {self.print_kind(expr.type_specifier)})'

    def _print_MinLimit(self, expr):
        # TypeError: '<' not supported between instances of 'complex' and 'complex'
        assert not isinstance(expr.class_type.primitive_type, PrimitiveComplexType)
        example_of_type = convert_to_literal(0, dtype = expr.class_type)
        return f'-Huge({self._print(example_of_type)})'

    def _print_MaxLimit(self, expr):
        # TypeError: '>' not supported between instances of 'complex' and 'complex'
        assert not isinstance(expr.class_type.primitive_type, PrimitiveComplexType)
        example_of_type = convert_to_literal(0, dtype = expr.class_type)
        return f'Huge({self._print(example_of_type)})'<|MERGE_RESOLUTION|>--- conflicted
+++ resolved
@@ -3029,61 +3029,33 @@
         return code
 
     def _print_PyccelRShift(self, expr):
-<<<<<<< HEAD
-        arg1 = self._print(expr.args[0])
-        arg2 = self._print(expr.args[1])
-        return f'RSHIFT({arg1}, {arg2})'
-
-    def _print_PyccelLShift(self, expr):
-        arg1 = self._print(expr.args[0])
-        arg2 = self._print(expr.args[1])
-        return f'LSHIFT({arg1}, {arg2})'
-=======
         arg0, arg1 = expr.args
         return f'RSHIFT({self._print(arg0)}, {self._print(arg1)})'
 
     def _print_PyccelLShift(self, expr):
         arg0, arg1 = expr.args
         return f'LSHIFT({self._print(arg0)}, {self._print(arg1)})'
->>>>>>> 7338c6e0
 
     def _print_PyccelBitXor(self, expr):
         arg1 = self._print(expr.args[0])
         arg2 = self._print(expr.args[1])
         if isinstance(expr.dtype.primitive_type, PrimitiveBooleanType):
-<<<<<<< HEAD
-            return f'{arg1} .neqv. {arg2}'
-        return f'IEOR({arg1}, {arg2})'
-=======
             return ' .neqv. '.join(self._print(a) for a in expr.args)
         arg0, arg1 = expr.args
         return f'IEOR({self._print(arg0)}, {self._print(arg1)})'
->>>>>>> 7338c6e0
 
     def _print_PyccelBitOr(self, expr):
         arg1 = self._print(expr.args[0])
         arg2 = self._print(expr.args[1])
         if isinstance(expr.dtype.primitive_type, PrimitiveBooleanType):
-<<<<<<< HEAD
-            return f'{arg1} .or. {arg2}'
-        return f'IOR({arg1}, {arg2})'
-=======
             return ' .or. '.join(self._print(a) for a in expr.args)
         arg0, arg1 = expr.args
         return f'IOR({self._print(arg0)}, {self._print(arg1)})'
->>>>>>> 7338c6e0
 
     def _print_PyccelBitAnd(self, expr):
         arg1 = self._print(expr.args[0])
         arg2 = self._print(expr.args[1])
         if isinstance(expr.dtype.primitive_type, PrimitiveBooleanType):
-<<<<<<< HEAD
-            return f'{arg1} .and. {arg2}'
-        return f'IAND({arg1}, {arg2})'
-
-    def _print_PyccelInvert(self, expr):
-        return f'NOT({self._print(expr.args[0])})'
-=======
             return ' .and. '.join(self._print(a) for a in expr.args)
         arg0, arg1 = expr.args
         return f'IAND({self._print(arg0)}, {self._print(arg1)})'
@@ -3094,7 +3066,6 @@
             return f'.not. ({arg})'
         else:
             return f'NOT({arg})'
->>>>>>> 7338c6e0
 
     def _print_PyccelAssociativeParenthesis(self, expr):
         return '(' + self._print(expr.args[0]) + ')'
