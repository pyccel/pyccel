--- conflicted
+++ resolved
@@ -9,7 +9,7 @@
 
 from pyccel.ast.basic     import ScopedAstNode
 
-from pyccel.ast.builtins  import PythonRange, PythonComplex, DtypePrecisionToCastFunction
+from pyccel.ast.builtins  import PythonRange, PythonComplex
 from pyccel.ast.builtins  import PythonPrint, PythonType
 from pyccel.ast.builtins  import PythonList, PythonTuple, PythonSet
 
@@ -1994,7 +1994,6 @@
         else:
             return call_code
 
-<<<<<<< HEAD
     def init_lists_or_sets(self, expr, list_var):
         """
         Print the initialization of a python assignment using STC init() method
@@ -2002,7 +2001,7 @@
         dtype = self.find_in_dtype_registry(expr.current_user_node.lhs.dtype)
         container_type = "hset_"if isinstance(expr.class_type, HomogeneousSetType) else "vec_"
         if (len(expr.args) == 0):
-            return f'{list_var} = c_init({container_type}{dtype}, {"{}"});\n'
+            return f'{list_var} = c_init({container_type}{dtype},{"{}"});\n'
 
         keyraw = '{' + ', '.join([self._print(a) for a in expr.args]) + '}'
         init = f'{list_var} = c_init({container_type}{dtype}, {keyraw});\n'
@@ -2031,8 +2030,6 @@
         val = LiteralFloat(expr.value)
         return self._print(val)
 
-=======
->>>>>>> d64be7ff
     def _print_Return(self, expr):
         code = ''
         args = [ObjectAddress(a) if isinstance(a, Variable) and self.is_c_pointer(a) else a for a in expr.expr]
@@ -2379,9 +2376,6 @@
         if expr == math_constants['inf']:
             self.add_import(c_imports['math'])
             return 'HUGE_VAL'
-        elif expr == math_constants['nan']:
-            self.add_import(c_imports['math'])
-            return 'NAN'
         elif expr == math_constants['pi']:
             self.add_import(c_imports['math'])
             return 'M_PI'
@@ -2389,9 +2383,7 @@
             self.add_import(c_imports['math'])
             return 'M_E'
         else:
-            cast_func = DtypePrecisionToCastFunction[expr.dtype]
-            return self._print(cast_func(expr.value))
-
+            raise NotImplementedError("Constant not implemented")
 
     def _print_Variable(self, expr):
         if self.is_c_pointer(expr):
