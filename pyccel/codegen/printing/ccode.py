--- conflicted
+++ resolved
@@ -1788,14 +1788,9 @@
         docstring = self._print(expr.docstring) if expr.docstring else ''
 
         parts = [sep,
-<<<<<<< HEAD
                  doc_string,
                  self.function_signature(expr),
                 '\n{\n',
-=======
-                 docstring,
-                '{signature}\n{{\n'.format(signature=self.function_signature(expr)),
->>>>>>> 6e6f088e
                  decs,
                  body,
                  '}\n',
