# coding: utf-8
#------------------------------------------------------------------------------------------#
# This file is part of Pyccel which is released under MIT License. See the LICENSE file or #
# go to https://github.com/pyccel/pyccel/blob/devel/LICENSE for full license details.      #
#------------------------------------------------------------------------------------------#
import ast
import functools
from itertools import chain, product
import re
import sys
from packaging.version import Version

import numpy as np

from pyccel.ast.basic     import ScopedAstNode

from pyccel.ast.bind_c    import BindCPointer

from pyccel.ast.builtins  import PythonRange, PythonComplex, PythonMin, PythonMax
from pyccel.ast.builtins  import PythonPrint, PythonType, VariableIterator

from pyccel.ast.builtins  import PythonList, PythonTuple, PythonSet, PythonDict, PythonLen

from pyccel.ast.builtin_methods.dict_methods  import DictItems, DictKeys

from pyccel.ast.core      import Declare, For, CodeBlock, ClassDef
from pyccel.ast.core      import FunctionCall, FunctionCallArgument
from pyccel.ast.core      import Deallocate
from pyccel.ast.core      import FunctionAddress
from pyccel.ast.core      import Assign, Import, AugAssign, AliasAssign
from pyccel.ast.core      import SeparatorComment
from pyccel.ast.core      import Module, AsName

from pyccel.ast.c_concepts import ObjectAddress, CMacro, CStringExpression, PointerCast, CNativeInt
from pyccel.ast.c_concepts import CStackArray, CStrStr

from pyccel.ast.datatypes import PythonNativeInt, PythonNativeBool, VoidType
from pyccel.ast.datatypes import TupleType, FixedSizeNumericType, CharType
from pyccel.ast.datatypes import CustomDataType, StringType, HomogeneousTupleType
from pyccel.ast.datatypes import InhomogeneousTupleType, HomogeneousListType, HomogeneousSetType
from pyccel.ast.datatypes import PrimitiveBooleanType, PrimitiveIntegerType, PrimitiveFloatingPointType, PrimitiveComplexType
from pyccel.ast.datatypes import HomogeneousContainerType, DictType, FixedSizeType

from pyccel.ast.internals import Slice, PrecomputedCode, PyccelArrayShapeElement
from pyccel.ast.internals import PyccelFunction

from pyccel.ast.literals  import LiteralTrue, LiteralFalse, LiteralImaginaryUnit, LiteralFloat
from pyccel.ast.literals  import LiteralString, LiteralInteger, Literal
from pyccel.ast.literals  import Nil, convert_to_literal

from pyccel.ast.low_level_tools import IteratorType

from pyccel.ast.mathext  import math_constants

from pyccel.ast.numpyext import NumpyFull, NumpyArray, NumpySum
from pyccel.ast.numpyext import NumpyReal, NumpyImag, NumpyFloat
from pyccel.ast.numpyext import NumpyAmin, NumpyAmax
from pyccel.ast.numpyext import get_shape_of_multi_level_container

from pyccel.ast.numpytypes import NumpyInt8Type, NumpyInt16Type, NumpyInt32Type, NumpyInt64Type
from pyccel.ast.numpytypes import NumpyFloat32Type, NumpyFloat64Type, NumpyComplex64Type, NumpyComplex128Type
from pyccel.ast.numpytypes import NumpyNDArrayType, numpy_precision_map

from pyccel.ast.operators import PyccelAdd, PyccelMul, PyccelMinus, PyccelLt, PyccelGt
from pyccel.ast.operators import PyccelAssociativeParenthesis, PyccelMod
from pyccel.ast.operators import PyccelUnarySub, IfTernaryOperator

from pyccel.ast.type_annotations import VariableTypeAnnotation

from pyccel.ast.utilities import expand_to_loops, is_literal_integer, flatten_tuple_var

from pyccel.ast.variable import IndexedElement
from pyccel.ast.variable import Variable
from pyccel.ast.variable import DottedName
from pyccel.ast.variable import DottedVariable

from pyccel.codegen.printing.codeprinter import CodePrinter

from pyccel.errors.errors   import Errors
from pyccel.errors.messages import (PYCCEL_RESTRICTION_TODO, INCOMPATIBLE_TYPEVAR_TO_FUNC,
                                    PYCCEL_RESTRICTION_IS_ISNOT)

numpy_v1 = Version(np.__version__) < Version("2.0.0")

errors = Errors()

# TODO: add examples

__all__ = ["CCodePrinter"]

# dictionary mapping numpy function to (argument_conditions, C_function).
# Used in CCodePrinter._print_NumpyUfuncBase(self, expr)
numpy_ufunc_to_c_float = {
    'NumpyAbs'  : 'fabs',
    'NumpyFabs' : 'fabs',
    'NumpyFloor': 'floor',  # TODO: might require special treatment with casting
    # ---
    'NumpyExp' : 'exp',
    'NumpyLog' : 'log',
    'NumpySqrt': 'sqrt',
    # ---
    'NumpySin'    : 'sin',
    'NumpyCos'    : 'cos',
    'NumpyTan'    : 'tan',
    'NumpyArcsin' : 'asin',
    'NumpyArccos' : 'acos',
    'NumpyArctan' : 'atan',
    'NumpyArctan2': 'atan2',
    'NumpySinh'   : 'sinh',
    'NumpyCosh'   : 'cosh',
    'NumpyTanh'   : 'tanh',
    'NumpyArcsinh': 'asinh',
    'NumpyArccosh': 'acosh',
    'NumpyArctanh': 'atanh',
}

numpy_ufunc_to_c_complex = {
    'NumpyAbs'  : 'cabs',
    # ---
    'NumpyExp' : 'cexp',
    'NumpyLog' : 'clog',
    'NumpySqrt': 'csqrt',
    # ---
    'NumpySin'    : 'csin',
    'NumpyCos'    : 'ccos',
    'NumpyTan'    : 'ctan',
    'NumpyArcsin' : 'casin',
    'NumpyArccos' : 'cacos',
    'NumpyArctan' : 'catan',
    'NumpySinh'   : 'csinh',
    'NumpyCosh'   : 'ccosh',
    'NumpyTanh'   : 'ctanh',
    'NumpyArcsinh': 'casinh',
    'NumpyArccosh': 'cacosh',
    'NumpyArctanh': 'catanh',
}

# dictionary mapping Math function to (argument_conditions, C_function).
# Used in CCodePrinter._print_MathFunctionBase(self, expr)
# Math function ref https://docs.python.org/3/library/math.html
math_function_to_c = {
    # ---------- Number-theoretic and representation functions ------------
    'MathCeil'     : 'ceil',
    # 'MathComb'   : 'com' # TODO
    'MathCopysign': 'copysign',
    'MathFabs'   : 'fabs',
    'MathFloor'    : 'floor',
    # 'MathFmod'   : '???',  # TODO
    # 'MathRexp'   : '???'   TODO requires two output
    # 'MathFsum'   : '???',  # TODO
    # 'MathIsclose' : '???',  # TODO
    'MathIsfinite': 'isfinite', # int isfinite(real-floating x);
    'MathIsinf'   : 'isinf', # int isinf(real-floating x);
    'MathIsnan'   : 'isnan', # int isnan(real-floating x);
    # 'MathIsqrt'  : '???' TODO
    'MathLdexp'  : 'ldexp',
    # 'MathModf'  : '???' TODO return two value
    # 'MathPerm'  : '???' TODO
    # 'MathProd'  : '???' TODO
    'MathRemainder'  : 'remainder',
    'MathTrunc'  : 'trunc',

    # ----------------- Power and logarithmic functions -----------------------

    'MathExp'    : 'exp',
    'MathExpm1'  : 'expm1',
    'MathLog'    : 'log',      # take also an option arg [base]
    'MathLog1p'  : 'log1p',
    'MathLog2'  : 'log2',
    'MathLog10'  : 'log10',
    'MathPow'    : 'pow',
    'MathSqrt'   : 'sqrt',

    # --------------------- Trigonometric functions ---------------------------

    'MathAcos'   : 'acos',
    'MathAsin'   : 'asin',
    'MathAtan'   : 'atan',
    'MathAtan2'  : 'atan2',
    'MathCos'    : 'cos',
    # 'MathDist'  : '???', TODO
    'MathHypot'  : 'hypot',
    'MathSin'    : 'sin',
    'MathTan'    : 'tan',


    # -------------------------- Hyperbolic functions -------------------------

    'MathAcosh'  : 'acosh',
    'MathAsinh'  : 'asinh',
    'MathAtanh'  : 'atanh',
    'MathCosh'   : 'cosh',
    'MathSinh'   : 'sinh',
    'MathTanh'   : 'tanh',

    # --------------------------- Special functions ---------------------------

    'MathErf'    : 'erf',
    'MathErfc'   : 'erfc',
    'MathGamma'  : 'tgamma',
    'MathLgamma' : 'lgamma',

    # --------------------------- internal functions --------------------------
    'MathFactorial' : 'pyc_factorial',
    'MathGcd'       : 'pyc_gcd',
    'MathDegrees'   : 'pyc_degrees',
    'MathRadians'   : 'pyc_radians',
    'MathLcm'       : 'pyc_lcm',
    # --------------------------- cmath functions --------------------------
    'CmathAcos'  : 'cacos',
    'CmathAcosh' : 'cacosh',
    'CmathAsin'  : 'casin',
    'CmathAsinh' : 'casinh',
    'CmathAtan'  : 'catan',
    'CmathAtanh' : 'catanh',
    'CmathCos'   : 'ccos',
    'CmathCosh'  : 'ccosh',
    'CmathExp'   : 'cexp',
    'CmathSin'   : 'csin',
    'CmathSinh'  : 'csinh',
    'CmathSqrt'  : 'csqrt',
    'CmathTan'   : 'ctan',
    'CmathTanh'  : 'ctanh',
}

c_library_headers = (
    "complex",
    "ctype",
    "float",
    "math",
    "stdarg",
    "stdbool",
    "stddef",
    "stdint",
    "stdio",
    "stdlib",
    "string",
    "tgmath",
    "inttypes",
)

import_dict = {'omp_lib' : 'omp' }

c_imports = {n : Import(n, Module(n, (), ())) for n in
                ['stdlib',
                 'math',
                 'string',
                 'complex',
                 'stdint',
                 'pyc_math_c',
                 'stdio',
                 "inttypes",
                 'stdbool',
                 'assert',
                 'stc/cstr',
                 'CSpan_extensions']}

import_header_guard_prefix = {
    'stc/common': '_TOOLS_COMMON',
    'stc/hmap': '_TOOLS_DICT',
    'stc/hset': '_TOOLS_SET',
    'stc/vec': '_TOOLS_LIST'
}

stc_extension_mapping = {
    'stc/common': 'STC_Extensions/Common_extensions',
    'stc/hmap': 'STC_Extensions/Dict_extensions',
    'stc/hset': 'STC_Extensions/Set_extensions',
    'stc/vec': 'STC_Extensions/List_extensions',
}

class CCodePrinter(CodePrinter):
    """
    A printer for printing code in C.

    A printer to convert Pyccel's AST to strings of c code.
    As for all printers the navigation of this file is done via _print_X
    functions.

    Parameters
    ----------
    filename : str
            The name of the file being pyccelised.
    prefix_module : str
            A prefix to be added to the name of the module.
    """
    printmethod = "_ccode"
    language = "C"

    _default_settings = {
        'tabwidth': 4,
    }

    dtype_registry = {CNativeInt()    : 'int',
                      VoidType() : 'void',
                      CharType() : 'char',
                      (PrimitiveComplexType(),8) : 'double complex',
                      (PrimitiveComplexType(),4) : 'float complex',
                      (PrimitiveFloatingPointType(),8)   : 'double',
                      (PrimitiveFloatingPointType(),4)   : 'float',
                      (PrimitiveIntegerType(),4)     : 'int32_t',
                      (PrimitiveIntegerType(),8)     : 'int64_t',
                      (PrimitiveIntegerType(),2)     : 'int16_t',
                      (PrimitiveIntegerType(),1)     : 'int8_t',
                      (PrimitiveBooleanType(),-1) : 'bool',
                      }

    type_to_format = {(PrimitiveFloatingPointType(),8) : '%.15lf',
                      (PrimitiveFloatingPointType(),4) : '%.6f',
                      (PrimitiveIntegerType(),4)       : '%d',
                      (PrimitiveIntegerType(),8)       : LiteralString("%") + CMacro('PRId64'),
                      (PrimitiveIntegerType(),2)       : LiteralString("%") + CMacro('PRId16'),
                      (PrimitiveIntegerType(),1)       : LiteralString("%") + CMacro('PRId8'),
                      }

    def __init__(self, filename, prefix_module = None):

        errors.set_target(filename)

        super().__init__()
        self.prefix_module = prefix_module
        self._additional_imports = {'stdlib':c_imports['stdlib']}
        self._additional_code = ''
        self._additional_args = []
        self._temporary_args = []
        self._current_module = None
        self._in_header = False

    def sort_imports(self, imports):
        """
        Sort imports to avoid any errors due to bad ordering.

        Sort imports. This is important so that types exist before they are used to create
        container types. E.g. it is important that complex or inttypes be imported before
        vec_int or vec_double_complex is declared.

        Parameters
        ----------
        imports : list[Import]
            A list of the imports.

        Returns
        -------
        list[Import]
            A sorted list of the imports.
        """
        import_src = [str(i.source) for i in imports]
        dependent_imports = [i for i in import_src if i in import_header_guard_prefix]
        non_stc_imports = [i for i in import_src if i not in dependent_imports]
        dependent_imports.sort()
        non_stc_imports.sort()
        sorted_imports = [imports[import_src.index(name)] for name in chain(non_stc_imports, dependent_imports)]
        return sorted_imports

    def _format_code(self, lines):
        return self.indent_code(lines)

    def is_c_pointer(self, a):
        """
        Indicate whether the object is a pointer in C code.

        Some objects are accessed via a C pointer so that they can be modified in
        their scope and that modification can be retrieved elsewhere. This
        information cannot be found trivially so this function provides that
        information while avoiding easily outdated code to be repeated.

        The main reasons for this treatment are:
        1. It is the actual memory address of an object
        2. It is a reference to another object (e.g. an alias, an optional argument, or one of multiple return arguments)

        See codegen_stage.md in the developer docs for more details.

        Parameters
        ----------
        a : TypedAstNode
            The object whose storage we are enquiring about.

        Returns
        -------
        bool
            True if a C pointer, False otherwise.
        """
        if isinstance(a, (Nil, ObjectAddress, PointerCast, CStrStr)):
            return True
        if isinstance(a, FunctionCall):
            a = a.funcdef.results[0].var
        # STC _at and _at_mut functions return pointers
        if isinstance(a, IndexedElement) and not isinstance(a.base.class_type, CStackArray) and \
                len(a.indices) == a.base.class_type.container_rank:
            return True
        if not isinstance(a, Variable):
            return False
        if isinstance(a.class_type, (HomogeneousTupleType, NumpyNDArrayType)):
            return a.is_optional or any(a is bi for b in self._additional_args for bi in b)

        if isinstance(a.class_type, (CustomDataType, HomogeneousContainerType, DictType)) \
                and a.is_argument and not a.is_const:
            return True

        return a.is_alias or a.is_optional or \
                any(a is bi for b in self._additional_args for bi in b)

    def _flatten_list(self, irregular_list):
        """
        Get a list of all the arguments in a multi-level list/tuple.

        Get a list of all the arguments in a multi-level list/tuple.

        Parameters
        ----------
        irregular_list : PythonList | PythonTuple
            A multi-level list/tuple.

        Returns
        -------
        list[TypedAstNode]
            A flattened list of all the elements of the list/tuple.
        """
        def to_list(arg):
            """
            Get a list containing the scalar elements of a list/tuple.
            This method is called recursively. If the argument is not
            a list/tuple then it is returned in a list otherwise the
            elements of the list/tuple are converted to a list and
            flattened.
            """
            if isinstance(arg, (PythonList, PythonTuple)):
                return [ai for a in arg.args for ai in to_list(a)]
            else:
                return [arg]
        return to_list(irregular_list)

    #========================== Numpy Elements ===============================#
    def copy_NumpyArray_Data(self, lhs, rhs):
        """
        Get code which copies data from a Ndarray or a homogeneous tuple into a Ndarray.

        When data is copied from a homogeneous tuple, the code declares and fills
        a dummy data_buffer and copies the data from it to a NdArray struct.
        When data is copied from a Ndarray this is done directly without an intermediate
        structure.

        Parameters
        ----------
        lhs : TypedAstNode
            The left-hand side of the assignment containing the array into which the
            NumPy array should be copied.

        rhs : TypedAstNode
            The right-hand side of the assignment containing the array(s) which should
            be copied into the left-hand side.

        Returns
        -------
        str
            A string containing the code which allocates and copies the data.
        """
        assert rhs.rank != 0
        arg = rhs.arg if isinstance(rhs, NumpyArray) else rhs
        lhs_address = self._print(ObjectAddress(lhs))

        variables = [v for v in arg.get_attribute_nodes((Variable, FunctionCall, PyccelFunction)) if v.rank]

        # If the data is copied from a Variable rather than a list or tuple
        # use the function cspan_copy directly
        if isinstance(arg, (Variable, IndexedElement)):
            prefix = ''
            if isinstance(arg, IndexedElement):
                arg_var = self.scope.get_temporary_variable(arg.class_type, memory_handling='heap')
                prefix += self._print(Assign(arg_var, arg))
                arg = arg_var
            if isinstance(arg.class_type, (NumpyNDArrayType, HomogeneousTupleType)):
                rhs_address = self._print(ObjectAddress(arg))
                lhs_c_type = self.get_c_type(lhs.class_type)
                rhs_c_type = self.get_c_type(arg.class_type)
                cast_type = self.get_c_type(lhs.class_type.element_type)
                self.add_import(c_imports['CSpan_extensions'])
                return prefix + f'cspan_copy({cast_type}, {lhs_c_type}, {rhs_c_type}, {lhs_address}, {rhs_address});\n'
            else:
                raise NotImplementedError(f"Can't copy variable of type {arg.class_type}")
        elif variables:
            body = ''
            for li, ri in zip(lhs, arg):
                if li.rank:
                    li_slice_var = self.scope.get_temporary_variable(li.class_type,
                            shape = get_shape_of_multi_level_container(ri), memory_handling='alias')
                    body += self._print(AliasAssign(li_slice_var, li))
                    body += self.copy_NumpyArray_Data(li_slice_var, ri)
                else:
                    body += self._print(Assign(li, ri))
            return body

        def get_indexed(base, elems):
            """
            Get an indexed object. This ensures the necessary levels are created for tuples.
            """
            while elems:
                result = IndexedElement(base, *elems[:base.class_type.container_rank])
                elems = elems[base.class_type.container_rank:]
                base = result
            return result

        flattened_args = self._flatten_list(arg)

        flattened_lhs = [get_indexed(lhs, elems) for elems in product(*[range(s) for s in get_shape_of_multi_level_container(arg)])]

        operations = ''
        for li, ri in zip(flattened_lhs, flattened_args):
            operations += f'{self._print(li)} = {self._print(ri)};\n'

        return operations

    def arrayFill(self, expr):
        """
        Print the assignment of a NdArray.

        Print the code necessary to create and fill an ndarray.

        Parameters
        ----------
        expr : Assign
            The Assign Node used to get the lhs and rhs.

        Returns
        -------
        str
            Return a str that contains a call to the C function array_fill.
        """
        rhs = expr.rhs
        lhs = expr.lhs
        code_init = ''

        if rhs.fill_value is not None:
            lhs_code = self._print(lhs)
            fill_val = self._print(rhs.fill_value)
            c_type = self.get_c_type(lhs.class_type)
            loop_scope = self.scope.create_new_loop_scope()
            iter_var_name = loop_scope.get_new_name()
            code_init += f'c_foreach({iter_var_name}, {c_type}, {lhs_code}) {{\n'
            code_init += f'*({iter_var_name}.ref) = {fill_val};\n'
            code_init += '}\n'
        return code_init

    def _init_stack_array(self, expr):
        """
        Return a string which handles the assignment of a stack ndarray.

        Print the code necessary to initialise a ndarray on the stack.

        Parameters
        ----------
        expr : TypedAstNode
            The Assign Node used to get the lhs and rhs.

        Returns
        -------
        buffer_array : str
            String initialising the stack (C) array which stores the data.
        array_init   : str
            String containing the rhs of the initialization of a stack array.
        """
        var = expr
        dtype = self.get_c_type(var.dtype)
        shape = ", ".join(self._print(i) for i in var.alloc_shape)
        tot_shape = self._print(functools.reduce(
            lambda x,y: PyccelMul(x,y,simplify=True), var.alloc_shape))

        order = 'c_COLMAJOR' if var.order == 'F' else 'c_ROWMAJOR'

        dummy_array_name = self.scope.get_new_name(f'{var.name}_ptr')
        buffer_array = f"{dtype} {dummy_array_name}[{tot_shape}];\n"
        array_init = f' = cspan_md_layout({order}, {dummy_array_name}, {shape})'
        return buffer_array, array_init

    def _handle_inline_func_call(self, expr):
        """
        Print a function call to an inline function.

        Use the arguments passed to an inline function to print
        its body with the passed arguments in place of the function
        arguments.

        Parameters
        ----------
        expr : FunctionCall
            The function call which should be printed inline.

        Returns
        -------
        str
            The code for the inline function.
        """
        func = expr.funcdef
        body = func.body

        for b in body.body:
            if isinstance(b, ScopedAstNode):
                b.scope.update_parent_scope(self.scope, is_loop=True)

        # Print any arguments using the same inline function
        # As the function definition is modified directly this function
        # cannot be called recursively with the same FunctionDef
        args = []
        for a in expr.args:
            if a.is_user_of(func):
                code = PrecomputedCode(self._print(a))
                args.append(code)
            else:
                args.append(a.value)

        # Create new local variables to ensure there are no name collisions
        new_local_vars = [self.scope.get_temporary_variable(v) \
                            for v in func.local_vars]

        parent_assign = expr.get_direct_user_nodes(lambda x: isinstance(x, Assign))
        if parent_assign:
            results = {r.var : l for r,l in zip(func.results, parent_assign[0].lhs)}
            orig_res_vars = list(results.keys())
            new_res_vars  = self._temporary_args
            new_res_vars = [a.obj if isinstance(a, ObjectAddress) else a for a in new_res_vars]
            self._temporary_args = []
            body.substitute(orig_res_vars, new_res_vars)

        # Replace the arguments in the code
        func.swap_in_args(args, new_local_vars)

        func.remove_presence_checks()

        # Collect code but strip empty end
        body_code = self._print(body)
        code_lines = body_code.split('\n')[:-1]
        return_regex = re.compile(r'\breturn\b')
        has_results = [return_regex.search(l) is not None for l in code_lines]

        if len(func.results) == 0 and not any(has_results):
            code = body_code
        else:
            result_idx = has_results.index(True)
            result_line = code_lines[result_idx]

            body_code = '\n'.join(code_lines[:result_idx])+'\n'

            if len(func.results) != 1:
                code = body_code
            else:
                self._additional_code += body_code
                # Strip return and ; from return statement
                code = result_line[7:-1]

        # Put back original arguments
        func.reinstate_presence_checks()
        func.swap_out_args()
        if parent_assign:
            body.substitute(new_res_vars, orig_res_vars)

        if func.global_vars or func.global_funcs and \
                not func.get_direct_user_nodes(lambda u: isinstance(u, ClassDef)):
            mod = func.get_direct_user_nodes(lambda x: isinstance(x, Module))[0]
            self.add_import(Import(mod.name, [AsName(v, v.name) \
                for v in (*func.global_vars, *func.global_funcs)]))
            for v in (*func.global_vars, *func.global_funcs):
                self.scope.insert_symbol(v.name)

        for b in body.body:
            if isinstance(b, ScopedAstNode):
                b.scope.update_parent_scope(func.scope, is_loop=True)

        return code

    def init_stc_container(self, expr, assignment_var):
        """
        Generate the initialization of an STC container in C.

        This method generates and prints the C code for initializing a container using the STC `c_init()` method.

        Parameters
        ----------
        expr : TypedAstNode
            The object representing the container being printed (e.g., PythonList, PythonSet).

        assignment_var : Variable
            The variable that the Python container is being assigned to.

        Returns
        -------
        str
            The generated C code for the container initialization.
        """

        class_type = assignment_var.class_type
        dtype = self.get_c_type(class_type)
        if isinstance(expr, PythonDict):
            values = [self._print(k) for k in expr.values]
            if isinstance(class_type.key_type, StringType):
                keys = [self._print(CStrStr(k)) for k in expr.keys]
            else:
                keys = [self._print(k) for k in expr.keys]
            keyraw = '{' + ', '.join(f'{{{k}, {v}}}' for k,v in zip(keys, values)) + '}'
        else:
            if isinstance(class_type.element_type, StringType):
                args = [self._print(CStrStr(a)) for a in expr.args]
            else:
                args = [self._print(a) for a in expr.args]
            keyraw = '{' + ', '.join(args) + '}'
        container_name = self._print(assignment_var)
        init = f'{container_name} = c_init({dtype}, {keyraw});\n'
        return init

    def rename_imported_methods(self, expr):
        """
        Rename class methods from user-defined imports.

        This function is responsible for renaming methods of classes from
        the imported modules, ensuring that the names are correct
        by prefixing them with their class names.

        Parameters
        ----------
        expr : iterable[ClassDef]
            The ClassDef objects found in the module being renamed.
        """
        for classDef in expr:
            class_scope = classDef.scope
            for method in classDef.methods:
                if not method.is_inline:
                    class_scope.rename_function(method, f"{classDef.name}__{method.name.lstrip('__')}")
            for interface in classDef.interfaces:
                for func in interface.functions:
                    if not func.is_inline:
                        class_scope.rename_function(func, f"{classDef.name}__{func.name.lstrip('__')}")

    def _handle_numpy_functional(self, expr, ElementExpression, start_val = None):
        """
        Print code describing a NumPy functional for object.

        Print code describing a NumPy functional for object. E.g. sum/min/max.

        Parameters
        ----------
        expr : TypedAstNode
            The expression to be printed.
        ElementExpression : class type
            A class describing the operation carried out on each element of the
            array argument.
        start_val : TypedAstNode
            The value that the result should be initialised to before the loop.

        Returns
        -------
        str
            Code which describes the NumPy functional calculation.
        """
        assign_node = expr.get_direct_user_nodes(lambda p: isinstance(p, Assign))
        if assign_node:
            lhs_var = assign_node[0].lhs
            arg_var = expr.arg
            class_type = expr.arg.class_type

            lhs = self._print(lhs_var)
            if not isinstance(arg_var, Variable):
                tmp = self.scope.get_temporary_variable(arg_var.class_type, shape = arg_var.shape)
                self._additional_code += self._print(Assign(tmp, arg_var))
                arg_var = tmp
            arg = self._print(arg_var)
            c_type = self.get_c_type(class_type)
            if start_val is None:
                arg_address = self._print(ObjectAddress(arg_var))
                start = f'*cspan_front({arg_address})'
            else:
                start = self._print(start_val)

            loop_scope = self.scope.create_new_loop_scope()
            iter_var_name = loop_scope.get_new_name()
            iter_var = Variable(IteratorType(class_type), iter_var_name)
            iter_ref_var = DottedVariable(arg_var.class_type.element_type, 'ref',
                        memory_handling='alias', lhs=iter_var)

            tmp_additional_code = self._additional_code
            self._additional_code = ''
            node = self._print(ElementExpression(lhs_var, iter_ref_var))
            body = self._additional_code + f'{lhs} = {node};\n'
            self._additional_code = tmp_additional_code

            return (f'{lhs} = {start};\n'
                    f'c_foreach({iter_var_name}, {c_type}, {arg}) {{\n'
                    f'{body}'
                     '}\n')
        else:
            tmp_var = self.scope.get_temporary_variable(expr.class_type)
            assign_node = Assign(tmp_var, expr)
            self._additional_code += self._handle_numpy_functional(expr,
                            ElementExpression, start_val)
            return self._print(tmp_var)

    # ============ Elements ============ #

    def _print_PythonAbs(self, expr):
        if expr.arg.dtype.primitive_type is PrimitiveFloatingPointType():
            self.add_import(c_imports['math'])
            func = "fabs"
        elif expr.arg.dtype.primitive_type is PrimitiveComplexType():
            self.add_import(c_imports['complex'])
            func = "cabs"
        else:
            func = "labs"
        return "{}({})".format(func, self._print(expr.arg))

    def _print_PythonRound(self, expr):
        self.add_import(c_imports['pyc_math_c'])
        arg = self._print(expr.arg)
        ndigits = self._print(expr.ndigits or LiteralInteger(0))
        if isinstance(expr.arg.class_type.primitive_type, (PrimitiveBooleanType, PrimitiveIntegerType)):
            return f'ipyc_bankers_round({arg}, {ndigits})'
        else:
            return f'fpyc_bankers_round({arg}, {ndigits})'

    def _print_PythonMinMax(self, expr):
        arg = expr.args[0]
        primitive_type = arg.dtype.primitive_type

        if primitive_type is PrimitiveFloatingPointType() and len(arg) == 2:
            self.add_import(c_imports['math'])
            arg1 = self._print(arg[0])
            arg2 = self._print(arg[1])
            return f"f{expr.name}({arg1}, {arg2})"
        elif isinstance(primitive_type, (PrimitiveBooleanType, PrimitiveIntegerType)) and len(arg) == 2:
            if isinstance(arg[0], (Variable, Literal)):
                arg1 = self._print(arg[0])
            else:
                arg1_temp = self.scope.get_temporary_variable(PythonNativeInt())
                assign1 = Assign(arg1_temp, arg[0])
                code = self._print(assign1)
                self._additional_code += code
                arg1 = self._print(arg1_temp)

            if isinstance(arg[1], (Variable, Literal)):
                arg2 = self._print(arg[1])
            else:
                arg2_temp = self.scope.get_temporary_variable(PythonNativeInt())
                assign2 = Assign(arg2_temp, arg[1])
                code = self._print(assign2)
                self._additional_code += code
                arg2 = self._print(arg2_temp)

            op = '<' if isinstance(expr, PythonMin) else '>'
            return f"({arg1} {op} {arg2} ? {arg1} : {arg2})"
        elif len(arg) > 2 and isinstance(arg.dtype.primitive_type, (PrimitiveFloatingPointType, PrimitiveIntegerType)):
            key = self.get_c_type(arg[0].class_type)
            self.add_import(Import('stc/common', AsName(VariableTypeAnnotation(arg.dtype), key)))
            return  f'{key}_{expr.name}({len(arg)}, {", ".join(self._print(a) for a in arg)})'
        elif isinstance(primitive_type, PrimitiveComplexType):
            self.add_import(c_imports['pyc_math_c'])
            arg1 = self._print(arg[0])
            arg2 = self._print(arg[1])
            return f"complex_{expr.name}({arg1}, {arg2})"
        else:
            return errors.report(f"{expr.name} in C does not support arguments of type {arg.dtype}", symbol=expr,
                    severity='fatal')

    def _print_PythonMin(self, expr):
        return self._print_PythonMinMax(expr)

    def _print_PythonMax(self, expr):
        return self._print_PythonMinMax(expr)

    def _print_SysExit(self, expr):
        code = ""
        if not isinstance(getattr(expr.status.dtype, 'primitive_type', None), PrimitiveIntegerType) \
                or expr.status.rank > 0:
            print_arg = FunctionCallArgument(expr.status)
            code = self._print(PythonPrint((print_arg, ), file="stderr"))
            arg = "1"
        else:
            arg = self._print(expr.status)
        return f"{code}exit({arg});\n"

    def _print_PythonFloat(self, expr):
        value = self._print(expr.arg)
        type_name = self.get_c_type(expr.dtype)
        return '({0})({1})'.format(type_name, value)

    def _print_PythonInt(self, expr):
        self.add_import(c_imports['stdint'])
        value = self._print(expr.arg)
        type_name = self.get_c_type(expr.dtype)
        return '({0})({1})'.format(type_name, value)

    def _print_PythonBool(self, expr):
        value = self._print(expr.arg)
        return '({} != 0)'.format(value)

    def _print_Literal(self, expr):
        return repr(expr.python_value)

    def _print_LiteralInteger(self, expr):
        if isinstance(expr, LiteralInteger) and getattr(expr.dtype, 'precision', -1) == 8:
            self.add_import(c_imports['stdint'])
            return f"INT64_C({repr(expr.python_value)})"
        return repr(expr.python_value)

    def _print_LiteralFloat(self, expr):
        if isinstance(expr, LiteralFloat) and expr.dtype.precision == 4:
            return f"{repr(expr.python_value)}f"
        return repr(expr.python_value)

    def _print_LiteralComplex(self, expr):
        if expr.real == LiteralFloat(0):
            return self._print(PyccelAssociativeParenthesis(PyccelMul(expr.imag, LiteralImaginaryUnit())))
        else:
            return self._print(PyccelAssociativeParenthesis(PyccelAdd(expr.real,
                            PyccelMul(expr.imag, LiteralImaginaryUnit()))))

    def _print_PythonComplex(self, expr):
        if expr.is_cast:
            value = self._print(expr.internal_var)
        else:
            value = self._print(PyccelAssociativeParenthesis(PyccelAdd(expr.real,
                            PyccelMul(expr.imag, LiteralImaginaryUnit()))))
        type_name = self.get_c_type(expr.dtype)
        return '({0})({1})'.format(type_name, value)

    def _print_LiteralImaginaryUnit(self, expr):
        self.add_import(c_imports['complex'])
        return '_Complex_I'

    def _print_Header(self, expr):
        return ''

    def _print_ModuleHeader(self, expr):
        self.set_scope(expr.module.scope)
        self._current_module = expr.module
        self._in_header = True
        name = expr.module.name
        if isinstance(name, AsName):
            name = name.name
        # TODO: Add interfaces
        classes = ""
        funcs = ""
        for classDef in expr.module.classes:
            if classDef.docstring is not None:
                classes += self._print(classDef.docstring)
            classes += f"struct {classDef.name} {{\n"
            # Is external is required to avoid the default initialisation of containers
            attrib_decl = [self._print(Declare(var, external=True)) for var in classDef.attributes]
            classes += ''.join(d[len('extern '):] if d.startswith('extern ') else d for d in attrib_decl)
            for method in classDef.methods:
                funcs += f"{self.function_signature(method)};\n"
            for interface in classDef.interfaces:
                for func in interface.functions:
                    funcs += f"{self.function_signature(func)};\n"
            classes += "};\n"
        funcs += '\n'.join(f"{self.function_signature(f)};" for f in expr.module.funcs if not f.is_inline)

        decls = [Declare(v, external=True, module_variable=True) for v in expr.module.variables if not v.is_private]
        global_variables = ''.join(self._print(d) for d in decls)

        # Print imports last to be sure that all additional_imports have been collected
        imports = [*expr.module.imports, *self._additional_imports.values()]
        imports = self.sort_imports(imports)
        imports = ''.join(self._print(i) for i in imports)

        self._in_header = False
        self.exit_scope()
        self._current_module = None
        return (f"#ifndef {name.upper()}_H\n \
                #define {name.upper()}_H\n\n \
                {imports}\n \
                {global_variables}\n \
                {classes}\n \
                {funcs}\n \
                #endif // {name}_H\n")

    def _print_Module(self, expr):
        self.set_scope(expr.scope)
        self._current_module = expr
        for item in expr.imports:
            if item.source_module and item.source_module is not self._current_module:
                self.rename_imported_methods(item.source_module.classes)
        self.rename_imported_methods(expr.classes)
        body    = ''.join(self._print(i) for i in expr.body)

        global_variables = ''.join([self._print(d) for d in expr.declarations])

        # Print imports last to be sure that all additional_imports have been collected
        imports = Import(self.scope.get_python_name(expr.name), Module(expr.name,(),()))
        imports = self._print(imports)

        code = ('{imports}\n'
                '{variables}\n'
                '{body}\n').format(
                        imports   = imports,
                        variables = global_variables,
                        body      = body)

        self.exit_scope()
        self._current_module = None
        return code

    def _print_Break(self, expr):
        return 'break;\n'

    def _print_Continue(self, expr):
        return 'continue;\n'

    def _print_While(self, expr):
        self.set_scope(expr.scope)
        body = self._print(expr.body)
        self.exit_scope()
        cond = self._print(expr.test)
        return 'while({condi})\n{{\n{body}}}\n'.format(condi = cond, body = body)

    def _print_If(self, expr):
        lines = []
        condition_setup = []
        for i, (c, b) in enumerate(expr.blocks):
            body = self._print(b)
            if i == len(expr.blocks) - 1 and isinstance(c, LiteralTrue):
                lines.append("else\n")
            else:
                # Print condition
                condition = self._print(c)
                # Retrieve any additional code which cannot be executed in the line containing the condition
                condition_setup.append(self._additional_code)
                self._additional_code = ''
                # Add the condition to the lines of code
                line = f"if ({condition})\n"
                if i == 0:
                    lines.append(line)
                else:
                    lines.append("else " + line)
            lines.append("{\n")
            lines.append(body + "}\n")
        return "".join(chain(condition_setup, lines))

    def _print_IfTernaryOperator(self, expr):
        cond = self._print(expr.cond)
        value_true = self._print(expr.value_true)
        value_false = self._print(expr.value_false)
        return '{cond} ? {true} : {false}'.format(cond = cond, true =value_true, false = value_false)

    def _print_LiteralTrue(self, expr):
        return '1'

    def _print_LiteralFalse(self, expr):
        return '0'

    def _print_PyccelAnd(self, expr):
        args = [self._print(a) for a in expr.args]
        return ' && '.join(a for a in args)

    def _print_PyccelOr(self, expr):
        args = [self._print(a) for a in expr.args]
        return ' || '.join(a for a in args)

    def _print_PyccelEq(self, expr):
        lhs, rhs = expr.args
        if isinstance(lhs.class_type, StringType) and isinstance(rhs.class_type, StringType):
            lhs_code = self._print(CStrStr(lhs))
            rhs_code = self._print(CStrStr(rhs))
            return f'!strcmp({lhs_code}, {rhs_code})'
        else:
            lhs_code = self._print(lhs)
            rhs_code = self._print(rhs)
            return f'{lhs_code} == {rhs_code}'

    def _print_PyccelNe(self, expr):
        lhs, rhs = expr.args
        if isinstance(lhs.class_type, StringType) and isinstance(rhs.class_type, StringType):
            lhs_code = self._print(CStrStr(lhs))
            rhs_code = self._print(CStrStr(rhs))
            return f'strcmp({lhs_code}, {rhs_code})'
        else:
            lhs_code = self._print(lhs)
            rhs_code = self._print(rhs)
            return f'{lhs_code} != {rhs_code}'

    def _print_PyccelLt(self, expr):
        lhs = self._print(expr.args[0])
        rhs = self._print(expr.args[1])
        return '{0} < {1}'.format(lhs, rhs)

    def _print_PyccelLe(self, expr):
        lhs = self._print(expr.args[0])
        rhs = self._print(expr.args[1])
        return '{0} <= {1}'.format(lhs, rhs)

    def _print_PyccelGt(self, expr):
        lhs = self._print(expr.args[0])
        rhs = self._print(expr.args[1])
        return '{0} > {1}'.format(lhs, rhs)

    def _print_PyccelGe(self, expr):
        lhs = self._print(expr.args[0])
        rhs = self._print(expr.args[1])
        return '{0} >= {1}'.format(lhs, rhs)

    def _print_PyccelNot(self, expr):
        a = self._print(expr.args[0])
        return '!{}'.format(a)

    def _print_PyccelIn(self, expr):
        container_type = expr.container.class_type
        element = self._print(expr.element)
        container = self._print(ObjectAddress(expr.container))
        c_type = self.get_c_type(expr.container.class_type)
        if isinstance(container_type, (HomogeneousSetType, DictType)):
            return f'{c_type}_contains({container}, {element})'
        elif isinstance(container_type, HomogeneousListType):
            return f'{c_type}_find({container}, {element}).ref != {c_type}_end({container}).ref'
        else:
            raise errors.report(PYCCEL_RESTRICTION_TODO,
                    symbol = expr,
                    severity='fatal')

    def _print_PyccelMod(self, expr):
        self.add_import(c_imports['math'])
        self.add_import(c_imports['pyc_math_c'])

        first = self._print(expr.args[0])
        second = self._print(expr.args[1])

        if expr.dtype.primitive_type is PrimitiveIntegerType():
            return "pyc_modulo({n}, {base})".format(n=first, base=second)

        if expr.args[0].dtype.primitive_type is PrimitiveIntegerType():
            first = self._print(NumpyFloat(expr.args[0]))
        if expr.args[1].dtype.primitive_type is PrimitiveIntegerType():
            second = self._print(NumpyFloat(expr.args[1]))
        return "pyc_fmodulo({n}, {base})".format(n=first, base=second)

    def _print_PyccelPow(self, expr):
        b = expr.args[0]
        e = expr.args[1]

        if expr.dtype.primitive_type is PrimitiveComplexType():
            b = self._print(b if b.dtype.primitive_type is PrimitiveComplexType() else PythonComplex(b))
            e = self._print(e if e.dtype.primitive_type is PrimitiveComplexType() else PythonComplex(e))
            self.add_import(c_imports['complex'])
            return 'cpow({}, {})'.format(b, e)

        self.add_import(c_imports['math'])
        b = self._print(b if b.dtype.primitive_type is PrimitiveFloatingPointType() else NumpyFloat(b))
        e = self._print(e if e.dtype.primitive_type is PrimitiveFloatingPointType() else NumpyFloat(e))
        code = 'pow({}, {})'.format(b, e)
        return self._cast_to(expr, expr.dtype).format(code)

    def _print_Import(self, expr):
        if expr.ignore:
            return ''
        if isinstance(expr.source, AsName):
            source = expr.source.name
        else:
            source = expr.source
        if isinstance(source, DottedName):
            source = source.name[-1].python_value
        else:
            source = self._print(source)
        if source == 'stc/cspan':
            native_int_c_type = self.get_c_type(PythonNativeInt())
            code = (f'#define STC_CSPAN_INDEX_TYPE {native_int_c_type}\n'
                    '#include <stc/cspan.h>\n')
            for t in expr.target:
                dtype = t.object.class_type
                container_type = t.local_alias
                element_type = self.get_c_type(dtype.datatype)
                rank = dtype.rank
                header_guard_prefix = import_header_guard_prefix.get(source, '')
                header_guard = f'{header_guard_prefix}_{container_type.upper()}'
                code += ''.join((f'#ifndef {header_guard}\n',
                        f'#define {header_guard}\n',
                        f'using_cspan({container_type}, {element_type}, {rank});\n',
                        f'#endif // {header_guard}\n\n'))
            return code
        elif source == 'stc/common':
            code = ''
            self.add_import(Import(stc_extension_mapping[source], (), ignore_at_print=True))
            for t in expr.target:
                element_decl = f'#define i_key {t.local_alias}\n'
                header_guard_prefix = import_header_guard_prefix.get(source, '')
                header_guard = f'{header_guard_prefix}_{t.local_alias.upper()}'
                code += ''.join((f'#ifndef {header_guard}\n',
                     f'#define {header_guard}\n',
                     element_decl,
                     f'#include <{source}.h>\n',
                     f'#include <{stc_extension_mapping[source]}.h>\n',
                     f'#endif // {header_guard}\n\n'))
            return code
        elif source != 'stc/cstr' and (source.startswith('stc/') or source in import_header_guard_prefix):
            code = ''
            for t in expr.target:
                class_type = t.object.class_type
                container_type = t.local_alias
                self.add_import(Import(stc_extension_mapping[source],
                       AsName(VariableTypeAnnotation(class_type), container_type),
                       ignore_at_print=True))
                if isinstance(class_type, DictType):
                    key_type = class_type.key_type
                    container_key_key = self.get_c_type(class_type.key_type)
                    container_val_key = self.get_c_type(class_type.value_type)
                    container_key = f'{container_key_key}_{container_val_key}'
                    type_decl = f'{container_key_key},{container_val_key}'
                    if isinstance(key_type, FixedSizeType):
                        decl_line = f'#define i_type {container_type},{type_decl}\n'
                    elif isinstance(key_type, StringType):
                        decl_line = (f'#define i_type {container_type}\n'
                                     f'#define i_keypro cstr\n'
                                     f'#define i_val {container_val_key}\n')
                else:
                    element_type = class_type.element_type
                    if isinstance(element_type, FixedSizeType):
                        type_decl = self.get_c_type(element_type)
                        decl_line = f'#define i_type {container_type},{type_decl}\n'
                    elif isinstance(element_type, StringType):
                        decl_line = (f'#define i_type {container_type}\n'
                                     f'#define i_keypro cstr\n')
                    elif isinstance(element_type, (HomogeneousListType, HomogeneousSetType, DictType)):
                        type_decl = self.get_c_type(element_type)
                        decl_line = (f'#define i_type {container_type}\n'
                                     f'#define i_keyclass {type_decl}\n')
                    else:
                        decl_line = ''
                        errors.report(f"The declaration of type {class_type} is not yet implemented.",
                                symbol=expr, severity='error')
                if isinstance(class_type, HomogeneousListType) and isinstance(class_type.element_type, FixedSizeNumericType) \
                        and not isinstance(class_type.element_type.primitive_type, PrimitiveComplexType):
                    decl_line += '#define i_use_cmp\n'
                header_guard_prefix = import_header_guard_prefix.get(source, '')
                header_guard = f'{header_guard_prefix}_{container_type.upper()}'
                code += ''.join((f'#ifndef {header_guard}\n',
                                 f'#define {header_guard}\n',
                                 decl_line,
                                 f'#include <{source}.h>\n'))
                if source in stc_extension_mapping:
                    code += decl_line + f'#include <{stc_extension_mapping[source]}.h>\n'
                code += f'#endif // {header_guard}\n\n'
            return code

        # Get with a default value is not used here as it is
        # slower and on most occasions the import will not be in the
        # dictionary
        if source in import_dict: # pylint: disable=consider-using-get
            source = import_dict[source]


        if source is None:
            return ''
        if expr.source in c_library_headers:
            return '#include <{0}.h>\n'.format(source)
        else:
            return '#include "{0}.h"\n'.format(source)

    def _print_LiteralString(self, expr):
        format_str = format(expr.python_value)
        format_str = format_str.replace("\\", "\\\\")\
                               .replace('\a', '\\a')\
                               .replace('\b', '\\b')\
                               .replace('\f', '\\f')\
                               .replace("\n", "\\n")\
                               .replace('\r', '\\r')\
                               .replace('\t', '\\t')\
                               .replace('\v', '\\v')\
                               .replace('"', '\\"')\
                               .replace("'", "\\'")
        return f'cstr_lit("{format_str}")'

    def get_print_format_and_arg(self, var):
        """
        Get the C print format string for the object var.

        Get the C print format string which will allow the generated code
        to print the variable passed as argument.

        Parameters
        ----------
        var : TypedAstNode
            The object which will be printed.

        Returns
        -------
        arg_format : str
            The format which should be printed in the format string of the
            generated print expression.
        arg : str
            The code which should be printed in the arguments of the generated
            print expression to print the object.
        """
        if isinstance(var.dtype, FixedSizeNumericType):
            primitive_type = var.dtype.primitive_type
            if isinstance(primitive_type, PrimitiveComplexType):
                _, real_part = self.get_print_format_and_arg(NumpyReal(var))
                float_format, imag_part = self.get_print_format_and_arg(NumpyImag(var))
                return f'({float_format} + {float_format}j)', f'{real_part}, {imag_part}'
            elif isinstance(primitive_type, PrimitiveBooleanType):
                return self.get_print_format_and_arg(IfTernaryOperator(var,
                                CStrStr(LiteralString("True")),
                                CStrStr(LiteralString("False"))))
            else:
                try:
                    arg_format = self.type_to_format[(primitive_type, var.dtype.precision)]
                except KeyError:
                    errors.report(f"Printing {var.dtype} type is not supported currently", severity='fatal')
                arg = self._print(var)
        elif isinstance(var.dtype, StringType):
            arg = self._print(CStrStr(var))
            arg_format = '%s'
        elif isinstance(var.dtype, CharType):
            arg = self._print(var)
            arg_format = '%s'
        else:
            try:
                arg_format = self.type_to_format[var.dtype]
            except KeyError:
                errors.report(f"Printing {var.dtype} type is not supported currently", severity='fatal')

            arg = self._print(var)

        return arg_format, arg

    def _print_CStringExpression(self, expr):
        return "".join(self._print(CStrStr(e)) for e in expr.get_flat_expression_list())

    def _print_CMacro(self, expr):
        return str(expr.macro)

    def _print_PythonPrint(self, expr):
        self.add_import(c_imports['stdio'])
        self.add_import(c_imports['inttypes'])
        end = '\n'
        sep = ' '
        code = ''
        empty_end = FunctionCallArgument(LiteralString(''), 'end')
        space_end = FunctionCallArgument(LiteralString(' '), 'end')
        empty_sep = FunctionCallArgument(LiteralString(''), 'sep')
        kwargs = [f for f in expr.expr if f.has_keyword]
        for f in kwargs:
            if f.keyword == 'sep'      :   sep = str(f.value)
            elif f.keyword == 'end'    :   end = str(f.value)
            else: errors.report("{} not implemented as a keyworded argument".format(f.keyword), severity='fatal')
        args_format = []
        args = []
        orig_args = [f for f in expr.expr if not f.has_keyword]

        def formatted_args_to_printf(args_format, args, end):
            args_format = CStringExpression(sep).join(args_format)
            args_format += end
            args_format = self._print(args_format)
            args_code = ', '.join([args_format, *args])
            if expr.file == 'stderr':
                return f"fprintf(stderr, {args_code});\n"
            return f"printf({args_code});\n"

        if len(orig_args) == 0:
            return formatted_args_to_printf(args_format, args, end)

        tuple_start = FunctionCallArgument(LiteralString('('))
        tuple_sep   = LiteralString(', ')
        tuple_end   = FunctionCallArgument(LiteralString(')'))

        for i, f in enumerate(orig_args):
            f = f.value

            if isinstance(f, PythonTuple):
                if args_format:
                    code += formatted_args_to_printf(args_format, args, sep)
                    args_format = []
                    args = []
                args = [FunctionCallArgument(print_arg) for tuple_elem in f for print_arg in (tuple_elem, tuple_sep)][:-1]
                if len(f) == 1:
                    args.append(FunctionCallArgument(LiteralString(',')))
                if i + 1 == len(orig_args):
                    end_of_tuple = FunctionCallArgument(LiteralString(end), 'end')
                else:
                    end_of_tuple = FunctionCallArgument(LiteralString(sep), 'end')
                code += self._print(PythonPrint([tuple_start, *args, tuple_end, empty_sep, end_of_tuple]))
                args = []
                continue
            if isinstance(f, PythonType):
                f = f.print_string

            if isinstance(f, FunctionCall) and isinstance(f.class_type, TupleType):
                tmp_list = [self.scope.get_temporary_variable(a.var.dtype) for a in f.funcdef.results]
                tmp_arg_format_list = []
                for a in tmp_list:
                    arg_format, arg = self.get_print_format_and_arg(a)
                    tmp_arg_format_list.append(arg_format)
                    args.append(arg)
                tmp_arg_format_list = CStringExpression(', ').join(tmp_arg_format_list)
                args_format.append(CStringExpression('(', tmp_arg_format_list, ')'))
                assign = Assign(tmp_list, f)
                code = self._print(assign)
                self._additional_code += code
            elif f.rank > 0 and not isinstance(f.class_type, StringType):
                if args_format:
                    code += formatted_args_to_printf(args_format, args, sep)
                    args_format = []
                    args = []
                for_index = self.scope.get_temporary_variable(PythonNativeInt(), name = 'i')
                max_index = PyccelMinus(f.shape[0], LiteralInteger(1), simplify = True)
                for_range = PythonRange(max_index)
                print_body = [ FunctionCallArgument(f[for_index]) ]
                if f.rank == 1:
                    print_body.append(space_end)

                for_body  = [PythonPrint(print_body, file=expr.file)]
                for_scope = self.scope.create_new_loop_scope()
                for_loop  = For((for_index,), for_range, for_body, scope=for_scope)
                for_end   = FunctionCallArgument(LiteralString(']'+end if i == len(orig_args)-1 else ']'), keyword='end')

                body = CodeBlock([PythonPrint([ FunctionCallArgument(LiteralString('[')), empty_end],
                                                file=expr.file),
                                  for_loop,
                                  PythonPrint([ FunctionCallArgument(f[max_index]), for_end],
                                                file=expr.file)],
                                 unravelled = True)
                code += self._print(body)
            elif isinstance(f, LiteralString):
                args_format.append(f.python_value)
            else:
                arg_format, arg = self.get_print_format_and_arg(f)
                args_format.append(arg_format)
                args.append(arg)
        if args_format:
            code += formatted_args_to_printf(args_format, args, end)
        return code

    def get_c_type(self, dtype):
        """
        Find the corresponding C type of the PyccelType.

        For scalar types, this function searches for the corresponding C data type
        in the `dtype_registry`.  If the provided type is a container (like
        `HomogeneousSetType` or `HomogeneousListType`),  it recursively identifies
        the type of an element of the container and uses it to calculate the
        appropriate type for the `STC` container.
        A `PYCCEL_RESTRICTION_TODO` error is raised if the dtype is not found in the registry.

        Parameters
        ----------
        dtype : PyccelType
            The data type of the expression. This can be a fixed-size numeric type,
            a primitive type, or a container type.

        Returns
        -------
        str
            The code which declares the data type in C or the corresponding `STC` container
            type.

        Raises
        ------
        PyccelCodegenError
            If the dtype is not found in the dtype_registry.
        """
        if isinstance(dtype, FixedSizeNumericType):
            primitive_type = dtype.primitive_type
            if isinstance(primitive_type, PrimitiveComplexType):
                self.add_import(c_imports['complex'])
                return f'{self.get_c_type(dtype.element_type)} complex'
            elif isinstance(primitive_type, PrimitiveIntegerType):
                self.add_import(c_imports['stdint'])
            elif isinstance(dtype, PythonNativeBool):
                self.add_import(c_imports['stdbool'])
                return 'bool'

            key = (primitive_type, dtype.precision)

        elif isinstance(dtype, (NumpyNDArrayType, HomogeneousTupleType)):
            element_type = self.get_c_type(dtype.datatype).replace(' ', '_').rstrip('_t')
            i_type = f'array_{element_type}_{dtype.rank}d'
            self.add_import(Import('stc/cspan', AsName(VariableTypeAnnotation(dtype), i_type)))
            return i_type

        elif isinstance(dtype, (HomogeneousSetType, HomogeneousListType)):
            container_type = 'hset' if dtype.name == 'set' else 'vec'
            element_type = self.get_c_type(dtype.element_type).replace(' ', '_')
            i_type = f'{container_type}_{element_type}'
            self.add_import(Import(f'stc/{container_type}', AsName(VariableTypeAnnotation(dtype), i_type)))
            return i_type

        elif isinstance(dtype, DictType):
            container_type = 'hmap'
            key_type = self.get_c_type(dtype.key_type).replace(' ', '_')
            val_type = self.get_c_type(dtype.value_type).replace(' ', '_')
            i_type = f'{container_type}_{key_type}_{val_type}'
            self.add_import(Import(f'stc/{container_type}', AsName(VariableTypeAnnotation(dtype), i_type)))
            return i_type

        elif isinstance(dtype, StringType):
            self.add_import(c_imports['stc/cstr'])
            return 'cstr'
        else:
            key = dtype

        try :
            return self.dtype_registry[key]
        except KeyError:
            raise errors.report(PYCCEL_RESTRICTION_TODO, #pylint: disable=raise-missing-from
                    symbol = dtype,
                    severity='fatal')

    def get_declare_type(self, expr):
        """
        Get the string which describes the type in a declaration.

        This function returns the code which describes the type
        of the `expr` object such that the declaration can be written as:
        `f"{self.get_declare_type(expr)} {expr.name}"`
        The function takes care of reporting errors for unknown types and
        importing any necessary additional imports (e.g. stdint/ndarrays).

        Parameters
        ----------
        expr : Variable
            The variable whose type should be described.

        Returns
        -------
        str
            The code describing the type.

        Raises
        ------
        PyccelCodegenError
            If the type is not supported in the C code.

        Examples
        --------
        >>> v = Variable(PythonNativeInt(), 'x')
        >>> self.get_declare_type(v)
        'int64_t'

        For an object accessed via a pointer:
        >>> v = Variable(NumpyNDArrayType(PythonNativeInt(), 1, None), 'x', is_optional=True)
        >>> self.get_declare_type(v)
        'array_int64_1d*'
        """
        class_type = expr.class_type

        if isinstance(expr.class_type, CStackArray):
            return self.get_c_type(expr.class_type.element_type)
        elif isinstance(expr.class_type, (HomogeneousContainerType, DictType)):
            dtype = self.get_c_type(expr.class_type)
        elif not isinstance(class_type, CustomDataType):
            dtype = self.get_c_type(expr.dtype)
        else:
            dtype = self._print(expr.class_type)

        if self.is_c_pointer(expr):
            return f'{dtype}*'
        else:
            return dtype

    def _print_Declare(self, expr):
        var = expr.variable
        if isinstance(var.class_type, InhomogeneousTupleType):
            return ''

        declaration_type = self.get_declare_type(var)

        init = f' = {self._print(expr.value)}' if expr.value is not None else ''

        if isinstance(var.class_type, CStackArray):
            assert init == ''
            preface = ''
            if isinstance(var.alloc_shape[0], (int, LiteralInteger)):
                init = f'[{var.alloc_shape[0]}]'
            else:
                declaration_type += '*'
                init = ''
        elif var.is_stack_array:
            preface, init = self._init_stack_array(var)
        else:
            preface = ''
            if isinstance(var.class_type, (HomogeneousContainerType, DictType)) and not expr.external:
                init = ' = {0}'

        external = 'extern ' if expr.external else ''
        static = 'static ' if expr.static else ''

        return f'{preface}{static}{external}{declaration_type} {var.name}{init};\n'

    def function_signature(self, expr, print_arg_names = True):
        """
        Get the C representation of the function signature.

        Extract from the function definition `expr` all the
        information (name, input, output) needed to create the
        function signature and return a string describing the
        function.

        This is not a declaration as the signature does not end
        with a semi-colon.

        Parameters
        ----------
        expr : FunctionDef
            The function definition for which a signature is needed.

        print_arg_names : bool, default : True
            Indicates whether argument names should be printed.

        Returns
        -------
        str
            Signature of the function.
        """
        arg_vars = [a.var for a in expr.arguments]
        result_vars = [r.var for r in expr.results if not r.is_argument]
        result_vars = [v for r in result_vars for v in flatten_tuple_var(getattr(r, 'new_var', r), expr.scope)]

        n_results = len(result_vars)

        if n_results == 1:
            ret_type = self.get_declare_type(result_vars[0])
        elif n_results > 1:
            ret_type = self.get_c_type(PythonNativeInt())
            arg_vars.extend(result_vars)
            self._additional_args.append(result_vars) # Ensure correct result for is_c_pointer
        else:
            ret_type = self.get_c_type(VoidType())

        name = expr.name
        if not arg_vars:
            arg_code = 'void'
        else:
            def get_arg_declaration(var):
                """ Get the code which declares the argument variable.
                """
                code = "const " * var.is_const
                code += self.get_declare_type(var)
                if print_arg_names:
                    code += ' ' + var.name
                return code

            arg_code_list = [self.function_signature(var, False) if isinstance(var, FunctionAddress)
                                else get_arg_declaration(var) for var in arg_vars]
            arg_code = ', '.join(arg_code_list)

        if self._additional_args :
            self._additional_args.pop()

        static = 'static ' if expr.is_static else ''

        if isinstance(expr, FunctionAddress):
            return f'{static}{ret_type} (*{name})({arg_code})'
        else:
            return f'{static}{ret_type} {name}({arg_code})'

    def _print_IndexedElement(self, expr):
        base = expr.base
        inds = list(expr.indices)
        base_shape = base.shape
        allow_negative_indexes = expr.allows_negative_indexes

        if isinstance(base, IndexedElement):
            while isinstance(base, IndexedElement) and isinstance(base.class_type, (NumpyNDArrayType, HomogeneousTupleType)):
                inds = list(base.indices) + inds
                base = base.base

        if expr.rank > 0 and isinstance(base.class_type, (NumpyNDArrayType, HomogeneousTupleType)):
            c_type = self.get_c_type(expr.class_type)
            indices = []
            for i,idx in enumerate(inds):
                if isinstance(idx, Slice):
                    idx = self._new_slice_with_processed_arguments(idx, PyccelArrayShapeElement(base, i),
                        allow_negative_indexes)
                indices.append('{'+self._print(idx)+'}')
            indices_code = ', '.join(indices)
            base_code = self._print(ObjectAddress(base))
            return f'cspan_slice({c_type}, {base_code}, {indices_code})'

        for i, ind in enumerate(inds):
            if is_literal_integer(ind) and int(ind) < 0:
                inds[i] = PyccelMinus(base_shape[i], ind.args[0], simplify = True)
            else:
                #indices of indexedElement of len==1 shouldn't be a tuple
                if isinstance(ind, tuple) and len(ind) == 1:
                    inds[i].args = ind[0]
                if allow_negative_indexes and \
                        not isinstance(ind, LiteralInteger) and not isinstance(ind, Slice):
                    inds[i] = IfTernaryOperator(PyccelLt(ind, LiteralInteger(0)),
                        PyccelAdd(base_shape[i], ind, simplify = True), ind)

        if isinstance(base.class_type, HomogeneousListType):
            assign = expr.get_user_nodes(Assign)
            index = self._print(inds[0])
            list_var = self._print(ObjectAddress(base))
            container_type = self.get_c_type(base.class_type)
            if assign:
                assert len(assign) == 1
                assign_node = assign[0]
                lhs = assign_node.lhs
                if lhs == expr or lhs.is_user_of(expr):
                    return f"(*{container_type}_at_mut({list_var},{index}))"
            return f"(*{container_type}_at({list_var},{index}))"

        indices = ", ".join(self._print(i) for i in inds)
        if isinstance(base.class_type, (NumpyNDArrayType, HomogeneousTupleType)):
            return f'(*cspan_at({self._print(ObjectAddress(base))}, {indices}))'
        elif isinstance(base.class_type, CStackArray):
            return f'{self._print(ObjectAddress(base))}[{indices}]'
        else:
            raise NotImplementedError(f"Indexing not implemented for {base.class_type}")

    def _cast_to(self, expr, dtype):
        """
        Add a cast to an expression when needed.

        Get a format string which provides the code to cast the object `expr`
        to the specified dtype. If the dtypes already
        match then the format string will simply print the expression.

        Parameters
        ----------
        expr : TypedAstNode
            The expression to be cast.
        dtype : PyccelType
            The target type of the cast.

        Returns
        -------
        str
            A format string that contains the desired cast type.
            NB: You should insert the expression to be cast in the string
            after using this function.
        """
        if expr.dtype != dtype:
            cast=self.get_c_type(dtype)
            return '({}){{}}'.format(cast)
        return '{}'

    def _print_DottedVariable(self, expr):
        """convert dotted Variable to their C equivalent"""

        name_code = self._print(expr.name)
        if self.is_c_pointer(expr.lhs):
            code = f'{self._print(ObjectAddress(expr.lhs))}->{name_code}'
        else:
            lhs_code = self._print(expr.lhs)
            code = f'{lhs_code}.{name_code}'
        if self.is_c_pointer(expr):
            return f'(*{code})'
        else:
            return code

    @staticmethod
    def _new_slice_with_processed_arguments(_slice, array_size, allow_negative_index):
        """
        Create new slice with information collected from old slice and decorators.

        Create a new slice where the original `start`, `stop`, and `step` have
        been processed using basic simplifications, as well as additional rules
        identified by the function decorators.

        Parameters
        ----------
        _slice : Slice
            Slice needed to collect (start, stop, step).

        array_size : PyccelArrayShapeElement
            Call to function size().

        allow_negative_index : bool
            True when the decorator allow_negative_index is present.

        Returns
        -------
        Slice
            The new slice with processed arguments (start, stop, step).
        """
        start = LiteralInteger(0) if _slice.start is None else _slice.start
        stop = array_size if _slice.stop is None else _slice.stop

        # negative start and end in slice
        if isinstance(start, PyccelUnarySub) and isinstance(start.args[0], LiteralInteger):
            start = PyccelMinus(array_size, start.args[0], simplify = True)
        elif allow_negative_index and not isinstance(start, (LiteralInteger, PyccelArrayShapeElement)):
            start = IfTernaryOperator(PyccelLt(start, LiteralInteger(0)),
                            PyccelMinus(array_size, start, simplify = True), start)
        else:
            start = _slice.start

        if isinstance(stop, PyccelUnarySub) and isinstance(stop.args[0], LiteralInteger):
            stop = PyccelMinus(array_size, stop.args[0], simplify = True)
        elif allow_negative_index and not isinstance(stop, (LiteralInteger, PyccelArrayShapeElement)):
            stop = IfTernaryOperator(PyccelLt(stop, LiteralInteger(0)),
                            PyccelMinus(array_size, stop, simplify = True), stop)
        else:
            stop = _slice.stop

        # steps in slices
        step = _slice.step

        # negative step in slice
        if step and isinstance(step, PyccelUnarySub) and isinstance(step.args[0], LiteralInteger):
            start = PyccelMinus(array_size, LiteralInteger(1), simplify = True) if _slice.start is None else start
            stop = LiteralInteger(0) if _slice.stop is None else stop
            raise NotImplementedError("Negative step not yet handled")

        # variable step in slice
        elif step and allow_negative_index and step and not isinstance(step, LiteralInteger):
            og_start = start
            start = IfTernaryOperator(PyccelGt(step, LiteralInteger(0)), start, PyccelMinus(stop, LiteralInteger(1), simplify = True))
            stop = IfTernaryOperator(PyccelGt(step, LiteralInteger(0)), stop, og_start)
            raise NotImplementedError("Negative step not yet handled")

        return Slice(start, stop, step)

    def _print_PyccelArraySize(self, expr):
        arg = self._print(ObjectAddress(expr.arg))
        return f'cspan_size({arg})'

    def _print_PyccelArrayShapeElement(self, expr):
        arg = expr.arg
        if isinstance(arg.class_type, (NumpyNDArrayType, HomogeneousTupleType)):
            idx = self._print(expr.index)
            if self.is_c_pointer(arg):
                arg_code = self._print(ObjectAddress(arg))
                return f'{arg_code}->shape[{idx}]'
            arg_code = self._print(arg)
            return f'{arg_code}.shape[{idx}]'
        elif isinstance(arg.class_type, (HomogeneousListType, HomogeneousSetType, DictType)):
            c_type = self.get_c_type(arg.class_type)
            arg_code = self._print(ObjectAddress(arg))
            return f'{c_type}_size({arg_code})'
        elif isinstance(arg.class_type, StringType):
            arg_code = self._print(ObjectAddress(arg))
            return f'cstr_size({arg_code})'
        else:
            raise NotImplementedError(f"Don't know how to represent shape of object of type {arg.class_type}")

    def _print_Allocate(self, expr):
        free_code = ''
        variable = expr.variable
        if isinstance(variable.class_type, (HomogeneousListType, HomogeneousSetType, DictType, StringType)):
            if expr.status in ('allocated', 'unknown'):
                free_code = f'{self._print(Deallocate(variable))}'
            if expr.shape[0] is None:
                return free_code
            size = self._print(expr.shape[0])
            variable_address = self._print(ObjectAddress(expr.variable))
            container_type = self.get_c_type(expr.variable.class_type)
            if expr.alloc_type == 'reserve':
                return free_code + f'{container_type}_reserve({variable_address}, {size});\n'
            elif expr.alloc_type == 'resize':
                return f'{container_type}_resize({variable_address}, {size}, {0});\n'
            return free_code
        elif isinstance(variable.class_type, (NumpyNDArrayType, HomogeneousTupleType)):
            #free the array if its already allocated and checking if its not null if the status is unknown
            if  (expr.status == 'unknown'):
                data_ptr = ObjectAddress(DottedVariable(VoidType(), 'data',
                                        lhs = variable, memory_handling='alias'))
                free_code = f'if ({self._print(data_ptr)} != NULL)\n'
                free_code += ''.join(("{\n", self._print(Deallocate(variable)), "}\n"))
            elif (expr.status == 'allocated'):
                free_code += self._print(Deallocate(variable))

            tot_shape = self._print(functools.reduce(
                lambda x,y: PyccelMul(x,y,simplify=True), expr.shape))
            c_type = self.get_c_type(variable.class_type)
            element_type = self.get_c_type(variable.class_type.element_type)

            if expr.like:
                buffer_array = ''
                if isinstance(expr.like.class_type, VoidType):
                    dummy_array_name = self._print(ObjectAddress(expr.like))
                else:
                    raise NotImplementedError("Unexpected type passed to like argument")
            else:
                dummy_array_name = self.scope.get_new_name(f'{variable.name}_ptr')
                buffer_array_var = Variable(variable.class_type.datatype, dummy_array_name, memory_handling='alias')
                self.scope.insert_variable(buffer_array_var)
                buffer_array = f"{dummy_array_name} = malloc(sizeof({element_type}) * ({tot_shape}));\n"

            order = 'c_COLMAJOR' if variable.order == 'F' else 'c_ROWMAJOR'
            shape = ", ".join(self._print(i) for i in expr.shape)

            return free_code + buffer_array + f'{self._print(variable)} = ({c_type})cspan_md_layout({order}, {dummy_array_name}, {shape});\n'
        elif variable.is_alias:
            var_code = self._print(ObjectAddress(variable))
            if expr.like:
                declaration_type = self.get_declare_type(expr.like)
                malloc_size = f'sizeof({declaration_type})'
                if variable.rank:
                    tot_shape = self._print(functools.reduce(
                        lambda x,y: PyccelMul(x,y,simplify=True), expr.shape))
                    malloc_size = f'{malloc_size} * ({tot_shape})'
                return f'{var_code} = malloc({malloc_size});\n'
            else:
                raise NotImplementedError(f"Allocate not implemented for {variable.class_type}")
        else:
            raise NotImplementedError(f"Allocate not implemented for {variable.class_type}")

    def _print_Deallocate(self, expr):
        if isinstance(expr.variable.class_type, (HomogeneousListType, HomogeneousSetType, DictType, StringType)):
            if expr.variable.is_alias:
                return ''
            variable_address = self._print(ObjectAddress(expr.variable))
            container_type = self.get_c_type(expr.variable.class_type)
            return f'{container_type}_drop({variable_address});\n'
        if isinstance(expr.variable.class_type, InhomogeneousTupleType):
            return ''.join(self._print(Deallocate(v)) for v in expr.variable)
        if isinstance(expr.variable.dtype, CustomDataType):
            variable_address = self._print(ObjectAddress(expr.variable))
            Pyccel__del = expr.variable.cls_base.scope.find('__del__').name
            return f"{Pyccel__del}({variable_address});\n"
        elif isinstance(expr.variable.class_type, (NumpyNDArrayType, HomogeneousTupleType)):
            if expr.variable.is_alias:
                return ''
            else:
                data_ptr = DottedVariable(VoidType(), 'data', lhs = expr.variable, memory_handling='alias')
                data_ptr_code = self._print(ObjectAddress(data_ptr))
                return f'free({data_ptr_code});\n{data_ptr_code} = NULL;\n'
        else:
            variable_address = self._print(ObjectAddress(expr.variable))
            return f'free({variable_address});\n'

    def _print_Slice(self, expr):
        start = expr.start
        stop = expr.stop
        step = expr.step
        if start is None and stop is None and (step in (None, 1)):
            return 'c_ALL'
        else:
            start = start or LiteralInteger(0)
            stop = stop or 'c_END'
            assert not(is_literal_integer(start) and int(start) < 0)
            assert not(is_literal_integer(stop) and int(stop) < 0)
            args = (start, stop)
            if step and step != 1:
                args += (expr.step, )
            return ', '.join(self._print(a) for a in args)

    def _print_NumpyUfuncBase(self, expr):
        """ Convert a Python expression with a Numpy function call to C
        function call

        Parameters
        ----------
            expr : Pyccel ast node
                Python expression with a Numpy function call

        Returns
        -------
            string
                Equivalent expression in C language

        Example
        -------
            numpy.cos(x) ==> cos(x)

        """
        # add necessary include
        self.add_import(c_imports['math'])
        type_name = type(expr).__name__
        try:
            func_name = numpy_ufunc_to_c_float[type_name]
        except KeyError:
            errors.report(PYCCEL_RESTRICTION_TODO, severity='fatal')
        args = []
        for arg in expr.args:
            if arg.dtype.primitive_type is PrimitiveComplexType():
                self.add_import(c_imports['complex'])
                try:
                    func_name = numpy_ufunc_to_c_complex[type_name]
                    args.append(self._print(arg))
                except KeyError:
                    errors.report(INCOMPATIBLE_TYPEVAR_TO_FUNC.format(type_name) ,severity='fatal')
            elif arg.dtype.primitive_type is not PrimitiveFloatingPointType():
                args.append(self._print(NumpyFloat(arg)))
            else :
                args.append(self._print(arg))
        code_args = ', '.join(args)
        return '{0}({1})'.format(func_name, code_args)

    def _print_NumpySign(self, expr):
        """ Print the corresponding C function for a call to Numpy.sign

        Parameters
        ----------
            expr : Pyccel ast node
                Python expression with Numpy.sign call

        Returns
        -------
            string
                Equivalent internal function in C

        Example
        -------
            import numpy

            numpy.sign(x) => isign(x)   (x is integer)
            numpy.sign(x) => fsign(x)   (x if float)
            numpy.sign(x) => csign(x)   (x is complex)

        """
        self.add_import(c_imports['pyc_math_c'])
        primitive_type = expr.dtype.primitive_type
        func = ''
        if isinstance(primitive_type, PrimitiveIntegerType):
            func = 'isign'
        elif isinstance(primitive_type, PrimitiveFloatingPointType):
            func = 'fsign'
        elif isinstance(primitive_type, PrimitiveComplexType):
            func = 'csgn' if numpy_v1 else 'csign'

        return f'{func}({self._print(expr.args[0])})'

    def _print_NumpyIsFinite(self, expr):
        """
        Convert a Python expression with a numpy isfinite function call to C function call
        """

        self.add_import(c_imports['math'])
        code_arg = self._print(expr.arg)
        return f"isfinite({code_arg})"

    def _print_NumpyIsInf(self, expr):
        """
        Convert a Python expression with a numpy isinf function call to C function call
        """

        self.add_import(c_imports['math'])
        code_arg = self._print(expr.arg)
        return f"isinf({code_arg})"

    def _print_NumpyIsNan(self, expr):
        """
        Convert a Python expression with a numpy isnan function call to C function call
        """

        self.add_import(c_imports['math'])
        code_arg = self._print(expr.arg)
        return f"isnan({code_arg})"

    def _print_MathFunctionBase(self, expr):
        """ Convert a Python expression with a math function call to C
        function call

        Parameters
        ----------
            expr : Pyccel ast node
                Python expression with a Math function call

        Returns
        -------
            string
                Equivalent expression in C language

        ------
        Example:
        --------
            math.sin(x) ==> sin(x)

        """
        # add necessary include
        type_name = type(expr).__name__
        try:
            func_name = math_function_to_c[type_name]
        except KeyError:
            errors.report(PYCCEL_RESTRICTION_TODO, severity='fatal')

        if func_name.startswith("pyc"):
            self.add_import(c_imports['pyc_math_c'])
        else:
            if expr.dtype.primitive_type is PrimitiveComplexType():
                self.add_import(c_imports['complex'])
            else:
                self.add_import(c_imports['math'])
        if expr.dtype.primitive_type is PrimitiveComplexType():
            args = [self._print(a) for a in expr.args]
        else:
            args = []
            for arg in expr.args:
                if arg.dtype.primitive_type is not PrimitiveFloatingPointType() \
                        and not func_name.startswith("pyc"):
                    args.append(self._print(NumpyFloat(arg)))
                else:
                    args.append(self._print(arg))
        code_args = ', '.join(args)
        if expr.dtype.primitive_type is PrimitiveIntegerType():
            cast_type = self.get_c_type(expr.dtype)
            return f'({cast_type}){func_name}({code_args})'
        return f'{func_name}({code_args})'

    def _print_MathIsfinite(self, expr):
        """Convert a Python expression with a math isfinite function call to C
        function call"""
        # add necessary include
        self.add_import(c_imports['math'])
        arg = expr.args[0]
        if arg.dtype.primitive_type is PrimitiveIntegerType():
            code_arg = self._print(NumpyFloat(arg))
        else:
            code_arg = self._print(arg)
        return "isfinite({})".format(code_arg)

    def _print_MathIsinf(self, expr):
        """Convert a Python expression with a math isinf function call to C
        function call"""
        # add necessary include
        self.add_import(c_imports['math'])
        arg = expr.args[0]
        if arg.dtype.primitive_type is PrimitiveIntegerType():
            code_arg = self._print(NumpyFloat(arg))
        else:
            code_arg = self._print(arg)
        return "isinf({})".format(code_arg)

    def _print_MathIsnan(self, expr):
        """Convert a Python expression with a math isnan function call to C
        function call"""
        # add necessary include
        self.add_import(c_imports['math'])
        arg = expr.args[0]
        if arg.dtype.primitive_type is PrimitiveIntegerType():
            code_arg = self._print(NumpyFloat(arg))
        else:
            code_arg = self._print(arg)
        return "isnan({})".format(code_arg)

    def _print_MathTrunc(self, expr):
        """Convert a Python expression with a math trunc function call to C
        function call"""
        # add necessary include
        self.add_import(c_imports['math'])
        arg = expr.args[0]
        if arg.dtype.primitive_type is PrimitiveIntegerType():
            code_arg = self._print(NumpyFloat(arg))
        else:
            code_arg = self._print(arg)
        return "trunc({})".format(code_arg)

    def _print_FunctionAddress(self, expr):
        return expr.name

    def _print_NumpyWhere(self, expr):
        cond = self._print(expr.condition)
        value_true = self._print(expr.value_true)
        value_false = self._print(expr.value_false)
        stmt = '{cond} ? {true} : {false}'.format(cond = cond,
                true = value_true, false = value_false)
        return stmt

    def _print_Rand(self, expr):
        raise NotImplementedError("Rand not implemented")

    def _print_NumpyRandint(self, expr):
        raise NotImplementedError("Randint not implemented")

    def _print_NumpyMod(self, expr):
        return self._print(PyccelMod(*expr.args))

    def _print_NumpyAmax(self, expr):
        '''
        Convert a call to numpy.max to the equivalent function in C.
        '''
        return self._handle_numpy_functional(expr, PythonMax)

    def _print_NumpyAmin(self, expr):
        '''
        Convert a call to numpy.min to the equivalent function in C.
        '''
        return self._handle_numpy_functional(expr, PythonMin)

    def _print_NumpySum(self, expr):
        return self._handle_numpy_functional(expr, PyccelAdd, convert_to_literal(0, expr.class_type))

    def _print_NumpyLinspace(self, expr):
        template = '({start} + {index}*{step})'
        if not isinstance(expr.endpoint, LiteralFalse):
            template = '({start} + {index}*{step})'
            lhs_source = expr.get_user_nodes(Assign)[0].lhs
            lhs_source.substitute(expr.ind, PyccelMinus(expr.num, LiteralInteger(1), simplify = True))
            lhs = self._print(lhs_source)

            if isinstance(expr.endpoint, LiteralTrue):
                cond_template = lhs + ' = {stop}'
            else:
                cond_template = lhs + ' = {cond} ? {stop} : ' + lhs

        v = self._cast_to(expr.stop, expr.dtype).format(self._print(expr.stop))

        init_value = template.format(
            start = self._print(expr.start),
            step  = self._print(expr.step),
            index = self._print(expr.ind),
        )
        if isinstance(expr.endpoint, LiteralFalse):
            code = init_value
        elif isinstance(expr.endpoint, LiteralTrue):
            code = init_value + ';\n' + cond_template.format(stop = v)
        else:
            code = init_value + ';\n' + cond_template.format(cond=self._print(expr.endpoint),stop = v)

        return code

    def _print_Interface(self, expr):
        return ""

    def _print_FunctionDef(self, expr):
        if expr.is_inline:
            return ''

        self.set_scope(expr.scope)

        arguments = [a.var for a in expr.arguments]
        results = [r.var for r in expr.results]
        if len(expr.results) > 1:
            self._additional_args.append(results)

        body  = self._print(expr.body)
        decs = [Declare(i, value=(Nil() if i.is_alias and isinstance(i.class_type, (VoidType, BindCPointer)) else None))
                for i in expr.local_vars]

        if len(results) == 1 :
            res = results[0]
            if isinstance(res, Variable) and not res.is_temp:
                decs += [Declare(res)]
            elif not isinstance(res, Variable):
                raise NotImplementedError(f"Can't return {type(res)} from a function")
        decs += [Declare(v) for v in self.scope.variables.values() \
                if v not in chain(expr.local_vars, results, arguments)]
        decs  = ''.join(self._print(i) for i in decs)

        sep = self._print(SeparatorComment(40))
        if self._additional_args :
            self._additional_args.pop()
        for i in expr.imports:
            self.add_import(i)
        docstring = self._print(expr.docstring) if expr.docstring else ''

        parts = [sep,
                 docstring,
                '{signature}\n{{\n'.format(signature=self.function_signature(expr)),
                 decs,
                 body,
                 '}\n',
                 sep]

        self.exit_scope()

        return ''.join(p for p in parts if p)

    def _print_FunctionCall(self, expr):
        func = expr.funcdef
        if func.is_inline:
            return self._handle_inline_func_call(expr)
         # Ensure the correct syntax is used for pointers
        args = []
        for a, f in zip(expr.args, func.arguments):
            arg_val = a.value or Nil()
            f = f.var
            if self.is_c_pointer(f):
                if isinstance(arg_val, Variable):
                    args.append(ObjectAddress(arg_val))
                elif not self.is_c_pointer(arg_val):
                    tmp_var = self.scope.get_temporary_variable(f.dtype)
                    assign = Assign(tmp_var, arg_val)
                    code = self._print(assign)
                    self._additional_code += code
                    args.append(ObjectAddress(tmp_var))
                else:
                    args.append(arg_val)
            else :
                args.append(arg_val)

        args += self._temporary_args
        self._temporary_args = []
        args = ', '.join(['{}'.format(self._print(a)) for a in args])

        call_code = f'{func.name}({args})'
        if not func.results:
            return f'{call_code};\n'
        else:
            return call_code

    def _print_Return(self, expr):
        code = ''
        args = [ObjectAddress(a) if isinstance(a, Variable) and self.is_c_pointer(a) else a for a in expr.expr]

        if len(args) == 0:
            return 'return;\n'

        if len(args) > 1:
            if expr.stmt:
                return self._print(expr.stmt)+'return 0;\n'
            return 'return 0;\n'

        if expr.stmt:
            # get Assign nodes from the CodeBlock object expr.stmt.
            last_assign = expr.stmt.get_attribute_nodes((Assign, AliasAssign), excluded_nodes=FunctionCall)
            deallocate_nodes = expr.stmt.get_attribute_nodes(Deallocate, excluded_nodes=(Assign,))
            vars_in_deallocate_nodes = [i.variable for i in deallocate_nodes]

            # Check the Assign objects list in case of
            # the user assigns a variable to an object contains IndexedElement object.
            if not last_assign:
                code = ''+self._print(expr.stmt)
            elif isinstance(last_assign[-1], (AugAssign, AliasAssign)):
                last_assign[-1].lhs.is_temp = False
                code = ''+self._print(expr.stmt)
            else:
                # make sure that stmt contains one assign node.
                last_assign = last_assign[-1]
                variables = last_assign.rhs.get_attribute_nodes(Variable)
                unneeded_var = not any(b in vars_in_deallocate_nodes or b.is_ndarray for b in variables)
                if unneeded_var:
                    code = ''.join(self._print(a) for a in expr.stmt.body if a is not last_assign)
                    return code + 'return {};\n'.format(self._print(last_assign.rhs))
                else:
                    last_assign.lhs.is_temp = False
                    code = self._print(expr.stmt)

        return code + 'return {0};\n'.format(self._print(args[0]))

    def _print_Pass(self, expr):
        return '// pass\n'

    def _print_Nil(self, expr):
        return 'NULL'

    def _print_NilArgument(self, expr):
        raise errors.report("Trying to use optional argument in inline function without providing a variable",
                symbol=expr,
                severity='fatal')

    def _print_PyccelAdd(self, expr):
        return ' + '.join(self._print(a) for a in expr.args)

    def _print_PyccelMinus(self, expr):
        args = [self._print(a) for a in expr.args]
        if len(args) == 1:
            return '-{}'.format(args[0])
        return ' - '.join(args)

    def _print_PyccelMul(self, expr):
        return ' * '.join(self._print(a) for a in expr.args)

    def _print_PyccelDiv(self, expr):
        if all(a.dtype.primitive_type is PrimitiveIntegerType() for a in expr.args):
            args = [NumpyFloat(a) for a in expr.args]
        else:
            args = expr.args
        return  ' / '.join(self._print(a) for a in args)

    def _print_PyccelFloorDiv(self, expr):
        # the result type of the floor division is dependent on the arguments
        # type, if all arguments are integers or booleans the result is integer
        # otherwise the result type is float
        need_to_cast = all(a.dtype.primitive_type in (PrimitiveIntegerType(), PrimitiveBooleanType()) for a in expr.args)
        if need_to_cast:
            self.add_import(c_imports['pyc_math_c'])
            cast_type = self.get_c_type(expr.dtype)
            return f'py_floor_div_{cast_type}({self._print(expr.args[0])}, {self._print(expr.args[1])})'

        self.add_import(c_imports['math'])
        code = ' / '.join(self._print(a if a.dtype.primitive_type is PrimitiveFloatingPointType()
                                        else NumpyFloat(a)) for a in expr.args)
        return f"floor({code})"

    def _print_PyccelRShift(self, expr):
        return ' >> '.join(self._print(a) for a in expr.args)

    def _print_PyccelLShift(self, expr):
        return ' << '.join(self._print(a) for a in expr.args)

    def _print_PyccelBitXor(self, expr):
        if expr.dtype is PythonNativeBool():
            return '{0} != {1}'.format(self._print(expr.args[0]), self._print(expr.args[1]))
        return ' ^ '.join(self._print(a) for a in expr.args)

    def _print_PyccelBitOr(self, expr):
        if expr.dtype is PythonNativeBool():
            return ' || '.join(self._print(a) for a in expr.args)
        return ' | '.join(self._print(a) for a in expr.args)

    def _print_PyccelBitAnd(self, expr):
        if expr.dtype is PythonNativeBool():
            return ' && '.join(self._print(a) for a in expr.args)
        return ' & '.join(self._print(a) for a in expr.args)

    def _print_PyccelInvert(self, expr):
        return '~{}'.format(self._print(expr.args[0]))

    def _print_PyccelAssociativeParenthesis(self, expr):
        return '({})'.format(self._print(expr.args[0]))

    def _print_PyccelUnary(self, expr):
        return '+{}'.format(self._print(expr.args[0]))

    def _print_PyccelUnarySub(self, expr):
        return '-{}'.format(self._print(expr.args[0]))

    def _print_AugAssign(self, expr):
        op = expr.op
        lhs = expr.lhs
        rhs = expr.rhs

        if op == '%' and isinstance(lhs.dtype.primitive_type, PrimitiveFloatingPointType):
            _expr = expr.to_basic_assign()
            expr.invalidate_node()
            return self._print(_expr)

        lhs_code = self._print(lhs)
        rhs_code = self._print(rhs)
        return f'{lhs_code} {op}= {rhs_code};\n'

    def _print_Assign(self, expr):
        lhs = expr.lhs
        rhs = expr.rhs
        if isinstance(rhs, FunctionCall) and isinstance(rhs.class_type, TupleType):
            assert isinstance(lhs.class_type, InhomogeneousTupleType) or isinstance(lhs, (PythonTuple, PythonList))
            self._temporary_args = [ObjectAddress(a) for a in lhs]
            return f'{self._print(rhs)};\n'
        # Inhomogenous tuples are unravelled and therefore do not exist in the c printer
        if isinstance(rhs, (NumpyArray, PythonTuple)):
            return self.copy_NumpyArray_Data(lhs, rhs)
        if isinstance(rhs, (NumpySum, NumpyAmax, NumpyAmin)):
            return self._print(rhs)
        if isinstance(rhs, (NumpyFull)):
            return self.arrayFill(expr)
        lhs_code = self._print(lhs)
        if isinstance(rhs, (PythonList, PythonSet, PythonDict)):
            return self.init_stc_container(rhs, expr.lhs)
        rhs_code = self._print(rhs)
        return f'{lhs_code} = {rhs_code};\n'

    def _print_AliasAssign(self, expr):
        lhs_var = expr.lhs
        rhs_var = expr.rhs

        lhs_address = ObjectAddress(lhs_var)
        rhs_address = ObjectAddress(rhs_var)

        # The condition below handles the case of reassigning a pointer to an array view.
        if isinstance(lhs_var, Variable) and lhs_var.is_ndarray and not lhs_var.is_optional:
            lhs = self._print(lhs_var)

            if isinstance(rhs_var, Variable) and rhs_var.is_ndarray:
                lhs_ptr = self._print(lhs_address)
                rhs = self._print(rhs_address)
                rhs_type = self.get_c_type(rhs_var.class_type)
                slicing = ', '.join(['{c_ALL}']*lhs_var.rank)
                code = f'{lhs} = cspan_slice({rhs_type}, {rhs}, {slicing});\n'
                if lhs_var.order != rhs_var.order:
                    code += f'cspan_transpose({lhs_ptr});\n'
                return code
            else:
                rhs = self._print(rhs_var)
                return f'{lhs} = {rhs};\n'
        else:
            lhs = self._print(lhs_address)
            rhs = self._print(rhs_address)

            return f'{lhs} = {rhs};\n'

    def _print_For(self, expr):
        self.set_scope(expr.scope)

        iterable = expr.iterable
        indices = iterable.loop_counters

        if isinstance(iterable, (VariableIterator, DictItems, DictKeys)) and \
                isinstance(iterable.variable.class_type, (DictType, HomogeneousSetType, HomogeneousListType)):
            var = iterable.variable
            iterable_type = var.class_type
            counter = Variable(IteratorType(iterable_type), indices[0].name)
            c_type = self.get_c_type(iterable_type)
            iterable_code = self._print(var)
            for_code = f'c_foreach ({self._print(counter)}, {c_type}, {iterable_code})'
            tmp_ref = DottedVariable(VoidType(), 'ref', memory_handling='alias', lhs = counter)
            if isinstance(iterable, DictItems):
                assigns = [Assign(expr.target[0], DottedVariable(VoidType(), 'first', lhs = tmp_ref)),
                           Assign(expr.target[1], DottedVariable(VoidType(), 'second', lhs = tmp_ref))]
            elif isinstance(iterable, DictKeys):
                assigns = [Assign(expr.target[0], DottedVariable(VoidType(), 'first', lhs = tmp_ref))]
            else:
                assigns = [Assign(expr.target[0], tmp_ref)]
            additional_assign = CodeBlock(assigns)
        else:
            range_iterable = iterable.get_range()
            if indices:
                index = indices[0]
                if iterable.num_loop_counters_required and index.is_temp:
                    self.scope.insert_variable(index)
            else:
                index = expr.target[0]

            targets = iterable.get_assign_targets()
            additional_assign = CodeBlock([AliasAssign(i, t) if i.is_alias else Assign(i, t) \
                                    for i,t in zip(expr.target[-len(targets):], targets)])

            index_code = self._print(index)
            step = range_iterable.step
            start_code = self._print(range_iterable.start)
            stop_code  = self._print(range_iterable.stop )
            step_code  = self._print(range_iterable.step )

            # testing if the step is a value or an expression
            if is_literal_integer(step):
                op = '>' if int(step) < 0 else '<'
                stop_condition = f'{index_code} {op} {stop_code}'
            else:
                stop_condition = f'({step_code} > 0) ? ({index_code} < {stop_code}) : ({index_code} > {stop_code})'
            for_code = f'for ({index_code} = {start_code}; {stop_condition}; {index_code} += {step_code})\n'

        if self._additional_code:
            for_code = self._additional_code + for_code
            self._additional_code = ''

        body = self._print(additional_assign) + self._print(expr.body)

        self.exit_scope()
        return for_code + '{\n' + body + '}\n'

    def _print_FunctionalFor(self, expr):
        loops = ''.join(self._print(i) for i in expr.loops)
        return loops

    def _print_CodeBlock(self, expr):
        if not expr.unravelled:
            body_exprs = expand_to_loops(expr,
                    self.scope.get_temporary_variable, self.scope,
                    language_has_vectors = False)
        else:
            body_exprs = expr.body
        body_stmts = []
        for b in body_exprs :
            code = self._print(b)
            code = self._additional_code + code
            self._additional_code = ''
            body_stmts.append(code)
        return ''.join(self._print(b) for b in body_stmts)

    def _print_Idx(self, expr):
        return self._print(expr.label)

    def _print_Exp1(self, expr):
        return "M_E"

    def _print_Pi(self, expr):
        return 'M_PI'

    def _print_Infinity(self, expr):
        return 'HUGE_VAL'

    def _print_NegativeInfinity(self, expr):
        return '-HUGE_VAL'

    def _print_PythonReal(self, expr):
        return 'creal({})'.format(self._print(expr.internal_var))

    def _print_PythonImag(self, expr):
        return 'cimag({})'.format(self._print(expr.internal_var))

    def _print_PythonConjugate(self, expr):
        return 'conj({})'.format(self._print(expr.internal_var))

    def _handle_is_operator(self, Op, expr):
        """
        Get the code to print an `is` or `is not` expression.

        Get the code to print an `is` or `is not` expression. These two operators
        function similarly so this helper function reduces code duplication.

        Parameters
        ----------
        Op : str
            The C operator representing "is" or "is not".

        expr : PyccelIs/PyccelIsNot
            The expression being printed.

        Returns
        -------
        str
            The code describing the expression.

        Raises
        ------
        PyccelError : Raised if the comparison is poorly defined.
        """

        lhs = self._print(expr.lhs)
        rhs = self._print(expr.rhs)
        a = expr.args[0]
        b = expr.args[1]

        if Nil() in expr.args:
            lhs = ObjectAddress(expr.lhs) if isinstance(expr.lhs, Variable) else expr.lhs
            rhs = ObjectAddress(expr.rhs) if isinstance(expr.rhs, Variable) else expr.rhs

            lhs = self._print(lhs)
            rhs = self._print(rhs)
            return '{} {} {}'.format(lhs, Op, rhs)

        if (a.dtype is PythonNativeBool() and b.dtype is PythonNativeBool()):
            return '{} {} {}'.format(lhs, Op, rhs)
        else:
            errors.report(PYCCEL_RESTRICTION_IS_ISNOT,
                          symbol=expr, severity='fatal')

    def _print_PyccelIsNot(self, expr):
        return self._handle_is_operator("!=", expr)

    def _print_PyccelIs(self, expr):
        return self._handle_is_operator("==", expr)

    def _print_Piecewise(self, expr):
        if expr.args[-1].cond is not True:
            # We need the last conditional to be a True, otherwise the resulting
            # function may not return a result.
            raise ValueError("All Piecewise expressions must contain an "
                             "(expr, True) statement to be used as a default "
                             "condition. Without one, the generated "
                             "expression may not evaluate to anything under "
                             "some condition.")
        lines = []
        if expr.has(Assign):
            for i, (e, c) in enumerate(expr.args):
                if i == 0:
                    lines.append("if (%s) {\n" % self._print(c))
                elif i == len(expr.args) - 1 and c is True:
                    lines.append("else {\n")
                else:
                    lines.append("else if (%s) {\n" % self._print(c))
                code0 = self._print(e)
                lines.append(code0)
                lines.append("}\n")
            return "".join(lines)
        else:
            # The piecewise was used in an expression, need to do inline
            # operators. This has the downside that inline operators will
            # not work for statements that span multiple lines (Matrix or
            # Indexed expressions).
            ecpairs = ["((%s) ? (\n%s\n)\n" % (self._print(c), self._print(e))
                    for e, c in expr.args[:-1]]
            last_line = ": (\n%s\n)" % self._print(expr.args[-1].expr)
            return ": ".join(ecpairs) + last_line + " ".join([")"*len(ecpairs)])

    def _print_Constant(self, expr):
        if expr == math_constants['inf']:
            self.add_import(c_imports['math'])
            return 'HUGE_VAL'
        elif expr == math_constants['nan']:
            self.add_import(c_imports['math'])
            return 'NAN'
        elif expr == math_constants['pi']:
            self.add_import(c_imports['math'])
            return 'M_PI'
        elif expr == math_constants['e']:
            self.add_import(c_imports['math'])
            return 'M_E'
        else:
            cast_func = DtypePrecisionToCastFunction[expr.dtype]
            return self._print(cast_func(expr.value))


    def _print_Variable(self, expr):
        if self.is_c_pointer(expr):
            return '(*{0})'.format(expr.name)
        else:
            return expr.name

    def _print_FunctionDefArgument(self, expr):
        return self._print(expr.name)

    def _print_FunctionCallArgument(self, expr):
        return self._print(expr.value)

    def _print_ObjectAddress(self, expr):
        obj_code = self._print(expr.obj)
        if isinstance(expr.obj, ObjectAddress) or not self.is_c_pointer(expr.obj):
            return f'&{obj_code}'
        else:
            if obj_code.startswith('(*') and obj_code.endswith(')'):
                return f'{obj_code[2:-1]}'
            else:
                return obj_code

    def _print_PointerCast(self, expr):
        declare_type = self.get_declare_type(expr.cast_type)
        if not self.is_c_pointer(expr.cast_type):
            declare_type += '*'
        obj = expr.obj
        if not isinstance(obj, ObjectAddress):
            obj = ObjectAddress(expr.obj)
        var_code = self._print(obj)
        return f'(*({declare_type})({var_code}))'

    def _print_Comment(self, expr):
        comments = self._print(expr.text)

        return '/*' + comments + '*/\n'

    def _print_Assert(self, expr):
        if isinstance(expr.test, LiteralTrue):
            if sys.version_info < (3, 9):
                return ''
            else:
                return '//' + ast.unparse(expr.python_ast) + '\n' #pylint: disable=no-member
        condition = self._print(expr.test)
        self.add_import(c_imports['assert'])
        return f"assert({condition});\n"

    def _print_PyccelSymbol(self, expr):
        return expr

    def _print_CommentBlock(self, expr):
        txts = expr.comments
        header = expr.header
        header_size = len(expr.header)

        ln = max(len(i) for i in txts)
        if ln<max(20, header_size+4):
            ln = 20
        top  = '/*' + '_'*int((ln-header_size)/2) + header + '_'*int((ln-header_size)/2) + '*/\n'
        ln = len(top)-4
        bottom = '/*' + '_'*ln + '*/\n'

        txts = ['/*' + t + ' '*(ln - len(t)) + '*/\n' for t in txts]

        body = ''.join(i for i in txts)

        return ''.join([top, body, bottom])

    def _print_EmptyNode(self, expr):
        return ''

    #=================== OMP ==================

    def _print_OmpAnnotatedComment(self, expr):
        clauses = ''
        if expr.combined:
            clauses = ' ' + expr.combined
        clauses += str(expr.txt)
        if expr.has_nowait:
            clauses = clauses + ' nowait'
        omp_expr = '#pragma omp {}{}\n'.format(expr.name, clauses)

        if expr.is_multiline:
            if expr.combined is None:
                omp_expr += '{\n'
            elif (expr.combined and "for" not in expr.combined):
                if ("masked taskloop" not in expr.combined) and ("distribute" not in expr.combined):
                    omp_expr += '{\n'

        return omp_expr

    def _print_Omp_End_Clause(self, expr):
        return '}\n'
    #=====================================

    def _print_Program(self, expr):
        mod = expr.get_direct_user_nodes(lambda x: isinstance(x, Module))[0]
        self._current_module = mod
        self.set_scope(expr.scope)
        body  = self._print(expr.body)
        variables = self.scope.variables.values()
        decs = ''.join(self._print(Declare(v)) for v in variables)

        imports = [*expr.imports, *self._additional_imports.values()]
        imports = self.sort_imports(imports)
        imports = ''.join(self._print(i) for i in imports)

        self.exit_scope()
        self._current_module = None
        return ('{imports}'
                'int main()\n{{\n'
                '{decs}'
                '{body}'
                'return 0;\n'
                '}}').format(imports=imports,
                                    decs=decs,
                                    body=body)

    #================== CLASSES ==================

    def _print_CustomDataType(self, expr):
        return "struct " + expr.name

    def _print_Del(self, expr):
        return ''.join(self._print(var) for var in expr.variables)

    def _print_ClassDef(self, expr):
        methods = ''.join(self._print(method) for method in expr.methods)
        interfaces = ''.join(self._print(function) for interface in expr.interfaces for function in interface.functions)

        return methods + interfaces

    #================== List methods ==================
    def _print_ListAppend(self, expr):
        target = expr.list_obj
        class_type = target.class_type
        c_type = self.get_c_type(class_type)
        arg = self._print(expr.args[0])
        list_obj = self._print(ObjectAddress(expr.list_obj))
        return f'{c_type}_push({list_obj}, {arg});\n'

    def _print_ListPop(self, expr):
        class_type = expr.list_obj.class_type
        c_type = self.get_c_type(class_type)
        list_obj = self._print(ObjectAddress(expr.list_obj))
        if expr.index_element:
            self.add_import(Import('stc/vec', AsName(VariableTypeAnnotation(class_type), c_type)))
            if is_literal_integer(expr.index_element) and int(expr.index_element) < 0:
                idx_code = self._print(PyccelAdd(PythonLen(expr.list_obj), expr.index_element, simplify=True))
            else:
                idx_code = self._print(expr.index_element)
            return f'{c_type}_pull_elem({list_obj}, {idx_code})'
        else:
            return f'{c_type}_pull({list_obj})'

    #================== Set methods ==================

    def _print_SetPop(self, expr):
        dtype = expr.set_variable.class_type
        var_type = self.get_c_type(dtype)
        self.add_import(Import('stc/hset', AsName(VariableTypeAnnotation(dtype), var_type)))
        set_var = self._print(ObjectAddress(expr.set_variable))
        return f'{var_type}_pop({set_var})'

    def _print_SetClear(self, expr):
        var_type = self.get_c_type(expr.set_variable.class_type)
        set_var = self._print(ObjectAddress(expr.set_variable))
        return f'{var_type}_clear({set_var});\n'

    def _print_SetAdd(self, expr):
        var_type = self.get_c_type(expr.set_variable.class_type)
        set_var = self._print(ObjectAddress(expr.set_variable))
        arg = self._print(expr.args[0])
        return f'{var_type}_push({set_var}, {arg});\n'

    def _print_SetCopy(self, expr):
        var_type = self.get_c_type(expr.set_variable.class_type)
        set_var = self._print(expr.set_variable)
        return f'{var_type}_clone({set_var})'

    def _print_SetUnion(self, expr):
        assign_base = expr.get_direct_user_nodes(lambda n: isinstance(n, Assign))
        if not assign_base:
            errors.report("The result of the union call must be saved into a variable",
                    severity='error', symbol=expr)
        class_type = expr.set_variable.class_type
        var_type = self.get_c_type(class_type)
        self.add_import(Import('stc/hset', AsName(VariableTypeAnnotation(class_type), var_type)))
        set_var = self._print(ObjectAddress(expr.set_variable))
        args = ', '.join([str(len(expr.args)), *(self._print(ObjectAddress(a)) for a in expr.args)])
        return f'{var_type}_union({set_var}, {args})'

    def _print_SetIntersectionUpdate(self, expr):
        class_type = expr.set_variable.class_type
        var_type = self.get_c_type(class_type)
        self.add_import(Import('stc/hset', AsName(VariableTypeAnnotation(class_type), var_type)))
        set_var = self._print(ObjectAddress(expr.set_variable))
        return ''.join(f'{var_type}_intersection_update({set_var}, {self._print(ObjectAddress(a))});\n' \
                for a in expr.args)

    def _print_SetDiscard(self, expr):
        var_type = self.get_c_type(expr.set_variable.class_type)
        set_var = self._print(ObjectAddress(expr.set_variable))
        arg_val = self._print(expr.args[0])
        return f'{var_type}_erase({set_var}, {arg_val});\n'

    def _print_PythonSet(self, expr):
        tmp_var = self.scope.get_temporary_variable(expr.class_type, shape = expr.shape,
                    memory_handling='heap')
        self._additional_code += self.init_stc_container(expr, tmp_var)
        return self._print(tmp_var)

    #================== Dict methods ==================

    def _print_DictClear(self, expr):
        c_type = self.get_c_type(expr.dict_obj.class_type)
        dict_var = self._print(ObjectAddress(expr.dict_obj))
        return f"{c_type}_clear({dict_var});\n"

    def _print_DictGet(self, expr):
        target = expr.dict_obj
        class_type = target.class_type
        c_type = self.get_c_type(class_type)

        dict_var = self._print(ObjectAddress(target))
        if isinstance(class_type.key_type, StringType):
            key = self._print(CStrStr(expr.key))
        else:
            key = self._print(expr.key)

        if expr.default_value is not None:
            default_val = self._print(expr.default_value)
            return f"({c_type}_contains({dict_var}, {key}) ? *{c_type}_at({dict_var}, {key}) : {default_val})"

        raise errors.report("Accessing dictionary using get without default is not supported yet", symbol=expr, severity="fatal")

    def _print_DictPop(self, expr):
        target = expr.dict_obj
        class_type = target.class_type
        c_type = self.get_c_type(class_type)

        dict_var = self._print(ObjectAddress(target))
        if isinstance(class_type.key_type, StringType):
            key = self._print(CStrStr(expr.key))
        else:
            key = self._print(expr.key)

        if expr.default_value is not None:
            default = self._print(expr.default_value)
            pop_expr = f"{c_type}_pop_with_default({dict_var}, {key}, {default})"
        else:
            pop_expr = f"{c_type}_pop({dict_var}, {key})"

        return pop_expr

    def _print_DictGetItem(self, expr):
        dict_obj = expr.dict_obj
        dict_obj_code = self._print(ObjectAddress(dict_obj))
        class_type = dict_obj.class_type
        container_type = self.get_c_type(class_type)
        if isinstance(class_type.key_type, StringType):
            key = self._print(CStrStr(expr.key))
        else:
            key = self._print(expr.key)
        assign = expr.get_user_nodes(Assign)
        if assign:
            assert len(assign) == 1
            assign_node = assign[0]
            lhs = assign_node.lhs
            if lhs == expr or lhs.is_user_of(expr):
                return f"(*{container_type}_at_mut({dict_obj_code}, {key}))"

        return f"(*{container_type}_at({dict_obj_code}, {key}))"

<<<<<<< HEAD
    #================== String methods ==================

=======
>>>>>>> b3ad4a99
    def _print_CStrStr(self, expr):
        arg = expr.args[0]
        code = self._print(ObjectAddress(arg))
        if code.startswith('&cstr_lit('):
            return code[10:-1]
        else:
            return f'cstr_str({code})'

<<<<<<< HEAD
    def _print_PythonString(self, expr):
        arg = expr.args[0]
        arg_code = self._print(arg)
        if isinstance(arg.class_type, StringType):
            return f'cstr_clone({arg_code})'
        else:
            assert isinstance(arg.class_type, CharType) and getattr(arg, 'is_alias', True)
            return f'cstr_from({arg_code})'

=======
>>>>>>> b3ad4a99
    #=================== MACROS ==================

    def _print_MacroShape(self, expr):
        var = expr.argument
        if not isinstance(var, (Variable, IndexedElement)):
            raise TypeError('Expecting a variable, given {}'.format(type(var)))
        shape = var.shape

        if len(shape) == 1:
            shape = shape[0]


        elif not(expr.index is None):
            if expr.index < len(shape):
                shape = shape[expr.index]
            else:
                shape = '1'

        return self._print(shape)

    def _print_MacroCount(self, expr):

        var = expr.argument

        if var.rank == 0:
            return '1'
        else:
            return self._print(functools.reduce(
                lambda x,y: PyccelMul(x,y,simplify=True), var.shape))

    def _print_PrecomputedCode(self, expr):
        return expr.code

    def _print_AllDeclaration(self, expr):
        return ''

    def indent_code(self, code):
        """
        Add the necessary indentation to a string of code or a list of code lines.

        Add the necessary indentation to a string of code or a list of code lines.

        Parameters
        ----------
        code : str | iterable[str]
            The code which needs indenting.

        Returns
        -------
        str | list[str]
            The indented code. The type matches the type of the argument.
        """

        if isinstance(code, str):
            code_lines = self.indent_code(code.splitlines(True))
            return ''.join(code_lines)

        tab = " "*self._default_settings["tabwidth"]

        code = [ line.lstrip(' \t') for line in code ]

        increase = [ int(line.endswith('{\n')) for line in code ]
        decrease = [ int(any(map(line.startswith, '}\n')))
                     for line in code ]

        pretty = []
        level = 0
        for n, line in enumerate(code):
            if line == '' or line == '\n':
                pretty.append(line)
                continue
            level -= decrease[n]
            indent = tab*level
            pretty.append(f"{indent}{line}")
            level += increase[n]
        return pretty<|MERGE_RESOLUTION|>--- conflicted
+++ resolved
@@ -2932,11 +2932,8 @@
 
         return f"(*{container_type}_at({dict_obj_code}, {key}))"
 
-<<<<<<< HEAD
     #================== String methods ==================
 
-=======
->>>>>>> b3ad4a99
     def _print_CStrStr(self, expr):
         arg = expr.args[0]
         code = self._print(ObjectAddress(arg))
@@ -2945,7 +2942,6 @@
         else:
             return f'cstr_str({code})'
 
-<<<<<<< HEAD
     def _print_PythonString(self, expr):
         arg = expr.args[0]
         arg_code = self._print(arg)
@@ -2955,8 +2951,6 @@
             assert isinstance(arg.class_type, CharType) and getattr(arg, 'is_alias', True)
             return f'cstr_from({arg_code})'
 
-=======
->>>>>>> b3ad4a99
     #=================== MACROS ==================
 
     def _print_MacroShape(self, expr):
