--- conflicted
+++ resolved
@@ -13,20 +13,12 @@
 from pyccel.ast.core import PyccelEq,  PyccelNe,  PyccelLt,  PyccelLe,  PyccelGt,  PyccelGe
 from pyccel.ast.core import PyccelAnd, PyccelOr,  PyccelNot, PyccelMinus
 
-<<<<<<< HEAD
+from pyccel.ast.datatypes import default_precision
 from pyccel.ast.datatypes import NativeInteger, NativeBool, NativeComplex, NativeReal, NativeString
-
-from pyccel.ast.builtins  import Range, Print, PythonTuple
-from pyccel.ast.core import Declare, ValuedVariable
-from pyccel.ast.core import SeparatorComment
-=======
-from pyccel.ast.datatypes import default_precision
-from pyccel.ast.datatypes import NativeInteger, NativeBool, NativeComplex, NativeReal
 
 from pyccel.ast.numpyext import NumpyComplex, NumpyFloat
 from pyccel.ast.builtins  import Range, PythonFloat, PythonComplex
-from pyccel.ast.core import Declare
->>>>>>> b4365702
+from pyccel.ast.core import Declare, ValuedVariable
 
 from pyccel.codegen.printing.codeprinter import CodePrinter
 
@@ -388,7 +380,6 @@
 
     def _print_Import(self, expr):
         return '#include <{0}>'.format(expr.source)
-<<<<<<< HEAD
 
     def _print_String(self, expr):
         return "\"{}\"".format(expr.arg)
@@ -427,8 +418,6 @@
         args_format = '"{}"'.format(args_format)
         code = ', '.join([args_format, *args])
         return self._get_statement("printf({})".format(code)) + '\n'
-=======
->>>>>>> b4365702
 
     def find_in_dtype_registry(self, dtype, prec):
         try :
