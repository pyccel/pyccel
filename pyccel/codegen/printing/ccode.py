# coding: utf-8
#------------------------------------------------------------------------------------------#
# This file is part of Pyccel which is released under MIT License. See the LICENSE file or #
# go to https://github.com/pyccel/pyccel/blob/master/LICENSE for full license details.     #
#------------------------------------------------------------------------------------------#
# pylint: disable=R0201
# pylint: disable=missing-function-docstring
import functools
import operator

from pyccel.ast.builtins  import PythonRange, PythonComplex
from pyccel.ast.builtins  import PythonPrint
from pyccel.ast.builtins  import PythonList, PythonTuple

from pyccel.ast.core      import Declare, For, CodeBlock
from pyccel.ast.core      import FuncAddressDeclare, FunctionCall, FunctionDef
from pyccel.ast.core      import Deallocate
from pyccel.ast.core      import FunctionAddress
from pyccel.ast.core      import Assign, datatype, Import, AugAssign, AliasAssign
from pyccel.ast.core      import SeparatorComment
from pyccel.ast.core      import create_incremented_string

from pyccel.ast.operators import PyccelAdd, PyccelMul, PyccelMinus, PyccelLt, PyccelGt
from pyccel.ast.operators import PyccelAssociativeParenthesis, PyccelMod
from pyccel.ast.operators import PyccelUnarySub, IfTernaryOperator

from pyccel.ast.datatypes import NativeInteger, NativeBool, NativeComplex
from pyccel.ast.datatypes import NativeReal, NativeTuple, NativeString

from pyccel.ast.internals import Slice

from pyccel.ast.literals  import LiteralTrue, LiteralImaginaryUnit, LiteralFloat
from pyccel.ast.literals  import LiteralString, LiteralInteger, Literal
from pyccel.ast.literals  import Nil

from pyccel.ast.mathext  import math_constants

from pyccel.ast.numpyext import NumpyFull, NumpyArray, NumpyArange
from pyccel.ast.numpyext import NumpyReal, NumpyImag, NumpyFloat

from pyccel.ast.utilities import expand_to_loops

from pyccel.ast.variable import ValuedVariable, IndexedElement
from pyccel.ast.variable import PyccelArraySize, Variable, VariableAddress
from pyccel.ast.variable import DottedName
from pyccel.ast.variable import InhomogeneousTupleVariable, HomogeneousTupleVariable

from pyccel.ast.sympy_helper import pyccel_to_sympy


from pyccel.codegen.printing.codeprinter import CodePrinter

from pyccel.errors.errors   import Errors
from pyccel.errors.messages import (PYCCEL_RESTRICTION_TODO, INCOMPATIBLE_TYPEVAR_TO_FUNC,
                                    PYCCEL_RESTRICTION_IS_ISNOT, UNSUPPORTED_ARRAY_RANK)


errors = Errors()

# TODO: add examples

__all__ = ["CCodePrinter", "ccode"]

# dictionary mapping numpy function to (argument_conditions, C_function).
# Used in CCodePrinter._print_NumpyUfuncBase(self, expr)
numpy_ufunc_to_c_real = {
    'NumpyAbs'  : 'fabs',
    'NumpyFabs'  : 'fabs',
    'NumpyMin'  : 'minval',
    'NumpyMax'  : 'maxval',
    'NumpyFloor': 'floor',  # TODO: might require special treatment with casting
    # ---
    'NumpyExp' : 'exp',
    'NumpyLog' : 'log',
    'NumpySqrt': 'sqrt',
    # ---
    'NumpySin'    : 'sin',
    'NumpyCos'    : 'cos',
    'NumpyTan'    : 'tan',
    'NumpyArcsin' : 'asin',
    'NumpyArccos' : 'acos',
    'NumpyArctan' : 'atan',
    'NumpyArctan2': 'atan2',
    'NumpySinh'   : 'sinh',
    'NumpyCosh'   : 'cosh',
    'NumpyTanh'   : 'tanh',
    'NumpyArcsinh': 'asinh',
    'NumpyArccosh': 'acosh',
    'NumpyArctanh': 'atanh',
}

numpy_ufunc_to_c_complex = {
    'NumpyAbs'  : 'cabs',
    'NumpyMin'  : 'minval',
    'NumpyMax'  : 'maxval',
    # ---
    'NumpyExp' : 'cexp',
    'NumpyLog' : 'clog',
    'NumpySqrt': 'csqrt',
    # ---
    'NumpySin'    : 'csin',
    'NumpyCos'    : 'ccos',
    'NumpyTan'    : 'ctan',
    'NumpyArcsin' : 'casin',
    'NumpyArccos' : 'cacos',
    'NumpyArctan' : 'catan',
    'NumpySinh'   : 'csinh',
    'NumpyCosh'   : 'ccosh',
    'NumpyTanh'   : 'ctanh',
    'NumpyArcsinh': 'casinh',
    'NumpyArccosh': 'cacosh',
    'NumpyArctanh': 'catanh',
}

# dictionary mapping Math function to (argument_conditions, C_function).
# Used in CCodePrinter._print_MathFunctionBase(self, expr)
# Math function ref https://docs.python.org/3/library/math.html
math_function_to_c = {
    # ---------- Number-theoretic and representation functions ------------
    'MathCeil'     : 'ceil',
    # 'MathComb'   : 'com' # TODO
    'MathCopysign': 'copysign',
    'MathFabs'   : 'fabs',
    'MathFloor'    : 'floor',
    # 'MathFmod'   : '???',  # TODO
    # 'MathRexp'   : '???'   TODO requires two output
    # 'MathFsum'   : '???',  # TODO
    # 'MathIsclose' : '???',  # TODO
    'MathIsfinite': 'isfinite', # int isfinite(real-floating x);
    'MathIsinf'   : 'isinf', # int isinf(real-floating x);
    'MathIsnan'   : 'isnan', # int isnan(real-floating x);
    # 'MathIsqrt'  : '???' TODO
    'MathLdexp'  : 'ldexp',
    # 'MathModf'  : '???' TODO return two value
    # 'MathPerm'  : '???' TODO
    # 'MathProd'  : '???' TODO
    'MathRemainder'  : 'remainder',
    'MathTrunc'  : 'trunc',

    # ----------------- Power and logarithmic functions -----------------------

    'MathExp'    : 'exp',
    'MathExpm1'  : 'expm1',
    'MathLog'    : 'log',      # take also an option arg [base]
    'MathLog1p'  : 'log1p',
    'MathLog2'  : 'log2',
    'MathLog10'  : 'log10',
    'MathPow'    : 'pow',
    'MathSqrt'   : 'sqrt',

    # --------------------- Trigonometric functions ---------------------------

    'MathAcos'   : 'acos',
    'MathAsin'   : 'asin',
    'MathAtan'   : 'atan',
    'MathAtan2'  : 'atan2',
    'MathCos'    : 'cos',
    # 'MathDist'  : '???', TODO
    'MathHypot'  : 'hypot',
    'MathSin'    : 'sin',
    'MathTan'    : 'tan',


    # -------------------------- Hyperbolic functions -------------------------

    'MathAcosh'  : 'acosh',
    'MathAsinh'  : 'asinh',
    'MathAtanh'  : 'atanh',
    'MathCosh'   : 'cosh',
    'MathSinh'   : 'sinh',
    'MathTanh'   : 'tanh',

    # --------------------------- Special functions ---------------------------

    'MathErf'    : 'erf',
    'MathErfc'   : 'erfc',
    'MathGamma'  : 'tgamma',
    'MathLgamma' : 'lgamma',

    # --------------------------- internal functions --------------------------
    'MathFactorial' : 'pyc_factorial',
    'MathGcd'       : 'pyc_gcd',
    'MathDegrees'   : 'pyc_degrees',
    'MathRadians'   : 'pyc_radians',
    'MathLcm'       : 'pyc_lcm',
}

c_library_headers = (
    "complex",
    "ctype",
    "float",
    "math",
    "stdarg",
    "stdbool",
    "stddef",
    "stdint",
    "stdio",
    "stdlib",
    "tgmath",
)

dtype_registry = {('real',8)    : 'double',
                  ('real',4)    : 'float',
                  ('complex',8) : 'double complex',
                  ('complex',4) : 'float complex',
                  ('int',4)     : 'int32_t',
                  ('int',8)     : 'int64_t',
                  ('int',2)     : 'int16_t',
                  ('int',1)     : 'int8_t',
                  ('bool',4)    : 'bool'}

ndarray_type_registry = {('real',8)    : 'nd_double',
                  ('real',4)    : 'nd_float',
                  ('complex',8) : 'nd_cdouble',
                  ('complex',4) : 'nd_cfloat',
                  ('int',8)     : 'nd_int64',
                  ('int',4)     : 'nd_int32',
                  ('int',2)     : 'nd_int16',
                  ('int',1)     : 'nd_int8',
                  ('bool',4)    : 'nd_bool'}

import_dict = {'omp_lib' : 'omp' }

class CCodePrinter(CodePrinter):
    """A printer to convert python expressions to strings of c code"""
    printmethod = "_ccode"
    language = "C"

    _default_settings = {
        'tabwidth': 4,
    }

    def __init__(self, parser, prefix_module = None):

        if parser.filename:
            errors.set_target(parser.filename, 'file')

        super().__init__()
        self.prefix_module = prefix_module
        self._additional_imports = set(['stdlib'])
        self._parser = parser
        self._additional_code = ''
        self._additional_declare = []
        self._additional_args = []
        self._temporary_args = []
        # Dictionary linking optional variables to their
        # temporary counterparts which provide allocated
        # memory
        # Key is optional variable
        self._optional_partners = {}

    def get_additional_imports(self):
        """return the additional imports collected in printing stage"""
        return self._additional_imports

    def _get_statement(self, codestring):
        return "%s;\n" % codestring

    def _get_comment(self, text):
        return "// {0}\n".format(text)

    def _format_code(self, lines):
        return self.indent_code(lines)

    def _flatten_list(self, irregular_list):
        if isinstance(irregular_list, (PythonList, PythonTuple)):
            f_list = [element for item in irregular_list for element in self._flatten_list(item)]
            return f_list
        else:
            return [irregular_list]

    #========================== Numpy Elements ===============================#
    def copy_NumpyArray_Data(self, expr):
        """ print the assignment of a NdArray or a homogeneous tuple

        parameters
        ----------
            expr : PyccelAstNode
                The Assign Node used to get the lhs and rhs
        Return
        ------
            String
                Return a str that contains the declaration of a dummy data_buffer
                       and a call to an operator which copies it to an NdArray struct
        """
        rhs = expr.rhs
        lhs = expr.lhs
        if rhs.rank == 0:
            raise NotImplementedError(str(expr))
        dummy_array_name, _ = create_incremented_string(self._parser.used_names, prefix = 'array_dummy')
        declare_dtype = self.find_in_dtype_registry(self._print(rhs.dtype), rhs.precision)
        dtype = self.find_in_ndarray_type_registry(self._print(rhs.dtype), rhs.precision)
        arg = rhs.arg if isinstance(rhs, NumpyArray) else rhs
        if rhs.rank > 1:
            # flattening the args to use them in C initialization.
            arg = self._flatten_list(arg)

        if isinstance(arg, Variable):
            arg = self._print(arg)
            cpy_data = "memcpy({0}.{2}, {1}.{2}, {0}.buffer_size);\n".format(lhs, arg, dtype)
            return '%s' % (cpy_data)
        else :
            arg = ', '.join(self._print(i) for i in arg)
            dummy_array = "%s %s[] = {%s};\n" % (declare_dtype, dummy_array_name, arg)
            cpy_data = "memcpy({0}.{2}, {1}, {0}.buffer_size);\n".format(self._print(lhs), dummy_array_name, dtype)
            return  '%s%s' % (dummy_array, cpy_data)

    def arrayFill(self, expr):
        """ print the assignment of a NdArray

        parameters
        ----------
            expr : PyccelAstNode
                The Assign Node used to get the lhs and rhs
        Return
        ------
            String
                Return a str that contains a call to the C function array_fill,
        """
        rhs = expr.rhs
        lhs = expr.lhs
        code_init = ''
        declare_dtype = self.find_in_dtype_registry(self._print(rhs.dtype), rhs.precision)

        if rhs.fill_value is not None:
            if isinstance(rhs.fill_value, Literal):
                code_init += 'array_fill(({0}){1}, {2});\n'.format(declare_dtype, self._print(rhs.fill_value), self._print(lhs))
            else:
                code_init += 'array_fill({0}, {1});\n'.format(self._print(rhs.fill_value), self._print(lhs))
        return code_init

    def _init_stack_array(self, expr):
        """ return a string which handles the assignment of a stack ndarray

        Parameters
        ----------
            expr : PyccelAstNode
                The Assign Node used to get the lhs and rhs
        Returns
        -------
            buffer_array : str
                String initialising the stack (C) array which stores the data
            array_init   : str
                String containing the rhs of the initialization of a stack_array
        """

        var = expr
        dtype_str = self._print(var.dtype)
        dtype = self.find_in_dtype_registry(dtype_str, var.precision)
        np_dtype = self.find_in_ndarray_type_registry(dtype_str, var.precision)
        shape = ", ".join(self._print(i) for i in var.alloc_shape)
        tot_shape = self._print(functools.reduce(PyccelMul, var.alloc_shape))
        declare_dtype = self.find_in_dtype_registry('int', 8)

        dummy_array_name, _ = create_incremented_string(self._parser.used_names, prefix = 'array_dummy')
        buffer_array = "{dtype} {name}[{size}];\n".format(
                dtype = dtype,
                name  = dummy_array_name,
                size  = tot_shape)
        shape_init = "({declare_dtype}[]){{{shape}}}".format(declare_dtype=declare_dtype, shape=shape)
        strides_init = "({declare_dtype}[{length}]){{0}}".format(declare_dtype=declare_dtype, length=len(var.shape))
<<<<<<< HEAD
        cpy_data = ' = (t_ndarray){{\n.{0}={1},\n .shape={2},\n .strides={3},\n '
        cpy_data += '.nd={4},\n .type={0},\n .is_view={5}\n}};\n'
        cpy_data = cpy_data.format(np_dtype, dummy_array_name,
                    shape_init, strides_init, len(var.shape), 'false')
        cpy_data += 'stack_array_init(&{})'.format(self._print(var))
        self._additional_imports.add("ndarrays")
        return buffer_array, cpy_data
=======
        array_init = ' = (t_ndarray){{\n.{0}={1},\n .shape={2},\n .strides={3},\n '
        array_init += '.nd={4},\n .type={0},\n .is_view={5}\n}};\n'
        array_init = array_init.format(np_dtype, dummy_array_name,
                    shape_init, strides_init, len(var.shape), 'false')
        array_init += 'stack_array_init(&{})'.format(self._print(var))
        self._additional_imports.add("ndarrays")
        return buffer_array, array_init
>>>>>>> 1f004ca3

    def fill_NumpyArange(self, expr, lhs):
        """ print the assignment of a NumpyArange
        parameters
        ----------
            expr : NumpyArange
                The node holding NumpyArange
            lhs : Variable
                 The left hand of Assign
        Return
        ------
            String
                Return string that contains the Assign code and the For loop
                responsible for filling the array values
        """
        start  = self._print(expr.start)
        stop   = self._print(expr.stop)
        step   = self._print(expr.step)
        dtype  = self.find_in_ndarray_type_registry(self._print(expr.dtype), expr.precision)

        target = Variable(expr.dtype, name =  self._parser.get_new_name('s'))
        index  = Variable(NativeInteger(), name = self._parser.get_new_name('i'))

        self._additional_declare += [index, target]
        self._additional_code += self._print(Assign(index, LiteralInteger(0))) + '\n'

        code = 'for({target} = {start}; {target} {op} {stop}; {target} += {step})'
        code += '\n{{\n{lhs}.{dtype}[{index}] = {target};\n'
        code += self._print(AugAssign(index, '+', LiteralInteger(1))) + '\n}}'
        code = code.format(target = self._print(target),
                            start = start,
                            stop  = stop,
                            op    = '<' if not isinstance(expr.step, PyccelUnarySub) else '>',
                            step  = step,
                            index = self._print(index),
                            lhs   = lhs,
                            dtype = dtype)
        return code

    # ============ Elements ============ #

    def _print_PythonAbs(self, expr):
        if expr.arg.dtype is NativeReal():
            self._additional_imports.add("math")
            func = "fabs"
        elif expr.arg.dtype is NativeComplex():
            self._additional_imports.add("complex")
            func = "cabs"
        else:
            func = "labs"
        return "{}({})".format(func, self._print(expr.arg))

    def _print_PythonMin(self, expr):
        arg = expr.args[0]
        if arg.dtype is NativeReal() and len(arg) == 2:
            self._additional_imports.add("math")
            return "fmin({}, {})".format(self._print(arg[0]),
                                         self._print(arg[1]))
        else:
            return errors.report("min in C is only supported for 2 float arguments", symbol=expr,
                    severity='fatal')

    def _print_PythonMax(self, expr):
        arg = expr.args[0]
        if arg.dtype is NativeReal() and len(arg) == 2:
            self._additional_imports.add("math")
            return "fmax({}, {})".format(self._print(arg[0]),
                                         self._print(arg[1]))
        else:
            return errors.report("max in C is only supported for 2 float arguments", symbol=expr,
                    severity='fatal')

    def _print_PythonFloat(self, expr):
        value = self._print(expr.arg)
        type_name = self.find_in_dtype_registry('real', expr.precision)
        return '({0})({1})'.format(type_name, value)

    def _print_PythonInt(self, expr):
        self._additional_imports.add('stdint')
        value = self._print(expr.arg)
        type_name = self.find_in_dtype_registry('int', expr.precision)
        return '({0})({1})'.format(type_name, value)

    def _print_PythonBool(self, expr):
        value = self._print(expr.arg)
        return '({} != 0)'.format(value)

    def _print_Literal(self, expr):
        return repr(expr.python_value)

    def _print_LiteralComplex(self, expr):
        if expr.real == LiteralFloat(0):
            return self._print(PyccelAssociativeParenthesis(PyccelMul(expr.imag, LiteralImaginaryUnit())))
        else:
            return self._print(PyccelAssociativeParenthesis(PyccelAdd(expr.real,
                            PyccelMul(expr.imag, LiteralImaginaryUnit()))))

    def _print_PythonComplex(self, expr):
        if expr.is_cast:
            value = self._print(expr.internal_var)
        else:
            value = self._print(PyccelAssociativeParenthesis(PyccelAdd(expr.real,
                            PyccelMul(expr.imag, LiteralImaginaryUnit()))))
        type_name = self.find_in_dtype_registry('complex', expr.precision)
        return '({0})({1})'.format(type_name, value)

    def _print_LiteralImaginaryUnit(self, expr):
        self._additional_imports.add("complex")
        return '_Complex_I'

    def _print_PythonLen(self, expr):
        var = expr.arg
        if var.rank > 0:
            return self._print(var.shape[0])
        else:
            return errors.report("PythonLen not implemented for type {}\n".format(type(expr.arg)) +
                    PYCCEL_RESTRICTION_TODO,
                    symbol = expr, severity='fatal')

    def _print_ModuleHeader(self, expr):
        name = expr.module.name
        # TODO: Add classes and interfaces
        funcs = '\n'.join('{};'.format(self.function_signature(f)) for f in expr.module.funcs)

        # Print imports last to be sure that all additional_imports have been collected
        imports = [*expr.module.imports, *map(Import, self._additional_imports)]
        imports = ''.join(self._print(i) for i in imports)

        return ('#ifndef {name}_H\n'
                '#define {name}_H\n\n'
                '{imports}\n'
                #'{classes}\n'
                '{funcs}\n'
                #'{interfaces}\n'
                '#endif // {name}_H\n').format(
                        name    = name.upper(),
                        imports = imports,
                        funcs   = funcs)

    def _print_Module(self, expr):
        body    = ''.join(self._print(i) for i in expr.body)

        # Print imports last to be sure that all additional_imports have been collected
        imports = [Import(expr.name), *map(Import, self._additional_imports)]
        imports = ''.join(self._print(i) for i in imports)
        return ('{imports}\n'
                '{body}\n').format(
                        imports = imports,
                        body    = body)

    def _print_Break(self, expr):
        return 'break;\n'

    def _print_Continue(self, expr):
        return 'continue;\n'

    def _print_While(self, expr):
        body = self._print(expr.body)
        cond = self._print(expr.test)
        return 'while({condi})\n{{\n{body}}}\n'.format(condi = cond, body = body)

    def _print_If(self, expr):
        lines = []
        for i, (c, e) in enumerate(expr.blocks):
            var = self._print(e)
            if i == 0:
                lines.append("if (%s)\n{\n" % self._print(c))
            elif i == len(expr.blocks) - 1 and isinstance(c, LiteralTrue):
                lines.append("else\n{\n")
            else:
                lines.append("else if (%s)\n{\n" % self._print(c))
            lines.append("%s}\n" % var)
        return "".join(lines)

    def _print_IfTernaryOperator(self, expr):
        cond = self._print(expr.cond)
        value_true = self._print(expr.value_true)
        value_false = self._print(expr.value_false)
        return '{cond} ? {true} : {false}'.format(cond = cond, true =value_true, false = value_false)

    def _print_LiteralTrue(self, expr):
        return '1'

    def _print_LiteralFalse(self, expr):
        return '0'

    def _print_PyccelAnd(self, expr):
        args = [self._print(a) for a in expr.args]
        return ' && '.join(a for a in args)

    def _print_PyccelOr(self, expr):
        args = [self._print(a) for a in expr.args]
        return ' || '.join(a for a in args)

    def _print_PyccelEq(self, expr):
        lhs = self._print(expr.args[0])
        rhs = self._print(expr.args[1])
        return '{0} == {1}'.format(lhs, rhs)

    def _print_PyccelNe(self, expr):
        lhs = self._print(expr.args[0])
        rhs = self._print(expr.args[1])
        return '{0} != {1}'.format(lhs, rhs)

    def _print_PyccelLt(self, expr):
        lhs = self._print(expr.args[0])
        rhs = self._print(expr.args[1])
        return '{0} < {1}'.format(lhs, rhs)

    def _print_PyccelLe(self, expr):
        lhs = self._print(expr.args[0])
        rhs = self._print(expr.args[1])
        return '{0} <= {1}'.format(lhs, rhs)

    def _print_PyccelGt(self, expr):
        lhs = self._print(expr.args[0])
        rhs = self._print(expr.args[1])
        return '{0} > {1}'.format(lhs, rhs)

    def _print_PyccelGe(self, expr):
        lhs = self._print(expr.args[0])
        rhs = self._print(expr.args[1])
        return '{0} >= {1}'.format(lhs, rhs)

    def _print_PyccelNot(self, expr):
        a = self._print(expr.args[0])
        return '!{}'.format(a)

    def _print_PyccelMod(self, expr):
        self._additional_imports.add("math")
        self._additional_imports.add("pyc_math")

        first = self._print(expr.args[0])
        second = self._print(expr.args[1])

        if expr.dtype is NativeInteger():
            return "MOD_PYC({n}, {base})".format(n=first, base=second)

        if expr.args[0].dtype is NativeInteger():
            first = self._print(NumpyFloat(expr.args[0]))
        if expr.args[1].dtype is NativeInteger():
            second = self._print(NumpyFloat(expr.args[1]))
        return "FMOD_PYC({n}, {base})".format(n=first, base=second)

    def _print_PyccelPow(self, expr):
        b = expr.args[0]
        e = expr.args[1]

        if expr.dtype is NativeComplex():
            b = self._print(b if b.dtype is NativeComplex() else PythonComplex(b))
            e = self._print(e if e.dtype is NativeComplex() else PythonComplex(e))
            self._additional_imports.add("complex")
            return 'cpow({}, {})'.format(b, e)

        self._additional_imports.add("math")
        b = self._print(b if b.dtype is NativeReal() else NumpyFloat(b))
        e = self._print(e if e.dtype is NativeReal() else NumpyFloat(e))
        code = 'pow({}, {})'.format(b, e)
        if expr.dtype is NativeInteger():
            dtype = self._print(expr.dtype)
            prec  = expr.precision
            cast_type = self.find_in_dtype_registry(dtype, prec)
            return '({}){}'.format(cast_type, code)
        return code

    def _print_Import(self, expr):
        if expr.ignore:
            return ''
        if isinstance(expr.source, DottedName):
            source = expr.source.name[-1]
        else:
            source = self._print(expr.source)

        # Get with a default value is not used here as it is
        # slower and on most occasions the import will not be in the
        # dictionary
        if source in import_dict: # pylint: disable=consider-using-get
            source = import_dict[source]

        if source is None:
            return ''
        if expr.source in c_library_headers:
            return '#include <{0}.h>\n'.format(source)
        else:
            return '#include "{0}.h"\n'.format(source)

    def _print_LiteralString(self, expr):
        format_str = format(expr.arg)
        format_str = format_str.replace("\\", "\\\\")\
                               .replace('\a', '\\a')\
                               .replace('\b', '\\b')\
                               .replace('\f', '\\f')\
                               .replace("\n", "\\n")\
                               .replace('\r', '\\r')\
                               .replace('\t', '\\t')\
                               .replace('\v', '\\v')\
                               .replace('"', '\\"')\
                               .replace("'", "\\'")
        return '"{}"'.format(format_str)

    def get_print_format_and_arg(self, var):
        type_to_format = {('real',8)    : '%.12lf',
                          ('real',4)    : '%.12f',
                          ('complex',8) : '(%.12lf + %.12lfj)',
                          ('complex',4) : '(%.12f + %.12fj)',
                          ('int',4)     : '%d',
                          ('int',8)     : '%ld',
                          ('int',2)     : '%hd',
                          ('int',1)     : '%c',
                          ('bool',4)    : '%s',
                          ('string', 0) : '%s'}
        try:
            arg_format = type_to_format[(self._print(var.dtype), var.precision)]
        except KeyError:
            errors.report("{} type is not supported currently".format(var.dtype), severity='fatal')
        if var.dtype is NativeComplex():
            arg = '{}, {}'.format(self._print(NumpyReal(var)), self._print(NumpyImag(var)))
        elif var.dtype is NativeBool():
            arg = '{} ? "True" : "False"'.format(self._print(var))
        else:
            arg = self._print(var)
        return arg_format, arg

    def extract_function_call_results(self, expr):
        tmp_list = [self.create_tmp_var(a) for a in expr.funcdef.results]
        return tmp_list

    def _print_PythonPrint(self, expr):
        self._additional_imports.add("stdio")
        end = '\n'
        sep = ' '
        code = ''
        empty_end = ValuedVariable(NativeString(), 'end', value='')
        space_end = ValuedVariable(NativeString(), 'end', value=' ')
        kwargs = [f for f in expr.expr if isinstance(f, ValuedVariable)]
        for f in kwargs:
            if isinstance(f, ValuedVariable):
                if f.name == 'sep'      :   sep = str(f.value)
                elif f.name == 'end'    :   end = str(f.value)
        args_format = []
        args = []
        orig_args = [f for f in expr.expr if not isinstance(f, ValuedVariable)]

        def formatted_args_to_printf(args_format, args, end):
            args_format = sep.join(args_format)
            args_format += end
            args_format = self._print(LiteralString(args_format))
            args_code = ', '.join([args_format, *args])
            return "printf({});\n".format(args_code)

        if len(orig_args) == 0:
            return formatted_args_to_printf(args_format, args, end)

        for i, f in enumerate(orig_args):
            if isinstance(f, FunctionCall) and isinstance(f.dtype, NativeTuple):
                tmp_list = self.extract_function_call_results(f)
                tmp_arg_format_list = []
                for a in tmp_list:
                    arg_format, arg = self.get_print_format_and_arg(a)
                    tmp_arg_format_list.append(arg_format)
                    args.append(arg)
                args_format.append('({})'.format(', '.join(tmp_arg_format_list)))
                assign = Assign(tmp_list, f)
                self._additional_code += self._print(assign)
            elif f.rank > 0:
                if args_format:
                    code += formatted_args_to_printf(args_format, args, sep)
                    args_format = []
                    args = []
                for_index = Variable(NativeInteger(), name = self._parser.get_new_name('i'))
                self._additional_declare.append(for_index)
                max_index = PyccelMinus(orig_args[i].shape[0], LiteralInteger(1), simplify = True)
                for_range = PythonRange(max_index)
                print_body = [ orig_args[i][for_index] ]
                if orig_args[i].rank == 1:
                    print_body.append(space_end)

                for_body  = [PythonPrint(print_body)]
                for_loop  = For(for_index, for_range, for_body)
                for_end   = ValuedVariable(NativeString(), 'end', value=']'+end if i == len(orig_args)-1 else ']')

                body = CodeBlock([PythonPrint([ LiteralString('['), empty_end]),
                                  for_loop,
                                  PythonPrint([ orig_args[i][max_index], for_end])],
                                 unravelled = True)
                code += self._print(body)
            else:
                arg_format, arg = self.get_print_format_and_arg(f)
                args_format.append(arg_format)
                args.append(arg)
        if args_format:
            code += formatted_args_to_printf(args_format, args, end)
        return code

    def find_in_dtype_registry(self, dtype, prec):
        try :
            return dtype_registry[(dtype, prec)]
        except KeyError:
            errors.report(PYCCEL_RESTRICTION_TODO,
                    symbol = "{}[kind = {}]".format(dtype, prec),
                    severity='fatal')

    def find_in_ndarray_type_registry(self, dtype, prec):
        try :
            return ndarray_type_registry[(dtype, prec)]
        except KeyError:
            errors.report(PYCCEL_RESTRICTION_TODO,
                    symbol = "{}[kind = {}]".format(dtype, prec),
                    severity='fatal')

    def get_declare_type(self, expr):
        dtype = self._print(expr.dtype)
        prec  = expr.precision
        rank  = expr.rank
        if isinstance(expr.dtype, NativeInteger):
            self._additional_imports.add('stdint')
        dtype = self.find_in_dtype_registry(dtype, prec)
        if rank > 0:
            if expr.is_ndarray or isinstance(expr, HomogeneousTupleVariable):
                if expr.rank > 15:
                    errors.report(UNSUPPORTED_ARRAY_RANK, severity='fatal')
                self._additional_imports.add('ndarrays')
                return 't_ndarray '
            errors.report(PYCCEL_RESTRICTION_TODO, symbol="rank > 0",severity='fatal')

        if self.stored_in_c_pointer(expr):
            return '{0} *'.format(dtype)
        else:
            return '{0} '.format(dtype)

    def _print_FuncAddressDeclare(self, expr):
        args = list(expr.arguments)
        if len(expr.results) == 1:
            ret_type = self.get_declare_type(expr.results[0])
        elif len(expr.results) > 1:
            ret_type = self._print(datatype('int')) + ' '
            args += [a.clone(name = a.name, is_pointer =True) for a in expr.results]
        else:
            ret_type = self._print(datatype('void')) + ' '
        name = expr.name
        if not args:
            arg_code = 'void'
        else:
            # TODO: extract informations needed for printing in case of function argument which itself has a function argument
            arg_code = ', '.join('{}'.format(self._print_FuncAddressDeclare(i))
                        if isinstance(i, FunctionAddress) else '{0}{1}'.format(self.get_declare_type(i), i)
                        for i in args)
        return '{}(*{})({});\n'.format(ret_type, name, arg_code)

    def _print_Declare(self, expr):
        if isinstance(expr.variable, InhomogeneousTupleVariable):
            return ''.join(self._print_Declare(Declare(v.dtype,v,intent=expr.intent, static=expr.static)) for v in expr.variable)

        declaration_type = self.get_declare_type(expr.variable)
        variable = self._print(expr.variable.name)

        if expr.variable.is_stack_array:
            preface, init = self._init_stack_array(expr.variable,)
        else:
            preface = ''
            init    = ''

        declaration = '{dtype}{var}{init};\n'.format(
                            dtype = declaration_type,
                            var   = variable,
                            init  = init)

        return preface + declaration

    def _print_NativeBool(self, expr):
        self._additional_imports.add('stdbool')
        return 'bool'

    def _print_NativeInteger(self, expr):
        return 'int'

    def _print_NativeReal(self, expr):
        return 'real'

    def _print_NativeVoid(self, expr):
        return 'void'

    def _print_NativeComplex(self, expr):
        self._additional_imports.add('complex')
        return 'complex'
    def _print_NativeString(self, expr):
        return 'string'

    def function_signature(self, expr, print_arg_names = True):
        """Extract from function definition all the information
        (name, input, output) needed to create the signature

        Parameters
        ----------
        expr            : FunctionDef
            the function defintion

        print_arg_names : Bool
            default value True and False when we don't need to print
            arguments names

        Return
        ------
        String
            Signature of the function
        """
        args = list(expr.arguments)
        if len(expr.results) == 1:
            ret_type = self.get_declare_type(expr.results[0])
        elif len(expr.results) > 1:
            ret_type = self._print(datatype('int')) + ' '
            args += [a.clone(name = a.name, is_pointer =True) for a in expr.results]
        else:
            ret_type = self._print(datatype('void')) + ' '
        name = expr.name
        if not args:
            arg_code = 'void'
        else:
            arg_code = ', '.join('{}'.format(self.function_signature(i, False))
                        if isinstance(i, FunctionAddress)
                        else '{0}'.format(self.get_declare_type(i)) + (i.name if print_arg_names else '')
                        for i in args)
        if isinstance(expr, FunctionAddress):
            return '{}(*{})({})'.format(ret_type, name, arg_code)
        else:
            return '{0}{1}({2})'.format(ret_type, name, arg_code)

    def _print_IndexedElement(self, expr):
        base = expr.base
        inds = list(expr.indices)
        base_shape = base.shape
        allow_negative_indexes = True if isinstance(base, PythonTuple) else base.allows_negative_indexes
        for i, ind in enumerate(inds):
            if isinstance(ind, PyccelUnarySub) and isinstance(ind.args[0], LiteralInteger):
                inds[i] = PyccelMinus(base_shape[i], ind.args[0], simplify = True)
            else:
                #indices of indexedElement of len==1 shouldn't be a tuple
                if isinstance(ind, tuple) and len(ind) == 1:
                    inds[i].args = ind[0]
                if allow_negative_indexes and \
                        not isinstance(ind, LiteralInteger) and not isinstance(ind, Slice):
                    inds[i] = IfTernaryOperator(PyccelLt(ind, LiteralInteger(0)),
                        PyccelAdd(base_shape[i], ind, simplify = True), ind)
        #set dtype to the C struct types
        dtype = self._print(expr.dtype)
        dtype = self.find_in_ndarray_type_registry(dtype, expr.precision)
        base_name = self._print(base)
        if base.is_ndarray or isinstance(base, HomogeneousTupleVariable):
            if expr.rank > 0:
                #managing the Slice input
                for i , ind in enumerate(inds):
                    if isinstance(ind, Slice):
                        inds[i] = self._new_slice_with_processed_arguments(ind, PyccelArraySize(base, i),
                            allow_negative_indexes)
                    else:
                        inds[i] = Slice(ind, PyccelAdd(ind, LiteralInteger(1), simplify = True), LiteralInteger(1))
                inds = [self._print(i) for i in inds]
                return "array_slicing(%s, %s, %s)" % (base_name, expr.rank, ", ".join(inds))
            inds = [self._cast_to(i, NativeInteger(), 8).format(self._print(i)) for i in inds]
        else:
            raise NotImplementedError(expr)
        return "GET_ELEMENT(%s, %s, %s)" % (base_name, dtype, ", ".join(inds))


    def _cast_to(self, expr, dtype, precision):
        """ add cast to an expression when needed
        parameters
        ----------
            expr      : PyccelAstNode
                the expression to be cast
            dtype     : Datatype
                base type of the cast
            precision : integer
                precision of the base type of the cast

        Return
        ------
            String
                Return format string that contains the desired cast type
        """
        if (expr.dtype != dtype or expr.precision != precision):
            cast=self.find_in_dtype_registry(self._print(dtype), precision)
            return '({}){{}}'.format(cast)
        return '{}'

    def _print_DottedVariable(self, expr):
        """convert dotted Variable to their C equivalent"""
        return '{}.{}'.format(self._print(expr.lhs), self._print(expr.name))

    @staticmethod
    def _new_slice_with_processed_arguments(_slice, array_size, allow_negative_index):
        """ Create new slice with informations collected from old slice and decorators

        Parameters
        ----------
            _slice : Slice
                slice needed to collect (start, stop, step)
            array_size : PyccelArraySize
                call to function size()
            allow_negative_index : Bool
                True when the decorator allow_negative_index is present
        Returns
        -------
            Slice
        """
        start = LiteralInteger(0) if _slice.start is None else _slice.start
        stop = array_size if _slice.stop is None else _slice.stop

        # negative start and end in slice
        if isinstance(start, PyccelUnarySub) and isinstance(start.args[0], LiteralInteger):
            start = PyccelMinus(array_size, start.args[0], simplify = True)
        elif allow_negative_index and not isinstance(start, (LiteralInteger, PyccelArraySize)):
            start = IfTernaryOperator(PyccelLt(start, LiteralInteger(0)),
                            PyccelMinus(array_size, start, simplify = True), start)

        if isinstance(stop, PyccelUnarySub) and isinstance(stop.args[0], LiteralInteger):
            stop = PyccelMinus(array_size, stop.args[0], simplify = True)
        elif allow_negative_index and not isinstance(stop, (LiteralInteger, PyccelArraySize)):
            stop = IfTernaryOperator(PyccelLt(stop, LiteralInteger(0)),
                            PyccelMinus(array_size, stop, simplify = True), stop)

        # steps in slices
        step = _slice.step

        if step is None:
            step = LiteralInteger(1)

        # negative step in slice
        elif isinstance(step, PyccelUnarySub) and isinstance(step.args[0], LiteralInteger):
            start = PyccelMinus(array_size, LiteralInteger(1), simplify = True) if _slice.start is None else start
            stop = LiteralInteger(0) if _slice.stop is None else stop

        # variable step in slice
        elif allow_negative_index and step and not isinstance(step, LiteralInteger):
            og_start = start
            start = IfTernaryOperator(PyccelGt(step, LiteralInteger(0)), start, PyccelMinus(stop, LiteralInteger(1), simplify = True))
            stop = IfTernaryOperator(PyccelGt(step, LiteralInteger(0)), stop, og_start)

        return Slice(start, stop, step)

    def _print_PyccelArraySize(self, expr):
        return '{}.shape[{}]'.format(expr.arg, expr.index)

    def _print_Allocate(self, expr):
        free_code = ''
        #free the array if its already allocated and checking if its not null if the status is unknown
        if  (expr.status == 'unknown'):
            free_code = 'if (%s.shape != NULL)\n' % self._print(expr.variable.name)
            free_code += "{{\n{}}}\n".format(self._print(Deallocate(expr.variable)))
        elif  (expr.status == 'allocated'):
            free_code += self._print(Deallocate(expr.variable))
        self._additional_imports.add('ndarrays')
        shape = ", ".join(self._print(i) for i in expr.shape)
        dtype = self._print(expr.variable.dtype)
        dtype = self.find_in_ndarray_type_registry(dtype, expr.variable.precision)
        shape_dtype = self.find_in_dtype_registry('int', 8)
        shape_Assign = "("+ shape_dtype +"[]){" + shape + "}"
        alloc_code = "{} = array_create({}, {}, {});\n".format(expr.variable, len(expr.shape), shape_Assign, dtype)
        return '{}{}'.format(free_code, alloc_code)

    def _print_Deallocate(self, expr):
        if isinstance(expr.variable, InhomogeneousTupleVariable):
            return ''.join(self._print(Deallocate(v)) for v in expr.variable)
        if expr.variable.is_pointer:
            return 'free_pointer({});\n'.format(self._print(expr.variable))
        return 'free_array({});\n'.format(self._print(expr.variable))

    def _print_Slice(self, expr):
        start = self._print(expr.start)
        stop = self._print(expr.stop)
        step = self._print(expr.step)
        return 'new_slice({}, {}, {})'.format(start, stop, step)

    def _print_NumpyUfuncBase(self, expr):
        """ Convert a Python expression with a Numpy function call to C
        function call

        Parameters
        ----------
            expr : Pyccel ast node
                Python expression with a Numpy function call

        Returns
        -------
            string
                Equivalent expression in C language

        Example
        -------
            numpy.cos(x) ==> cos(x)

        """
        # add necessary include
        self._additional_imports.add('math')
        type_name = type(expr).__name__
        try:
            func_name = numpy_ufunc_to_c_real[type_name]
        except KeyError:
            errors.report(PYCCEL_RESTRICTION_TODO, severity='fatal')
        args = []
        for arg in expr.args:
            if arg.dtype is NativeComplex():
                self._additional_imports.add('complex')
                try:
                    func_name = numpy_ufunc_to_c_complex[type_name]
                    args.append(self._print(arg))
                except KeyError:
                    errors.report(INCOMPATIBLE_TYPEVAR_TO_FUNC.format(type_name) ,severity='fatal')
            elif arg.dtype is not NativeReal():
                args.append(self._print(NumpyFloat(arg)))
            else :
                args.append(self._print(arg))
        code_args = ', '.join(args)
        return '{0}({1})'.format(func_name, code_args)

    def _print_MathFunctionBase(self, expr):
        """ Convert a Python expression with a math function call to C
        function call

        Parameters
        ----------
            expr : Pyccel ast node
                Python expression with a Math function call

        Returns
        -------
            string
                Equivalent expression in C language

        ------
        Example:
        --------
            math.sin(x) ==> sin(x)

        """
        # add necessary include
        type_name = type(expr).__name__
        try:
            func_name = math_function_to_c[type_name]
        except KeyError:
            errors.report(PYCCEL_RESTRICTION_TODO, severity='fatal')

        if func_name.startswith("pyc"):
            self._additional_imports.add('pyc_math')
        else:
            if expr.dtype is NativeComplex():
                self._additional_imports.add('cmath')
            else:
                self._additional_imports.add('math')
        args = []
        for arg in expr.args:
            if arg.dtype != NativeReal() and not func_name.startswith("pyc"):
                args.append(self._print(NumpyFloat(arg)))
            else:
                args.append(self._print(arg))
        code_args = ', '.join(args)
        if expr.dtype == NativeInteger():
            cast_type = self.find_in_dtype_registry('int', expr.precision)
            return '({0}){1}({2})'.format(cast_type, func_name, code_args)
        return '{0}({1})'.format(func_name, code_args)

    def _print_MathIsfinite(self, expr):
        """Convert a Python expression with a math isfinite function call to C
        function call"""
        # add necessary include
        self._additional_imports.add('math')
        arg = expr.args[0]
        if arg.dtype is NativeInteger():
            code_arg = self._print(NumpyFloat(arg))
        else:
            code_arg = self._print(arg)
        return "isfinite({})".format(code_arg)

    def _print_MathIsinf(self, expr):
        """Convert a Python expression with a math isinf function call to C
        function call"""
        # add necessary include
        self._additional_imports.add('math')
        arg = expr.args[0]
        if arg.dtype is NativeInteger():
            code_arg = self._print(NumpyFloat(arg))
        else:
            code_arg = self._print(arg)
        return "isinf({})".format(code_arg)

    def _print_MathIsnan(self, expr):
        """Convert a Python expression with a math isnan function call to C
        function call"""
        # add necessary include
        self._additional_imports.add('math')
        arg = expr.args[0]
        if arg.dtype is NativeInteger():
            code_arg = self._print(NumpyFloat(arg))
        else:
            code_arg = self._print(arg)
        return "isnan({})".format(code_arg)

    def _print_MathTrunc(self, expr):
        """Convert a Python expression with a math trunc function call to C
        function call"""
        # add necessary include
        self._additional_imports.add('math')
        arg = expr.args[0]
        if arg.dtype is NativeInteger():
            code_arg = self._print(NumpyFloat(arg))
        else:
            code_arg = self._print(arg)
        return "trunc({})".format(code_arg)

    def _print_FunctionAddress(self, expr):
        return expr.name

    def _print_Rand(self, expr):
        raise NotImplementedError("Rand not implemented")

    def _print_NumpyRandint(self, expr):
        raise NotImplementedError("Randint not implemented")

    def _print_NumpyMod(self, expr):
        return self._print(PyccelMod(*expr.args))

    def _print_Interface(self, expr):
        return ""

    def _print_FunctionDef(self, expr):

        if len(expr.results) > 1:
            self._additional_args.append(expr.results)
        body  = self._print(expr.body)
        decs  = [Declare(i.dtype, i) if isinstance(i, Variable) else FuncAddressDeclare(i) for i in expr.local_vars]
        if len(expr.results) <= 1 :
            for i in expr.results:
                if isinstance(i, Variable) and not i.is_temp:
                    decs += [Declare(i.dtype, i)]
                elif not isinstance(i, Variable):
                    decs += [FuncAddressDeclare(i)]
        decs += [Declare(i.dtype, i) for i in self._additional_declare]
        decs  = ''.join(self._print(i) for i in decs)
        self._additional_declare.clear()

        sep = self._print(SeparatorComment(40))
        if self._additional_args :
            self._additional_args.pop()
        imports = ''.join(self._print(i) for i in expr.imports)
        doc_string = self._print(expr.doc_string) if expr.doc_string else ''

        parts = [sep,
                 doc_string,
                '{signature}\n{{\n'.format(signature=self.function_signature(expr)),
                 imports,
                 decs,
                 body,
                 '}\n',
                 sep]

        return ''.join(p for p in parts if p)

    def stored_in_c_pointer(self, a):
        if not isinstance(a, Variable):
            return False
        return (a.is_pointer and not a.is_ndarray) or a.is_optional or \
                any(a is bi for b in self._additional_args for bi in b)

    def create_tmp_var(self, match_var):
        tmp_var_name = self._parser.get_new_name('tmp')
        tmp_var = Variable(name = tmp_var_name, dtype = match_var.dtype)
        self._additional_declare.append(tmp_var)
        return tmp_var

    def _print_FunctionCall(self, expr):
        func = expr.funcdef
         # Ensure the correct syntax is used for pointers
        args = []
        for a, f in zip(expr.args, func.arguments):
            if isinstance(a, Variable) and self.stored_in_c_pointer(f):
                args.append(VariableAddress(a))
            elif f.is_optional and not isinstance(a, Nil):
                tmp_var = self.create_tmp_var(f)
                assign = Assign(tmp_var, a)
                self._additional_code += self._print(assign) + '\n'
                args.append(VariableAddress(tmp_var))

            else :
                args.append(a)

        args += self._temporary_args
        self._temporary_args = []
        args = ', '.join(['{}'.format(self._print(a)) for a in args])
        if not func.results:
            return '{}({});\n'.format(func.name, args)
        return '{}({})'.format(func.name, args)

    def _print_Constant(self, expr):
        """ Convert a Python expression with a math constant call to C
        function call

        Parameters
        ----------
            expr : Pyccel ast node
                Python expression with a Math constant

        Returns
        -------
            string
                String represent the value of the constant

        Example
        -------
            math.pi ==> 3.14159265358979

        """
        val = LiteralFloat(expr.value)
        return self._print(val)

    def _print_Return(self, expr):
        code = ''
        args = [VariableAddress(a) if self.stored_in_c_pointer(a) else a for a in expr.expr]

        if len(args) == 0:
            return 'return;\n'

        if len(args) > 1:
            if expr.stmt:
                return self._print(expr.stmt)+'\n'+'return 0;\n'
            return 'return 0;\n'

        if expr.stmt:
            # get Assign nodes from the CodeBlock object expr.stmt.
            last_assign = expr.stmt.get_attribute_nodes(Assign, excluded_nodes=FunctionCall)
            deallocate_nodes = expr.stmt.get_attribute_nodes(Deallocate, excluded_nodes=(Assign,))
            vars_in_deallocate_nodes = [i.variable for i in deallocate_nodes]

            # Check the Assign objects list in case of
            # the user assigns a variable to an object contains IndexedElement object.
            if not last_assign:
                return 'return {0};\n'.format(self._print(args[0]))

            # make sure that stmt contains one assign node.
            last_assign = last_assign[-1]
            variables = last_assign.rhs.get_attribute_nodes(Variable, excluded_nodes=(FunctionDef,))
            unneeded_var = not any(b in vars_in_deallocate_nodes for b in variables)
            if unneeded_var:
                code = ''.join(self._print(a) for a in expr.stmt.body if a is not last_assign)
                return code + '\nreturn {};\n'.format(self._print(last_assign.rhs))
            else:
                code = ''+self._print(expr.stmt)
                self._additional_declare.append(last_assign.lhs)
        return code + 'return {0};\n'.format(self._print(args[0]))

    def _print_Pass(self, expr):
        return '// pass\n'

    def _print_Nil(self, expr):
        return 'NULL'

    def _print_PyccelAdd(self, expr):
        return ' + '.join(self._print(a) for a in expr.args)

    def _print_PyccelMinus(self, expr):
        args = [self._print(a) for a in expr.args]
        if len(args) == 1:
            return '-{}'.format(args[0])
        return ' - '.join(args)

    def _print_PyccelMul(self, expr):
        return ' * '.join(self._print(a) for a in expr.args)

    def _print_PyccelDiv(self, expr):
        if all(a.dtype is NativeInteger() for a in expr.args):
            args = [NumpyFloat(a) for a in expr.args]
        else:
            args = expr.args
        return  ' / '.join(self._print(a) for a in args)

    def _print_PyccelFloorDiv(self, expr):
        self._additional_imports.add("math")
        # the result type of the floor division is dependent on the arguments
        # type, if all arguments are integers the result is integer otherwise
        # the result type is float
        need_to_cast = all(a.dtype is NativeInteger() for a in expr.args)
        code = ' / '.join(self._print(a if a.dtype is NativeReal() else NumpyFloat(a)) for a in expr.args)
        if (need_to_cast):
            cast_type = self.find_in_dtype_registry('int', expr.precision)
            return "({})floor({})".format(cast_type, code)
        return "floor({})".format(code)

    def _print_PyccelRShift(self, expr):
        return ' >> '.join(self._print(a) for a in expr.args)

    def _print_PyccelLShift(self, expr):
        return ' << '.join(self._print(a) for a in expr.args)

    def _print_PyccelBitXor(self, expr):
        if expr.dtype is NativeBool():
            return '{0} != {1}'.format(self._print(expr.args[0]), self._print(expr.args[1]))
        return ' ^ '.join(self._print(a) for a in expr.args)

    def _print_PyccelBitOr(self, expr):
        if expr.dtype is NativeBool():
            return ' || '.join(self._print(a) for a in expr.args)
        return ' | '.join(self._print(a) for a in expr.args)

    def _print_PyccelBitAnd(self, expr):
        if expr.dtype is NativeBool():
            return ' && '.join(self._print(a) for a in expr.args)
        return ' & '.join(self._print(a) for a in expr.args)

    def _print_PyccelInvert(self, expr):
        return '~{}'.format(self._print(expr.args[0]))

    def _print_PyccelAssociativeParenthesis(self, expr):
        return '({})'.format(self._print(expr.args[0]))

    def _print_PyccelUnary(self, expr):
        return '+{}'.format(self._print(expr.args[0]))

    def _print_PyccelUnarySub(self, expr):
        return '-{}'.format(self._print(expr.args[0]))

    def _print_AugAssign(self, expr):
        lhs_code = self._print(expr.lhs)
        op = expr.op
        rhs_code = self._print(expr.rhs)
        return "{0} {1}= {2};\n".format(lhs_code, op, rhs_code)

    def _print_Assign(self, expr):
        prefix_code = ''
        lhs = expr.lhs
        rhs = expr.rhs
        if isinstance(lhs, Variable) and lhs.is_optional:
            if lhs in self._optional_partners:
                # Collect temporary variable which provides
                # allocated memory space for this optional variable
                tmp_var = self._optional_partners[lhs]
            else:
                # Create temporary variable to provide allocated
                # memory space before assigning to the pointer value
                # (may be NULL)
                tmp_var_name = self._parser.get_new_name()
                tmp_var = lhs.clone(tmp_var_name, is_optional=False)
                self._additional_declare.append(tmp_var)
                self._optional_partners[lhs] = tmp_var
            # Point optional variable at an allocated memory space
            prefix_code = self._print(AliasAssign(lhs, tmp_var))
        if isinstance(rhs, FunctionCall) and isinstance(rhs.dtype, NativeTuple):
            self._temporary_args = [VariableAddress(a) for a in lhs]
            return prefix_code+'{};\n'.format(self._print(rhs))
        # Inhomogenous tuples are unravelled and therefore do not exist in the c printer
        if isinstance(rhs, (NumpyArray, PythonTuple)):
            return prefix_code+self.copy_NumpyArray_Data(expr)
        if isinstance(rhs, (NumpyFull)):
            return prefix_code+self.arrayFill(expr)
        if isinstance(rhs, NumpyArange):
            return prefix_code+self.fill_NumpyArange(rhs, lhs)
        lhs = self._print(expr.lhs)
        rhs = self._print(expr.rhs)
        return prefix_code+'{} = {};\n'.format(lhs, rhs)

    def _print_AliasAssign(self, expr):
        lhs_var = expr.lhs
        rhs_var = expr.rhs

        lhs = VariableAddress(lhs_var)
        rhs = VariableAddress(rhs_var) if isinstance(rhs_var, Variable) else rhs_var

        lhs = self._print(lhs)
        rhs = self._print(rhs)

        # the below condition handles the case of reassinging a pointer to an array view.
        # setting the pointer's is_view attribute to false so it can be ignored by the free_pointer function.
        if isinstance(lhs_var, Variable) and lhs_var.is_ndarray \
                and isinstance(rhs_var, Variable) and rhs_var.is_ndarray:
            return 'alias_assign(&{}, {});\n'.format(lhs, rhs)

        return '{} = {};\n'.format(lhs, rhs)

    def _print_For(self, expr):

        indices = expr.iterable.loop_counters
        index = indices[0] if indices else expr.target
        if expr.iterable.num_loop_counters_required:
            self._additional_declare.append(index)

        target   = index
        iterable = expr.iterable.get_range()

        if not isinstance(iterable, PythonRange):
            # Only iterable currently supported is PythonRange
            errors.report(PYCCEL_RESTRICTION_TODO, symbol=expr,
                severity='fatal')

        counter    = self._print(target)
        body       = self._print(expr.body)

        additional_assign = CodeBlock(expr.iterable.get_assigns(expr.target))
        body = self._print(additional_assign) + body

        start = self._print(iterable.start)
        stop  = self._print(iterable.stop )
        step  = self._print(iterable.step )

        test_step = iterable.step
        if isinstance(test_step, PyccelUnarySub):
            test_step = iterable.step.args[0]

        # testing if the step is a value or an expression
        if isinstance(test_step, Literal):
            op = '>' if isinstance(iterable.step, PyccelUnarySub) else '<'
            return ('for ({counter} = {start}; {counter} {op} {stop}; {counter} += '
                        '{step})\n{{\n{body}}}\n').format(counter=counter, start=start, op=op,
                                                          stop=stop, step=step, body=body)
        else:
            return (
                'for ({counter} = {start}; ({step} > 0) ? ({counter} < {stop}) : ({counter} > {stop}); {counter} += '
                '{step})\n{{\n{body}}}\n').format(counter=counter, start=start,
                                                  stop=stop, step=step, body=body)

    def _print_FunctionalFor(self, expr):
        loops = ''.join(self._print(i) for i in expr.loops)
        return loops

    def _print_CodeBlock(self, expr):
        if not expr.unravelled:
            body_exprs, new_vars = expand_to_loops(expr, self._parser.get_new_variable, language_has_vectors = False)
            self._additional_declare.extend(new_vars)
        else:
            body_exprs = expr.body
        body_stmts = []
        for b in body_exprs :
            code = self._print(b)
            code = self._additional_code + code
            self._additional_code = ''
            body_stmts.append(code)
        return ''.join(self._print(b) for b in body_stmts)

    def _print_Idx(self, expr):
        return self._print(expr.label)

    def _print_Exp1(self, expr):
        return "M_E"

    def _print_Pi(self, expr):
        return 'M_PI'

    def _print_Infinity(self, expr):
        return 'HUGE_VAL'

    def _print_NegativeInfinity(self, expr):
        return '-HUGE_VAL'

    def _print_PythonReal(self, expr):
        return 'creal({})'.format(self._print(expr.internal_var))

    def _print_PythonImag(self, expr):
        return 'cimag({})'.format(self._print(expr.internal_var))

    def _handle_is_operator(self, Op, expr):

        lhs = self._print(expr.lhs)
        rhs = self._print(expr.rhs)
        a = expr.args[0]
        b = expr.args[1]

        if Nil() in expr.args:
            lhs = VariableAddress(expr.lhs) if isinstance(expr.lhs, Variable) else expr.lhs
            rhs = VariableAddress(expr.rhs) if isinstance(expr.rhs, Variable) else expr.rhs

            lhs = self._print(lhs)
            rhs = self._print(rhs)
            return '{} {} {}'.format(lhs, Op, rhs)

        if (a.dtype is NativeBool() and b.dtype is NativeBool()):
            return '{} {} {}'.format(lhs, Op, rhs)
        else:
            errors.report(PYCCEL_RESTRICTION_IS_ISNOT,
                          symbol=expr, severity='fatal')

    def _print_PyccelIsNot(self, expr):
        return self._handle_is_operator("!=", expr)

    def _print_PyccelIs(self, expr):
        return self._handle_is_operator("==", expr)

    def _print_Piecewise(self, expr):
        if expr.args[-1].cond is not True:
            # We need the last conditional to be a True, otherwise the resulting
            # function may not return a result.
            raise ValueError("All Piecewise expressions must contain an "
                             "(expr, True) statement to be used as a default "
                             "condition. Without one, the generated "
                             "expression may not evaluate to anything under "
                             "some condition.")
        lines = []
        if expr.has(Assign):
            for i, (e, c) in enumerate(expr.args):
                if i == 0:
                    lines.append("if (%s) {\n" % self._print(c))
                elif i == len(expr.args) - 1 and c is True:
                    lines.append("else {\n")
                else:
                    lines.append("else if (%s) {\n" % self._print(c))
                code0 = self._print(e)
                lines.append(code0)
                lines.append("}\n")
            return "".join(lines)
        else:
            # The piecewise was used in an expression, need to do inline
            # operators. This has the downside that inline operators will
            # not work for statements that span multiple lines (Matrix or
            # Indexed expressions).
            ecpairs = ["((%s) ? (\n%s\n)\n" % (self._print(c), self._print(e))
                    for e, c in expr.args[:-1]]
            last_line = ": (\n%s\n)" % self._print(expr.args[-1].expr)
            return ": ".join(ecpairs) + last_line + " ".join([")"*len(ecpairs)])

    def _print_Constant(self, expr):
        if expr == math_constants['inf']:
            self._additional_imports.add("math")
            return 'HUGE_VAL'
        elif expr == math_constants['pi']:
            self._additional_imports.add("math")
            return 'M_PI'
        elif expr == math_constants['e']:
            self._additional_imports.add("math")
            return 'M_E'
        else:
            raise NotImplementedError("Constant not implemented")

    def _print_Variable(self, expr):
        if self.stored_in_c_pointer(expr):
            return '(*{0})'.format(expr.name)
        else:
            return expr.name

    def _print_VariableAddress(self, expr):
        if isinstance(expr.variable, IndexedElement):
            return '&{}'.format(self._print(expr.variable))
        elif self.stored_in_c_pointer(expr.variable) or expr.variable.rank > 0:
            return '{}'.format(expr.variable.name)
        else:
            return '&{}'.format(expr.variable.name)

    def _print_Comment(self, expr):
        comments = self._print(expr.text)

        return '/*' + comments + '*/\n'

    def _print_PyccelSymbol(self, expr):
        return expr

    def _print_CommentBlock(self, expr):
        txts = expr.comments
        header = expr.header
        header_size = len(expr.header)

        ln = max(len(i) for i in txts)
        if ln<max(20, header_size+4):
            ln = 20
        top  = '/*' + '_'*int((ln-header_size)/2) + header + '_'*int((ln-header_size)/2) + '*/\n'
        ln = len(top)-4
        bottom = '/*' + '_'*ln + '*/\n'

        txts = ['/*' + t + ' '*(ln - len(t)) + '*/\n' for t in txts]

        body = ''.join(i for i in txts)

        return ''.join([top, body, bottom])

    def _print_EmptyNode(self, expr):
        return ''

    #=================== OMP ==================

    def _print_OmpAnnotatedComment(self, expr):
        clauses = ''
        if expr.combined:
            clauses = ' ' + expr.combined
        clauses += str(expr.txt)
        if expr.has_nowait:
            clauses = clauses + ' nowait'
        omp_expr = '#pragma omp {}{}\n'.format(expr.name, clauses)

        if expr.is_multiline:
            if expr.combined is None:
                omp_expr += '{\n'
            elif (expr.combined and "for" not in expr.combined):
                if ("masked taskloop" not in expr.combined) and ("distribute" not in expr.combined):
                    omp_expr += '{\n'

        return omp_expr

    def _print_Omp_End_Clause(self, expr):
        return '}\n'
    #=====================================

    def _print_Program(self, expr):
        body  = self._print(expr.body)
        decs     = [self._print(i) for i in expr.declarations]
        decs    += [self._print(Declare(i.dtype, i)) for i in self._additional_declare]
        decs    = ''.join(self._print(i) for i in decs)
        self._additional_declare.clear()

        # PythonPrint imports last to be sure that all additional_imports have been collected
        imports  = [*expr.imports, *map(Import, self._additional_imports)]
        imports  = ''.join(self._print(i) for i in imports)
        return ('{imports}'
                'int main()\n{{\n'
                '{decs}'
                '{body}'
                'return 0;\n'
                '}}').format(imports=imports,
                                    decs=decs,
                                    body=body)



    def indent_code(self, code):
        """Accepts a string of code or a list of code lines"""

        if isinstance(code, str):
            code_lines = self.indent_code(code.splitlines(True))
            return ''.join(code_lines)

        tab = " "*self._default_settings["tabwidth"]
        inc_token = ('{', '(', '{\n', '(\n')
        dec_token = ('}', ')')

        code = [ line.lstrip(' \t') for line in code ]

        increase = [ int(any(map(line.endswith, inc_token))) for line in code ]
        decrease = [ int(any(map(line.startswith, dec_token)))
                     for line in code ]

        pretty = []
        level = 0
        for n, line in enumerate(code):
            if line == '' or line == '\n':
                pretty.append(line)
                continue
            level -= decrease[n]
            pretty.append("%s%s" % (tab*level, line))
            level += increase[n]
        return pretty

def ccode(expr, parser, assign_to=None, **settings):
    """Converts an expr to a string of c code

    expr : Expr
        A pyccel expression to be converted.
    parser : Parser
        The parser used to collect the expression
    assign_to : optional
        When given, the argument is used as the name of the variable to which
        the expression is assigned. Can be a string, ``Symbol``,
        ``MatrixSymbol``, or ``Indexed`` type. This is helpful in case of
        line-wrapping, or for expressions that generate multi-line statements.
    precision : integer, optional
        The precision for numbers such as pi [default=15].
    user_functions : dict, optional
        A dictionary where keys are ``FunctionClass`` instances and values are
        their string representations. Alternatively, the dictionary value can
        be a list of tuples i.e. [(argument_test, cfunction_string)]. See below
        for examples.
    dereference : iterable, optional
        An iterable of symbols that should be dereferenced in the printed code
        expression. These would be values passed by address to the function.
        For example, if ``dereference=[a]``, the resulting code would print
        ``(*a)`` instead of ``a``.
    """
    return CCodePrinter(parser, **settings).doprint(expr, assign_to)<|MERGE_RESOLUTION|>--- conflicted
+++ resolved
@@ -359,15 +359,6 @@
                 size  = tot_shape)
         shape_init = "({declare_dtype}[]){{{shape}}}".format(declare_dtype=declare_dtype, shape=shape)
         strides_init = "({declare_dtype}[{length}]){{0}}".format(declare_dtype=declare_dtype, length=len(var.shape))
-<<<<<<< HEAD
-        cpy_data = ' = (t_ndarray){{\n.{0}={1},\n .shape={2},\n .strides={3},\n '
-        cpy_data += '.nd={4},\n .type={0},\n .is_view={5}\n}};\n'
-        cpy_data = cpy_data.format(np_dtype, dummy_array_name,
-                    shape_init, strides_init, len(var.shape), 'false')
-        cpy_data += 'stack_array_init(&{})'.format(self._print(var))
-        self._additional_imports.add("ndarrays")
-        return buffer_array, cpy_data
-=======
         array_init = ' = (t_ndarray){{\n.{0}={1},\n .shape={2},\n .strides={3},\n '
         array_init += '.nd={4},\n .type={0},\n .is_view={5}\n}};\n'
         array_init = array_init.format(np_dtype, dummy_array_name,
@@ -375,7 +366,6 @@
         array_init += 'stack_array_init(&{})'.format(self._print(var))
         self._additional_imports.add("ndarrays")
         return buffer_array, array_init
->>>>>>> 1f004ca3
 
     def fill_NumpyArange(self, expr, lhs):
         """ print the assignment of a NumpyArange
