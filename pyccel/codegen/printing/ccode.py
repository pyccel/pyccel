# coding: utf-8
#------------------------------------------------------------------------------------------#
# This file is part of Pyccel which is released under MIT License. See the LICENSE file or #
# go to https://github.com/pyccel/pyccel/blob/master/LICENSE for full license details.     #
#------------------------------------------------------------------------------------------#
# pylint: disable=R0201
# pylint: disable=missing-function-docstring
import functools
import operator

from pyccel.ast.builtins  import PythonRange, PythonComplex
from pyccel.ast.builtins  import PythonPrint
from pyccel.ast.builtins  import PythonList, PythonTuple

from pyccel.ast.core      import Declare, For, CodeBlock
from pyccel.ast.core      import FuncAddressDeclare, FunctionCall, FunctionDef
from pyccel.ast.core      import Deallocate
from pyccel.ast.core      import FunctionAddress
from pyccel.ast.core      import Assign, datatype, Import, AugAssign, AliasAssign
from pyccel.ast.core      import SeparatorComment
from pyccel.ast.core      import create_incremented_string

from pyccel.ast.operators import PyccelAdd, PyccelMul, PyccelMinus, PyccelLt, PyccelGt
from pyccel.ast.operators import PyccelAssociativeParenthesis, PyccelMod
from pyccel.ast.operators import PyccelUnarySub, IfTernaryOperator

from pyccel.ast.datatypes import NativeInteger, NativeBool, NativeComplex
from pyccel.ast.datatypes import NativeReal, NativeTuple, NativeString

from pyccel.ast.internals import Slice

from pyccel.ast.literals  import LiteralTrue, LiteralImaginaryUnit, LiteralFloat
from pyccel.ast.literals  import LiteralString, LiteralInteger, Literal
from pyccel.ast.literals  import Nil

from pyccel.ast.mathext  import math_constants

from pyccel.ast.numpyext import NumpyFull, NumpyArray, NumpyArange
from pyccel.ast.numpyext import NumpyReal, NumpyImag, NumpyFloat

from pyccel.ast.utilities import expand_to_loops

from pyccel.ast.variable import ValuedVariable, IndexedElement
from pyccel.ast.variable import PyccelArraySize, Variable, VariableAddress
from pyccel.ast.variable import DottedName
from pyccel.ast.variable import InhomogeneousTupleVariable, HomogeneousTupleVariable

from pyccel.ast.sympy_helper import pyccel_to_sympy


from pyccel.codegen.printing.codeprinter import CodePrinter

from pyccel.errors.errors   import Errors
from pyccel.errors.messages import (PYCCEL_RESTRICTION_TODO, INCOMPATIBLE_TYPEVAR_TO_FUNC,
                                    PYCCEL_RESTRICTION_IS_ISNOT, UNSUPPORTED_ARRAY_RANK)


errors = Errors()

# TODO: add examples

__all__ = ["CCodePrinter", "ccode"]

# dictionary mapping numpy function to (argument_conditions, C_function).
# Used in CCodePrinter._print_NumpyUfuncBase(self, expr)
numpy_ufunc_to_c_real = {
    'NumpyAbs'  : 'fabs',
    'NumpyFabs'  : 'fabs',
    'NumpyMin'  : 'minval',
    'NumpyMax'  : 'maxval',
    'NumpyFloor': 'floor',  # TODO: might require special treatment with casting
    # ---
    'NumpyExp' : 'exp',
    'NumpyLog' : 'log',
    'NumpySqrt': 'sqrt',
    # ---
    'NumpySin'    : 'sin',
    'NumpyCos'    : 'cos',
    'NumpyTan'    : 'tan',
    'NumpyArcsin' : 'asin',
    'NumpyArccos' : 'acos',
    'NumpyArctan' : 'atan',
    'NumpyArctan2': 'atan2',
    'NumpySinh'   : 'sinh',
    'NumpyCosh'   : 'cosh',
    'NumpyTanh'   : 'tanh',
    'NumpyArcsinh': 'asinh',
    'NumpyArccosh': 'acosh',
    'NumpyArctanh': 'atanh',
}

numpy_ufunc_to_c_complex = {
    'NumpyAbs'  : 'cabs',
    'NumpyMin'  : 'minval',
    'NumpyMax'  : 'maxval',
    # ---
    'NumpyExp' : 'cexp',
    'NumpyLog' : 'clog',
    'NumpySqrt': 'csqrt',
    # ---
    'NumpySin'    : 'csin',
    'NumpyCos'    : 'ccos',
    'NumpyTan'    : 'ctan',
    'NumpyArcsin' : 'casin',
    'NumpyArccos' : 'cacos',
    'NumpyArctan' : 'catan',
    'NumpySinh'   : 'csinh',
    'NumpyCosh'   : 'ccosh',
    'NumpyTanh'   : 'ctanh',
    'NumpyArcsinh': 'casinh',
    'NumpyArccosh': 'cacosh',
    'NumpyArctanh': 'catanh',
}

# dictionary mapping Math function to (argument_conditions, C_function).
# Used in CCodePrinter._print_MathFunctionBase(self, expr)
# Math function ref https://docs.python.org/3/library/math.html
math_function_to_c = {
    # ---------- Number-theoretic and representation functions ------------
    'MathCeil'     : 'ceil',
    # 'MathComb'   : 'com' # TODO
    'MathCopysign': 'copysign',
    'MathFabs'   : 'fabs',
    'MathFloor'    : 'floor',
    # 'MathFmod'   : '???',  # TODO
    # 'MathRexp'   : '???'   TODO requires two output
    # 'MathFsum'   : '???',  # TODO
    # 'MathIsclose' : '???',  # TODO
    'MathIsfinite': 'isfinite', # int isfinite(real-floating x);
    'MathIsinf'   : 'isinf', # int isinf(real-floating x);
    'MathIsnan'   : 'isnan', # int isnan(real-floating x);
    # 'MathIsqrt'  : '???' TODO
    'MathLdexp'  : 'ldexp',
    # 'MathModf'  : '???' TODO return two value
    # 'MathPerm'  : '???' TODO
    # 'MathProd'  : '???' TODO
    'MathRemainder'  : 'remainder',
    'MathTrunc'  : 'trunc',

    # ----------------- Power and logarithmic functions -----------------------

    'MathExp'    : 'exp',
    'MathExpm1'  : 'expm1',
    'MathLog'    : 'log',      # take also an option arg [base]
    'MathLog1p'  : 'log1p',
    'MathLog2'  : 'log2',
    'MathLog10'  : 'log10',
    'MathPow'    : 'pow',
    'MathSqrt'   : 'sqrt',

    # --------------------- Trigonometric functions ---------------------------

    'MathAcos'   : 'acos',
    'MathAsin'   : 'asin',
    'MathAtan'   : 'atan',
    'MathAtan2'  : 'atan2',
    'MathCos'    : 'cos',
    # 'MathDist'  : '???', TODO
    'MathHypot'  : 'hypot',
    'MathSin'    : 'sin',
    'MathTan'    : 'tan',


    # -------------------------- Hyperbolic functions -------------------------

    'MathAcosh'  : 'acosh',
    'MathAsinh'  : 'asinh',
    'MathAtanh'  : 'atanh',
    'MathCosh'   : 'cosh',
    'MathSinh'   : 'sinh',
    'MathTanh'   : 'tanh',

    # --------------------------- Special functions ---------------------------

    'MathErf'    : 'erf',
    'MathErfc'   : 'erfc',
    'MathGamma'  : 'tgamma',
    'MathLgamma' : 'lgamma',

    # --------------------------- internal functions --------------------------
    'MathFactorial' : 'pyc_factorial',
    'MathGcd'       : 'pyc_gcd',
    'MathDegrees'   : 'pyc_degrees',
    'MathRadians'   : 'pyc_radians',
    'MathLcm'       : 'pyc_lcm',
}

c_library_headers = (
    "complex",
    "ctype",
    "float",
    "math",
    "stdarg",
    "stdbool",
    "stddef",
    "stdint",
    "stdio",
    "stdlib",
    "tgmath",
)

dtype_registry = {('real',8)    : 'double',
                  ('real',4)    : 'float',
                  ('complex',8) : 'double complex',
                  ('complex',4) : 'float complex',
                  ('int',4)     : 'int32_t',
                  ('int',8)     : 'int64_t',
                  ('int',2)     : 'int16_t',
                  ('int',1)     : 'int8_t',
                  ('bool',4)    : 'bool'}

ndarray_type_registry = {('real',8)    : 'nd_double',
                  ('real',4)    : 'nd_float',
                  ('complex',8) : 'nd_cdouble',
                  ('complex',4) : 'nd_cfloat',
                  ('int',8)     : 'nd_int64',
                  ('int',4)     : 'nd_int32',
                  ('int',2)     : 'nd_int16',
                  ('int',1)     : 'nd_int8',
                  ('bool',4)    : 'nd_bool'}

import_dict = {'omp_lib' : 'omp' }

class CCodePrinter(CodePrinter):
    """A printer to convert python expressions to strings of c code"""
    printmethod = "_ccode"
    language = "C"

    _default_settings = {
        'tabwidth': 4,
    }

    def __init__(self, parser, prefix_module = None):

        if parser.filename:
            errors.set_target(parser.filename, 'file')

        super().__init__()
        self.prefix_module = prefix_module
        self._additional_imports = set(['stdlib'])
        self._parser = parser
        self._additional_code = ''
        self._additional_declaration_code = []
        self._additional_declare = []
        self._additional_args = []
        self._temporary_args = []
        # Dictionary linking optional variables to their
        # temporary counterparts which provide allocated
        # memory
        # Key is optional variable
        self._optional_partners = {}

    def get_additional_imports(self):
        """return the additional imports collected in printing stage"""
        return self._additional_imports

    def _get_statement(self, codestring):
        return "%s;\n" % codestring

    def _get_comment(self, text):
        return "// {0}\n".format(text)

    def _format_code(self, lines):
        return self.indent_code(lines)

    def _flatten_list(self, irregular_list):
        if isinstance(irregular_list, (PythonList, PythonTuple)):
            f_list = [element for item in irregular_list for element in self._flatten_list(item)]
            return f_list
        else:
            return [irregular_list]

    #========================== Numpy Elements ===============================#
    def copy_NumpyArray_Data(self, expr):
        """ print the assignment of a NdArray or a homogeneous tuple

        parameters
        ----------
            expr : PyccelAstNode
                The Assign Node used to get the lhs and rhs
        Return
        ------
            String
                Return a str that contains the declaration of a dummy data_buffer
                       and a call to an operator which copies it to an NdArray struct
        """
        rhs = expr.rhs
        lhs = expr.lhs
        if rhs.rank == 0:
            raise NotImplementedError(str(expr))
        dummy_array_name, _ = create_incremented_string(self._parser.used_names, prefix = 'array_dummy')
        declare_dtype = self.find_in_dtype_registry(self._print(rhs.dtype), rhs.precision)
        dtype = self.find_in_ndarray_type_registry(self._print(rhs.dtype), rhs.precision)
        arg = rhs.arg if isinstance(rhs, NumpyArray) else rhs
        if rhs.rank > 1:
            # flattening the args to use them in C initialization.
            arg = self._flatten_list(arg)

        if isinstance(arg, Variable):
            arg = self._print(arg)
            cpy_data = "memcpy({0}.{2}, {1}.{2}, {0}.buffer_size);\n".format(lhs, arg, dtype)
            return '%s' % (cpy_data)
        else :
            arg = ', '.join(self._print(i) for i in arg)
            dummy_array = "%s %s[] = {%s};\n" % (declare_dtype, dummy_array_name, arg)
<<<<<<< HEAD
            self._additional_declaration_code[-1] += dummy_array
            if expr.lhs.is_stack_array:
                cpy_data = self._init_stack_array(expr, dummy_array_name)
            else:
                cpy_data = "memcpy({0}.{2}, {1}, {0}.buffer_size);\n".format(self._print(lhs), dummy_array_name, dtype)
            return  cpy_data
=======
            cpy_data = "memcpy({0}.{2}, {1}, {0}.buffer_size);\n".format(self._print(lhs), dummy_array_name, dtype)
            return  '%s%s' % (dummy_array, cpy_data)
>>>>>>> 3005a1d6

    def arrayFill(self, expr):
        """ print the assignment of a NdArray

        parameters
        ----------
            expr : PyccelAstNode
                The Assign Node used to get the lhs and rhs
        Return
        ------
            String
                Return a str that contains a call to the C function array_fill,
        """
        rhs = expr.rhs
        lhs = expr.lhs
        code_init = ''
        declare_dtype = self.find_in_dtype_registry(self._print(rhs.dtype), rhs.precision)

        if rhs.fill_value is not None:
            if isinstance(rhs.fill_value, Literal):
                code_init += 'array_fill(({0}){1}, {2});\n'.format(declare_dtype, self._print(rhs.fill_value), self._print(lhs))
            else:
                code_init += 'array_fill({0}, {1});\n'.format(self._print(rhs.fill_value), self._print(lhs))
        return code_init

    def _init_stack_array(self, expr):
        """ return a string which handles the assignment of a stack ndarray

        Parameters
        ----------
            expr : PyccelAstNode
                The Assign Node used to get the lhs and rhs
        Returns
        -------
            Returns a string that contains the initialization of a stack_array
        """

        var = expr
        dtype = self.find_in_ndarray_type_registry(self._print(var.dtype), var.precision)
        shape = ", ".join(self._print(i) for i in var.alloc_shape)
        tot_shape = self._print(functools.reduce(PyccelMul, var.alloc_shape))
        declare_dtype = self.find_in_dtype_registry('int', 8)

        dummy_array_name, _ = create_incremented_string(self._parser.used_names, prefix = 'array_dummy')
        buffer_array = "{dtype} {name}[{size}];\n".format(
                dtype = declare_dtype,
                name  = dummy_array_name,
                size  = tot_shape)
        shape_init = "({declare_dtype}[]){{{shape}}}".format(declare_dtype=declare_dtype, shape=shape)
        strides_init = "({declare_dtype}[{length}]){{0}}".format(declare_dtype=declare_dtype, length=len(var.shape))
        cpy_data = ' = (t_ndarray){{\n.{0}={1},\n .shape={2},\n .strides={3},\n '
        cpy_data += '.nd={4},\n .type={0},\n .is_view={5}\n}};\n'
        cpy_data = cpy_data.format(dtype, dummy_array_name,
                    shape_init, strides_init, len(var.shape), 'false')
        cpy_data += 'stack_array_init(&{})'.format(self._print(var))
        self._additional_imports.add("ndarrays")
        return buffer_array, cpy_data

    def fill_NumpyArange(self, expr, lhs):
        """ print the assignment of a NumpyArange
        parameters
        ----------
            expr : NumpyArange
                The node holding NumpyArange
            lhs : Variable
                 The left hand of Assign
        Return
        ------
            String
                Return string that contains the Assign code and the For loop
                responsible for filling the array values
        """
        start  = self._print(expr.start)
        stop   = self._print(expr.stop)
        step   = self._print(expr.step)
        dtype  = self.find_in_ndarray_type_registry(self._print(expr.dtype), expr.precision)

        target = Variable(expr.dtype, name =  self._parser.get_new_name('s'))
        index  = Variable(NativeInteger(), name = self._parser.get_new_name('i'))

        self._additional_declare += [index, target]
        self._additional_code += self._print(Assign(index, LiteralInteger(0))) + '\n'

        code = 'for({target} = {start}; {target} {op} {stop}; {target} += {step})'
        code += '\n{{\n{lhs}.{dtype}[{index}] = {target};\n'
        code += self._print(AugAssign(index, '+', LiteralInteger(1))) + '\n}}'
        code = code.format(target = self._print(target),
                            start = start,
                            stop  = stop,
                            op    = '<' if not isinstance(expr.step, PyccelUnarySub) else '>',
                            step  = step,
                            index = self._print(index),
                            lhs   = lhs,
                            dtype = dtype)
        return code

    # ============ Elements ============ #

    def _print_PythonAbs(self, expr):
        if expr.arg.dtype is NativeReal():
            self._additional_imports.add("math")
            func = "fabs"
        elif expr.arg.dtype is NativeComplex():
            self._additional_imports.add("complex")
            func = "cabs"
        else:
            func = "labs"
        return "{}({})".format(func, self._print(expr.arg))

    def _print_PythonMin(self, expr):
        arg = expr.args[0]
        if arg.dtype is NativeReal() and len(arg) == 2:
            self._additional_imports.add("math")
            return "fmin({}, {})".format(self._print(arg[0]),
                                         self._print(arg[1]))
        else:
            return errors.report("min in C is only supported for 2 float arguments", symbol=expr,
                    severity='fatal')

    def _print_PythonMax(self, expr):
        arg = expr.args[0]
        if arg.dtype is NativeReal() and len(arg) == 2:
            self._additional_imports.add("math")
            return "fmax({}, {})".format(self._print(arg[0]),
                                         self._print(arg[1]))
        else:
            return errors.report("max in C is only supported for 2 float arguments", symbol=expr,
                    severity='fatal')

    def _print_PythonFloat(self, expr):
        value = self._print(expr.arg)
        type_name = self.find_in_dtype_registry('real', expr.precision)
        return '({0})({1})'.format(type_name, value)

    def _print_PythonInt(self, expr):
        self._additional_imports.add('stdint')
        value = self._print(expr.arg)
        type_name = self.find_in_dtype_registry('int', expr.precision)
        return '({0})({1})'.format(type_name, value)

    def _print_PythonBool(self, expr):
        value = self._print(expr.arg)
        return '({} != 0)'.format(value)

    def _print_Literal(self, expr):
        return repr(expr.python_value)

    def _print_LiteralComplex(self, expr):
        if expr.real == LiteralFloat(0):
            return self._print(PyccelAssociativeParenthesis(PyccelMul(expr.imag, LiteralImaginaryUnit())))
        else:
            return self._print(PyccelAssociativeParenthesis(PyccelAdd(expr.real,
                            PyccelMul(expr.imag, LiteralImaginaryUnit()))))

    def _print_PythonComplex(self, expr):
        if expr.is_cast:
            value = self._print(expr.internal_var)
        else:
            value = self._print(PyccelAssociativeParenthesis(PyccelAdd(expr.real,
                            PyccelMul(expr.imag, LiteralImaginaryUnit()))))
        type_name = self.find_in_dtype_registry('complex', expr.precision)
        return '({0})({1})'.format(type_name, value)

    def _print_LiteralImaginaryUnit(self, expr):
        self._additional_imports.add("complex")
        return '_Complex_I'

    def _print_PythonLen(self, expr):
        var = expr.arg
        if var.rank > 0:
            return self._print(var.shape[0])
        else:
            return errors.report("PythonLen not implemented for type {}\n".format(type(expr.arg)) +
                    PYCCEL_RESTRICTION_TODO,
                    symbol = expr, severity='fatal')

    def _print_ModuleHeader(self, expr):
        name = expr.module.name
        # TODO: Add classes and interfaces
        funcs = '\n'.join('{};'.format(self.function_signature(f)) for f in expr.module.funcs)

        # Print imports last to be sure that all additional_imports have been collected
        imports = [*expr.module.imports, *map(Import, self._additional_imports)]
        imports = ''.join(self._print(i) for i in imports)

        return ('#ifndef {name}_H\n'
                '#define {name}_H\n\n'
                '{imports}\n'
                #'{classes}\n'
                '{funcs}\n'
                #'{interfaces}\n'
                '#endif // {name}_H\n').format(
                        name    = name.upper(),
                        imports = imports,
                        funcs   = funcs)

    def _print_Module(self, expr):
        body    = ''.join(self._print(i) for i in expr.body)

        # Print imports last to be sure that all additional_imports have been collected
        imports = [Import(expr.name), *map(Import, self._additional_imports)]
        imports = ''.join(self._print(i) for i in imports)
        return ('{imports}\n'
                '{body}\n').format(
                        imports = imports,
                        body    = body)

    def _print_Break(self, expr):
        return 'break;\n'

    def _print_Continue(self, expr):
        return 'continue;\n'

    def _print_While(self, expr):
        body = self._print(expr.body)
        cond = self._print(expr.test)
        return 'while({condi})\n{{\n{body}}}\n'.format(condi = cond, body = body)

    def _print_If(self, expr):
        lines = []
        for i, (c, e) in enumerate(expr.blocks):
            var = self._print(e)
            if i == 0:
                lines.append("if (%s)\n{\n" % self._print(c))
            elif i == len(expr.blocks) - 1 and isinstance(c, LiteralTrue):
                lines.append("else\n{\n")
            else:
                lines.append("else if (%s)\n{\n" % self._print(c))
            lines.append("%s}\n" % var)
        return "".join(lines)

    def _print_IfTernaryOperator(self, expr):
        cond = self._print(expr.cond)
        value_true = self._print(expr.value_true)
        value_false = self._print(expr.value_false)
        return '{cond} ? {true} : {false}'.format(cond = cond, true =value_true, false = value_false)

    def _print_LiteralTrue(self, expr):
        return '1'

    def _print_LiteralFalse(self, expr):
        return '0'

    def _print_PyccelAnd(self, expr):
        args = [self._print(a) for a in expr.args]
        return ' && '.join(a for a in args)

    def _print_PyccelOr(self, expr):
        args = [self._print(a) for a in expr.args]
        return ' || '.join(a for a in args)

    def _print_PyccelEq(self, expr):
        lhs = self._print(expr.args[0])
        rhs = self._print(expr.args[1])
        return '{0} == {1}'.format(lhs, rhs)

    def _print_PyccelNe(self, expr):
        lhs = self._print(expr.args[0])
        rhs = self._print(expr.args[1])
        return '{0} != {1}'.format(lhs, rhs)

    def _print_PyccelLt(self, expr):
        lhs = self._print(expr.args[0])
        rhs = self._print(expr.args[1])
        return '{0} < {1}'.format(lhs, rhs)

    def _print_PyccelLe(self, expr):
        lhs = self._print(expr.args[0])
        rhs = self._print(expr.args[1])
        return '{0} <= {1}'.format(lhs, rhs)

    def _print_PyccelGt(self, expr):
        lhs = self._print(expr.args[0])
        rhs = self._print(expr.args[1])
        return '{0} > {1}'.format(lhs, rhs)

    def _print_PyccelGe(self, expr):
        lhs = self._print(expr.args[0])
        rhs = self._print(expr.args[1])
        return '{0} >= {1}'.format(lhs, rhs)

    def _print_PyccelNot(self, expr):
        a = self._print(expr.args[0])
        return '!{}'.format(a)

    def _print_PyccelMod(self, expr):
        self._additional_imports.add("math")
        self._additional_imports.add("pyc_math")

        first = self._print(expr.args[0])
        second = self._print(expr.args[1])

        if expr.dtype is NativeInteger():
            return "MOD_PYC({n}, {base})".format(n=first, base=second)

        if expr.args[0].dtype is NativeInteger():
            first = self._print(NumpyFloat(expr.args[0]))
        if expr.args[1].dtype is NativeInteger():
            second = self._print(NumpyFloat(expr.args[1]))
        return "FMOD_PYC({n}, {base})".format(n=first, base=second)

    def _print_PyccelPow(self, expr):
        b = expr.args[0]
        e = expr.args[1]

        if expr.dtype is NativeComplex():
            b = self._print(b if b.dtype is NativeComplex() else PythonComplex(b))
            e = self._print(e if e.dtype is NativeComplex() else PythonComplex(e))
            self._additional_imports.add("complex")
            return 'cpow({}, {})'.format(b, e)

        self._additional_imports.add("math")
        b = self._print(b if b.dtype is NativeReal() else NumpyFloat(b))
        e = self._print(e if e.dtype is NativeReal() else NumpyFloat(e))
        code = 'pow({}, {})'.format(b, e)
        if expr.dtype is NativeInteger():
            dtype = self._print(expr.dtype)
            prec  = expr.precision
            cast_type = self.find_in_dtype_registry(dtype, prec)
            return '({}){}'.format(cast_type, code)
        return code

    def _print_Import(self, expr):
        if expr.ignore:
            return ''
        if isinstance(expr.source, DottedName):
            source = expr.source.name[-1]
        else:
            source = self._print(expr.source)

        # Get with a default value is not used here as it is
        # slower and on most occasions the import will not be in the
        # dictionary
        if source in import_dict: # pylint: disable=consider-using-get
            source = import_dict[source]

        if source is None:
            return ''
        if expr.source in c_library_headers:
            return '#include <{0}.h>\n'.format(source)
        else:
            return '#include "{0}.h"\n'.format(source)

    def _print_LiteralString(self, expr):
        format_str = format(expr.arg)
        format_str = format_str.replace("\\", "\\\\")\
                               .replace('\a', '\\a')\
                               .replace('\b', '\\b')\
                               .replace('\f', '\\f')\
                               .replace("\n", "\\n")\
                               .replace('\r', '\\r')\
                               .replace('\t', '\\t')\
                               .replace('\v', '\\v')\
                               .replace('"', '\\"')\
                               .replace("'", "\\'")
        return '"{}"'.format(format_str)

    def get_print_format_and_arg(self, var):
        type_to_format = {('real',8)    : '%.12lf',
                          ('real',4)    : '%.12f',
                          ('complex',8) : '(%.12lf + %.12lfj)',
                          ('complex',4) : '(%.12f + %.12fj)',
                          ('int',4)     : '%d',
                          ('int',8)     : '%ld',
                          ('int',2)     : '%hd',
                          ('int',1)     : '%c',
                          ('bool',4)    : '%s',
                          ('string', 0) : '%s'}
        try:
            arg_format = type_to_format[(self._print(var.dtype), var.precision)]
        except KeyError:
            errors.report("{} type is not supported currently".format(var.dtype), severity='fatal')
        if var.dtype is NativeComplex():
            arg = '{}, {}'.format(self._print(NumpyReal(var)), self._print(NumpyImag(var)))
        elif var.dtype is NativeBool():
            arg = '{} ? "True" : "False"'.format(self._print(var))
        else:
            arg = self._print(var)
        return arg_format, arg

    def extract_function_call_results(self, expr):
        tmp_list = [self.create_tmp_var(a) for a in expr.funcdef.results]
        return tmp_list

    def _print_PythonPrint(self, expr):
        self._additional_imports.add("stdio")
        end = '\n'
        sep = ' '
        code = ''
        empty_end = ValuedVariable(NativeString(), 'end', value='')
        space_end = ValuedVariable(NativeString(), 'end', value=' ')
        kwargs = [f for f in expr.expr if isinstance(f, ValuedVariable)]
        for f in kwargs:
            if isinstance(f, ValuedVariable):
                if f.name == 'sep'      :   sep = str(f.value)
                elif f.name == 'end'    :   end = str(f.value)
        args_format = []
        args = []
        orig_args = [f for f in expr.expr if not isinstance(f, ValuedVariable)]

        def formatted_args_to_printf(args_format, args, end):
            args_format = sep.join(args_format)
            args_format += end
            args_format = self._print(LiteralString(args_format))
            args_code = ', '.join([args_format, *args])
            return "printf({});\n".format(args_code)

        if len(orig_args) == 0:
            return formatted_args_to_printf(args_format, args, end)

        for i, f in enumerate(orig_args):
            if isinstance(f, FunctionCall) and isinstance(f.dtype, NativeTuple):
                tmp_list = self.extract_function_call_results(f)
                tmp_arg_format_list = []
                for a in tmp_list:
                    arg_format, arg = self.get_print_format_and_arg(a)
                    tmp_arg_format_list.append(arg_format)
                    args.append(arg)
                args_format.append('({})'.format(', '.join(tmp_arg_format_list)))
                assign = Assign(tmp_list, f)
                self._additional_code += self._print(assign)
            elif f.rank > 0:
                if args_format:
                    code += formatted_args_to_printf(args_format, args, sep)
                    args_format = []
                    args = []
                for_index = Variable(NativeInteger(), name = self._parser.get_new_name('i'))
                self._additional_declare.append(for_index)
                max_index = PyccelMinus(orig_args[i].shape[0], LiteralInteger(1), simplify = True)
                for_range = PythonRange(max_index)
                print_body = [ orig_args[i][for_index] ]
                if orig_args[i].rank == 1:
                    print_body.append(space_end)

                for_body  = [PythonPrint(print_body)]
                for_loop  = For(for_index, for_range, for_body)
                for_end   = ValuedVariable(NativeString(), 'end', value=']'+end if i == len(orig_args)-1 else ']')

                body = CodeBlock([PythonPrint([ LiteralString('['), empty_end]),
                                  for_loop,
                                  PythonPrint([ orig_args[i][max_index], for_end])],
                                 unravelled = True)
                code += self._print(body)
            else:
                arg_format, arg = self.get_print_format_and_arg(f)
                args_format.append(arg_format)
                args.append(arg)
        if args_format:
            code += formatted_args_to_printf(args_format, args, end)
        return code

    def find_in_dtype_registry(self, dtype, prec):
        try :
            return dtype_registry[(dtype, prec)]
        except KeyError:
            errors.report(PYCCEL_RESTRICTION_TODO,
                    symbol = "{}[kind = {}]".format(dtype, prec),
                    severity='fatal')

    def find_in_ndarray_type_registry(self, dtype, prec):
        try :
            return ndarray_type_registry[(dtype, prec)]
        except KeyError:
            errors.report(PYCCEL_RESTRICTION_TODO,
                    symbol = "{}[kind = {}]".format(dtype, prec),
                    severity='fatal')

    def get_declare_type(self, expr):
        dtype = self._print(expr.dtype)
        prec  = expr.precision
        rank  = expr.rank
        if isinstance(expr.dtype, NativeInteger):
            self._additional_imports.add('stdint')
        dtype = self.find_in_dtype_registry(dtype, prec)
        if rank > 0:
            if expr.is_ndarray or isinstance(expr, HomogeneousTupleVariable):
                if expr.rank > 15:
                    errors.report(UNSUPPORTED_ARRAY_RANK, severity='fatal')
                self._additional_imports.add('ndarrays')
                return 't_ndarray '
            errors.report(PYCCEL_RESTRICTION_TODO, symbol="rank > 0",severity='fatal')

        if self.stored_in_c_pointer(expr):
            return '{0} *'.format(dtype)
        else:
            return '{0} '.format(dtype)

    def _print_FuncAddressDeclare(self, expr):
        args = list(expr.arguments)
        if len(expr.results) == 1:
            ret_type = self.get_declare_type(expr.results[0])
        elif len(expr.results) > 1:
            ret_type = self._print(datatype('int')) + ' '
            args += [a.clone(name = a.name, is_pointer =True) for a in expr.results]
        else:
            ret_type = self._print(datatype('void')) + ' '
        name = expr.name
        if not args:
            arg_code = 'void'
        else:
            # TODO: extract informations needed for printing in case of function argument which itself has a function argument
            arg_code = ', '.join('{}'.format(self._print_FuncAddressDeclare(i))
                        if isinstance(i, FunctionAddress) else '{0}{1}'.format(self.get_declare_type(i), i)
                        for i in args)
        return '{}(*{})({});\n'.format(ret_type, name, arg_code)

    def _print_Declare(self, expr):
        if isinstance(expr.variable, InhomogeneousTupleVariable):
            return ''.join(self._print_Declare(Declare(v.dtype,v,intent=expr.intent, static=expr.static)) for v in expr.variable)

        declaration_type = self.get_declare_type(expr.variable)
        variable = self._print(expr.variable.name)

        if expr.variable.is_stack_array:
            preface, init = self._init_stack_array(expr.variable,)
        else:
            preface = ''
            init    = ''

        declaration = '{dtype}{var}{init};\n'.format(
                            dtype = declaration_type,
                            var   = variable,
                            init  = init)

        return preface + declaration

    def _print_NativeBool(self, expr):
        self._additional_imports.add('stdbool')
        return 'bool'

    def _print_NativeInteger(self, expr):
        return 'int'

    def _print_NativeReal(self, expr):
        return 'real'

    def _print_NativeVoid(self, expr):
        return 'void'

    def _print_NativeComplex(self, expr):
        self._additional_imports.add('complex')
        return 'complex'
    def _print_NativeString(self, expr):
        return 'string'

    def function_signature(self, expr, print_arg_names = True):
        """Extract from function definition all the information
        (name, input, output) needed to create the signature

        Parameters
        ----------
        expr            : FunctionDef
            the function defintion

        print_arg_names : Bool
            default value True and False when we don't need to print
            arguments names

        Return
        ------
        String
            Signature of the function
        """
        args = list(expr.arguments)
        if len(expr.results) == 1:
            ret_type = self.get_declare_type(expr.results[0])
        elif len(expr.results) > 1:
            ret_type = self._print(datatype('int')) + ' '
            args += [a.clone(name = a.name, is_pointer =True) for a in expr.results]
        else:
            ret_type = self._print(datatype('void')) + ' '
        name = expr.name
        if not args:
            arg_code = 'void'
        else:
            arg_code = ', '.join('{}'.format(self.function_signature(i, False))
                        if isinstance(i, FunctionAddress)
                        else '{0}'.format(self.get_declare_type(i)) + (i.name if print_arg_names else '')
                        for i in args)
        if isinstance(expr, FunctionAddress):
            return '{}(*{})({})'.format(ret_type, name, arg_code)
        else:
            return '{0}{1}({2})'.format(ret_type, name, arg_code)

    def _print_IndexedElement(self, expr):
        base = expr.base
        inds = list(expr.indices)
        base_shape = base.shape
        allow_negative_indexes = True if isinstance(base, PythonTuple) else base.allows_negative_indexes
        for i, ind in enumerate(inds):
            if isinstance(ind, PyccelUnarySub) and isinstance(ind.args[0], LiteralInteger):
                inds[i] = PyccelMinus(base_shape[i], ind.args[0], simplify = True)
            else:
                #indices of indexedElement of len==1 shouldn't be a tuple
                if isinstance(ind, tuple) and len(ind) == 1:
                    inds[i].args = ind[0]
                if allow_negative_indexes and \
                        not isinstance(ind, LiteralInteger) and not isinstance(ind, Slice):
                    inds[i] = IfTernaryOperator(PyccelLt(ind, LiteralInteger(0)),
                        PyccelAdd(base_shape[i], ind, simplify = True), ind)
        #set dtype to the C struct types
        dtype = self._print(expr.dtype)
        dtype = self.find_in_ndarray_type_registry(dtype, expr.precision)
        base_name = self._print(base)
        if base.is_ndarray or isinstance(base, HomogeneousTupleVariable):
            if expr.rank > 0:
                #managing the Slice input
                for i , ind in enumerate(inds):
                    if isinstance(ind, Slice):
                        inds[i] = self._new_slice_with_processed_arguments(ind, PyccelArraySize(base, i),
                            allow_negative_indexes)
                    else:
                        inds[i] = Slice(ind, PyccelAdd(ind, LiteralInteger(1), simplify = True), LiteralInteger(1))
                inds = [self._print(i) for i in inds]
                return "array_slicing(%s, %s, %s)" % (base_name, expr.rank, ", ".join(inds))
            inds = [self._cast_to(i, NativeInteger(), 8).format(self._print(i)) for i in inds]
        else:
            raise NotImplementedError(expr)
        return "GET_ELEMENT(%s, %s, %s)" % (base_name, dtype, ", ".join(inds))


    def _cast_to(self, expr, dtype, precision):
        """ add cast to an expression when needed
        parameters
        ----------
            expr      : PyccelAstNode
                the expression to be cast
            dtype     : Datatype
                base type of the cast
            precision : integer
                precision of the base type of the cast

        Return
        ------
            String
                Return format string that contains the desired cast type
        """
        if (expr.dtype != dtype or expr.precision != precision):
            cast=self.find_in_dtype_registry(self._print(dtype), precision)
            return '({}){{}}'.format(cast)
        return '{}'

    def _print_DottedVariable(self, expr):
        """convert dotted Variable to their C equivalent"""
        return '{}.{}'.format(self._print(expr.lhs), self._print(expr.name))

    @staticmethod
    def _new_slice_with_processed_arguments(_slice, array_size, allow_negative_index):
        """ Create new slice with informations collected from old slice and decorators

        Parameters
        ----------
            _slice : Slice
                slice needed to collect (start, stop, step)
            array_size : PyccelArraySize
                call to function size()
            allow_negative_index : Bool
                True when the decorator allow_negative_index is present
        Returns
        -------
            Slice
        """
        start = LiteralInteger(0) if _slice.start is None else _slice.start
        stop = array_size if _slice.stop is None else _slice.stop

        # negative start and end in slice
        if isinstance(start, PyccelUnarySub) and isinstance(start.args[0], LiteralInteger):
            start = PyccelMinus(array_size, start.args[0], simplify = True)
        elif allow_negative_index and not isinstance(start, (LiteralInteger, PyccelArraySize)):
            start = IfTernaryOperator(PyccelLt(start, LiteralInteger(0)),
                            PyccelMinus(array_size, start, simplify = True), start)

        if isinstance(stop, PyccelUnarySub) and isinstance(stop.args[0], LiteralInteger):
            stop = PyccelMinus(array_size, stop.args[0], simplify = True)
        elif allow_negative_index and not isinstance(stop, (LiteralInteger, PyccelArraySize)):
            stop = IfTernaryOperator(PyccelLt(stop, LiteralInteger(0)),
                            PyccelMinus(array_size, stop, simplify = True), stop)

        # steps in slices
        step = _slice.step

        if step is None:
            step = LiteralInteger(1)

        # negative step in slice
        elif isinstance(step, PyccelUnarySub) and isinstance(step.args[0], LiteralInteger):
            start = PyccelMinus(array_size, LiteralInteger(1), simplify = True) if _slice.start is None else start
            stop = LiteralInteger(0) if _slice.stop is None else stop

        # variable step in slice
        elif allow_negative_index and step and not isinstance(step, LiteralInteger):
            og_start = start
            start = IfTernaryOperator(PyccelGt(step, LiteralInteger(0)), start, PyccelMinus(stop, LiteralInteger(1), simplify = True))
            stop = IfTernaryOperator(PyccelGt(step, LiteralInteger(0)), stop, og_start)

        return Slice(start, stop, step)

    def _print_PyccelArraySize(self, expr):
        return '{}.shape[{}]'.format(expr.arg, expr.index)

    def _print_Allocate(self, expr):
        free_code = ''
        #free the array if its already allocated and checking if its not null if the status is unknown
        if  (expr.status == 'unknown'):
            free_code = 'if (%s.shape != NULL)\n' % self._print(expr.variable.name)
            free_code += "{{\n{}}}\n".format(self._print(Deallocate(expr.variable)))
        elif  (expr.status == 'allocated'):
            free_code += self._print(Deallocate(expr.variable))
        self._additional_imports.add('ndarrays')
        shape = ", ".join(self._print(i) for i in expr.shape)
        dtype = self._print(expr.variable.dtype)
        dtype = self.find_in_ndarray_type_registry(dtype, expr.variable.precision)
        shape_dtype = self.find_in_dtype_registry('int', 8)
        shape_Assign = "("+ shape_dtype +"[]){" + shape + "}"
        alloc_code = "{} = array_create({}, {}, {});\n".format(expr.variable, len(expr.shape), shape_Assign, dtype)
        return '{}{}'.format(free_code, alloc_code)

    def _print_Deallocate(self, expr):
        if isinstance(expr.variable, InhomogeneousTupleVariable):
            return ''.join(self._print(Deallocate(v)) for v in expr.variable)
        if expr.variable.is_pointer:
            return 'free_pointer({});\n'.format(self._print(expr.variable))
        return 'free_array({});\n'.format(self._print(expr.variable))

    def _print_Slice(self, expr):
        start = self._print(expr.start)
        stop = self._print(expr.stop)
        step = self._print(expr.step)
        return 'new_slice({}, {}, {})'.format(start, stop, step)

    def _print_NumpyUfuncBase(self, expr):
        """ Convert a Python expression with a Numpy function call to C
        function call

        Parameters
        ----------
            expr : Pyccel ast node
                Python expression with a Numpy function call

        Returns
        -------
            string
                Equivalent expression in C language

        Example
        -------
            numpy.cos(x) ==> cos(x)

        """
        # add necessary include
        self._additional_imports.add('math')
        type_name = type(expr).__name__
        try:
            func_name = numpy_ufunc_to_c_real[type_name]
        except KeyError:
            errors.report(PYCCEL_RESTRICTION_TODO, severity='fatal')
        args = []
        for arg in expr.args:
            if arg.dtype is NativeComplex():
                self._additional_imports.add('complex')
                try:
                    func_name = numpy_ufunc_to_c_complex[type_name]
                    args.append(self._print(arg))
                except KeyError:
                    errors.report(INCOMPATIBLE_TYPEVAR_TO_FUNC.format(type_name) ,severity='fatal')
            elif arg.dtype is not NativeReal():
                args.append(self._print(NumpyFloat(arg)))
            else :
                args.append(self._print(arg))
        code_args = ', '.join(args)
        return '{0}({1})'.format(func_name, code_args)

    def _print_MathFunctionBase(self, expr):
        """ Convert a Python expression with a math function call to C
        function call

        Parameters
        ----------
            expr : Pyccel ast node
                Python expression with a Math function call

        Returns
        -------
            string
                Equivalent expression in C language

        ------
        Example:
        --------
            math.sin(x) ==> sin(x)

        """
        # add necessary include
        type_name = type(expr).__name__
        try:
            func_name = math_function_to_c[type_name]
        except KeyError:
            errors.report(PYCCEL_RESTRICTION_TODO, severity='fatal')

        if func_name.startswith("pyc"):
            self._additional_imports.add('pyc_math')
        else:
            if expr.dtype is NativeComplex():
                self._additional_imports.add('cmath')
            else:
                self._additional_imports.add('math')
        args = []
        for arg in expr.args:
            if arg.dtype != NativeReal() and not func_name.startswith("pyc"):
                args.append(self._print(NumpyFloat(arg)))
            else:
                args.append(self._print(arg))
        code_args = ', '.join(args)
        if expr.dtype == NativeInteger():
            cast_type = self.find_in_dtype_registry('int', expr.precision)
            return '({0}){1}({2})'.format(cast_type, func_name, code_args)
        return '{0}({1})'.format(func_name, code_args)

    def _print_MathIsfinite(self, expr):
        """Convert a Python expression with a math isfinite function call to C
        function call"""
        # add necessary include
        self._additional_imports.add('math')
        arg = expr.args[0]
        if arg.dtype is NativeInteger():
            code_arg = self._print(NumpyFloat(arg))
        else:
            code_arg = self._print(arg)
        return "isfinite({})".format(code_arg)

    def _print_MathIsinf(self, expr):
        """Convert a Python expression with a math isinf function call to C
        function call"""
        # add necessary include
        self._additional_imports.add('math')
        arg = expr.args[0]
        if arg.dtype is NativeInteger():
            code_arg = self._print(NumpyFloat(arg))
        else:
            code_arg = self._print(arg)
        return "isinf({})".format(code_arg)

    def _print_MathIsnan(self, expr):
        """Convert a Python expression with a math isnan function call to C
        function call"""
        # add necessary include
        self._additional_imports.add('math')
        arg = expr.args[0]
        if arg.dtype is NativeInteger():
            code_arg = self._print(NumpyFloat(arg))
        else:
            code_arg = self._print(arg)
        return "isnan({})".format(code_arg)

    def _print_MathTrunc(self, expr):
        """Convert a Python expression with a math trunc function call to C
        function call"""
        # add necessary include
        self._additional_imports.add('math')
        arg = expr.args[0]
        if arg.dtype is NativeInteger():
            code_arg = self._print(NumpyFloat(arg))
        else:
            code_arg = self._print(arg)
        return "trunc({})".format(code_arg)

    def _print_FunctionAddress(self, expr):
        return expr.name

    def _print_Rand(self, expr):
        raise NotImplementedError("Rand not implemented")

    def _print_NumpyRandint(self, expr):
        raise NotImplementedError("Randint not implemented")

    def _print_NumpyMod(self, expr):
        return self._print(PyccelMod(*expr.args))

    def _print_Interface(self, expr):
        return ""

    def _print_FunctionDef(self, expr):

        if len(expr.results) > 1:
            self._additional_args.append(expr.results)

        self._additional_declaration_code.append('')
        body  = self._print(expr.body)
        dec_code = self._additional_declaration_code.pop()

        decs  = [Declare(i.dtype, i) if isinstance(i, Variable) else FuncAddressDeclare(i) for i in expr.local_vars]
        if len(expr.results) <= 1 :
            for i in expr.results:
                if isinstance(i, Variable) and not i.is_temp:
                    decs += [Declare(i.dtype, i)]
                elif not isinstance(i, Variable):
                    decs += [FuncAddressDeclare(i)]
        decs += [Declare(i.dtype, i) for i in self._additional_declare]
        decs  = dec_code+''.join(self._print(i) for i in decs)
        self._additional_declare.clear()

        sep = self._print(SeparatorComment(40))
        if self._additional_args :
            self._additional_args.pop()
        imports = ''.join(self._print(i) for i in expr.imports)
        doc_string = self._print(expr.doc_string) if expr.doc_string else ''

        parts = [sep,
                 doc_string,
                '{signature}\n{{\n'.format(signature=self.function_signature(expr)),
                 imports,
                 decs,
                 body,
                 '}\n',
                 sep]

        return ''.join(p for p in parts if p)

    def stored_in_c_pointer(self, a):
        if not isinstance(a, Variable):
            return False
        return (a.is_pointer and not a.is_ndarray) or a.is_optional or \
                any(a is bi for b in self._additional_args for bi in b)

    def create_tmp_var(self, match_var):
        tmp_var_name = self._parser.get_new_name('tmp')
        tmp_var = Variable(name = tmp_var_name, dtype = match_var.dtype)
        self._additional_declare.append(tmp_var)
        return tmp_var

    def _print_FunctionCall(self, expr):
        func = expr.funcdef
         # Ensure the correct syntax is used for pointers
        args = []
        for a, f in zip(expr.args, func.arguments):
            if isinstance(a, Variable) and self.stored_in_c_pointer(f):
                args.append(VariableAddress(a))
            elif f.is_optional and not isinstance(a, Nil):
                tmp_var = self.create_tmp_var(f)
                assign = Assign(tmp_var, a)
                self._additional_code += self._print(assign) + '\n'
                args.append(VariableAddress(tmp_var))

            else :
                args.append(a)

        args += self._temporary_args
        self._temporary_args = []
        args = ', '.join(['{}'.format(self._print(a)) for a in args])
        if not func.results:
            return '{}({});\n'.format(func.name, args)
        return '{}({})'.format(func.name, args)

    def _print_Constant(self, expr):
        """ Convert a Python expression with a math constant call to C
        function call

        Parameters
        ----------
            expr : Pyccel ast node
                Python expression with a Math constant

        Returns
        -------
            string
                String represent the value of the constant

        Example
        -------
            math.pi ==> 3.14159265358979

        """
        val = LiteralFloat(expr.value)
        return self._print(val)

    def _print_Return(self, expr):
        code = ''
        args = [VariableAddress(a) if self.stored_in_c_pointer(a) else a for a in expr.expr]

        if len(args) == 0:
            return 'return;\n'

        if len(args) > 1:
            if expr.stmt:
                return self._print(expr.stmt)+'\n'+'return 0;\n'
            return 'return 0;\n'

        if expr.stmt:
            # get Assign nodes from the CodeBlock object expr.stmt.
            last_assign = expr.stmt.get_attribute_nodes(Assign, excluded_nodes=FunctionCall)
            deallocate_nodes = expr.stmt.get_attribute_nodes(Deallocate, excluded_nodes=(Assign,))
            vars_in_deallocate_nodes = [i.variable for i in deallocate_nodes]

            # Check the Assign objects list in case of
            # the user assigns a variable to an object contains IndexedElement object.
            if not last_assign:
                return 'return {0};\n'.format(self._print(args[0]))

            # make sure that stmt contains one assign node.
            last_assign = last_assign[-1]
            variables = last_assign.rhs.get_attribute_nodes(Variable, excluded_nodes=(FunctionDef,))
            unneeded_var = not any(b in vars_in_deallocate_nodes for b in variables)
            if unneeded_var:
                code = ''.join(self._print(a) for a in expr.stmt.body if a is not last_assign)
                return code + '\nreturn {};\n'.format(self._print(last_assign.rhs))
            else:
                code = ''+self._print(expr.stmt)
                self._additional_declare.append(last_assign.lhs)
        return code + 'return {0};\n'.format(self._print(args[0]))

    def _print_Pass(self, expr):
        return '// pass\n'

    def _print_Nil(self, expr):
        return 'NULL'

    def _print_PyccelAdd(self, expr):
        return ' + '.join(self._print(a) for a in expr.args)

    def _print_PyccelMinus(self, expr):
        args = [self._print(a) for a in expr.args]
        if len(args) == 1:
            return '-{}'.format(args[0])
        return ' - '.join(args)

    def _print_PyccelMul(self, expr):
        return ' * '.join(self._print(a) for a in expr.args)

    def _print_PyccelDiv(self, expr):
        if all(a.dtype is NativeInteger() for a in expr.args):
            args = [NumpyFloat(a) for a in expr.args]
        else:
            args = expr.args
        return  ' / '.join(self._print(a) for a in args)

    def _print_PyccelFloorDiv(self, expr):
        self._additional_imports.add("math")
        # the result type of the floor division is dependent on the arguments
        # type, if all arguments are integers the result is integer otherwise
        # the result type is float
        need_to_cast = all(a.dtype is NativeInteger() for a in expr.args)
        code = ' / '.join(self._print(a if a.dtype is NativeReal() else NumpyFloat(a)) for a in expr.args)
        if (need_to_cast):
            cast_type = self.find_in_dtype_registry('int', expr.precision)
            return "({})floor({})".format(cast_type, code)
        return "floor({})".format(code)

    def _print_PyccelRShift(self, expr):
        return ' >> '.join(self._print(a) for a in expr.args)

    def _print_PyccelLShift(self, expr):
        return ' << '.join(self._print(a) for a in expr.args)

    def _print_PyccelBitXor(self, expr):
        if expr.dtype is NativeBool():
            return '{0} != {1}'.format(self._print(expr.args[0]), self._print(expr.args[1]))
        return ' ^ '.join(self._print(a) for a in expr.args)

    def _print_PyccelBitOr(self, expr):
        if expr.dtype is NativeBool():
            return ' || '.join(self._print(a) for a in expr.args)
        return ' | '.join(self._print(a) for a in expr.args)

    def _print_PyccelBitAnd(self, expr):
        if expr.dtype is NativeBool():
            return ' && '.join(self._print(a) for a in expr.args)
        return ' & '.join(self._print(a) for a in expr.args)

    def _print_PyccelInvert(self, expr):
        return '~{}'.format(self._print(expr.args[0]))

    def _print_PyccelAssociativeParenthesis(self, expr):
        return '({})'.format(self._print(expr.args[0]))

    def _print_PyccelUnary(self, expr):
        return '+{}'.format(self._print(expr.args[0]))

    def _print_PyccelUnarySub(self, expr):
        return '-{}'.format(self._print(expr.args[0]))

    def _print_AugAssign(self, expr):
        lhs_code = self._print(expr.lhs)
        op = expr.op
        rhs_code = self._print(expr.rhs)
        return "{0} {1}= {2};\n".format(lhs_code, op, rhs_code)

    def _print_Assign(self, expr):
        prefix_code = ''
        lhs = expr.lhs
        rhs = expr.rhs
        if isinstance(lhs, Variable) and lhs.is_optional:
            if lhs in self._optional_partners:
                # Collect temporary variable which provides
                # allocated memory space for this optional variable
                tmp_var = self._optional_partners[lhs]
            else:
                # Create temporary variable to provide allocated
                # memory space before assigning to the pointer value
                # (may be NULL)
                tmp_var_name = self._parser.get_new_name()
                tmp_var = lhs.clone(tmp_var_name, is_optional=False)
                self._additional_declare.append(tmp_var)
                self._optional_partners[lhs] = tmp_var
            # Point optional variable at an allocated memory space
            prefix_code = self._print(AliasAssign(lhs, tmp_var))
        if isinstance(rhs, FunctionCall) and isinstance(rhs.dtype, NativeTuple):
            self._temporary_args = [VariableAddress(a) for a in lhs]
            return prefix_code+'{};\n'.format(self._print(rhs))
        # Inhomogenous tuples are unravelled and therefore do not exist in the c printer
        if isinstance(rhs, (NumpyArray, PythonTuple)):
            return prefix_code+self.copy_NumpyArray_Data(expr)
        if isinstance(rhs, (NumpyFull)):
            return prefix_code+self.arrayFill(expr)
        if isinstance(rhs, NumpyArange):
            return prefix_code+self.fill_NumpyArange(rhs, lhs)
        lhs = self._print(expr.lhs)
        rhs = self._print(expr.rhs)
        return prefix_code+'{} = {};\n'.format(lhs, rhs)

    def _print_AliasAssign(self, expr):
        lhs_var = expr.lhs
        rhs_var = expr.rhs

        lhs = VariableAddress(lhs_var)
        rhs = VariableAddress(rhs_var) if isinstance(rhs_var, Variable) else rhs_var

        lhs = self._print(lhs)
        rhs = self._print(rhs)

        # the below condition handles the case of reassinging a pointer to an array view.
        # setting the pointer's is_view attribute to false so it can be ignored by the free_pointer function.
        if isinstance(lhs_var, Variable) and lhs_var.is_ndarray \
                and isinstance(rhs_var, Variable) and rhs_var.is_ndarray:
            return 'alias_assign(&{}, {});\n'.format(lhs, rhs)

        return '{} = {};\n'.format(lhs, rhs)

    def _print_For(self, expr):

        indices = expr.iterable.loop_counters
        index = indices[0] if indices else expr.target
        if expr.iterable.num_loop_counters_required:
            self._additional_declare.append(index)

        target   = index
        iterable = expr.iterable.get_range()

        if not isinstance(iterable, PythonRange):
            # Only iterable currently supported is PythonRange
            errors.report(PYCCEL_RESTRICTION_TODO, symbol=expr,
                severity='fatal')

        counter    = self._print(target)
        body       = self._print(expr.body)

        additional_assign = CodeBlock(expr.iterable.get_assigns(expr.target))
        body = self._print(additional_assign) + body

        start = self._print(iterable.start)
        stop  = self._print(iterable.stop )
        step  = self._print(iterable.step )

        test_step = iterable.step
        if isinstance(test_step, PyccelUnarySub):
            test_step = iterable.step.args[0]

        # testing if the step is a value or an expression
        if isinstance(test_step, Literal):
            op = '>' if isinstance(iterable.step, PyccelUnarySub) else '<'
            return ('for ({counter} = {start}; {counter} {op} {stop}; {counter} += '
                        '{step})\n{{\n{body}}}\n').format(counter=counter, start=start, op=op,
                                                          stop=stop, step=step, body=body)
        else:
            return (
                'for ({counter} = {start}; ({step} > 0) ? ({counter} < {stop}) : ({counter} > {stop}); {counter} += '
                '{step})\n{{\n{body}}}\n').format(counter=counter, start=start,
                                                  stop=stop, step=step, body=body)

    def _print_FunctionalFor(self, expr):
        loops = ''.join(self._print(i) for i in expr.loops)
        return loops

    def _print_CodeBlock(self, expr):
        if not expr.unravelled:
            body_exprs, new_vars = expand_to_loops(expr, self._parser.get_new_variable, language_has_vectors = False)
            self._additional_declare.extend(new_vars)
        else:
            body_exprs = expr.body
        body_stmts = []
        for b in body_exprs :
            code = self._print(b)
            code = self._additional_code + code
            self._additional_code = ''
            body_stmts.append(code)
        return ''.join(self._print(b) for b in body_stmts)

    def _print_Idx(self, expr):
        return self._print(expr.label)

    def _print_Exp1(self, expr):
        return "M_E"

    def _print_Pi(self, expr):
        return 'M_PI'

    def _print_Infinity(self, expr):
        return 'HUGE_VAL'

    def _print_NegativeInfinity(self, expr):
        return '-HUGE_VAL'

    def _print_PythonReal(self, expr):
        return 'creal({})'.format(self._print(expr.internal_var))

    def _print_PythonImag(self, expr):
        return 'cimag({})'.format(self._print(expr.internal_var))

    def _handle_is_operator(self, Op, expr):

        lhs = self._print(expr.lhs)
        rhs = self._print(expr.rhs)
        a = expr.args[0]
        b = expr.args[1]

        if Nil() in expr.args:
            lhs = VariableAddress(expr.lhs) if isinstance(expr.lhs, Variable) else expr.lhs
            rhs = VariableAddress(expr.rhs) if isinstance(expr.rhs, Variable) else expr.rhs

            lhs = self._print(lhs)
            rhs = self._print(rhs)
            return '{} {} {}'.format(lhs, Op, rhs)

        if (a.dtype is NativeBool() and b.dtype is NativeBool()):
            return '{} {} {}'.format(lhs, Op, rhs)
        else:
            errors.report(PYCCEL_RESTRICTION_IS_ISNOT,
                          symbol=expr, severity='fatal')

    def _print_PyccelIsNot(self, expr):
        return self._handle_is_operator("!=", expr)

    def _print_PyccelIs(self, expr):
        return self._handle_is_operator("==", expr)

    def _print_Piecewise(self, expr):
        if expr.args[-1].cond is not True:
            # We need the last conditional to be a True, otherwise the resulting
            # function may not return a result.
            raise ValueError("All Piecewise expressions must contain an "
                             "(expr, True) statement to be used as a default "
                             "condition. Without one, the generated "
                             "expression may not evaluate to anything under "
                             "some condition.")
        lines = []
        if expr.has(Assign):
            for i, (e, c) in enumerate(expr.args):
                if i == 0:
                    lines.append("if (%s) {\n" % self._print(c))
                elif i == len(expr.args) - 1 and c is True:
                    lines.append("else {\n")
                else:
                    lines.append("else if (%s) {\n" % self._print(c))
                code0 = self._print(e)
                lines.append(code0)
                lines.append("}\n")
            return "".join(lines)
        else:
            # The piecewise was used in an expression, need to do inline
            # operators. This has the downside that inline operators will
            # not work for statements that span multiple lines (Matrix or
            # Indexed expressions).
            ecpairs = ["((%s) ? (\n%s\n)\n" % (self._print(c), self._print(e))
                    for e, c in expr.args[:-1]]
            last_line = ": (\n%s\n)" % self._print(expr.args[-1].expr)
            return ": ".join(ecpairs) + last_line + " ".join([")"*len(ecpairs)])

    def _print_Constant(self, expr):
        if expr == math_constants['inf']:
            self._additional_imports.add("math")
            return 'HUGE_VAL'
        elif expr == math_constants['pi']:
            self._additional_imports.add("math")
            return 'M_PI'
        elif expr == math_constants['e']:
            self._additional_imports.add("math")
            return 'M_E'
        else:
            raise NotImplementedError("Constant not implemented")

    def _print_Variable(self, expr):
        if self.stored_in_c_pointer(expr):
            return '(*{0})'.format(expr.name)
        else:
            return expr.name

    def _print_VariableAddress(self, expr):
        if isinstance(expr.variable, IndexedElement):
            return '&{}'.format(self._print(expr.variable))
        elif self.stored_in_c_pointer(expr.variable) or expr.variable.rank > 0:
            return '{}'.format(expr.variable.name)
        else:
            return '&{}'.format(expr.variable.name)

    def _print_Comment(self, expr):
        comments = self._print(expr.text)

        return '/*' + comments + '*/\n'

    def _print_PyccelSymbol(self, expr):
        return expr

    def _print_CommentBlock(self, expr):
        txts = expr.comments
        header = expr.header
        header_size = len(expr.header)

        ln = max(len(i) for i in txts)
        if ln<max(20, header_size+4):
            ln = 20
        top  = '/*' + '_'*int((ln-header_size)/2) + header + '_'*int((ln-header_size)/2) + '*/\n'
        ln = len(top)-4
        bottom = '/*' + '_'*ln + '*/\n'

        txts = ['/*' + t + ' '*(ln - len(t)) + '*/\n' for t in txts]

        body = ''.join(i for i in txts)

        return ''.join([top, body, bottom])

    def _print_EmptyNode(self, expr):
        return ''

    #=================== OMP ==================

    def _print_OmpAnnotatedComment(self, expr):
        clauses = ''
        if expr.combined:
            clauses = ' ' + expr.combined
        clauses += str(expr.txt)
        if expr.has_nowait:
            clauses = clauses + ' nowait'
        omp_expr = '#pragma omp {}{}\n'.format(expr.name, clauses)

        if expr.is_multiline:
            if expr.combined is None:
                omp_expr += '{\n'
            elif (expr.combined and "for" not in expr.combined):
                if ("masked taskloop" not in expr.combined) and ("distribute" not in expr.combined):
                    omp_expr += '{\n'

        return omp_expr

    def _print_Omp_End_Clause(self, expr):
        return '}\n'
    #=====================================

    def _print_Program(self, expr):
        body  = self._print(expr.body)
        decs     = [self._print(i) for i in expr.declarations]
        decs    += [self._print(Declare(i.dtype, i)) for i in self._additional_declare]
        decs    = ''.join(self._print(i) for i in decs)
        self._additional_declare.clear()

        # PythonPrint imports last to be sure that all additional_imports have been collected
        imports  = [*expr.imports, *map(Import, self._additional_imports)]
        imports  = ''.join(self._print(i) for i in imports)
        return ('{imports}'
                'int main()\n{{\n'
                '{decs}'
                '{body}'
                'return 0;\n'
                '}}').format(imports=imports,
                                    decs=decs,
                                    body=body)



    def indent_code(self, code):
        """Accepts a string of code or a list of code lines"""

        if isinstance(code, str):
            code_lines = self.indent_code(code.splitlines(True))
            return ''.join(code_lines)

        tab = " "*self._default_settings["tabwidth"]
        inc_token = ('{', '(', '{\n', '(\n')
        dec_token = ('}', ')')

        code = [ line.lstrip(' \t') for line in code ]

        increase = [ int(any(map(line.endswith, inc_token))) for line in code ]
        decrease = [ int(any(map(line.startswith, dec_token)))
                     for line in code ]

        pretty = []
        level = 0
        for n, line in enumerate(code):
            if line == '' or line == '\n':
                pretty.append(line)
                continue
            level -= decrease[n]
            pretty.append("%s%s" % (tab*level, line))
            level += increase[n]
        return pretty

def ccode(expr, parser, assign_to=None, **settings):
    """Converts an expr to a string of c code

    expr : Expr
        A pyccel expression to be converted.
    parser : Parser
        The parser used to collect the expression
    assign_to : optional
        When given, the argument is used as the name of the variable to which
        the expression is assigned. Can be a string, ``Symbol``,
        ``MatrixSymbol``, or ``Indexed`` type. This is helpful in case of
        line-wrapping, or for expressions that generate multi-line statements.
    precision : integer, optional
        The precision for numbers such as pi [default=15].
    user_functions : dict, optional
        A dictionary where keys are ``FunctionClass`` instances and values are
        their string representations. Alternatively, the dictionary value can
        be a list of tuples i.e. [(argument_test, cfunction_string)]. See below
        for examples.
    dereference : iterable, optional
        An iterable of symbols that should be dereferenced in the printed code
        expression. These would be values passed by address to the function.
        For example, if ``dereference=[a]``, the resulting code would print
        ``(*a)`` instead of ``a``.
    """
    return CCodePrinter(parser, **settings).doprint(expr, assign_to)<|MERGE_RESOLUTION|>--- conflicted
+++ resolved
@@ -303,17 +303,8 @@
         else :
             arg = ', '.join(self._print(i) for i in arg)
             dummy_array = "%s %s[] = {%s};\n" % (declare_dtype, dummy_array_name, arg)
-<<<<<<< HEAD
-            self._additional_declaration_code[-1] += dummy_array
-            if expr.lhs.is_stack_array:
-                cpy_data = self._init_stack_array(expr, dummy_array_name)
-            else:
-                cpy_data = "memcpy({0}.{2}, {1}, {0}.buffer_size);\n".format(self._print(lhs), dummy_array_name, dtype)
-            return  cpy_data
-=======
             cpy_data = "memcpy({0}.{2}, {1}, {0}.buffer_size);\n".format(self._print(lhs), dummy_array_name, dtype)
             return  '%s%s' % (dummy_array, cpy_data)
->>>>>>> 3005a1d6
 
     def arrayFill(self, expr):
         """ print the assignment of a NdArray
