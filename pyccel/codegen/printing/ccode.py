# coding: utf-8
#------------------------------------------------------------------------------------------#
# This file is part of Pyccel which is released under MIT License. See the LICENSE file or #
# go to https://github.com/pyccel/pyccel/blob/devel/LICENSE for full license details.      #
#------------------------------------------------------------------------------------------#
import ast
import functools
from itertools import chain, product
import re
import sys
from packaging.version import Version

import numpy as np

from pyccel.ast.basic     import ScopedAstNode

from pyccel.ast.bind_c    import BindCPointer

from pyccel.ast.builtins  import PythonRange, PythonComplex, PythonMin, PythonMax
from pyccel.ast.builtins  import PythonPrint, PythonType, VariableIterator

from pyccel.ast.builtins  import PythonList, PythonTuple, PythonSet, PythonDict, PythonLen

from pyccel.ast.builtin_methods.dict_methods  import DictItems, DictKeys

from pyccel.ast.core      import Declare, For, CodeBlock, ClassDef
from pyccel.ast.core      import FunctionCall, FunctionCallArgument
from pyccel.ast.core      import Deallocate
from pyccel.ast.core      import FunctionAddress
from pyccel.ast.core      import Assign, Import, AugAssign, AliasAssign
from pyccel.ast.core      import SeparatorComment
from pyccel.ast.core      import Module, AsName

from pyccel.ast.c_concepts import ObjectAddress, CMacro, CStringExpression, PointerCast, CNativeInt
from pyccel.ast.c_concepts import CStackArray, CStrStr

from pyccel.ast.datatypes import PythonNativeInt, PythonNativeBool, VoidType
from pyccel.ast.datatypes import TupleType, FixedSizeNumericType, CharType
from pyccel.ast.datatypes import CustomDataType, StringType, HomogeneousTupleType
from pyccel.ast.datatypes import InhomogeneousTupleType, HomogeneousListType, HomogeneousSetType
from pyccel.ast.datatypes import PrimitiveBooleanType, PrimitiveIntegerType, PrimitiveFloatingPointType, PrimitiveComplexType
from pyccel.ast.datatypes import HomogeneousContainerType, DictType, FixedSizeType

from pyccel.ast.internals import Slice, PrecomputedCode, PyccelArrayShapeElement
from pyccel.ast.internals import PyccelFunction

from pyccel.ast.literals  import LiteralTrue, LiteralFalse, LiteralImaginaryUnit, LiteralFloat
from pyccel.ast.literals  import LiteralString, LiteralInteger, Literal
from pyccel.ast.literals  import Nil, convert_to_literal

from pyccel.ast.low_level_tools import IteratorType

from pyccel.ast.mathext  import math_constants

from pyccel.ast.numpyext import NumpyFull, NumpyArray, NumpySum
from pyccel.ast.numpyext import NumpyReal, NumpyImag, NumpyFloat
from pyccel.ast.numpyext import NumpyAmin, NumpyAmax
from pyccel.ast.numpyext import get_shape_of_multi_level_container

from pyccel.ast.numpytypes import NumpyInt8Type, NumpyInt16Type, NumpyInt32Type, NumpyInt64Type
from pyccel.ast.numpytypes import NumpyFloat32Type, NumpyFloat64Type, NumpyFloat128Type
from pyccel.ast.numpytypes import NumpyNDArrayType, numpy_precision_map

from pyccel.ast.operators import PyccelAdd, PyccelMul, PyccelMinus, PyccelLt, PyccelGt
from pyccel.ast.operators import PyccelAssociativeParenthesis, PyccelMod
from pyccel.ast.operators import PyccelUnarySub, IfTernaryOperator

from pyccel.ast.type_annotations import VariableTypeAnnotation

from pyccel.ast.utilities import expand_to_loops, is_literal_integer

from pyccel.ast.variable import IndexedElement
from pyccel.ast.variable import Variable
from pyccel.ast.variable import DottedName
from pyccel.ast.variable import DottedVariable

from pyccel.codegen.printing.codeprinter import CodePrinter

from pyccel.errors.errors   import Errors
from pyccel.errors.messages import (PYCCEL_RESTRICTION_TODO, INCOMPATIBLE_TYPEVAR_TO_FUNC,
                                    PYCCEL_RESTRICTION_IS_ISNOT, PYCCEL_INTERNAL_ERROR)

numpy_v1 = Version(np.__version__) < Version("2.0.0")

errors = Errors()

# TODO: add examples

__all__ = ["CCodePrinter"]

# dictionary mapping numpy function to (argument_conditions, C_function).
# Used in CCodePrinter._print_NumpyUfuncBase(self, expr)
numpy_ufunc_to_c_float = {
    'NumpyAbs'  : 'fabs',
    'NumpyFabs' : 'fabs',
    'NumpyFloor': 'floor',  # TODO: might require special treatment with casting
    # ---
    'NumpyExp' : 'exp',
    'NumpyLog' : 'log',
    'NumpySqrt': 'sqrt',
    # ---
    'NumpySin'    : 'sin',
    'NumpyCos'    : 'cos',
    'NumpyTan'    : 'tan',
    'NumpyArcsin' : 'asin',
    'NumpyArccos' : 'acos',
    'NumpyArctan' : 'atan',
    'NumpyArctan2': 'atan2',
    'NumpySinh'   : 'sinh',
    'NumpyCosh'   : 'cosh',
    'NumpyTanh'   : 'tanh',
    'NumpyArcsinh': 'asinh',
    'NumpyArccosh': 'acosh',
    'NumpyArctanh': 'atanh',
}

numpy_ufunc_to_c_complex = {
    'NumpyAbs'  : 'cabs',
    # ---
    'NumpyExp' : 'cexp',
    'NumpyLog' : 'clog',
    'NumpySqrt': 'csqrt',
    # ---
    'NumpySin'    : 'csin',
    'NumpyCos'    : 'ccos',
    'NumpyTan'    : 'ctan',
    'NumpyArcsin' : 'casin',
    'NumpyArccos' : 'cacos',
    'NumpyArctan' : 'catan',
    'NumpySinh'   : 'csinh',
    'NumpyCosh'   : 'ccosh',
    'NumpyTanh'   : 'ctanh',
    'NumpyArcsinh': 'casinh',
    'NumpyArccosh': 'cacosh',
    'NumpyArctanh': 'catanh',
}

# dictionary mapping Math function to (argument_conditions, C_function).
# Used in CCodePrinter._print_MathFunctionBase(self, expr)
# Math function ref https://docs.python.org/3/library/math.html
math_function_to_c = {
    # ---------- Number-theoretic and representation functions ------------
    'MathCeil'     : 'ceil',
    # 'MathComb'   : 'com' # TODO
    'MathCopysign': 'copysign',
    'MathFabs'   : 'fabs',
    'MathFloor'    : 'floor',
    # 'MathFmod'   : '???',  # TODO
    # 'MathRexp'   : '???'   TODO requires two output
    # 'MathFsum'   : '???',  # TODO
    # 'MathIsclose' : '???',  # TODO
    'MathIsfinite': 'isfinite', # int isfinite(real-floating x);
    'MathIsinf'   : 'isinf', # int isinf(real-floating x);
    'MathIsnan'   : 'isnan', # int isnan(real-floating x);
    # 'MathIsqrt'  : '???' TODO
    'MathLdexp'  : 'ldexp',
    # 'MathModf'  : '???' TODO return two value
    # 'MathPerm'  : '???' TODO
    # 'MathProd'  : '???' TODO
    'MathRemainder'  : 'remainder',
    'MathTrunc'  : 'trunc',

    # ----------------- Power and logarithmic functions -----------------------

    'MathExp'    : 'exp',
    'MathExpm1'  : 'expm1',
    'MathLog'    : 'log',      # take also an option arg [base]
    'MathLog1p'  : 'log1p',
    'MathLog2'  : 'log2',
    'MathLog10'  : 'log10',
    'MathPow'    : 'pow',
    'MathSqrt'   : 'sqrt',

    # --------------------- Trigonometric functions ---------------------------

    'MathAcos'   : 'acos',
    'MathAsin'   : 'asin',
    'MathAtan'   : 'atan',
    'MathAtan2'  : 'atan2',
    'MathCos'    : 'cos',
    # 'MathDist'  : '???', TODO
    'MathHypot'  : 'hypot',
    'MathSin'    : 'sin',
    'MathTan'    : 'tan',


    # -------------------------- Hyperbolic functions -------------------------

    'MathAcosh'  : 'acosh',
    'MathAsinh'  : 'asinh',
    'MathAtanh'  : 'atanh',
    'MathCosh'   : 'cosh',
    'MathSinh'   : 'sinh',
    'MathTanh'   : 'tanh',

    # --------------------------- Special functions ---------------------------

    'MathErf'    : 'erf',
    'MathErfc'   : 'erfc',
    'MathGamma'  : 'tgamma',
    'MathLgamma' : 'lgamma',

    # --------------------------- internal functions --------------------------
    'MathFactorial' : 'pyc_factorial',
    'MathGcd'       : 'pyc_gcd',
    'MathDegrees'   : 'pyc_degrees',
    'MathRadians'   : 'pyc_radians',
    'MathLcm'       : 'pyc_lcm',
    # --------------------------- cmath functions --------------------------
    'CmathAcos'  : 'cacos',
    'CmathAcosh' : 'cacosh',
    'CmathAsin'  : 'casin',
    'CmathAsinh' : 'casinh',
    'CmathAtan'  : 'catan',
    'CmathAtanh' : 'catanh',
    'CmathCos'   : 'ccos',
    'CmathCosh'  : 'ccosh',
    'CmathExp'   : 'cexp',
    'CmathSin'   : 'csin',
    'CmathSinh'  : 'csinh',
    'CmathSqrt'  : 'csqrt',
    'CmathTan'   : 'ctan',
    'CmathTanh'  : 'ctanh',
}

c_library_headers = (
    "complex",
    "ctype",
    "float",
    "inttypes",
    "math",
    "stdarg",
    "stdbool",
    "stddef",
    "stdint",
    "stdio",
    "stdlib",
    "string",
)

import_dict = {'omp_lib' : 'omp' }

c_imports = {n : Import(n, Module(n, (), ())) for n in
                ['assert',
                 'complex',
                 'float',
                 'inttypes',
                 'math',
                 'pyc_math_c',
                 'stdbool',
                 'stdint',
                 'stdio',
                 'stdlib',
                 'string',
                 'stc/cstr',
                 'CSpan_extensions']}

import_header_guard_prefix = {
    'stc/common': '_TOOLS_COMMON',
    'stc/cspan': '', # Included for import sorting
    'stc/hmap': '_TOOLS_DICT',
    'stc/hset': '_TOOLS_SET',
    'stc/vec': '_TOOLS_LIST'
}

stc_extension_mapping = {
    'stc/common': 'STC_Extensions/Common_extensions',
    'stc/hmap': 'STC_Extensions/Dict_extensions',
    'stc/hset': 'STC_Extensions/Set_extensions',
    'stc/vec': 'STC_Extensions/List_extensions',
}

class CCodePrinter(CodePrinter):
    """
    A printer for printing code in C.

    A printer to convert Pyccel's AST to strings of c code.
    As for all printers the navigation of this file is done via _print_X
    functions.

    Parameters
    ----------
    filename : str
            The name of the file being pyccelised.
    prefix_module : str
            A prefix to be added to the name of the module.
    """
    printmethod = "_ccode"
    language = "C"

    _default_settings = {
        'tabwidth': 4,
    }

    dtype_registry = {CNativeInt()    : 'int',
                      VoidType() : 'void',
                      CharType() : 'char',
                      (PrimitiveComplexType(),8) : 'double complex',
                      (PrimitiveComplexType(),4) : 'float complex',
                      (PrimitiveFloatingPointType(),8)   : 'double',
                      (PrimitiveFloatingPointType(),4)   : 'float',
                      (PrimitiveIntegerType(),4)     : 'int32_t',
                      (PrimitiveIntegerType(),8)     : 'int64_t',
                      (PrimitiveIntegerType(),2)     : 'int16_t',
                      (PrimitiveIntegerType(),1)     : 'int8_t',
                      (PrimitiveBooleanType(),-1) : 'bool',
                      }

    type_to_format = {(PrimitiveFloatingPointType(),8) : '%.15lf',
                      (PrimitiveFloatingPointType(),4) : '%.6f',
                      (PrimitiveIntegerType(),4)       : '%d',
                      (PrimitiveIntegerType(),8)       : LiteralString("%") + CMacro('PRId64'),
                      (PrimitiveIntegerType(),2)       : LiteralString("%") + CMacro('PRId16'),
                      (PrimitiveIntegerType(),1)       : LiteralString("%") + CMacro('PRId8'),
                      }

    def __init__(self, filename, prefix_module = None):

        errors.set_target(filename)

        super().__init__()
        self.prefix_module = prefix_module
        self._additional_imports = {'stdlib':c_imports['stdlib']}
        self._additional_code = ''
        self._additional_args = []
        self._temporary_args = []
        self._current_module = None
        self._in_header = False

    def sort_imports(self, imports):
        """
        Sort imports to avoid any errors due to bad ordering.

        Sort imports. This is important so that types exist before they are used to create
        container types. E.g. it is important that complex or inttypes be imported before
        vec_int or vec_double_complex is declared.

        Parameters
        ----------
        imports : list[Import]
            A list of the imports.

        Returns
        -------
        list[Import]
            A sorted list of the imports.
        """
        import_src = [str(i.source) for i in imports]
        dependent_imports = [i for i in import_src if i in import_header_guard_prefix]
        non_stc_imports = [i for i in import_src if i not in dependent_imports]
        dependent_imports.sort()
        non_stc_imports.sort()
        sorted_imports = [imports[import_src.index(name)] for name in chain(non_stc_imports, dependent_imports)]
        return sorted_imports

    def _format_code(self, lines):
        return self.indent_code(lines)

    def is_c_pointer(self, a):
        """
        Indicate whether the object is a pointer in C code.

        Some objects are accessed via a C pointer so that they can be modified in
        their scope and that modification can be retrieved elsewhere. This
        information cannot be found trivially so this function provides that
        information while avoiding easily outdated code to be repeated.

        The main reasons for this treatment are:
        1. It is the actual memory address of an object
        2. It is a reference to another object (e.g. an alias, an optional argument, or one of multiple return arguments)

        See codegen_stage.md in the developer docs for more details.

        Parameters
        ----------
        a : TypedAstNode
            The object whose storage we are enquiring about.

        Returns
        -------
        bool
            True if a C pointer, False otherwise.
        """
        if isinstance(a, (Nil, ObjectAddress, PointerCast, CStrStr)):
            return True
        if isinstance(a, FunctionCall):
            a = a.funcdef.results.var
        # STC _at and _at_mut functions return pointers
        if isinstance(a, IndexedElement) and not isinstance(a.base.class_type, CStackArray) and \
                len(a.indices) == a.base.class_type.container_rank:
            return True
        if not isinstance(a, Variable):
            return False
        if isinstance(a.class_type, (HomogeneousTupleType, NumpyNDArrayType)):
            return a.is_optional or any(a is bi for b in self._additional_args for bi in b)

        if isinstance(a.class_type, (CustomDataType, HomogeneousContainerType, DictType)) \
                and a.is_argument and not a.is_const:
            return True

        return a.is_alias or a.is_optional or \
                any(a is bi for b in self._additional_args for bi in b)

    def _flatten_list(self, irregular_list):
        """
        Get a list of all the arguments in a multi-level list/tuple.

        Get a list of all the arguments in a multi-level list/tuple.

        Parameters
        ----------
        irregular_list : PythonList | PythonTuple
            A multi-level list/tuple.

        Returns
        -------
        list[TypedAstNode]
            A flattened list of all the elements of the list/tuple.
        """
        def to_list(arg):
            """
            Get a list containing the scalar elements of a list/tuple.
            This method is called recursively. If the argument is not
            a list/tuple then it is returned in a list otherwise the
            elements of the list/tuple are converted to a list and
            flattened.
            """
            if isinstance(arg, (PythonList, PythonTuple)):
                return [ai for a in arg.args for ai in to_list(a)]
            else:
                return [arg]
        return to_list(irregular_list)

    #========================== Numpy Elements ===============================#
    def copy_NumpyArray_Data(self, lhs, rhs):
        """
        Get code which copies data from a Ndarray or a homogeneous tuple into a Ndarray.

        When data is copied from a homogeneous tuple, the code declares and fills
        a dummy data_buffer and copies the data from it to a NdArray struct.
        When data is copied from a Ndarray this is done directly without an intermediate
        structure.

        Parameters
        ----------
        lhs : TypedAstNode
            The left-hand side of the assignment containing the array into which the
            NumPy array should be copied.

        rhs : TypedAstNode
            The right-hand side of the assignment containing the array(s) which should
            be copied into the left-hand side.

        Returns
        -------
        str
            A string containing the code which allocates and copies the data.
        """
        assert rhs.rank != 0
        arg = rhs.arg if isinstance(rhs, NumpyArray) else rhs
        lhs_address = self._print(ObjectAddress(lhs))

        variables = [v for v in arg.get_attribute_nodes((Variable, FunctionCall, PyccelFunction)) if v.rank]

        # If the data is copied from a Variable rather than a list or tuple
        # use the function cspan_copy directly
        if isinstance(arg, (Variable, IndexedElement)):
            prefix = ''
            if isinstance(arg, IndexedElement):
                arg_var = self.scope.get_temporary_variable(arg.class_type, memory_handling='heap')
                prefix += self._print(Assign(arg_var, arg))
                arg = arg_var
            if isinstance(arg.class_type, (NumpyNDArrayType, HomogeneousTupleType)):
                rhs_address = self._print(ObjectAddress(arg))
                lhs_c_type = self.get_c_type(lhs.class_type)
                rhs_c_type = self.get_c_type(arg.class_type)
                cast_type = self.get_c_type(lhs.class_type.element_type)
                self.add_import(c_imports['CSpan_extensions'])
                return prefix + f'cspan_copy({cast_type}, {lhs_c_type}, {rhs_c_type}, {lhs_address}, {rhs_address});\n'
            else:
                raise NotImplementedError(f"Can't copy variable of type {arg.class_type}")
        elif variables:
            body = ''
            for li, ri in zip(lhs, arg):
                if li.rank:
                    li_slice_var = self.scope.get_temporary_variable(li.class_type,
                            shape = get_shape_of_multi_level_container(ri), memory_handling='alias')
                    body += self._print(AliasAssign(li_slice_var, li))
                    body += self.copy_NumpyArray_Data(li_slice_var, ri)
                else:
                    body += self._print(Assign(li, ri))
            return body

        def get_indexed(base, elems):
            """
            Get an indexed object. This ensures the necessary levels are created for tuples.
            """
            while elems:
                result = IndexedElement(base, *elems[:base.class_type.container_rank])
                elems = elems[base.class_type.container_rank:]
                base = result
            return result

        flattened_args = self._flatten_list(arg)

        flattened_lhs = [get_indexed(lhs, elems) for elems in product(*[range(s) for s in get_shape_of_multi_level_container(arg)])]

        operations = ''
        for li, ri in zip(flattened_lhs, flattened_args):
            operations += f'{self._print(li)} = {self._print(ri)};\n'

        return operations

    def arrayFill(self, expr):
        """
        Print the assignment of a NdArray.

        Print the code necessary to create and fill an ndarray.

        Parameters
        ----------
        expr : Assign
            The Assign Node used to get the lhs and rhs.

        Returns
        -------
        str
            Return a str that contains a call to the C function array_fill.
        """
        rhs = expr.rhs
        lhs = expr.lhs
        code_init = ''

        if rhs.fill_value is not None:
            lhs_code = self._print(lhs)
            fill_val = self._print(rhs.fill_value)
            c_type = self.get_c_type(lhs.class_type)
            loop_scope = self.scope.create_new_loop_scope()
            iter_var_name = loop_scope.get_new_name()
            code_init += f'c_foreach({iter_var_name}, {c_type}, {lhs_code}) {{\n'
            code_init += f'*({iter_var_name}.ref) = {fill_val};\n'
            code_init += '}\n'
        return code_init

    def _init_stack_array(self, expr):
        """
        Return a string which handles the assignment of a stack ndarray.

        Print the code necessary to initialise a ndarray on the stack.

        Parameters
        ----------
        expr : TypedAstNode
            The Assign Node used to get the lhs and rhs.

        Returns
        -------
        buffer_array : str
            String initialising the stack (C) array which stores the data.
        array_init   : str
            String containing the rhs of the initialization of a stack array.
        """
        var = expr
        dtype = self.get_c_type(var.dtype)
        shape = ", ".join(self._print(i) for i in var.alloc_shape)
        tot_shape = self._print(functools.reduce(
            lambda x,y: PyccelMul(x,y,simplify=True), var.alloc_shape))

        order = 'c_COLMAJOR' if var.order == 'F' else 'c_ROWMAJOR'

        dummy_array_name = self.scope.get_new_name(f'{var.name}_ptr')
        buffer_array = f"{dtype} {dummy_array_name}[{tot_shape}];\n"
        array_init = f' = cspan_md_layout({order}, {dummy_array_name}, {shape})'
        return buffer_array, array_init

    def _handle_inline_func_call(self, expr):
        """
        Print a function call to an inline function.

        Use the arguments passed to an inline function to print
        its body with the passed arguments in place of the function
        arguments.

        Parameters
        ----------
        expr : FunctionCall
            The function call which should be printed inline.

        Returns
        -------
        str
            The code for the inline function.
        """
        func = expr.funcdef
        body = func.body

        for b in body.body:
            if isinstance(b, ScopedAstNode):
                b.scope.update_parent_scope(self.scope, is_loop=True)

        # Print any arguments using the same inline function
        # As the function definition is modified directly this function
        # cannot be called recursively with the same FunctionDef
        args = []
        for a in expr.args:
            if a.is_user_of(func):
                code = PrecomputedCode(self._print(a))
                args.append(code)
            else:
                args.append(a.value)

        # Create new local variables to ensure there are no name collisions
        new_local_vars = [self.scope.get_temporary_variable(v, clone_scope = func.scope) \
                            for v in func.local_vars]

        parent_assign = expr.get_direct_user_nodes(lambda x: isinstance(x, Assign))
        func_result_vars = func.scope.collect_all_tuple_elements(func.results.var)
        generated_result_vars = any(v is not Nil() and (not v.is_temp or v.is_ndarray) for v in func_result_vars)
        if generated_result_vars or self._temporary_args:
            if self._temporary_args:
                orig_res_vars = func_result_vars
                new_res_vars = self._temporary_args
            else:
                orig_res_vars = [v for v in func_result_vars if not v.is_temp or v.is_ndarray]
                new_res_vars = [self.scope.get_temporary_variable(r) \
                            for r in orig_res_vars]
            new_res_vars = [a.obj if isinstance(a, ObjectAddress) else a for a in new_res_vars]
            body.substitute(orig_res_vars, new_res_vars)

        # Replace the arguments in the code
        func.swap_in_args(args, new_local_vars)

        func.remove_presence_checks()

        # Collect code but strip empty end
        body_code = self._print(body)
        code_lines = body_code.split('\n')[:-1]
        return_regex = re.compile(r'\breturn\b')
        has_results = [return_regex.search(l) is not None for l in code_lines]

        if func.results.var is Nil() and not any(has_results):
            code = body_code
        else:
            result_idx = has_results.index(True)
            result_line = code_lines[result_idx]

            body_code = '\n'.join(code_lines[:result_idx])+'\n'

            if len(func.results) != 1:
                code = body_code
            else:
                self._additional_code += body_code
                code = result_line.removeprefix('return ').removesuffix(';')

        # Put back original arguments
        func.reinstate_presence_checks()
        func.swap_out_args()
        if generated_result_vars or self._temporary_args:
            body.substitute(new_res_vars, orig_res_vars)

        if func.global_vars or func.global_funcs and \
                not func.get_direct_user_nodes(lambda u: isinstance(u, ClassDef)):
            mod = func.get_direct_user_nodes(lambda x: isinstance(x, Module))[0]
            self.add_import(Import(mod.name, [AsName(v, v.name) \
                for v in (*func.global_vars, *func.global_funcs)]))
            for v in (*func.global_vars, *func.global_funcs):
                self.scope.insert_symbol(v.name)

        for b in body.body:
            if isinstance(b, ScopedAstNode):
                b.scope.update_parent_scope(func.scope, is_loop=True)

        return code

    def init_stc_container(self, expr, assignment_var):
        """
        Generate the initialization of an STC container in C.

        This method generates and prints the C code for initializing a container using the STC `c_init()` method.

        Parameters
        ----------
        expr : TypedAstNode
            The object representing the container being printed (e.g., PythonList, PythonSet).

        assignment_var : Variable
            The variable that the Python container is being assigned to.

        Returns
        -------
        str
            The generated C code for the container initialization.
        """

        class_type = assignment_var.class_type
        dtype = self.get_c_type(class_type)
        if isinstance(expr, PythonDict):
            values = [self._print(k) for k in expr.values]
            if isinstance(class_type.key_type, StringType):
                keys = [self._print(CStrStr(k)) for k in expr.keys]
            else:
                keys = [self._print(k) for k in expr.keys]
            keyraw = '{' + ', '.join(f'{{{k}, {v}}}' for k,v in zip(keys, values)) + '}'
        else:
            if isinstance(class_type.element_type, StringType):
                args = [self._print(CStrStr(a)) for a in expr.args]
            else:
                args = [self._print(a) for a in expr.args]
            keyraw = '{' + ', '.join(args) + '}'
        container_name = self._print(assignment_var)
        init = f'{container_name} = c_init({dtype}, {keyraw});\n'
        return init

    def rename_imported_methods(self, expr):
        """
        Rename class methods from user-defined imports.

        This function is responsible for renaming methods of classes from
        the imported modules, ensuring that the names are correct
        by prefixing them with their class names.

        Parameters
        ----------
        expr : iterable[ClassDef]
            The ClassDef objects found in the module being renamed.
        """
        for classDef in expr:
            class_scope = classDef.scope
            for method in classDef.methods:
                if not method.is_inline:
                    class_scope.rename_function(method, f"{classDef.name}__{method.name.lstrip('__')}")
            for interface in classDef.interfaces:
                for func in interface.functions:
                    if not func.is_inline:
                        class_scope.rename_function(func, f"{classDef.name}__{func.name.lstrip('__')}")

    def _handle_numpy_functional(self, expr, ElementExpression, start_val = None):
        """
        Print code describing a NumPy functional for object.

        Print code describing a NumPy functional for object. E.g. sum/min/max.

        Parameters
        ----------
        expr : TypedAstNode
            The expression to be printed.
        ElementExpression : class type
            A class describing the operation carried out on each element of the
            array argument.
        start_val : TypedAstNode
            The value that the result should be initialised to before the loop.

        Returns
        -------
        str
            Code which describes the NumPy functional calculation.
        """
        assign_node = expr.get_direct_user_nodes(lambda p: isinstance(p, Assign))
        if assign_node:
            lhs_var = assign_node[0].lhs
            arg_var = expr.arg
            class_type = expr.arg.class_type

            prefix = ''

            lhs = self._print(lhs_var)
            if not isinstance(arg_var, Variable):
                # This handles slice arguments
                assert arg_var.rank
                tmp = self.scope.get_temporary_variable(arg_var.class_type, shape = arg_var.shape,
                        memory_handling='alias')
                prefix += self._print(AliasAssign(tmp, arg_var))
                arg_var = tmp
            arg = self._print(arg_var)
            c_type = self.get_c_type(class_type)
            if start_val is None:
                arg_address = self._print(ObjectAddress(arg_var))
                start = f'*cspan_front({arg_address})'
            else:
                start = self._print(start_val)

            loop_scope = self.scope.create_new_loop_scope()
            iter_var_name = loop_scope.get_new_name()
            iter_var = Variable(IteratorType(class_type), iter_var_name)
            iter_ref_var = DottedVariable(arg_var.class_type.element_type, 'ref',
                        memory_handling='alias', lhs=iter_var)

            tmp_additional_code = self._additional_code
            self._additional_code = ''
            node = self._print(ElementExpression(lhs_var, iter_ref_var))
            body = self._additional_code + f'{lhs} = {node};\n'
            self._additional_code = tmp_additional_code

            return prefix + (f'{lhs} = {start};\n'
                    f'c_foreach({iter_var_name}, {c_type}, {arg}) {{\n'
                    f'{body}'
                     '}\n')
        else:
            tmp_var = self.scope.get_temporary_variable(expr.class_type)
            assign_node = Assign(tmp_var, expr)
            self._additional_code += self._handle_numpy_functional(expr,
                            ElementExpression, start_val)
            return self._print(tmp_var)

    # ============ Elements ============ #

    def _print_PythonAbs(self, expr):
        if expr.arg.dtype.primitive_type is PrimitiveFloatingPointType():
            self.add_import(c_imports['math'])
            func = "fabs"
        elif expr.arg.dtype.primitive_type is PrimitiveComplexType():
            self.add_import(c_imports['complex'])
            func = "cabs"
        else:
            func = "labs"
        return "{}({})".format(func, self._print(expr.arg))

    def _print_PythonRound(self, expr):
        self.add_import(c_imports['pyc_math_c'])
        arg = self._print(expr.arg)
        ndigits = self._print(expr.ndigits or LiteralInteger(0))
        if isinstance(expr.arg.class_type.primitive_type, (PrimitiveBooleanType, PrimitiveIntegerType)):
            return f'ipyc_bankers_round({arg}, {ndigits})'
        else:
            return f'fpyc_bankers_round({arg}, {ndigits})'

    def _print_PythonMinMax(self, expr):
        arg = expr.args[0]
        primitive_type = arg.dtype.primitive_type
        variadic_args = isinstance(primitive_type, (PrimitiveFloatingPointType, PrimitiveIntegerType))
        can_compare = primitive_type is not PrimitiveComplexType()

        if isinstance(arg, Variable) and isinstance(arg.class_type , HomogeneousTupleType):
            if isinstance(arg.shape[0], LiteralInteger):
                arg = PythonTuple(*arg)
            else:
                return errors.report(f"{expr.name} in C does not support tuples of unknown length\n"
                                     + PYCCEL_RESTRICTION_TODO, symbol=expr, severity='fatal')
        if isinstance(arg, (PythonTuple, PythonList)) and variadic_args:
            key = self.get_c_type(arg.class_type.element_type)
            self.add_import(Import('stc/common', AsName(VariableTypeAnnotation(arg.dtype), key)))
            args_code = ", ".join(self._print(a) for a in arg.args)
            return  f'{key}_{expr.name}({len(arg.args)}, {args_code})'
        elif isinstance(arg, Variable):
            if isinstance(arg.class_type, (HomogeneousListType, HomogeneousSetType)) and can_compare:
                class_type = arg.class_type
                c_type = self.get_c_type(class_type)
                arg_obj = self._print(ObjectAddress(arg))
                import_loc = 'stc/vec' if isinstance(arg.class_type, HomogeneousListType) else 'stc/hset'
                self.add_import(Import(import_loc, AsName(VariableTypeAnnotation(class_type), c_type)))
                return f'{c_type}_{expr.name}({arg_obj})'
            else:
                return errors.report(f"{expr.name} in C does not support arguments of type {arg.class_type}", symbol=expr,
                    severity='fatal')
        if len(arg) != 2:
            return errors.report(f"{expr.name} in C does not support {len(arg)} arguments of type {arg.dtype}\n"
                                 + PYCCEL_RESTRICTION_TODO, symbol=expr, severity='fatal')
        if primitive_type is PrimitiveFloatingPointType():
            self.add_import(c_imports['math'])
            arg1 = self._print(arg[0])
            arg2 = self._print(arg[1])
            return f"f{expr.name}({arg1}, {arg2})"
        elif isinstance(primitive_type, (PrimitiveBooleanType, PrimitiveIntegerType)):
            if isinstance(arg[0], (Variable, Literal)):
                arg1 = self._print(arg[0])
            else:
                arg1_temp = self.scope.get_temporary_variable(PythonNativeInt())
                assign1 = Assign(arg1_temp, arg[0])
                code = self._print(assign1)
                self._additional_code += code
                arg1 = self._print(arg1_temp)
            if isinstance(arg[1], (Variable, Literal)):
                arg2 = self._print(arg[1])
            else:
                arg2_temp = self.scope.get_temporary_variable(PythonNativeInt())
                assign2 = Assign(arg2_temp, arg[1])
                code = self._print(assign2)
                self._additional_code += code
                arg2 = self._print(arg2_temp)
            op = '<' if isinstance(expr, PythonMin) else '>'
            return f"({arg1} {op} {arg2} ? {arg1} : {arg2})"
        elif isinstance(primitive_type, PrimitiveComplexType):
            self.add_import(c_imports['pyc_math_c'])
            arg1 = self._print(arg[0])
            arg2 = self._print(arg[1])
            return f"complex_{expr.name}({arg1}, {arg2})"
        else:
            return errors.report(f"{expr.name} in C does not support {len(arg)} arguments of type {arg.dtype}\n"
                                 + PYCCEL_RESTRICTION_TODO, symbol=expr, severity='fatal')

    def _print_PythonMin(self, expr):
        return self._print_PythonMinMax(expr)

    def _print_PythonMax(self, expr):
        return self._print_PythonMinMax(expr)

    def _print_SysExit(self, expr):
        code = ""
        if not isinstance(getattr(expr.status.dtype, 'primitive_type', None), PrimitiveIntegerType) \
                or expr.status.rank > 0:
            print_arg = FunctionCallArgument(expr.status)
            code = self._print(PythonPrint((print_arg, ), file="stderr"))
            arg = "1"
        else:
            arg = self._print(expr.status)
        return f"{code}exit({arg});\n"

    def _print_PythonFloat(self, expr):
        value = self._print(expr.arg)
        type_name = self.get_c_type(expr.dtype)
        return '({0})({1})'.format(type_name, value)

    def _print_PythonInt(self, expr):
        self.add_import(c_imports['stdint'])
        value = self._print(expr.arg)
        type_name = self.get_c_type(expr.dtype)
        return '({0})({1})'.format(type_name, value)

    def _print_PythonBool(self, expr):
        value = self._print(expr.arg)
        return '({} != 0)'.format(value)

    def _print_Literal(self, expr):
        return repr(expr.python_value)

    def _print_LiteralInteger(self, expr):
        if isinstance(expr, LiteralInteger) and getattr(expr.dtype, 'precision', -1) == 8:
            self.add_import(c_imports['stdint'])
            return f"INT64_C({repr(expr.python_value)})"
        return repr(expr.python_value)

    def _print_LiteralFloat(self, expr):
        if isinstance(expr, LiteralFloat) and expr.dtype.precision == 4:
            return f"{repr(expr.python_value)}f"
        return repr(expr.python_value)

    def _print_LiteralComplex(self, expr):
        if expr.real == LiteralFloat(0):
            return self._print(PyccelAssociativeParenthesis(PyccelMul(expr.imag, LiteralImaginaryUnit())))
        else:
            return self._print(PyccelAssociativeParenthesis(PyccelAdd(expr.real,
                            PyccelMul(expr.imag, LiteralImaginaryUnit()))))

    def _print_PythonComplex(self, expr):
        if expr.is_cast:
            value = self._print(expr.internal_var)
        else:
            value = self._print(PyccelAssociativeParenthesis(PyccelAdd(expr.real,
                            PyccelMul(expr.imag, LiteralImaginaryUnit()))))
        type_name = self.get_c_type(expr.dtype)
        return '({0})({1})'.format(type_name, value)

    def _print_LiteralImaginaryUnit(self, expr):
        self.add_import(c_imports['complex'])
        return '_Complex_I'

    def _print_Header(self, expr):
        return ''

    def _print_ModuleHeader(self, expr):
        self.set_scope(expr.module.scope)
        self._current_module = expr.module
        self._in_header = True
        name = expr.module.name
        if isinstance(name, AsName):
            name = name.name
        # TODO: Add interfaces
        classes = ""
        funcs = ""
        for classDef in expr.module.classes:
            if classDef.docstring is not None:
                classes += self._print(classDef.docstring)
            classes += f"struct {classDef.name} {{\n"
            # Is external is required to avoid the default initialisation of containers
            attrib_decl = [self._print(Declare(var, external=True)) for var in classDef.attributes]
            classes += ''.join(d.removeprefix('extern ') for d in attrib_decl)
            for method in classDef.methods:
                funcs += f"{self.function_signature(method)};\n"
            for interface in classDef.interfaces:
                for func in interface.functions:
                    funcs += f"{self.function_signature(func)};\n"
            classes += "};\n"
        funcs += '\n'.join(f"{self.function_signature(f)};" for f in expr.module.funcs if not f.is_inline)

        decls = [Declare(v, external=True, module_variable=True) for v in expr.module.variables if not v.is_private]
        global_variables = ''.join(self._print(d) for d in decls)

        # Print imports last to be sure that all additional_imports have been collected
        imports = [*expr.module.imports, *self._additional_imports.values()]
        imports = self.sort_imports(imports)
        imports = ''.join(self._print(i) for i in imports)

        self._in_header = False
        self.exit_scope()
        self._current_module = None
        return (f"#ifndef {name.upper()}_H\n \
                #define {name.upper()}_H\n\n \
                {imports}\n \
                {global_variables}\n \
                {classes}\n \
                {funcs}\n \
                #endif // {name}_H\n")

    def _print_Module(self, expr):
        self.set_scope(expr.scope)
        self._current_module = expr
        for item in expr.imports:
            if item.source_module and item.source_module is not self._current_module:
                self.rename_imported_methods(item.source_module.classes)
        self.rename_imported_methods(expr.classes)
        body    = ''.join(self._print(i) for i in expr.body)

        global_variables = ''.join([self._print(d) for d in expr.declarations])

        # Print imports last to be sure that all additional_imports have been collected
        imports = Import(self.scope.get_python_name(expr.name), Module(expr.name,(),()))
        imports = self._print(imports)

        code = ('{imports}\n'
                '{variables}\n'
                '{body}\n').format(
                        imports   = imports,
                        variables = global_variables,
                        body      = body)

        self.exit_scope()
        self._current_module = None
        return code

    def _print_Break(self, expr):
        return 'break;\n'

    def _print_Continue(self, expr):
        return 'continue;\n'

    def _print_While(self, expr):
        self.set_scope(expr.scope)
        body = self._print(expr.body)
        self.exit_scope()
        cond = self._print(expr.test)
        return 'while({condi})\n{{\n{body}}}\n'.format(condi = cond, body = body)

    def _print_If(self, expr):
        lines = []
        condition_setup = []
        for i, (c, b) in enumerate(expr.blocks):
            body = self._print(b)
            if i == len(expr.blocks) - 1 and isinstance(c, LiteralTrue):
                lines.append("else\n")
            else:
                # Print condition
                condition = self._print(c)
                # Retrieve any additional code which cannot be executed in the line containing the condition
                condition_setup.append(self._additional_code)
                self._additional_code = ''
                # Add the condition to the lines of code
                line = f"if ({condition})\n"
                if i == 0:
                    lines.append(line)
                else:
                    lines.append("else " + line)
            lines.append("{\n")
            lines.append(body + "}\n")
        return "".join(chain(condition_setup, lines))

    def _print_IfTernaryOperator(self, expr):
        cond = self._print(expr.cond)
        value_true = self._print(expr.value_true)
        value_false = self._print(expr.value_false)
        return '{cond} ? {true} : {false}'.format(cond = cond, true =value_true, false = value_false)

    def _print_LiteralTrue(self, expr):
        return '1'

    def _print_LiteralFalse(self, expr):
        return '0'

    def _print_PyccelAnd(self, expr):
        args = [self._print(a) for a in expr.args]
        return ' && '.join(a for a in args)

    def _print_PyccelOr(self, expr):
        args = [self._print(a) for a in expr.args]
        return ' || '.join(a for a in args)

    def _print_PyccelEq(self, expr):
        lhs, rhs = expr.args
        if isinstance(lhs.class_type, StringType) and isinstance(rhs.class_type, StringType):
            lhs_code = self._print(CStrStr(lhs))
            rhs_code = self._print(CStrStr(rhs))
            return f'!strcmp({lhs_code}, {rhs_code})'
        else:
            lhs_code = self._print(lhs)
            rhs_code = self._print(rhs)
            return f'{lhs_code} == {rhs_code}'

    def _print_PyccelNe(self, expr):
        lhs, rhs = expr.args
        if isinstance(lhs.class_type, StringType) and isinstance(rhs.class_type, StringType):
            lhs_code = self._print(CStrStr(lhs))
            rhs_code = self._print(CStrStr(rhs))
            return f'strcmp({lhs_code}, {rhs_code})'
        else:
            lhs_code = self._print(lhs)
            rhs_code = self._print(rhs)
            return f'{lhs_code} != {rhs_code}'

    def _print_PyccelLt(self, expr):
        lhs = self._print(expr.args[0])
        rhs = self._print(expr.args[1])
        return '{0} < {1}'.format(lhs, rhs)

    def _print_PyccelLe(self, expr):
        lhs = self._print(expr.args[0])
        rhs = self._print(expr.args[1])
        return '{0} <= {1}'.format(lhs, rhs)

    def _print_PyccelGt(self, expr):
        lhs = self._print(expr.args[0])
        rhs = self._print(expr.args[1])
        return '{0} > {1}'.format(lhs, rhs)

    def _print_PyccelGe(self, expr):
        lhs = self._print(expr.args[0])
        rhs = self._print(expr.args[1])
        return '{0} >= {1}'.format(lhs, rhs)

    def _print_PyccelNot(self, expr):
        a = self._print(expr.args[0])
        return '!{}'.format(a)

    def _print_PyccelIn(self, expr):
        container_type = expr.container.class_type
        element = self._print(expr.element)
        container = self._print(ObjectAddress(expr.container))
        c_type = self.get_c_type(expr.container.class_type)
        if isinstance(container_type, (HomogeneousSetType, DictType)):
            return f'{c_type}_contains({container}, {element})'
        elif isinstance(container_type, HomogeneousListType):
            return f'{c_type}_find({container}, {element}).ref != {c_type}_end({container}).ref'
        else:
            raise errors.report(PYCCEL_RESTRICTION_TODO,
                    symbol = expr,
                    severity='fatal')

    def _print_PyccelMod(self, expr):
        self.add_import(c_imports['math'])
        self.add_import(c_imports['pyc_math_c'])

        first = self._print(expr.args[0])
        second = self._print(expr.args[1])

        if expr.dtype.primitive_type is PrimitiveIntegerType():
            return "pyc_modulo({n}, {base})".format(n=first, base=second)

        if expr.args[0].dtype.primitive_type is PrimitiveIntegerType():
            first = self._print(NumpyFloat(expr.args[0]))
        if expr.args[1].dtype.primitive_type is PrimitiveIntegerType():
            second = self._print(NumpyFloat(expr.args[1]))
        return "pyc_fmodulo({n}, {base})".format(n=first, base=second)

    def _print_PyccelPow(self, expr):
        b = expr.args[0]
        e = expr.args[1]

        if expr.dtype.primitive_type is PrimitiveComplexType():
            b = self._print(b if b.dtype.primitive_type is PrimitiveComplexType() else PythonComplex(b))
            e = self._print(e if e.dtype.primitive_type is PrimitiveComplexType() else PythonComplex(e))
            self.add_import(c_imports['complex'])
            return 'cpow({}, {})'.format(b, e)

        self.add_import(c_imports['math'])
        b = self._print(b if b.dtype.primitive_type is PrimitiveFloatingPointType() else NumpyFloat(b))
        e = self._print(e if e.dtype.primitive_type is PrimitiveFloatingPointType() else NumpyFloat(e))
        code = 'pow({}, {})'.format(b, e)
        return self._cast_to(expr, expr.dtype).format(code)

    def _print_Import(self, expr):
        if expr.ignore:
            return ''
        if isinstance(expr.source, AsName):
            source = expr.source.name
        else:
            source = expr.source
        if isinstance(source, DottedName):
            source = source.name[-1].python_value
        else:
            source = self._print(source)
        if source == 'stc/cspan':
            native_int_c_type = self.get_c_type(PythonNativeInt())
            code = (f'#define STC_CSPAN_INDEX_TYPE {native_int_c_type}\n'
                    '#include <stc/cspan.h>\n')
            for t in expr.target:
                dtype = t.object.class_type
                container_type = t.local_alias
                element_type = self.get_c_type(dtype.datatype)
                rank = dtype.rank
                header_guard_prefix = import_header_guard_prefix.get(source, '')
                header_guard = f'{header_guard_prefix}_{container_type.upper()}'
                code += ''.join((f'#ifndef {header_guard}\n',
                        f'#define {header_guard}\n',
                        f'using_cspan({container_type}, {element_type}, {rank});\n',
                        f'#endif // {header_guard}\n\n'))
            return code
        elif source == 'stc/common':
            code = ''
            self.add_import(Import(stc_extension_mapping[source], (), ignore_at_print=True))
            for t in expr.target:
                element_decl = f'#define i_key {t.local_alias}\n'
                header_guard_prefix = import_header_guard_prefix.get(source, '')
                header_guard = f'{header_guard_prefix}_{t.local_alias.upper()}'
                code += ''.join((f'#ifndef {header_guard}\n',
                     f'#define {header_guard}\n',
                     element_decl,
                     f'#include <{source}.h>\n',
                     f'#include <{stc_extension_mapping[source]}.h>\n',
                     f'#endif // {header_guard}\n\n'))
            return code
        elif source in import_header_guard_prefix:
            code = ''
            for t in expr.target:
                class_type = t.object.class_type
                container_type = t.local_alias
                self.add_import(Import(stc_extension_mapping[source],
                       AsName(VariableTypeAnnotation(class_type), container_type),
                       ignore_at_print=True))
                if isinstance(class_type, DictType):
                    key_type = class_type.key_type
                    container_key_key = self.get_c_type(class_type.key_type)
                    container_val_key = self.get_c_type(class_type.value_type)
                    container_key = f'{container_key_key}_{container_val_key}'
                    type_decl = f'{container_key_key},{container_val_key}'
                    if isinstance(key_type, FixedSizeType):
                        decl_line = f'#define i_type {container_type},{type_decl}\n'
                    elif isinstance(key_type, StringType):
                        decl_line = (f'#define i_type {container_type}\n'
                                     f'#define i_keypro cstr\n'
                                     f'#define i_val {container_val_key}\n')
                else:
                    element_type = class_type.element_type
                    if isinstance(element_type, FixedSizeType):
                        type_decl = self.get_c_type(element_type)
                        decl_line = f'#define i_type {container_type},{type_decl}\n'
                    elif isinstance(element_type, StringType):
                        decl_line = (f'#define i_type {container_type}\n'
                                     f'#define i_keypro cstr\n')
                    elif isinstance(element_type, (HomogeneousListType, HomogeneousSetType, DictType)):
                        type_decl = self.get_c_type(element_type)
                        decl_line = (f'#define i_type {container_type}\n'
                                     f'#define i_keyclass {type_decl}\n')
                    else:
                        decl_line = ''
                        errors.report(f"The declaration of type {class_type} is not yet implemented.",
                                symbol=expr, severity='error')
                if isinstance(class_type, (HomogeneousListType, HomogeneousSetType)) and isinstance(class_type.element_type, FixedSizeNumericType) \
                        and not isinstance(class_type.element_type.primitive_type, PrimitiveComplexType):
                    decl_line += '#define i_use_cmp\n'
                header_guard_prefix = import_header_guard_prefix.get(source, '')
                header_guard = f'{header_guard_prefix}_{container_type.upper()}'
                code += ''.join((f'#ifndef {header_guard}\n',
                                 f'#define {header_guard}\n',
                                 decl_line,
                                 f'#include <{source}.h>\n'))
                if source in stc_extension_mapping:
                    code += decl_line + f'#include <{stc_extension_mapping[source]}.h>\n'
                code += f'#endif // {header_guard}\n\n'
            return code

        # Get with a default value is not used here as it is
        # slower and on most occasions the import will not be in the
        # dictionary
        if source in import_dict: # pylint: disable=consider-using-get
            source = import_dict[source]


        if source is None:
            return ''
        if expr.source in c_library_headers:
            return '#include <{0}.h>\n'.format(source)
        else:
            return '#include "{0}.h"\n'.format(source)

    def _print_LiteralString(self, expr):
        format_str = format(expr.python_value)
        format_str = format_str.replace("\\", "\\\\")\
                               .replace('\a', '\\a')\
                               .replace('\b', '\\b')\
                               .replace('\f', '\\f')\
                               .replace("\n", "\\n")\
                               .replace('\r', '\\r')\
                               .replace('\t', '\\t')\
                               .replace('\v', '\\v')\
                               .replace('"', '\\"')\
                               .replace("'", "\\'")
        return f'cstr_lit("{format_str}")'

    def get_print_format_and_arg(self, var):
        """
        Get the C print format string for the object var.

        Get the C print format string which will allow the generated code
        to print the variable passed as argument.

        Parameters
        ----------
        var : TypedAstNode
            The object which will be printed.

        Returns
        -------
        arg_format : str
            The format which should be printed in the format string of the
            generated print expression.
        arg : str
            The code which should be printed in the arguments of the generated
            print expression to print the object.
        """
        if isinstance(var.dtype, FixedSizeNumericType):
            primitive_type = var.dtype.primitive_type
            if isinstance(primitive_type, PrimitiveComplexType):
                _, real_part = self.get_print_format_and_arg(NumpyReal(var))
                float_format, imag_part = self.get_print_format_and_arg(NumpyImag(var))
                return f'({float_format} + {float_format}j)', f'{real_part}, {imag_part}'
            elif isinstance(primitive_type, PrimitiveBooleanType):
                return self.get_print_format_and_arg(IfTernaryOperator(var,
                                CStrStr(LiteralString("True")),
                                CStrStr(LiteralString("False"))))
            else:
                try:
                    arg_format = self.type_to_format[(primitive_type, var.dtype.precision)]
                except KeyError:
                    errors.report(f"Printing {var.dtype} type is not supported currently", severity='fatal')
                arg = self._print(var)
        elif isinstance(var.dtype, StringType):
            arg = self._print(CStrStr(var))
            arg_format = '%s'
        elif isinstance(var.dtype, CharType):
            arg = self._print(var)
            arg_format = '%s'
        else:
            try:
                arg_format = self.type_to_format[var.dtype]
            except KeyError:
                errors.report(f"Printing {var.dtype} type is not supported currently", severity='fatal')

            arg = self._print(var)

        return arg_format, arg

    def _print_CStringExpression(self, expr):
        return "".join(self._print(CStrStr(e)) for e in expr.get_flat_expression_list())

    def _print_CMacro(self, expr):
        return str(expr.macro)

    def _print_PythonPrint(self, expr):
        self.add_import(c_imports['stdio'])
        self.add_import(c_imports['inttypes'])
        end = '\n'
        sep = ' '
        code = ''
        empty_end = FunctionCallArgument(LiteralString(''), 'end')
        space_end = FunctionCallArgument(LiteralString(' '), 'end')
        empty_sep = FunctionCallArgument(LiteralString(''), 'sep')
        kwargs = [f for f in expr.expr if f.has_keyword]
        for f in kwargs:
            if f.keyword == 'sep'      :   sep = str(f.value)
            elif f.keyword == 'end'    :   end = str(f.value)
            else: errors.report("{} not implemented as a keyworded argument".format(f.keyword), severity='fatal')
        args_format = []
        args = []
        orig_args = [f for f in expr.expr if not f.has_keyword]

        def formatted_args_to_printf(args_format, args, end):
            args_format = CStringExpression(sep).join(args_format)
            args_format += end
            args_format = self._print(args_format)
            args_code = ', '.join([args_format, *args])
            if expr.file == 'stderr':
                return f"fprintf(stderr, {args_code});\n"
            return f"printf({args_code});\n"

        if len(orig_args) == 0:
            return formatted_args_to_printf(args_format, args, end)

        tuple_start = FunctionCallArgument(LiteralString('('))
        tuple_sep   = LiteralString(', ')
        tuple_end   = FunctionCallArgument(LiteralString(')'))

        for i, f in enumerate(orig_args):
            f = f.value

            if isinstance(f, PythonTuple):
                if args_format:
                    code += formatted_args_to_printf(args_format, args, sep)
                    args_format = []
                    args = []
                args = [FunctionCallArgument(print_arg) for tuple_elem in f for print_arg in (tuple_elem, tuple_sep)][:-1]
                if len(f) == 1:
                    args.append(FunctionCallArgument(LiteralString(',')))
                if i + 1 == len(orig_args):
                    end_of_tuple = FunctionCallArgument(LiteralString(end), 'end')
                else:
                    end_of_tuple = FunctionCallArgument(LiteralString(sep), 'end')
                code += self._print(PythonPrint([tuple_start, *args, tuple_end, empty_sep, end_of_tuple]))
                args = []
                continue
            if isinstance(f, PythonType):
                f = f.print_string

            if isinstance(f, FunctionCall) and isinstance(f.class_type, TupleType):
                tmp_list = [self.scope.get_temporary_variable(a.var.dtype) for a in f.funcdef.results]
                tmp_arg_format_list = []
                for a in tmp_list:
                    arg_format, arg = self.get_print_format_and_arg(a)
                    tmp_arg_format_list.append(arg_format)
                    args.append(arg)
                tmp_arg_format_list = CStringExpression(', ').join(tmp_arg_format_list)
                args_format.append(CStringExpression('(', tmp_arg_format_list, ')'))
                assign = Assign(tmp_list, f)
                code = self._print(assign)
                self._additional_code += code
            elif f.rank > 0 and not isinstance(f.class_type, StringType):
                if args_format:
                    code += formatted_args_to_printf(args_format, args, sep)
                    args_format = []
                    args = []
                for_index = self.scope.get_temporary_variable(PythonNativeInt(), name = 'i')
                max_index = PyccelMinus(f.shape[0], LiteralInteger(1), simplify = True)
                for_range = PythonRange(max_index)
                print_body = [ FunctionCallArgument(f[for_index]) ]
                if f.rank == 1:
                    print_body.append(space_end)

                for_body  = [PythonPrint(print_body, file=expr.file)]
                for_scope = self.scope.create_new_loop_scope()
                for_loop  = For((for_index,), for_range, for_body, scope=for_scope)
                for_end   = FunctionCallArgument(LiteralString(']'+end if i == len(orig_args)-1 else ']'), keyword='end')

                body = CodeBlock([PythonPrint([ FunctionCallArgument(LiteralString('[')), empty_end],
                                                file=expr.file),
                                  for_loop,
                                  PythonPrint([ FunctionCallArgument(f[max_index]), for_end],
                                                file=expr.file)],
                                 unravelled = True)
                code += self._print(body)
            elif isinstance(f, LiteralString):
                args_format.append(f.python_value)
            else:
                arg_format, arg = self.get_print_format_and_arg(f)
                args_format.append(arg_format)
                args.append(arg)
        if args_format:
            code += formatted_args_to_printf(args_format, args, end)
        return code

    def get_c_type(self, dtype):
        """
        Find the corresponding C type of the PyccelType.

        For scalar types, this function searches for the corresponding C data type
        in the `dtype_registry`.  If the provided type is a container (like
        `HomogeneousSetType` or `HomogeneousListType`),  it recursively identifies
        the type of an element of the container and uses it to calculate the
        appropriate type for the `STC` container.
        A `PYCCEL_RESTRICTION_TODO` error is raised if the dtype is not found in the registry.

        Parameters
        ----------
        dtype : PyccelType
            The data type of the expression. This can be a fixed-size numeric type,
            a primitive type, or a container type.

        Returns
        -------
        str
            The code which declares the data type in C or the corresponding `STC` container
            type.

        Raises
        ------
        PyccelCodegenError
            If the dtype is not found in the dtype_registry.
        """
        if isinstance(dtype, FixedSizeNumericType):
            primitive_type = dtype.primitive_type
            if isinstance(primitive_type, PrimitiveComplexType):
                self.add_import(c_imports['complex'])
                return f'{self.get_c_type(dtype.element_type)} complex'
            elif isinstance(primitive_type, PrimitiveIntegerType):
                self.add_import(c_imports['stdint'])
            elif isinstance(dtype, PythonNativeBool):
                self.add_import(c_imports['stdbool'])
                return 'bool'

            key = (primitive_type, dtype.precision)

        elif isinstance(dtype, (NumpyNDArrayType, HomogeneousTupleType)):
            element_type = self.get_c_type(dtype.datatype).replace(' ', '_').rstrip('_t')
            i_type = f'array_{element_type}_{dtype.rank}d'
            self.add_import(Import('stc/cspan', AsName(VariableTypeAnnotation(dtype), i_type)))
            return i_type

        elif isinstance(dtype, (HomogeneousSetType, HomogeneousListType)):
            container_type = 'hset' if dtype.name == 'set' else 'vec'
            element_type = self.get_c_type(dtype.element_type).replace(' ', '_')
            i_type = f'{container_type}_{element_type}'
            self.add_import(Import(f'stc/{container_type}', AsName(VariableTypeAnnotation(dtype), i_type)))
            return i_type

        elif isinstance(dtype, DictType):
            container_type = 'hmap'
            key_type = self.get_c_type(dtype.key_type).replace(' ', '_')
            val_type = self.get_c_type(dtype.value_type).replace(' ', '_')
            i_type = f'{container_type}_{key_type}_{val_type}'
            self.add_import(Import(f'stc/{container_type}', AsName(VariableTypeAnnotation(dtype), i_type)))
            return i_type

        elif isinstance(dtype, StringType):
            self.add_import(c_imports['stc/cstr'])
            return 'cstr'
        else:
            key = dtype

        try :
            return self.dtype_registry[key]
        except KeyError:
            raise errors.report(PYCCEL_RESTRICTION_TODO, #pylint: disable=raise-missing-from
                    symbol = dtype,
                    severity='fatal')

    def get_declare_type(self, expr):
        """
        Get the string which describes the type in a declaration.

        This function returns the code which describes the type
        of the `expr` object such that the declaration can be written as:
        `f"{self.get_declare_type(expr)} {expr.name}"`
        The function takes care of reporting errors for unknown types and
        importing any necessary additional imports (e.g. stdint/ndarrays).

        Parameters
        ----------
        expr : Variable
            The variable whose type should be described.

        Returns
        -------
        str
            The code describing the type.

        Raises
        ------
        PyccelCodegenError
            If the type is not supported in the C code.

        Examples
        --------
        >>> v = Variable(PythonNativeInt(), 'x')
        >>> self.get_declare_type(v)
        'int64_t'

        For an object accessed via a pointer:
        >>> v = Variable(NumpyNDArrayType(PythonNativeInt(), 1, None), 'x', is_optional=True)
        >>> self.get_declare_type(v)
        'array_int64_1d*'
        """
        class_type = expr.class_type

        if isinstance(expr.class_type, CStackArray):
            dtype = self.get_c_type(expr.class_type.element_type)
        elif isinstance(expr.class_type, (HomogeneousContainerType, DictType)):
            dtype = self.get_c_type(expr.class_type)
        elif not isinstance(class_type, CustomDataType):
            dtype = self.get_c_type(expr.dtype)
        else:
            dtype = self._print(expr.class_type)

        if getattr(expr, 'is_const', False):
            dtype = f'const {dtype}'

        if self.is_c_pointer(expr) and not isinstance(expr.class_type, CStackArray):
            return f'{dtype}*'
        else:
            return dtype

    def _print_Declare(self, expr):
        var = expr.variable
        if isinstance(var.class_type, InhomogeneousTupleType):
            return ''

        declaration_type = self.get_declare_type(var)

        init = f' = {self._print(expr.value)}' if expr.value is not None else ''

        if isinstance(var.class_type, CStackArray):
            assert init == ''
            preface = ''
            if isinstance(var.alloc_shape[0], (int, LiteralInteger)):
                init = f'[{var.alloc_shape[0]}]'
            else:
                declaration_type += '*'
                init = ''
        elif var.is_stack_array:
            preface, init = self._init_stack_array(var)
        else:
            preface = ''
            if isinstance(var.class_type, (HomogeneousContainerType, DictType)) and not expr.external:
                init = ' = {0}'

        external = 'extern ' if expr.external else ''
        static = 'static ' if expr.static else ''

        return f'{preface}{static}{external}{declaration_type} {var.name}{init};\n'

    def function_signature(self, expr, print_arg_names = True):
        """
        Get the C representation of the function signature.

        Extract from the function definition `expr` all the
        information (name, input, output) needed to create the
        function signature and return a string describing the
        function.

        This is not a declaration as the signature does not end
        with a semi-colon.

        Parameters
        ----------
        expr : FunctionDef
            The function definition for which a signature is needed.

        print_arg_names : bool, default : True
            Indicates whether argument names should be printed.

        Returns
        -------
        str
            Signature of the function.
        """
        arg_vars = [a.var for a in expr.arguments]
        arg_vars = [ai for a in arg_vars for ai in expr.scope.collect_all_tuple_elements(a)]
        result_vars = [v for v in expr.scope.collect_all_tuple_elements(expr.results.var) \
                            if v and not v.is_argument]

        n_results = len(result_vars)

        if n_results > 1 or isinstance(expr.results.var.class_type, InhomogeneousTupleType):
            ret_type = self.get_c_type(PythonNativeInt())
            arg_vars.extend(result_vars)
            self._additional_args.append(result_vars) # Ensure correct result for is_c_pointer
        elif n_results == 1:
            ret_type = self.get_declare_type(result_vars[0])
        else:
            ret_type = self.get_c_type(VoidType())

        name = expr.name
        if not arg_vars:
            arg_code = 'void'
        else:
            def get_arg_declaration(var):
                """ Get the code which declares the argument variable.
                """
                code = self.get_declare_type(var)
                if print_arg_names:
                    code += ' ' + var.name
                return code

            arg_code_list = [self.function_signature(var, False) if isinstance(var, FunctionAddress)
                                else get_arg_declaration(var) for var in arg_vars]
            arg_code = ', '.join(arg_code_list)

        if self._additional_args :
            self._additional_args.pop()

        static = 'static ' if expr.is_static else ''

        if isinstance(expr, FunctionAddress):
            return f'{static}{ret_type} (*{name})({arg_code})'
        else:
            return f'{static}{ret_type} {name}({arg_code})'

    def _print_IndexedElement(self, expr):
        base = expr.base
        inds = list(expr.indices)
        base_shape = base.shape
        allow_negative_indexes = expr.allows_negative_indexes

        if isinstance(base, IndexedElement):
            while isinstance(base, IndexedElement) and isinstance(base.class_type, (NumpyNDArrayType, HomogeneousTupleType)):
                inds = list(base.indices) + inds
                base = base.base

        if expr.rank > 0 and isinstance(base.class_type, (NumpyNDArrayType, HomogeneousTupleType)):
            c_type = self.get_c_type(expr.class_type)
            indices = []
            for i,idx in enumerate(inds):
                if isinstance(idx, Slice):
                    idx = self._new_slice_with_processed_arguments(idx, PyccelArrayShapeElement(base, i),
                        allow_negative_indexes)
                indices.append('{'+self._print(idx)+'}')
            indices_code = ', '.join(indices)
            base_code = self._print(ObjectAddress(base))
            return f'cspan_slice({c_type}, {base_code}, {indices_code})'

        for i, ind in enumerate(inds):
            if is_literal_integer(ind) and int(ind) < 0:
                inds[i] = PyccelMinus(base_shape[i], ind.args[0], simplify = True)
            else:
                #indices of indexedElement of len==1 shouldn't be a tuple
                if isinstance(ind, tuple) and len(ind) == 1:
                    inds[i].args = ind[0]
                if allow_negative_indexes and \
                        not isinstance(ind, LiteralInteger) and not isinstance(ind, Slice):
                    inds[i] = IfTernaryOperator(PyccelLt(ind, LiteralInteger(0)),
                        PyccelAdd(base_shape[i], ind, simplify = True), ind)

        if isinstance(base.class_type, HomogeneousListType):
            assign = expr.get_user_nodes(Assign)
            index = self._print(inds[0])
            list_var = self._print(ObjectAddress(base))
            container_type = self.get_c_type(base.class_type)
            if assign:
                is_mut = False
                for a in assign:
                    lhs = a.lhs
                    is_mut = is_mut or lhs == expr or lhs.is_user_of(expr)
                if is_mut:
                    return f"(*{container_type}_at_mut({list_var},{index}))"
            return f"(*{container_type}_at({list_var},{index}))"

        indices = ", ".join(self._print(i) for i in inds)
        if isinstance(base.class_type, (NumpyNDArrayType, HomogeneousTupleType)):
            return f'(*cspan_at({self._print(ObjectAddress(base))}, {indices}))'
        elif isinstance(base.class_type, CStackArray):
            return f'{self._print(ObjectAddress(base))}[{indices}]'
        else:
            raise NotImplementedError(f"Indexing not implemented for {base.class_type}")

    def _cast_to(self, expr, dtype):
        """
        Add a cast to an expression when needed.

        Get a format string which provides the code to cast the object `expr`
        to the specified dtype. If the dtypes already
        match then the format string will simply print the expression.

        Parameters
        ----------
        expr : TypedAstNode
            The expression to be cast.
        dtype : PyccelType
            The target type of the cast.

        Returns
        -------
        str
            A format string that contains the desired cast type.
            NB: You should insert the expression to be cast in the string
            after using this function.
        """
        if expr.dtype != dtype:
            cast=self.get_c_type(dtype)
            return '({}){{}}'.format(cast)
        return '{}'

    def _print_DottedVariable(self, expr):
        """convert dotted Variable to their C equivalent"""

        name_code = self._print(expr.name)
        if self.is_c_pointer(expr.lhs):
            code = f'{self._print(ObjectAddress(expr.lhs))}->{name_code}'
        else:
            lhs_code = self._print(expr.lhs)
            code = f'{lhs_code}.{name_code}'
        if self.is_c_pointer(expr):
            return f'(*{code})'
        else:
            return code

    @staticmethod
    def _new_slice_with_processed_arguments(_slice, array_size, allow_negative_index):
        """
        Create new slice with information collected from old slice and decorators.

        Create a new slice where the original `start`, `stop`, and `step` have
        been processed using basic simplifications, as well as additional rules
        identified by the function decorators.

        Parameters
        ----------
        _slice : Slice
            Slice needed to collect (start, stop, step).

        array_size : PyccelArrayShapeElement
            Call to function size().

        allow_negative_index : bool
            True when the decorator allow_negative_index is present.

        Returns
        -------
        Slice
            The new slice with processed arguments (start, stop, step).
        """
        start = LiteralInteger(0) if _slice.start is None else _slice.start
        stop = array_size if _slice.stop is None else _slice.stop

        # negative start and end in slice
        if isinstance(start, PyccelUnarySub) and isinstance(start.args[0], LiteralInteger):
            start = PyccelMinus(array_size, start.args[0], simplify = True)
        elif allow_negative_index and not isinstance(start, (LiteralInteger, PyccelArrayShapeElement)):
            start = IfTernaryOperator(PyccelLt(start, LiteralInteger(0)),
                            PyccelMinus(array_size, start, simplify = True), start)
        else:
            start = _slice.start

        if isinstance(stop, PyccelUnarySub) and isinstance(stop.args[0], LiteralInteger):
            stop = PyccelMinus(array_size, stop.args[0], simplify = True)
        elif allow_negative_index and not isinstance(stop, (LiteralInteger, PyccelArrayShapeElement)):
            stop = IfTernaryOperator(PyccelLt(stop, LiteralInteger(0)),
                            PyccelMinus(array_size, stop, simplify = True), stop)
        else:
            stop = _slice.stop

        # steps in slices
        step = _slice.step

        # negative step in slice
        if step and isinstance(step, PyccelUnarySub) and isinstance(step.args[0], LiteralInteger):
            start = PyccelMinus(array_size, LiteralInteger(1), simplify = True) if _slice.start is None else start
            stop = LiteralInteger(0) if _slice.stop is None else stop
            raise NotImplementedError("Negative step not yet handled")

        # variable step in slice
        elif step and allow_negative_index and step and not isinstance(step, LiteralInteger):
            og_start = start
            start = IfTernaryOperator(PyccelGt(step, LiteralInteger(0)), start, PyccelMinus(stop, LiteralInteger(1), simplify = True))
            stop = IfTernaryOperator(PyccelGt(step, LiteralInteger(0)), stop, og_start)
            raise NotImplementedError("Negative step not yet handled")

        return Slice(start, stop, step)

    def _print_PyccelArraySize(self, expr):
        arg = self._print(ObjectAddress(expr.arg))
        return f'cspan_size({arg})'

    def _print_PyccelArrayShapeElement(self, expr):
        arg = expr.arg
        if isinstance(arg.class_type, (NumpyNDArrayType, HomogeneousTupleType)):
            idx = self._print(expr.index)
            if self.is_c_pointer(arg):
                arg_code = self._print(ObjectAddress(arg))
                return f'{arg_code}->shape[{idx}]'
            arg_code = self._print(arg)
            return f'{arg_code}.shape[{idx}]'
        elif isinstance(arg.class_type, (HomogeneousListType, HomogeneousSetType, DictType)):
            c_type = self.get_c_type(arg.class_type)
            arg_code = self._print(ObjectAddress(arg))
            return f'{c_type}_size({arg_code})'
        elif isinstance(arg.class_type, StringType):
            arg_code = self._print(ObjectAddress(arg))
            return f'cstr_size({arg_code})'
        else:
            raise NotImplementedError(f"Don't know how to represent shape of object of type {arg.class_type}")

    def _print_Allocate(self, expr):
        free_code = ''
        variable = expr.variable
        if isinstance(variable.class_type, (HomogeneousListType, HomogeneousSetType, DictType, StringType)):
            if expr.status in ('allocated', 'unknown'):
                free_code = f'{self._print(Deallocate(variable))}'
            if expr.shape[0] is None:
                return free_code
            size = self._print(expr.shape[0])
            variable_address = self._print(ObjectAddress(expr.variable))
            container_type = self.get_c_type(expr.variable.class_type)
            if expr.alloc_type == 'reserve':
                if expr.status != 'unallocated':
                    return (f'{container_type}_clear({variable_address});\n'
                            f'{container_type}_reserve({variable_address}, {size});\n')
                return f'{container_type}_reserve({variable_address}, {size});\n'
            elif expr.alloc_type == 'resize':
                return f'{container_type}_resize({variable_address}, {size}, {0});\n'
            return free_code
        elif isinstance(variable.class_type, (NumpyNDArrayType, HomogeneousTupleType)):
            #free the array if its already allocated and checking if its not null if the status is unknown
            if  (expr.status == 'unknown'):
                data_ptr = ObjectAddress(DottedVariable(VoidType(), 'data',
                                        lhs = variable, memory_handling='alias'))
                free_code = f'if ({self._print(data_ptr)} != NULL)\n'
                free_code += ''.join(("{\n", self._print(Deallocate(variable)), "}\n"))
            elif (expr.status == 'allocated'):
                free_code += self._print(Deallocate(variable))

            tot_shape = self._print(functools.reduce(
                lambda x,y: PyccelMul(x,y,simplify=True), expr.shape))
            c_type = self.get_c_type(variable.class_type)
            element_type = self.get_c_type(variable.class_type.element_type)

            if expr.like:
                buffer_array = ''
                if isinstance(expr.like.class_type, VoidType):
                    dummy_array_name = self._print(ObjectAddress(expr.like))
                else:
                    raise NotImplementedError("Unexpected type passed to like argument")
            else:
                dummy_array_name = self.scope.get_new_name(f'{variable.name}_ptr')
                buffer_array_var = Variable(variable.class_type.datatype, dummy_array_name, memory_handling='alias')
                self.scope.insert_variable(buffer_array_var)
                buffer_array = f"{dummy_array_name} = malloc(sizeof({element_type}) * ({tot_shape}));\n"

            order = 'c_COLMAJOR' if variable.order == 'F' else 'c_ROWMAJOR'
            shape = ", ".join(self._print(i) for i in expr.shape)

            return free_code + buffer_array + f'{self._print(variable)} = ({c_type})cspan_md_layout({order}, {dummy_array_name}, {shape});\n'
        elif variable.is_alias:
            var_code = self._print(ObjectAddress(variable))
            if expr.like:
                declaration_type = self.get_declare_type(expr.like)
                malloc_size = f'sizeof({declaration_type})'
                if variable.rank:
                    tot_shape = self._print(functools.reduce(
                        lambda x,y: PyccelMul(x,y,simplify=True), expr.shape))
                    malloc_size = f'{malloc_size} * ({tot_shape})'
                return f'{var_code} = malloc({malloc_size});\n'
            else:
                raise NotImplementedError(f"Allocate not implemented for {variable.class_type}")
        else:
            raise NotImplementedError(f"Allocate not implemented for {variable.class_type}")

    def _print_Deallocate(self, expr):
        if isinstance(expr.variable.class_type, (HomogeneousListType, HomogeneousSetType, DictType, StringType)):
            if expr.variable.is_alias:
                return ''
            variable_address = self._print(ObjectAddress(expr.variable))
            container_type = self.get_c_type(expr.variable.class_type)
            return f'{container_type}_drop({variable_address});\n'
        if isinstance(expr.variable.class_type, InhomogeneousTupleType):
            return ''.join(self._print(Deallocate(v)) for v in expr.variable)
        if isinstance(expr.variable.dtype, CustomDataType):
            variable_address = self._print(ObjectAddress(expr.variable))
            Pyccel__del = expr.variable.cls_base.scope.find('__del__').name
            return f"{Pyccel__del}({variable_address});\n"
        elif isinstance(expr.variable.class_type, (NumpyNDArrayType, HomogeneousTupleType)):
            if expr.variable.is_alias:
                return ''
            else:
                data_ptr = DottedVariable(VoidType(), 'data', lhs = expr.variable, memory_handling='alias')
                data_ptr_code = self._print(ObjectAddress(data_ptr))
                return f'free({data_ptr_code});\n{data_ptr_code} = NULL;\n'
        else:
            variable_address = self._print(ObjectAddress(expr.variable))
            return f'free({variable_address});\n'

    def _print_Slice(self, expr):
        start = expr.start
        stop = expr.stop
        step = expr.step
        if start is None and stop is None and (step in (None, 1)):
            return 'c_ALL'
        else:
            start = start or LiteralInteger(0)
            stop = stop or 'c_END'
            assert not(is_literal_integer(start) and int(start) < 0)
            assert not(is_literal_integer(stop) and int(stop) < 0)
            args = (start, stop)
            if step and step != 1:
                args += (expr.step, )
            return ', '.join(self._print(a) for a in args)

    def _print_NumpyUfuncBase(self, expr):
        """ Convert a Python expression with a Numpy function call to C
        function call

        Parameters
        ----------
            expr : Pyccel ast node
                Python expression with a Numpy function call

        Returns
        -------
            string
                Equivalent expression in C language

        Example
        -------
            numpy.cos(x) ==> cos(x)

        """
        # add necessary include
        self.add_import(c_imports['math'])
        type_name = type(expr).__name__
        try:
            func_name = numpy_ufunc_to_c_float[type_name]
        except KeyError:
            errors.report(PYCCEL_RESTRICTION_TODO, severity='fatal')
        args = []
        for arg in expr.args:
            if arg.dtype.primitive_type is PrimitiveComplexType():
                self.add_import(c_imports['complex'])
                try:
                    func_name = numpy_ufunc_to_c_complex[type_name]
                    args.append(self._print(arg))
                except KeyError:
                    errors.report(INCOMPATIBLE_TYPEVAR_TO_FUNC.format(type_name) ,severity='fatal')
            elif arg.dtype.primitive_type is not PrimitiveFloatingPointType():
                args.append(self._print(NumpyFloat(arg)))
            else :
                args.append(self._print(arg))
        code_args = ', '.join(args)
        return '{0}({1})'.format(func_name, code_args)

    def _print_NumpySign(self, expr):
        """ Print the corresponding C function for a call to Numpy.sign

        Parameters
        ----------
            expr : Pyccel ast node
                Python expression with Numpy.sign call

        Returns
        -------
            string
                Equivalent internal function in C

        Example
        -------
            import numpy

            numpy.sign(x) => isign(x)   (x is integer)
            numpy.sign(x) => fsign(x)   (x if float)
            numpy.sign(x) => csign(x)   (x is complex)

        """
        self.add_import(c_imports['pyc_math_c'])
        primitive_type = expr.dtype.primitive_type
        func = ''
        if isinstance(primitive_type, PrimitiveIntegerType):
            func = 'isign'
        elif isinstance(primitive_type, PrimitiveFloatingPointType):
            func = 'fsign'
        elif isinstance(primitive_type, PrimitiveComplexType):
            func = 'csgn' if numpy_v1 else 'csign'

        return f'{func}({self._print(expr.args[0])})'

    def _print_NumpyIsFinite(self, expr):
        """
        Convert a Python expression with a numpy isfinite function call to C function call
        """

        self.add_import(c_imports['math'])
        code_arg = self._print(expr.arg)
        return f"isfinite({code_arg})"

    def _print_NumpyIsInf(self, expr):
        """
        Convert a Python expression with a numpy isinf function call to C function call
        """

        self.add_import(c_imports['math'])
        code_arg = self._print(expr.arg)
        return f"isinf({code_arg})"

    def _print_NumpyIsNan(self, expr):
        """
        Convert a Python expression with a numpy isnan function call to C function call
        """

        self.add_import(c_imports['math'])
        code_arg = self._print(expr.arg)
        return f"isnan({code_arg})"

    def _print_MathFunctionBase(self, expr):
        """ Convert a Python expression with a math function call to C
        function call

        Parameters
        ----------
            expr : Pyccel ast node
                Python expression with a Math function call

        Returns
        -------
            string
                Equivalent expression in C language

        ------
        Example:
        --------
            math.sin(x) ==> sin(x)

        """
        # add necessary include
        type_name = type(expr).__name__
        try:
            func_name = math_function_to_c[type_name]
        except KeyError:
            errors.report(PYCCEL_RESTRICTION_TODO, severity='fatal')

        if func_name.startswith("pyc"):
            self.add_import(c_imports['pyc_math_c'])
        else:
            if expr.dtype.primitive_type is PrimitiveComplexType():
                self.add_import(c_imports['complex'])
            else:
                self.add_import(c_imports['math'])
        if expr.dtype.primitive_type is PrimitiveComplexType():
            args = [self._print(a) for a in expr.args]
        else:
            args = []
            for arg in expr.args:
                if arg.dtype.primitive_type is not PrimitiveFloatingPointType() \
                        and not func_name.startswith("pyc"):
                    args.append(self._print(NumpyFloat(arg)))
                else:
                    args.append(self._print(arg))
        code_args = ', '.join(args)
        if expr.dtype.primitive_type is PrimitiveIntegerType():
            cast_type = self.get_c_type(expr.dtype)
            return f'({cast_type}){func_name}({code_args})'
        return f'{func_name}({code_args})'

    def _print_MathIsfinite(self, expr):
        """Convert a Python expression with a math isfinite function call to C
        function call"""
        # add necessary include
        self.add_import(c_imports['math'])
        arg = expr.args[0]
        if arg.dtype.primitive_type is PrimitiveIntegerType():
            code_arg = self._print(NumpyFloat(arg))
        else:
            code_arg = self._print(arg)
        return "isfinite({})".format(code_arg)

    def _print_MathIsinf(self, expr):
        """Convert a Python expression with a math isinf function call to C
        function call"""
        # add necessary include
        self.add_import(c_imports['math'])
        arg = expr.args[0]
        if arg.dtype.primitive_type is PrimitiveIntegerType():
            code_arg = self._print(NumpyFloat(arg))
        else:
            code_arg = self._print(arg)
        return "isinf({})".format(code_arg)

    def _print_MathIsnan(self, expr):
        """Convert a Python expression with a math isnan function call to C
        function call"""
        # add necessary include
        self.add_import(c_imports['math'])
        arg = expr.args[0]
        if arg.dtype.primitive_type is PrimitiveIntegerType():
            code_arg = self._print(NumpyFloat(arg))
        else:
            code_arg = self._print(arg)
        return "isnan({})".format(code_arg)

    def _print_MathTrunc(self, expr):
        """Convert a Python expression with a math trunc function call to C
        function call"""
        # add necessary include
        self.add_import(c_imports['math'])
        arg = expr.args[0]
        if arg.dtype.primitive_type is PrimitiveIntegerType():
            code_arg = self._print(NumpyFloat(arg))
        else:
            code_arg = self._print(arg)
        return "trunc({})".format(code_arg)

    def _print_FunctionAddress(self, expr):
        return expr.name

    def _print_NumpyWhere(self, expr):
        cond = self._print(expr.condition)
        value_true = self._print(expr.value_true)
        value_false = self._print(expr.value_false)
        stmt = '{cond} ? {true} : {false}'.format(cond = cond,
                true = value_true, false = value_false)
        return stmt

    def _print_Rand(self, expr):
        raise NotImplementedError("Rand not implemented")

    def _print_NumpyRandint(self, expr):
        raise NotImplementedError("Randint not implemented")

    def _print_NumpyMod(self, expr):
        return self._print(PyccelMod(*expr.args))

    def _print_NumpyAmax(self, expr):
        '''
        Convert a call to numpy.max to the equivalent function in C.
        '''
        return self._handle_numpy_functional(expr, PythonMax)

    def _print_NumpyAmin(self, expr):
        '''
        Convert a call to numpy.min to the equivalent function in C.
        '''
        return self._handle_numpy_functional(expr, PythonMin)

    def _print_NumpySum(self, expr):
        return self._handle_numpy_functional(expr, PyccelAdd, convert_to_literal(0, expr.class_type))

    def _print_NumpyLinspace(self, expr):
        template = '({start} + {index}*{step})'
        if not isinstance(expr.endpoint, LiteralFalse):
            template = '({start} + {index}*{step})'
            lhs_source = expr.get_user_nodes(Assign)[0].lhs
            lhs_source.substitute(expr.ind, PyccelMinus(expr.num, LiteralInteger(1), simplify = True))
            lhs = self._print(lhs_source)

            if isinstance(expr.endpoint, LiteralTrue):
                cond_template = lhs + ' = {stop}'
            else:
                cond_template = lhs + ' = {cond} ? {stop} : ' + lhs

        v = self._cast_to(expr.stop, expr.dtype).format(self._print(expr.stop))

        init_value = template.format(
            start = self._print(expr.start),
            step  = self._print(expr.step),
            index = self._print(expr.ind),
        )
        if isinstance(expr.endpoint, LiteralFalse):
            code = init_value
        elif isinstance(expr.endpoint, LiteralTrue):
            code = init_value + ';\n' + cond_template.format(stop = v)
        else:
            code = init_value + ';\n' + cond_template.format(cond=self._print(expr.endpoint),stop = v)

        return code

    def _print_Interface(self, expr):
        return ""

    def _print_FunctionDef(self, expr):
        if expr.is_inline:
            return ''

        self.set_scope(expr.scope)

        arguments = [a.var for a in expr.arguments]
        # Collect results filtering out Nil()
        results = [r for r in self.scope.collect_all_tuple_elements(expr.results.var) \
                if isinstance(r, Variable)]
        returning_tuple = isinstance(expr.results.var.class_type, InhomogeneousTupleType)
        if len(results) > 1 or returning_tuple:
            self._additional_args.append(results)

        body  = self._print(expr.body)
        decs = [Declare(i, value=(Nil() if i.is_alias and isinstance(i.class_type, (VoidType, BindCPointer)) else None))
                for i in expr.local_vars]

        if len(results) == 1 and not returning_tuple:
            res = results[0]
            if isinstance(res, Variable) and not res.is_temp:
                decs += [Declare(res)]
            elif not isinstance(res, Variable):
                raise NotImplementedError(f"Can't return {type(res)} from a function")
        decs  = ''.join(self._print(i) for i in decs)

        sep = self._print(SeparatorComment(40))
        if self._additional_args :
            self._additional_args.pop()
        for i in expr.imports:
            self.add_import(i)
        docstring = self._print(expr.docstring) if expr.docstring else ''

        parts = [sep,
                 docstring,
                '{signature}\n{{\n'.format(signature=self.function_signature(expr)),
                 decs,
                 body,
                 '}\n',
                 sep]

        self.exit_scope()

        return ''.join(p for p in parts if p)

    def _print_FunctionCall(self, expr):
        func = expr.funcdef
        if func.is_inline:
            return self._handle_inline_func_call(expr)
         # Ensure the correct syntax is used for pointers
        args = []
        for a, f in zip(expr.args, func.arguments):
            arg_val = a.value or Nil()
            f = f.var
            if self.is_c_pointer(f):
                if isinstance(arg_val, Variable):
                    args.append(ObjectAddress(arg_val))
                elif not self.is_c_pointer(arg_val):
                    tmp_var = self.scope.get_temporary_variable(f.dtype)
                    assign = Assign(tmp_var, arg_val)
                    code = self._print(assign)
                    self._additional_code += code
                    args.append(ObjectAddress(tmp_var))
                else:
                    args.append(arg_val)
            else :
                args.append(arg_val)

        args += self._temporary_args
        self._temporary_args = []
        args = ', '.join(self._print(ai) for a in args for ai in self.scope.collect_all_tuple_elements(a))

        call_code = f'{func.name}({args})'
        if func.results.var is not Nil() and \
                not isinstance(func.results.var.class_type, InhomogeneousTupleType):
            return call_code
        else:
            return f'{call_code};\n'

    def _print_Return(self, expr):
        code = ''
        return_obj = expr.expr
        if return_obj is None:
            args = []
        elif isinstance(return_obj.class_type, InhomogeneousTupleType):
            if expr.stmt:
                return self._print(expr.stmt)+'return 0;\n'
            return 'return 0;\n'
        else:
            args = [ObjectAddress(return_obj) if self.is_c_pointer(return_obj) else return_obj]

        if len(args) == 0:
            return 'return;\n'

        if len(args) > 1:
            if expr.stmt:
                return self._print(expr.stmt)+'return 0;\n'
            return 'return 0;\n'

        if expr.stmt:
            # get Assign nodes from the CodeBlock object expr.stmt.
            last_assign = expr.stmt.get_attribute_nodes((Assign, AliasAssign), excluded_nodes=FunctionCall)
            deallocate_nodes = expr.stmt.get_attribute_nodes(Deallocate, excluded_nodes=(Assign,))
            vars_in_deallocate_nodes = [i.variable for i in deallocate_nodes]

            # Check the Assign objects list in case of
            # the user assigns a variable to an object contains IndexedElement object.
            if not last_assign:
                code = self._print(expr.stmt)
            elif isinstance(last_assign[-1], (AugAssign, AliasAssign)):
                last_assign[-1].lhs.is_temp = False
                code = self._print(expr.stmt)
            elif isinstance(last_assign[-1].rhs, PythonTuple):
                code = self._print(expr.stmt)
                last_assign[-1].lhs.is_temp = False
            else:
                # make sure that stmt contains one assign node.
                last_assign = last_assign[-1]
                variables = last_assign.rhs.get_attribute_nodes(Variable)
                unneeded_var = not any(b in vars_in_deallocate_nodes or b.is_ndarray for b in variables) and \
                        isinstance(last_assign.lhs, Variable) and not last_assign.lhs.is_ndarray
                if unneeded_var:
                    code = ''.join(self._print(a) for a in expr.stmt.body if a is not last_assign)
                    return code + 'return {};\n'.format(self._print(last_assign.rhs))
                else:
                    if isinstance(last_assign.lhs, Variable):
                        last_assign.lhs.is_temp = False
                    code = self._print(expr.stmt)

        returned_value = self.scope.collect_tuple_element(args[0])

        return code + f'return {self._print(returned_value)};\n'

    def _print_Pass(self, expr):
        return '// pass\n'

    def _print_Nil(self, expr):
        return 'NULL'

    def _print_NilArgument(self, expr):
        raise errors.report("Trying to use optional argument in inline function without providing a variable",
                symbol=expr,
                severity='fatal')

    def _print_PyccelAdd(self, expr):
        return ' + '.join(self._print(a) for a in expr.args)

    def _print_PyccelMinus(self, expr):
        args = [self._print(a) for a in expr.args]
        if len(args) == 1:
            return '-{}'.format(args[0])
        return ' - '.join(args)

    def _print_PyccelMul(self, expr):
        return ' * '.join(self._print(a) for a in expr.args)

    def _print_PyccelDiv(self, expr):
        if all(a.dtype.primitive_type is PrimitiveIntegerType() for a in expr.args):
            args = [NumpyFloat(a) for a in expr.args]
        else:
            args = expr.args
        return  ' / '.join(self._print(a) for a in args)

    def _print_PyccelFloorDiv(self, expr):
        # the result type of the floor division is dependent on the arguments
        # type, if all arguments are integers or booleans the result is integer
        # otherwise the result type is float
        need_to_cast = all(a.dtype.primitive_type in (PrimitiveIntegerType(), PrimitiveBooleanType()) for a in expr.args)
        if need_to_cast:
            self.add_import(c_imports['pyc_math_c'])
            cast_type = self.get_c_type(expr.dtype)
            return f'py_floor_div_{cast_type}({self._print(expr.args[0])}, {self._print(expr.args[1])})'

        self.add_import(c_imports['math'])
        code = ' / '.join(self._print(a if a.dtype.primitive_type is PrimitiveFloatingPointType()
                                        else NumpyFloat(a)) for a in expr.args)
        return f"floor({code})"

    def _print_PyccelRShift(self, expr):
        return ' >> '.join(self._print(a) for a in expr.args)

    def _print_PyccelLShift(self, expr):
        return ' << '.join(self._print(a) for a in expr.args)

    def _print_PyccelBitXor(self, expr):
        if expr.dtype is PythonNativeBool():
            return '{0} != {1}'.format(self._print(expr.args[0]), self._print(expr.args[1]))
        return ' ^ '.join(self._print(a) for a in expr.args)

    def _print_PyccelBitOr(self, expr):
        if expr.dtype is PythonNativeBool():
            return ' || '.join(self._print(a) for a in expr.args)
        return ' | '.join(self._print(a) for a in expr.args)

    def _print_PyccelBitAnd(self, expr):
        if expr.dtype is PythonNativeBool():
            return ' && '.join(self._print(a) for a in expr.args)
        return ' & '.join(self._print(a) for a in expr.args)

    def _print_PyccelInvert(self, expr):
        return '~{}'.format(self._print(expr.args[0]))

    def _print_PyccelAssociativeParenthesis(self, expr):
        return '({})'.format(self._print(expr.args[0]))

    def _print_PyccelUnary(self, expr):
        return '+{}'.format(self._print(expr.args[0]))

    def _print_PyccelUnarySub(self, expr):
        return '-{}'.format(self._print(expr.args[0]))

    def _print_AugAssign(self, expr):
        op = expr.op
        lhs = expr.lhs
        rhs = expr.rhs

        if op == '%' and isinstance(lhs.dtype.primitive_type, PrimitiveFloatingPointType):
            _expr = expr.to_basic_assign()
            expr.invalidate_node()
            return self._print(_expr)

        lhs_code = self._print(lhs)
        rhs_code = self._print(rhs)
        return f'{lhs_code} {op}= {rhs_code};\n'

    def _print_Assign(self, expr):
        lhs = expr.lhs
        rhs = expr.rhs
        if isinstance(rhs, FunctionCall) and isinstance(rhs.class_type, InhomogeneousTupleType):
            self._temporary_args = [ObjectAddress(a) for a in lhs]
            code = self._print(rhs)
            self._temporary_args = []
            return code
        # Inhomogenous tuples are unravelled and therefore do not exist in the c printer
        if isinstance(rhs, (NumpyArray, PythonTuple)):
            return self.copy_NumpyArray_Data(lhs, rhs)
        if isinstance(rhs, (NumpySum, NumpyAmax, NumpyAmin)):
            return self._print(rhs)
        if isinstance(rhs, (NumpyFull)):
            return self.arrayFill(expr)
        lhs_code = self._print(lhs)
        if isinstance(rhs, (PythonList, PythonSet, PythonDict)):
            return self.init_stc_container(rhs, expr.lhs)
        rhs_code = self._print(rhs)
        return f'{lhs_code} = {rhs_code};\n'

    def _print_AliasAssign(self, expr):
        lhs_var = expr.lhs
        rhs_var = expr.rhs

        lhs_address = ObjectAddress(lhs_var)
        rhs_address = ObjectAddress(rhs_var)

        # The condition below handles the case of reassigning a pointer to an array view.
        if isinstance(lhs_var, Variable) and lhs_var.is_ndarray and not lhs_var.is_optional:
            lhs = self._print(lhs_var)

            if isinstance(rhs_var, Variable) and rhs_var.is_ndarray:
                lhs_ptr = self._print(lhs_address)
                rhs = self._print(rhs_address)
                rhs_type = self.get_c_type(rhs_var.class_type)
                slicing = ', '.join(['{c_ALL}']*lhs_var.rank)
                code = f'{lhs} = cspan_slice({rhs_type}, {rhs}, {slicing});\n'
                if lhs_var.order != rhs_var.order:
                    code += f'cspan_transpose({lhs_ptr});\n'
                return code
            else:
                rhs = self._print(rhs_var)
                return f'{lhs} = {rhs};\n'
        else:
            lhs = self._print(lhs_address)
            rhs = self._print(rhs_address)

            return f'{lhs} = {rhs};\n'

    def _print_For(self, expr):
        self.set_scope(expr.scope)

        iterable = expr.iterable
        indices = iterable.loop_counters

        if isinstance(iterable, (VariableIterator, DictItems, DictKeys)) and \
                isinstance(iterable.variable.class_type, (DictType, HomogeneousSetType, HomogeneousListType)):
            var = iterable.variable
            iterable_type = var.class_type
            counter = Variable(IteratorType(iterable_type), indices[0].name)
            c_type = self.get_c_type(iterable_type)
            iterable_code = self._print(var)
            for_code = f'c_foreach ({self._print(counter)}, {c_type}, {iterable_code})'
            tmp_ref = DottedVariable(VoidType(), 'ref', memory_handling='alias', lhs = counter)
            if isinstance(iterable, DictItems):
                assigns = [Assign(expr.target[0], DottedVariable(VoidType(), 'first', lhs = tmp_ref)),
                           Assign(expr.target[1], DottedVariable(VoidType(), 'second', lhs = tmp_ref))]
            elif isinstance(iterable, DictKeys):
                assigns = [Assign(expr.target[0], DottedVariable(VoidType(), 'first', lhs = tmp_ref))]
            else:
                assigns = [Assign(expr.target[0], tmp_ref)]
            additional_assign = CodeBlock(assigns)
        else:
            range_iterable = iterable.get_range()
            if indices:
                index = indices[0]
                if iterable.num_loop_counters_required and index.is_temp:
                    self.scope.insert_variable(index)
            else:
                index = expr.target[0]

            targets = iterable.get_assign_targets()
            additional_assign = CodeBlock([AliasAssign(i, t) if i.is_alias else Assign(i, t) \
                                    for i,t in zip(expr.target[-len(targets):], targets)])

            index_code = self._print(index)
            step = range_iterable.step
            start_code = self._print(range_iterable.start)
            stop_code  = self._print(range_iterable.stop )
            step_code  = self._print(range_iterable.step )

            # testing if the step is a value or an expression
            if is_literal_integer(step):
                op = '>' if int(step) < 0 else '<'
                stop_condition = f'{index_code} {op} {stop_code}'
            else:
                stop_condition = f'({step_code} > 0) ? ({index_code} < {stop_code}) : ({index_code} > {stop_code})'
            for_code = f'for ({index_code} = {start_code}; {stop_condition}; {index_code} += {step_code})\n'

        if self._additional_code:
            for_code = self._additional_code + for_code
            self._additional_code = ''

        body = self._print(additional_assign) + self._print(expr.body)

        self.exit_scope()
        return for_code + '{\n' + body + '}\n'

    def _print_FunctionalFor(self, expr):
        loops = ''.join(self._print(i) for i in expr.loops)
        return loops

    def _print_CodeBlock(self, expr):
        if not expr.unravelled:
            body_exprs = expand_to_loops(expr,
                    self.scope.get_temporary_variable, self.scope,
                    language_has_vectors = False)
        else:
            body_exprs = expr.body
        body_stmts = []
        for b in body_exprs :
            code = self._print(b)
            code = self._additional_code + code
            self._additional_code = ''
            body_stmts.append(code)
        return ''.join(self._print(b) for b in body_stmts)

    def _print_Idx(self, expr):
        return self._print(expr.label)

    def _print_Exp1(self, expr):
        return "M_E"

    def _print_Pi(self, expr):
        return 'M_PI'

    def _print_Infinity(self, expr):
        return 'HUGE_VAL'

    def _print_NegativeInfinity(self, expr):
        return '-HUGE_VAL'

    def _print_PythonReal(self, expr):
        return 'creal({})'.format(self._print(expr.internal_var))

    def _print_PythonImag(self, expr):
        return 'cimag({})'.format(self._print(expr.internal_var))

    def _print_PythonConjugate(self, expr):
        return 'conj({})'.format(self._print(expr.internal_var))

    def _handle_is_operator(self, Op, expr):
        """
        Get the code to print an `is` or `is not` expression.

        Get the code to print an `is` or `is not` expression. These two operators
        function similarly so this helper function reduces code duplication.

        Parameters
        ----------
        Op : str
            The C operator representing "is" or "is not".

        expr : PyccelIs/PyccelIsNot
            The expression being printed.

        Returns
        -------
        str
            The code describing the expression.

        Raises
        ------
        PyccelError : Raised if the comparison is poorly defined.
        """

        lhs = self._print(expr.lhs)
        rhs = self._print(expr.rhs)
        a = expr.args[0]
        b = expr.args[1]

        if Nil() in expr.args:
            lhs = ObjectAddress(expr.lhs) if isinstance(expr.lhs, Variable) else expr.lhs
            rhs = ObjectAddress(expr.rhs) if isinstance(expr.rhs, Variable) else expr.rhs

            lhs = self._print(lhs)
            rhs = self._print(rhs)
            return '{} {} {}'.format(lhs, Op, rhs)

        if (a.dtype is PythonNativeBool() and b.dtype is PythonNativeBool()):
            return '{} {} {}'.format(lhs, Op, rhs)
        else:
            errors.report(PYCCEL_RESTRICTION_IS_ISNOT,
                          symbol=expr, severity='fatal')

    def _print_PyccelIsNot(self, expr):
        return self._handle_is_operator("!=", expr)

    def _print_PyccelIs(self, expr):
        return self._handle_is_operator("==", expr)

    def _print_Piecewise(self, expr):
        if expr.args[-1].cond is not True:
            # We need the last conditional to be a True, otherwise the resulting
            # function may not return a result.
            raise ValueError("All Piecewise expressions must contain an "
                             "(expr, True) statement to be used as a default "
                             "condition. Without one, the generated "
                             "expression may not evaluate to anything under "
                             "some condition.")
        lines = []
        if expr.has(Assign):
            for i, (e, c) in enumerate(expr.args):
                if i == 0:
                    lines.append("if (%s) {\n" % self._print(c))
                elif i == len(expr.args) - 1 and c is True:
                    lines.append("else {\n")
                else:
                    lines.append("else if (%s) {\n" % self._print(c))
                code0 = self._print(e)
                lines.append(code0)
                lines.append("}\n")
            return "".join(lines)
        else:
            # The piecewise was used in an expression, need to do inline
            # operators. This has the downside that inline operators will
            # not work for statements that span multiple lines (Matrix or
            # Indexed expressions).
            ecpairs = ["((%s) ? (\n%s\n)\n" % (self._print(c), self._print(e))
                    for e, c in expr.args[:-1]]
            last_line = ": (\n%s\n)" % self._print(expr.args[-1].expr)
            return ": ".join(ecpairs) + last_line + " ".join([")"*len(ecpairs)])

    def _print_Constant(self, expr):
        if expr == math_constants['inf']:
            self.add_import(c_imports['math'])
            return 'HUGE_VAL'
        elif expr == math_constants['nan']:
            self.add_import(c_imports['math'])
            return 'NAN'
        elif expr == math_constants['pi']:
            self.add_import(c_imports['math'])
            return 'M_PI'
        elif expr == math_constants['e']:
            self.add_import(c_imports['math'])
            return 'M_E'
        else:
            cast_func = DtypePrecisionToCastFunction[expr.dtype]
            return self._print(cast_func(expr.value))


    def _print_Variable(self, expr):
        if self.is_c_pointer(expr):
            return '(*{0})'.format(expr.name)
        else:
            return expr.name

    def _print_FunctionDefArgument(self, expr):
        return self._print(expr.name)

    def _print_FunctionCallArgument(self, expr):
        return self._print(expr.value)

    def _print_ObjectAddress(self, expr):
        obj_code = self._print(expr.obj)
        if isinstance(expr.obj, ObjectAddress) or not self.is_c_pointer(expr.obj):
            return f'&{obj_code}'
        else:
            if obj_code.startswith('(*') and obj_code.endswith(')'):
                return f'{obj_code[2:-1]}'
            else:
                return obj_code

    def _print_PointerCast(self, expr):
        declare_type = self.get_declare_type(expr.cast_type)
        if not self.is_c_pointer(expr.cast_type):
            declare_type += '*'
        obj = expr.obj
        if not isinstance(obj, ObjectAddress):
            obj = ObjectAddress(expr.obj)
        var_code = self._print(obj)
        return f'(*({declare_type})({var_code}))'

    def _print_Comment(self, expr):
        comments = self._print(expr.text)

        return '/*' + comments + '*/\n'

    def _print_Assert(self, expr):
        if isinstance(expr.test, LiteralTrue):
            if sys.version_info < (3, 9):
                return ''
            else:
                return '//' + ast.unparse(expr.python_ast) + '\n' #pylint: disable=no-member
        condition = self._print(expr.test)
        self.add_import(c_imports['assert'])
        return f"assert({condition});\n"

    def _print_PyccelSymbol(self, expr):
        return expr

    def _print_CommentBlock(self, expr):
        txts = expr.comments
        header = expr.header
        header_size = len(expr.header)

        ln = max(len(i) for i in txts)
        if ln<max(20, header_size+4):
            ln = 20
        top  = '/*' + '_'*int((ln-header_size)/2) + header + '_'*int((ln-header_size)/2) + '*/\n'
        ln = len(top)-4
        bottom = '/*' + '_'*ln + '*/\n'

        txts = ['/*' + t + ' '*(ln - len(t)) + '*/\n' for t in txts]

        body = ''.join(i for i in txts)

        return ''.join([top, body, bottom])

    def _print_EmptyNode(self, expr):
        return ''

    def _print_MaxLimit(self, expr):
        class_type = expr.class_type
        if isinstance(class_type.primitive_type, PrimitiveIntegerType):
            self.add_import(c_imports['stdint'])
            return f'INT{class_type.precision*8}_MAX'
        elif isinstance(class_type.primitive_type, PrimitiveFloatingPointType):
            self.add_import(c_imports['float'])
            numpy_type = numpy_precision_map[(class_type.primitive_type, class_type.precision)]
            if numpy_type is NumpyFloat32Type():
                return 'FLT_MAX'
            elif numpy_type is NumpyFloat64Type():
                return 'DBL_MAX'
            elif numpy_type is NumpyFloat128Type():
                return 'LDBL_MAX'
        raise errors.report(PYCCEL_INTERNAL_ERROR,
                symbol = expr, severity='fatal')

    def _print_MinLimit(self, expr):
        class_type = expr.class_type
        if isinstance(class_type.primitive_type, PrimitiveIntegerType):
            self.add_import(c_imports['stdint'])
            return f'INT{class_type.precision*8}_MIN'
        elif isinstance(class_type.primitive_type, PrimitiveFloatingPointType):
            self.add_import(c_imports['float'])
            numpy_type = numpy_precision_map[(class_type.primitive_type, class_type.precision)]
            if numpy_type is NumpyFloat32Type():
                return '-FLT_MAX'
            elif numpy_type is NumpyFloat64Type():
                return '-DBL_MAX'
            elif numpy_type is NumpyFloat128Type():
                return '-LDBL_MAX'
        raise errors.report(PYCCEL_INTERNAL_ERROR,
                symbol = expr, severity='fatal')

    #=================== OMP ==================

    def _print_OmpAnnotatedComment(self, expr):
        clauses = ''
        if expr.combined:
            clauses = ' ' + expr.combined
        clauses += str(expr.txt)
        if expr.has_nowait:
            clauses = clauses + ' nowait'
        omp_expr = '#pragma omp {}{}\n'.format(expr.name, clauses)

        if expr.is_multiline:
            if expr.combined is None:
                omp_expr += '{\n'
            elif (expr.combined and "for" not in expr.combined):
                if ("masked taskloop" not in expr.combined) and ("distribute" not in expr.combined):
                    omp_expr += '{\n'

        return omp_expr

    def _print_Omp_End_Clause(self, expr):
        return '}\n'
    #=====================================

    def _print_Program(self, expr):
        mod = expr.get_direct_user_nodes(lambda x: isinstance(x, Module))[0]
        self._current_module = mod
        self.set_scope(expr.scope)
        body  = self._print(expr.body)
        variables = self.scope.variables.values()
        decs = ''.join(self._print(Declare(v)) for v in variables)

        imports = [*expr.imports, *self._additional_imports.values()]
        imports = self.sort_imports(imports)
        imports = ''.join(self._print(i) for i in imports)

        self.exit_scope()
        self._current_module = None
        return ('{imports}'
                'int main()\n{{\n'
                '{decs}'
                '{body}'
                'return 0;\n'
                '}}').format(imports=imports,
                                    decs=decs,
                                    body=body)

    #================== CLASSES ==================

    def _print_CustomDataType(self, expr):
        return "struct " + expr.name

    def _print_Del(self, expr):
        return ''.join(self._print(var) for var in expr.variables)

    def _print_ClassDef(self, expr):
        methods = ''.join(self._print(method) for method in expr.methods)
        interfaces = ''.join(self._print(function) for interface in expr.interfaces for function in interface.functions)

        return methods + interfaces

    #================== List methods ==================
    def _print_ListAppend(self, expr):
        target = expr.list_obj
        class_type = target.class_type
        c_type = self.get_c_type(class_type)
        arg = self._print(expr.args[0])
        list_obj = self._print(ObjectAddress(expr.list_obj))
        return f'{c_type}_push({list_obj}, {arg});\n'

    def _print_ListPop(self, expr):
        class_type = expr.list_obj.class_type
        c_type = self.get_c_type(class_type)
        list_obj = self._print(ObjectAddress(expr.list_obj))
        if expr.index_element:
            self.add_import(Import('stc/vec', AsName(VariableTypeAnnotation(class_type), c_type)))
            if is_literal_integer(expr.index_element) and int(expr.index_element) < 0:
                idx_code = self._print(PyccelAdd(PythonLen(expr.list_obj), expr.index_element, simplify=True))
            else:
                idx_code = self._print(expr.index_element)
            return f'{c_type}_pull_elem({list_obj}, {idx_code})'
        else:
            return f'{c_type}_pull({list_obj})'

<<<<<<< HEAD
    def _print_ListClear(self, expr):
        target = expr.list_obj
        class_type = target.class_type
        c_type = self.get_c_type(class_type)
        list_obj = self._print(ObjectAddress(expr.list_obj))
        return f'{c_type}_clear({list_obj});\n'
=======
    def _print_ListReverse(self, expr):
        class_type = expr.list_obj.class_type
        c_type = self.get_c_type(class_type)
        list_obj = self._print(ObjectAddress(expr.list_obj))
        self.add_import(Import('stc/algorithm' ,AsName(VariableTypeAnnotation(class_type), c_type)))
        return f'c_reverse({c_type}, {list_obj});\n'

>>>>>>> b249b269

    #================== Set methods ==================

    def _print_SetPop(self, expr):
        dtype = expr.set_variable.class_type
        var_type = self.get_c_type(dtype)
        self.add_import(Import('stc/hset', AsName(VariableTypeAnnotation(dtype), var_type)))
        set_var = self._print(ObjectAddress(expr.set_variable))
        # See pyccel/stdlib/STC_Extensions/Set_extensions.h for the definition
        return f'{var_type}_pop({set_var})'

    def _print_SetClear(self, expr):
        var_type = self.get_c_type(expr.set_variable.class_type)
        set_var = self._print(ObjectAddress(expr.set_variable))
        return f'{var_type}_clear({set_var});\n'

    def _print_SetAdd(self, expr):
        var_type = self.get_c_type(expr.set_variable.class_type)
        set_var = self._print(ObjectAddress(expr.set_variable))
        arg = self._print(expr.args[0])
        return f'{var_type}_push({set_var}, {arg});\n'

    def _print_SetCopy(self, expr):
        var_type = self.get_c_type(expr.set_variable.class_type)
        set_var = self._print(expr.set_variable)
        return f'{var_type}_clone({set_var})'

    def _print_SetUnion(self, expr):
        assign_base = expr.get_direct_user_nodes(lambda n: isinstance(n, Assign))
        if not assign_base:
            errors.report("The result of the union call must be saved into a variable",
                    severity='error', symbol=expr)
        class_type = expr.set_variable.class_type
        var_type = self.get_c_type(class_type)
        self.add_import(Import('stc/hset', AsName(VariableTypeAnnotation(class_type), var_type)))
        set_var = self._print(ObjectAddress(expr.set_variable))
        args = ', '.join([str(len(expr.args)), *(self._print(ObjectAddress(a)) for a in expr.args)])
        # See pyccel/stdlib/STC_Extensions/Set_extensions.h for the definition
        return f'{var_type}_union({set_var}, {args})'

    def _print_SetIntersectionUpdate(self, expr):
        class_type = expr.set_variable.class_type
        var_type = self.get_c_type(class_type)
        self.add_import(Import('stc/hset', AsName(VariableTypeAnnotation(class_type), var_type)))
        set_var = self._print(ObjectAddress(expr.set_variable))
        # See pyccel/stdlib/STC_Extensions/Set_extensions.h for the definition
        return ''.join(f'{var_type}_intersection_update({set_var}, {self._print(ObjectAddress(a))});\n' \
                for a in expr.args)

    def _print_SetDiscard(self, expr):
        var_type = self.get_c_type(expr.set_variable.class_type)
        set_var = self._print(ObjectAddress(expr.set_variable))
        arg_val = self._print(expr.args[0])
        return f'{var_type}_erase({set_var}, {arg_val});\n'

    def _print_SetIsDisjoint(self, expr):
        var_type = self.get_c_type(expr.set_variable.class_type)
        set_var = self._print(ObjectAddress(expr.set_variable))
        arg_val = self._print(ObjectAddress(expr.args[0]))
        # See pyccel/stdlib/STC_Extensions/Set_extensions.h for the definition
        return f'{var_type}_is_disjoint({set_var}, {arg_val});\n'

    def _print_PythonSet(self, expr):
        tmp_var = self.scope.get_temporary_variable(expr.class_type, shape = expr.shape,
                    memory_handling='heap')
        self._additional_code += self.init_stc_container(expr, tmp_var)
        return self._print(tmp_var)

    #================== Dict methods ==================

    def _print_DictClear(self, expr):
        c_type = self.get_c_type(expr.dict_obj.class_type)
        dict_var = self._print(ObjectAddress(expr.dict_obj))
        return f"{c_type}_clear({dict_var});\n"

    def _print_DictGet(self, expr):
        target = expr.dict_obj
        class_type = target.class_type
        c_type = self.get_c_type(class_type)

        dict_var = self._print(ObjectAddress(target))
        if isinstance(class_type.key_type, StringType):
            key = self._print(CStrStr(expr.key))
        else:
            key = self._print(expr.key)

        if expr.default_value is not None:
            default_val = self._print(expr.default_value)
            return f"({c_type}_contains({dict_var}, {key}) ? *{c_type}_at({dict_var}, {key}) : {default_val})"

        raise errors.report("Accessing dictionary using get without default is not supported yet", symbol=expr, severity="fatal")

    def _print_DictPop(self, expr):
        target = expr.dict_obj
        class_type = target.class_type
        c_type = self.get_c_type(class_type)

        dict_var = self._print(ObjectAddress(target))
        if isinstance(class_type.key_type, StringType):
            key = self._print(CStrStr(expr.key))
        else:
            key = self._print(expr.key)

        if expr.default_value is not None:
            default = self._print(expr.default_value)
            pop_expr = f"{c_type}_pop_with_default({dict_var}, {key}, {default})"
        else:
            pop_expr = f"{c_type}_pop({dict_var}, {key})"

        return pop_expr

    def _print_DictGetItem(self, expr):
        dict_obj = expr.dict_obj
        dict_obj_code = self._print(ObjectAddress(dict_obj))
        class_type = dict_obj.class_type
        container_type = self.get_c_type(class_type)
        if isinstance(class_type.key_type, StringType):
            key = self._print(CStrStr(expr.key))
        else:
            key = self._print(expr.key)
        assign = expr.get_user_nodes(Assign)
        if assign:
            assert len(assign) == 1
            assign_node = assign[0]
            lhs = assign_node.lhs
            if lhs == expr or lhs.is_user_of(expr):
                return f"(*{container_type}_at_mut({dict_obj_code}, {key}))"

        return f"(*{container_type}_at({dict_obj_code}, {key}))"

    #================== String methods ==================

    def _print_CStrStr(self, expr):
        arg = expr.args[0]
        code = self._print(ObjectAddress(arg))
        if code.startswith('&cstr_lit('):
            return code[10:-1]
        else:
            return f'cstr_str({code})'

    def _print_PythonStr(self, expr):
        arg = expr.args[0]
        arg_code = self._print(arg)
        if isinstance(arg.class_type, StringType):
            return f'cstr_clone({arg_code})'
        else:
            assert isinstance(arg.class_type, CharType) and getattr(arg, 'is_alias', True)
            return f'cstr_from({arg_code})'

    #=================== MACROS ==================

    def _print_MacroShape(self, expr):
        var = expr.argument
        if not isinstance(var, (Variable, IndexedElement)):
            raise TypeError('Expecting a variable, given {}'.format(type(var)))
        shape = var.shape

        if len(shape) == 1:
            shape = shape[0]


        elif not(expr.index is None):
            if expr.index < len(shape):
                shape = shape[expr.index]
            else:
                shape = '1'

        return self._print(shape)

    def _print_MacroCount(self, expr):

        var = expr.argument

        if var.rank == 0:
            return '1'
        else:
            return self._print(functools.reduce(
                lambda x,y: PyccelMul(x,y,simplify=True), var.shape))

    def _print_PrecomputedCode(self, expr):
        return expr.code

    def _print_AllDeclaration(self, expr):
        return ''

    def indent_code(self, code):
        """
        Add the necessary indentation to a string of code or a list of code lines.

        Add the necessary indentation to a string of code or a list of code lines.

        Parameters
        ----------
        code : str | iterable[str]
            The code which needs indenting.

        Returns
        -------
        str | list[str]
            The indented code. The type matches the type of the argument.
        """

        if isinstance(code, str):
            code_lines = self.indent_code(code.splitlines(True))
            return ''.join(code_lines)

        tab = " "*self._default_settings["tabwidth"]

        code = [ line.lstrip(' \t') for line in code ]

        increase = [ int(line.endswith('{\n')) for line in code ]
        decrease = [ int(any(map(line.startswith, '}\n')))
                     for line in code ]

        pretty = []
        level = 0
        for n, line in enumerate(code):
            if line == '' or line == '\n':
                pretty.append(line)
                continue
            level -= decrease[n]
            indent = tab*level
            pretty.append(f"{indent}{line}")
            level += increase[n]
        return pretty<|MERGE_RESOLUTION|>--- conflicted
+++ resolved
@@ -2903,22 +2903,19 @@
         else:
             return f'{c_type}_pull({list_obj})'
 
-<<<<<<< HEAD
     def _print_ListClear(self, expr):
         target = expr.list_obj
         class_type = target.class_type
         c_type = self.get_c_type(class_type)
         list_obj = self._print(ObjectAddress(expr.list_obj))
         return f'{c_type}_clear({list_obj});\n'
-=======
+
     def _print_ListReverse(self, expr):
         class_type = expr.list_obj.class_type
         c_type = self.get_c_type(class_type)
         list_obj = self._print(ObjectAddress(expr.list_obj))
         self.add_import(Import('stc/algorithm' ,AsName(VariableTypeAnnotation(class_type), c_type)))
         return f'c_reverse({c_type}, {list_obj});\n'
-
->>>>>>> b249b269
 
     #================== Set methods ==================
 
