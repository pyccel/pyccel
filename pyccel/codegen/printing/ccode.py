--- conflicted
+++ resolved
@@ -2455,9 +2455,6 @@
         if func.is_inline:
             return self._handle_inline_func_call(expr)
          # Ensure the correct syntax is used for pointers
-<<<<<<< HEAD
-        args = ', '.join(self._print(a) for a in chain(expr.args, self._temporary_args))
-=======
         args = []
         for a, f in zip(expr.args, func.arguments):
             arg_val = a.value or Nil()
@@ -2481,10 +2478,11 @@
             args = args[:1] + self._temporary_args + args[1:]
         else:
             args = self._temporary_args + args
->>>>>>> 92a704a4
+
+        args_code = ', '.join(self._print(a) for a in args)
         self._temporary_args = []
 
-        call_code = f'{func.name}({args})'
+        call_code = f'{func.name}({args_code})'
         if func.results.var is not Nil() and \
                 not isinstance(func.results.var.class_type, InhomogeneousTupleType):
             return call_code
