# coding: utf-8
#------------------------------------------------------------------------------------------#
# This file is part of Pyccel which is released under MIT License. See the LICENSE file or #
# go to https://github.com/pyccel/pyccel/blob/master/LICENSE for full license details.     #
#------------------------------------------------------------------------------------------#
# pylint: disable=R0201
# pylint: disable=missing-function-docstring
import functools
import operator

from pyccel.ast.builtins  import PythonRange, PythonComplex, PythonEnumerate
from pyccel.ast.builtins  import PythonZip, PythonMap, PythonLen, PythonPrint
from pyccel.ast.builtins  import PythonList, PythonTuple

from pyccel.ast.core      import Declare, For, CodeBlock
from pyccel.ast.core      import FuncAddressDeclare, FunctionCall, FunctionCallArgument, FunctionDef
from pyccel.ast.core      import Deallocate
<<<<<<< HEAD
from pyccel.ast.core      import FunctionAddress, Argument
from pyccel.ast.core      import Assign, datatype, Import, AugAssign
=======
from pyccel.ast.core      import FunctionAddress
from pyccel.ast.core      import Assign, datatype, Import, AugAssign, AliasAssign
>>>>>>> 195f1a7b
from pyccel.ast.core      import SeparatorComment
from pyccel.ast.core      import create_incremented_string

from pyccel.ast.operators import PyccelAdd, PyccelMul, PyccelMinus, PyccelLt, PyccelGt
from pyccel.ast.operators import PyccelAssociativeParenthesis, PyccelMod
from pyccel.ast.operators import PyccelUnarySub, IfTernaryOperator

from pyccel.ast.datatypes import NativeInteger, NativeBool, NativeComplex
from pyccel.ast.datatypes import NativeReal, NativeTuple, NativeString

from pyccel.ast.internals import Slice

from pyccel.ast.literals  import LiteralTrue, LiteralImaginaryUnit, LiteralFloat
from pyccel.ast.literals  import LiteralString, LiteralInteger, Literal
from pyccel.ast.literals  import Nil

from pyccel.ast.numpyext import NumpyFull, NumpyArray, NumpyArange
from pyccel.ast.numpyext import NumpyReal, NumpyImag, NumpyFloat

from pyccel.ast.utilities import expand_to_loops

from pyccel.ast.variable import PyccelArraySize, Variable, VariableAddress
from pyccel.ast.variable import DottedName
from pyccel.ast.variable import InhomogeneousTupleVariable

from pyccel.ast.sympy_helper import pyccel_to_sympy


from pyccel.codegen.printing.codeprinter import CodePrinter

from pyccel.errors.errors   import Errors
from pyccel.errors.messages import (PYCCEL_RESTRICTION_TODO, INCOMPATIBLE_TYPEVAR_TO_FUNC,
                                    PYCCEL_RESTRICTION_IS_ISNOT, UNSUPPORTED_ARRAY_RANK)


errors = Errors()

# TODO: add examples

__all__ = ["CCodePrinter", "ccode"]

# dictionary mapping numpy function to (argument_conditions, C_function).
# Used in CCodePrinter._print_NumpyUfuncBase(self, expr)
numpy_ufunc_to_c_real = {
    'NumpyAbs'  : 'fabs',
    'NumpyFabs'  : 'fabs',
    'NumpyMin'  : 'minval',
    'NumpyMax'  : 'maxval',
    'NumpyFloor': 'floor',  # TODO: might require special treatment with casting
    # ---
    'NumpyExp' : 'exp',
    'NumpyLog' : 'log',
    'NumpySqrt': 'sqrt',
    # ---
    'NumpySin'    : 'sin',
    'NumpyCos'    : 'cos',
    'NumpyTan'    : 'tan',
    'NumpyArcsin' : 'asin',
    'NumpyArccos' : 'acos',
    'NumpyArctan' : 'atan',
    'NumpyArctan2': 'atan2',
    'NumpySinh'   : 'sinh',
    'NumpyCosh'   : 'cosh',
    'NumpyTanh'   : 'tanh',
    'NumpyArcsinh': 'asinh',
    'NumpyArccosh': 'acosh',
    'NumpyArctanh': 'atanh',
}

numpy_ufunc_to_c_complex = {
    'NumpyAbs'  : 'cabs',
    'NumpyMin'  : 'minval',
    'NumpyMax'  : 'maxval',
    # ---
    'NumpyExp' : 'cexp',
    'NumpyLog' : 'clog',
    'NumpySqrt': 'csqrt',
    # ---
    'NumpySin'    : 'csin',
    'NumpyCos'    : 'ccos',
    'NumpyTan'    : 'ctan',
    'NumpyArcsin' : 'casin',
    'NumpyArccos' : 'cacos',
    'NumpyArctan' : 'catan',
    'NumpySinh'   : 'csinh',
    'NumpyCosh'   : 'ccosh',
    'NumpyTanh'   : 'ctanh',
    'NumpyArcsinh': 'casinh',
    'NumpyArccosh': 'cacosh',
    'NumpyArctanh': 'catanh',
}

# dictionary mapping Math function to (argument_conditions, C_function).
# Used in CCodePrinter._print_MathFunctionBase(self, expr)
# Math function ref https://docs.python.org/3/library/math.html
math_function_to_c = {
    # ---------- Number-theoretic and representation functions ------------
    'MathCeil'     : 'ceil',
    # 'MathComb'   : 'com' # TODO
    'MathCopysign': 'copysign',
    'MathFabs'   : 'fabs',
    'MathFloor'    : 'floor',
    # 'MathFmod'   : '???',  # TODO
    # 'MathRexp'   : '???'   TODO requires two output
    # 'MathFsum'   : '???',  # TODO
    # 'MathIsclose' : '???',  # TODO
    'MathIsfinite': 'isfinite', # int isfinite(real-floating x);
    'MathIsinf'   : 'isinf', # int isinf(real-floating x);
    'MathIsnan'   : 'isnan', # int isnan(real-floating x);
    # 'MathIsqrt'  : '???' TODO
    'MathLdexp'  : 'ldexp',
    # 'MathModf'  : '???' TODO return two value
    # 'MathPerm'  : '???' TODO
    # 'MathProd'  : '???' TODO
    'MathRemainder'  : 'remainder',
    'MathTrunc'  : 'trunc',

    # ----------------- Power and logarithmic functions -----------------------

    'MathExp'    : 'exp',
    'MathExpm1'  : 'expm1',
    'MathLog'    : 'log',      # take also an option arg [base]
    'MathLog1p'  : 'log1p',
    'MathLog2'  : 'log2',
    'MathLog10'  : 'log10',
    'MathPow'    : 'pow',
    'MathSqrt'   : 'sqrt',

    # --------------------- Trigonometric functions ---------------------------

    'MathAcos'   : 'acos',
    'MathAsin'   : 'asin',
    'MathAtan'   : 'atan',
    'MathAtan2'  : 'atan2',
    'MathCos'    : 'cos',
    # 'MathDist'  : '???', TODO
    'MathHypot'  : 'hypot',
    'MathSin'    : 'sin',
    'MathTan'    : 'tan',


    # -------------------------- Hyperbolic functions -------------------------

    'MathAcosh'  : 'acosh',
    'MathAsinh'  : 'asinh',
    'MathAtanh'  : 'atanh',
    'MathCosh'   : 'cosh',
    'MathSinh'   : 'sinh',
    'MathTanh'   : 'tanh',

    # --------------------------- Special functions ---------------------------

    'MathErf'    : 'erf',
    'MathErfc'   : 'erfc',
    'MathGamma'  : 'tgamma',
    'MathLgamma' : 'lgamma',

    # --------------------------- internal functions --------------------------
    'MathFactorial' : 'pyc_factorial',
    'MathGcd'       : 'pyc_gcd',
    'MathDegrees'   : 'pyc_degrees',
    'MathRadians'   : 'pyc_radians',
    'MathLcm'       : 'pyc_lcm',
}

c_library_headers = (
    "complex",
    "ctype",
    "float",
    "math",
    "stdarg",
    "stdbool",
    "stddef",
    "stdint",
    "stdio",
    "stdlib",
    "tgmath",
)

dtype_registry = {('real',8)    : 'double',
                  ('real',4)    : 'float',
                  ('complex',8) : 'double complex',
                  ('complex',4) : 'float complex',
                  ('int',4)     : 'int32_t',
                  ('int',8)     : 'int64_t',
                  ('int',2)     : 'int16_t',
                  ('int',1)     : 'int8_t',
                  ('bool',4)    : 'bool'}

ndarray_type_registry = {('real',8)    : 'nd_double',
                  ('real',4)    : 'nd_float',
                  ('complex',8) : 'nd_cdouble',
                  ('complex',4) : 'nd_cfloat',
                  ('int',8)     : 'nd_int64',
                  ('int',4)     : 'nd_int32',
                  ('int',2)     : 'nd_int16',
                  ('int',1)     : 'nd_int8',
                  ('bool',4)    : 'nd_bool'}

import_dict = {'omp_lib' : 'omp' }

class CCodePrinter(CodePrinter):
    """A printer to convert python expressions to strings of c code"""
    printmethod = "_ccode"
    language = "C"

    _default_settings = {
        'tabwidth': 4,
    }

    def __init__(self, parser, prefix_module = None):

        if parser.filename:
            errors.set_target(parser.filename, 'file')

        super().__init__()
        self.prefix_module = prefix_module
        self._additional_imports = set(['stdlib'])
        self._parser = parser
        self._additional_code = ''
        self._additional_declare = []
        self._additional_args = []
        self._temporary_args = []
        # Dictionary linking optional variables to their
        # temporary counterparts which provide allocated
        # memory
        # Key is optional variable
        self._optional_partners = {}

    def get_additional_imports(self):
        """return the additional imports collected in printing stage"""
        return self._additional_imports

    def _get_statement(self, codestring):
        return "%s;\n" % codestring

    def _get_comment(self, text):
        return "// {0}\n".format(text)

    def _format_code(self, lines):
        return self.indent_code(lines)

    def _traverse_matrix_indices(self, mat):
        rows, cols = mat.shape
        return ((i, j) for i in range(rows) for j in range(cols))

    def _flatten_list(self, irregular_list):
        if isinstance(irregular_list, (PythonList, PythonTuple)):
            f_list = [element for item in irregular_list for element in self._flatten_list(item)]
            return f_list
        else:
            return [irregular_list]

    #========================== Numpy Elements ===============================#
    def copy_NumpyArray_Data(self, expr):
        """ print the assignment of a NdArray

        parameters
        ----------
            expr : PyccelAstNode
                The Assign Node used to get the lhs and rhs
        Return
        ------
            String
                Return a str that contains the declaration of a dummy data_buffer
                       and a call to an operator which copies it to an NdArray struct
                if the ndarray is a stack_array the str will contain the initialization
        """
        rhs = expr.rhs
        lhs = expr.lhs
        if rhs.rank == 0:
            raise NotImplementedError(str(expr))
        dummy_array_name, _ = create_incremented_string(self._parser.used_names, prefix = 'array_dummy')
        declare_dtype = self.find_in_dtype_registry(self._print(rhs.dtype), rhs.precision)
        dtype = self.find_in_ndarray_type_registry(self._print(rhs.dtype), rhs.precision)
        arg = rhs.arg
        if rhs.rank > 1:
            # flattening the args to use them in C initialization.
            arg = self._flatten_list(arg)

        if isinstance(arg, Variable):
            arg = self._print(arg)
            if expr.lhs.is_stack_array:
                cpy_data = self._init_stack_array(expr, rhs.arg)
            else:
                cpy_data = "memcpy({0}.{2}, {1}.{2}, {0}.buffer_size);\n".format(lhs, arg, dtype)
            return '%s' % (cpy_data)
        else :
            arg = ', '.join(self._print(i) for i in arg)
            dummy_array = "%s %s[] = {%s};\n" % (declare_dtype, dummy_array_name, arg)
            if expr.lhs.is_stack_array:
                cpy_data = self._init_stack_array(expr, dummy_array_name)
            else:
                cpy_data = "memcpy({0}.{2}, {1}, {0}.buffer_size);\n".format(self._print(lhs), dummy_array_name, dtype)
            return  '%s%s' % (dummy_array, cpy_data)

    def arrayFill(self, expr):
        """ print the assignment of a NdArray

        parameters
        ----------
            expr : PyccelAstNode
                The Assign Node used to get the lhs and rhs
        Return
        ------
            String
                Return a str that contains a call to the C function array_fill,
                if the ndarray is a stack_array the str will contain the initialization
        """
        rhs = expr.rhs
        lhs = expr.lhs
        code_init = ''
        declare_dtype = self.find_in_dtype_registry(self._print(rhs.dtype), rhs.precision)

        if lhs.is_stack_array:
            symbol_map = {}
            used_names_tmp = self._parser.used_names.copy()
            sympy_shapes = [pyccel_to_sympy(s, symbol_map, used_names_tmp) for s in lhs.alloc_shape]

            length = functools.reduce(operator.mul, sympy_shapes)
            printable_length = functools.reduce(PyccelMul, lhs.alloc_shape)

            length_code = self._print(printable_length)

            if length.is_constant():
                buffer_array = "({declare_dtype}[{length}]){{}}".format(
                                        declare_dtype = declare_dtype,
                                        length=length_code)
            else:
                dummy_array_name, _ = create_incremented_string(self._parser.used_names,
                                                                prefix = lhs.name+'_data')
                code_init += "{dtype} {name}[{length}];\n".format(
                        dtype  = declare_dtype,
                        name   = dummy_array_name,
                        length = length_code)
                buffer_array = dummy_array_name

            code_init += self._init_stack_array(expr, buffer_array)

        if rhs.fill_value is not None:
            if isinstance(rhs.fill_value, Literal):
                code_init += 'array_fill(({0}){1}, {2});\n'.format(declare_dtype, self._print(rhs.fill_value), self._print(lhs))
            else:
                code_init += 'array_fill({0}, {1});\n'.format(self._print(rhs.fill_value), self._print(lhs))
        return code_init

    def _init_stack_array(self, expr, buffer_array):
        """ return a string which handles the assignment of a stack ndarray

        Parameters
        ----------
            expr : PyccelAstNode
                The Assign Node used to get the lhs and rhs
            buffer_array : String
                The data buffer
        Returns
        -------
            Returns a string that contains the initialization of a stack_array
        """

        lhs = expr.lhs
        rhs = expr.rhs
        dtype = self.find_in_ndarray_type_registry(self._print(rhs.dtype), rhs.precision)
        shape = ", ".join(self._print(i) for i in lhs.alloc_shape)
        declare_dtype = self.find_in_dtype_registry('int', 8)

        shape_init = "({declare_dtype}[]){{{shape}}}".format(declare_dtype=declare_dtype, shape=shape)
        strides_init = "({declare_dtype}[{length}]){{0}}".format(declare_dtype=declare_dtype, length=len(lhs.shape))
        if isinstance(buffer_array, Variable):
            buffer_array = "{0}.{1}".format(self._print(buffer_array), dtype)
        cpy_data = '{0} = (t_ndarray){{\n.{1}={2},\n .shape={3},\n .strides={4},\n '
        cpy_data += '.nd={5},\n .type={1},\n .is_view={6}\n}};\n'
        cpy_data = cpy_data.format(self._print(lhs), dtype, buffer_array,
                    shape_init, strides_init, len(lhs.shape), 'false')
        cpy_data += 'stack_array_init(&{});\n'.format(self._print(lhs))
        self._additional_imports.add("ndarrays")
        return cpy_data

    def fill_NumpyArange(self, expr, lhs):
        """ print the assignment of a NumpyArange
        parameters
        ----------
            expr : NumpyArange
                The node holding NumpyArange
            lhs : Variable
                 The left hand of Assign
        Return
        ------
            String
                Return string that contains the Assign code and the For loop
                responsible for filling the array values
        """
        start  = self._print(expr.start)
        stop   = self._print(expr.stop)
        step   = self._print(expr.step)
        dtype  = self.find_in_ndarray_type_registry(self._print(expr.dtype), expr.precision)

        target = Variable(expr.dtype, name =  self._parser.get_new_name('s'))
        index  = Variable(NativeInteger(), name = self._parser.get_new_name('i'))

        self._additional_declare += [index, target]
        self._additional_code += self._print(Assign(index, LiteralInteger(0))) + '\n'

        code = 'for({target} = {start}; {target} {op} {stop}; {target} += {step})'
        code += '\n{{\n{lhs}.{dtype}[{index}] = {target};\n'
        code += self._print(AugAssign(index, '+', LiteralInteger(1))) + '\n}}'
        code = code.format(target = self._print(target),
                            start = start,
                            stop  = stop,
                            op    = '<' if not isinstance(expr.step, PyccelUnarySub) else '>',
                            step  = step,
                            index = self._print(index),
                            lhs   = lhs,
                            dtype = dtype)
        return code

    # ============ Elements ============ #

    def _print_PythonAbs(self, expr):
        if expr.arg.dtype is NativeReal():
            self._additional_imports.add("math")
            func = "fabs"
        elif expr.arg.dtype is NativeComplex():
            self._additional_imports.add("complex")
            func = "cabs"
        else:
            func = "labs"
        return "{}({})".format(func, self._print(expr.arg))

    def _print_PythonMin(self, expr):
        arg = expr.args[0]
        if arg.dtype is NativeReal() and len(arg) == 2:
            self._additional_imports.add("math")
            return "fmin({}, {})".format(self._print(arg[0]),
                                         self._print(arg[1]))
        else:
            return errors.report("min in C is only supported for 2 float arguments", symbol=expr,
                    severity='fatal')

    def _print_PythonMax(self, expr):
        arg = expr.args[0]
        if arg.dtype is NativeReal() and len(arg) == 2:
            self._additional_imports.add("math")
            return "fmax({}, {})".format(self._print(arg[0]),
                                         self._print(arg[1]))
        else:
            return errors.report("max in C is only supported for 2 float arguments", symbol=expr,
                    severity='fatal')

    def _print_PythonFloat(self, expr):
        value = self._print(expr.arg)
        type_name = self.find_in_dtype_registry('real', expr.precision)
        return '({0})({1})'.format(type_name, value)

    def _print_PythonInt(self, expr):
        self._additional_imports.add('stdint')
        value = self._print(expr.arg)
        type_name = self.find_in_dtype_registry('int', expr.precision)
        return '({0})({1})'.format(type_name, value)

    def _print_PythonBool(self, expr):
        value = self._print(expr.arg)
        return '({} != 0)'.format(value)

    def _print_Literal(self, expr):
        return repr(expr.python_value)

    def _print_LiteralComplex(self, expr):
        if expr.real == LiteralFloat(0):
            return self._print(PyccelAssociativeParenthesis(PyccelMul(expr.imag, LiteralImaginaryUnit())))
        else:
            return self._print(PyccelAssociativeParenthesis(PyccelAdd(expr.real,
                            PyccelMul(expr.imag, LiteralImaginaryUnit()))))

    def _print_PythonComplex(self, expr):
        if expr.is_cast:
            value = self._print(expr.internal_var)
        else:
            value = self._print(PyccelAssociativeParenthesis(PyccelAdd(expr.real,
                            PyccelMul(expr.imag, LiteralImaginaryUnit()))))
        type_name = self.find_in_dtype_registry('complex', expr.precision)
        return '({0})({1})'.format(type_name, value)

    def _print_LiteralImaginaryUnit(self, expr):
        self._additional_imports.add("complex")
        return '_Complex_I'

    def _print_PythonLen(self, expr):
        var = expr.arg
        if var.rank > 0:
            return self._print(var.shape[0])
        else:
            return errors.report("PythonLen not implemented for type {}\n".format(type(expr.arg)) +
                    PYCCEL_RESTRICTION_TODO,
                    symbol = expr, severity='fatal')

    def _print_ModuleHeader(self, expr):
        name = expr.module.name
        # TODO: Add classes and interfaces
        funcs = '\n'.join('{};'.format(self.function_signature(f)) for f in expr.module.funcs)

        # Print imports last to be sure that all additional_imports have been collected
        imports = [*expr.module.imports, *map(Import, self._additional_imports)]
        imports = ''.join(self._print(i) for i in imports)

        return ('#ifndef {name}_H\n'
                '#define {name}_H\n\n'
                '{imports}\n'
                #'{classes}\n'
                '{funcs}\n'
                #'{interfaces}\n'
                '#endif // {name}_H\n').format(
                        name    = name.upper(),
                        imports = imports,
                        funcs   = funcs)

    def _print_Module(self, expr):
        body    = ''.join(self._print(i) for i in expr.body)

        # Print imports last to be sure that all additional_imports have been collected
        imports = [Import(expr.name), *map(Import, self._additional_imports)]
        imports = ''.join(self._print(i) for i in imports)
        return ('{imports}\n'
                '{body}\n').format(
                        imports = imports,
                        body    = body)

    def _print_Break(self, expr):
        return 'break;\n'

    def _print_Continue(self, expr):
        return 'continue;\n'

    def _print_While(self, expr):
        body = self._print(expr.body)
        cond = self._print(expr.test)
        return 'while({condi})\n{{\n{body}}}\n'.format(condi = cond, body = body)

    def _print_If(self, expr):
        lines = []
        for i, (c, e) in enumerate(expr.blocks):
            var = self._print(e)
            if i == 0:
                lines.append("if (%s)\n{\n" % self._print(c))
            elif i == len(expr.blocks) - 1 and isinstance(c, LiteralTrue):
                lines.append("else\n{\n")
            else:
                lines.append("else if (%s)\n{\n" % self._print(c))
            lines.append("%s}\n" % var)
        return "".join(lines)

    def _print_IfTernaryOperator(self, expr):
        cond = self._print(expr.cond)
        value_true = self._print(expr.value_true)
        value_false = self._print(expr.value_false)
        return '{cond} ? {true} : {false}'.format(cond = cond, true =value_true, false = value_false)

    def _print_LiteralTrue(self, expr):
        return '1'

    def _print_LiteralFalse(self, expr):
        return '0'

    def _print_PyccelAnd(self, expr):
        args = [self._print(a) for a in expr.args]
        return ' && '.join(a for a in args)

    def _print_PyccelOr(self, expr):
        args = [self._print(a) for a in expr.args]
        return ' || '.join(a for a in args)

    def _print_PyccelEq(self, expr):
        lhs = self._print(expr.args[0])
        rhs = self._print(expr.args[1])
        return '{0} == {1}'.format(lhs, rhs)

    def _print_PyccelNe(self, expr):
        lhs = self._print(expr.args[0])
        rhs = self._print(expr.args[1])
        return '{0} != {1}'.format(lhs, rhs)

    def _print_PyccelLt(self, expr):
        lhs = self._print(expr.args[0])
        rhs = self._print(expr.args[1])
        return '{0} < {1}'.format(lhs, rhs)

    def _print_PyccelLe(self, expr):
        lhs = self._print(expr.args[0])
        rhs = self._print(expr.args[1])
        return '{0} <= {1}'.format(lhs, rhs)

    def _print_PyccelGt(self, expr):
        lhs = self._print(expr.args[0])
        rhs = self._print(expr.args[1])
        return '{0} > {1}'.format(lhs, rhs)

    def _print_PyccelGe(self, expr):
        lhs = self._print(expr.args[0])
        rhs = self._print(expr.args[1])
        return '{0} >= {1}'.format(lhs, rhs)

    def _print_PyccelNot(self, expr):
        a = self._print(expr.args[0])
        return '!{}'.format(a)

    def _print_PyccelMod(self, expr):
        self._additional_imports.add("math")
        self._additional_imports.add("pyc_math")

        first = self._print(expr.args[0])
        second = self._print(expr.args[1])

        if expr.dtype is NativeInteger():
            return "MOD_PYC({n}, {base})".format(n=first, base=second)

        if expr.args[0].dtype is NativeInteger():
            first = self._print(NumpyFloat(expr.args[0]))
        if expr.args[1].dtype is NativeInteger():
            second = self._print(NumpyFloat(expr.args[1]))
        return "FMOD_PYC({n}, {base})".format(n=first, base=second)

    def _print_PyccelPow(self, expr):
        b = expr.args[0]
        e = expr.args[1]

        if expr.dtype is NativeComplex():
            b = self._print(b if b.dtype is NativeComplex() else PythonComplex(b))
            e = self._print(e if e.dtype is NativeComplex() else PythonComplex(e))
            self._additional_imports.add("complex")
            return 'cpow({}, {})'.format(b, e)

        self._additional_imports.add("math")
        b = self._print(b if b.dtype is NativeReal() else NumpyFloat(b))
        e = self._print(e if e.dtype is NativeReal() else NumpyFloat(e))
        code = 'pow({}, {})'.format(b, e)
        if expr.dtype is NativeInteger():
            dtype = self._print(expr.dtype)
            prec  = expr.precision
            cast_type = self.find_in_dtype_registry(dtype, prec)
            return '({}){}'.format(cast_type, code)
        return code

    def _print_Import(self, expr):
        if expr.ignore:
            return ''
        if isinstance(expr.source, DottedName):
            source = expr.source.name[-1]
        else:
            source = self._print(expr.source)

        # Get with a default value is not used here as it is
        # slower and on most occasions the import will not be in the
        # dictionary
        if source in import_dict: # pylint: disable=consider-using-get
            source = import_dict[source]

        if source is None:
            return ''
        if expr.source in c_library_headers:
            return '#include <{0}.h>\n'.format(source)
        else:
            return '#include "{0}.h"\n'.format(source)

    def _print_LiteralString(self, expr):
        format_str = format(expr.arg)
        format_str = format_str.replace("\\", "\\\\")\
                               .replace('\a', '\\a')\
                               .replace('\b', '\\b')\
                               .replace('\f', '\\f')\
                               .replace("\n", "\\n")\
                               .replace('\r', '\\r')\
                               .replace('\t', '\\t')\
                               .replace('\v', '\\v')\
                               .replace('"', '\\"')\
                               .replace("'", "\\'")
        return '"{}"'.format(format_str)

    def get_print_format_and_arg(self, var):
        type_to_format = {('real',8)    : '%.12lf',
                          ('real',4)    : '%.12f',
                          ('complex',8) : '(%.12lf + %.12lfj)',
                          ('complex',4) : '(%.12f + %.12fj)',
                          ('int',4)     : '%d',
                          ('int',8)     : '%ld',
                          ('int',2)     : '%hd',
                          ('int',1)     : '%c',
                          ('bool',4)    : '%s',
                          ('string', 0) : '%s'}
        try:
            arg_format = type_to_format[(self._print(var.dtype), var.precision)]
        except KeyError:
            errors.report("{} type is not supported currently".format(var.dtype), severity='fatal')
        if var.dtype is NativeComplex():
            arg = '{}, {}'.format(self._print(NumpyReal(var)), self._print(NumpyImag(var)))
        elif var.dtype is NativeBool():
            arg = '{} ? "True" : "False"'.format(self._print(var))
        else:
            arg = self._print(var)
        return arg_format, arg

    def extract_function_call_results(self, expr):
        tmp_list = [self.create_tmp_var(a) for a in expr.funcdef.results]
        return tmp_list

    def _print_PythonPrint(self, expr):
        self._additional_imports.add("stdio")
        end = '\n'
        sep = ' '
        code = ''
        empty_end = FunctionCallArgument(LiteralString(''), 'end')
        space_end = FunctionCallArgument(LiteralString(' '), 'end')
        kwargs = [f for f in expr.expr if f.keyword]
        for f in kwargs:
            if f.keyword == 'sep'      :   sep = str(f.value)
            elif f.keyword == 'end'    :   end = str(f.value)
        args_format = []
        args = []
        orig_args = [f for f in expr.expr if not f.keyword]

        def formatted_args_to_printf(args_format, args, end):
            args_format = sep.join(args_format)
            args_format += end
            args_format = self._print(LiteralString(args_format))
            args_code = ', '.join([args_format, *args])
            return "printf({});\n".format(args_code)

        if len(orig_args) == 0:
            return formatted_args_to_printf(args_format, args, end)

        for i, f in enumerate(orig_args):
            if isinstance(f, FunctionCall) and isinstance(f.dtype, NativeTuple):
                tmp_list = self.extract_function_call_results(f)
                tmp_arg_format_list = []
                for a in tmp_list:
                    arg_format, arg = self.get_print_format_and_arg(a)
                    tmp_arg_format_list.append(arg_format)
                    args.append(arg)
                args_format.append('({})'.format(', '.join(tmp_arg_format_list)))
                assign = Assign(tmp_list, f)
                self._additional_code += self._print(assign)
            elif f.rank > 0:
                if args_format:
                    code += formatted_args_to_printf(args_format, args, sep)
                    args_format = []
                    args = []
                for_index = Variable(NativeInteger(), name = self._parser.get_new_name('i'))
                self._additional_declare.append(for_index)
                max_index = PyccelMinus(orig_args[i].shape[0], LiteralInteger(1), simplify = True)
                for_range = PythonRange(max_index)
                print_body = [ orig_args[i][for_index] ]
                if orig_args[i].rank == 1:
                    print_body.append(space_end)

                for_body  = [PythonPrint(print_body)]
                for_loop  = For(for_index, for_range, for_body)
                for_end   = FunctionCallArgument(LiteralString(value=']'+end if i == len(orig_args)-1 else ']'), 'end')

                body = CodeBlock([PythonPrint([ LiteralString('['), empty_end]),
                                  for_loop,
                                  PythonPrint([ orig_args[i][max_index], for_end])],
                                 unravelled = True)
                code += self._print(body)
            else:
                arg_format, arg = self.get_print_format_and_arg(f)
                args_format.append(arg_format)
                args.append(arg)
        if args_format:
            code += formatted_args_to_printf(args_format, args, end)
        return code

    def find_in_dtype_registry(self, dtype, prec):
        try :
            return dtype_registry[(dtype, prec)]
        except KeyError:
            errors.report(PYCCEL_RESTRICTION_TODO,
                    symbol = "{}[kind = {}]".format(dtype, prec),
                    severity='fatal')

    def find_in_ndarray_type_registry(self, dtype, prec):
        try :
            return ndarray_type_registry[(dtype, prec)]
        except KeyError:
            errors.report(PYCCEL_RESTRICTION_TODO,
                    symbol = "{}[kind = {}]".format(dtype, prec),
                    severity='fatal')

    def get_declare_type(self, expr):
        dtype = self._print(expr.dtype)
        prec  = expr.precision
        rank  = expr.rank
        if isinstance(expr.dtype, NativeInteger):
            self._additional_imports.add('stdint')
        dtype = self.find_in_dtype_registry(dtype, prec)
        if rank > 0:
            if expr.is_ndarray:
                if expr.rank > 15:
                    errors.report(UNSUPPORTED_ARRAY_RANK, severity='fatal')
                self._additional_imports.add('ndarrays')
                return 't_ndarray '
            errors.report(PYCCEL_RESTRICTION_TODO, symbol="rank > 0",severity='fatal')

        if self.stored_in_c_pointer(expr):
            return '{0} *'.format(dtype)
        else:
            return '{0} '.format(dtype)

    def _print_FuncAddressDeclare(self, expr):
        args = list(expr.arguments)
        if len(expr.results) == 1:
            ret_type = self.get_declare_type(expr.results[0])
        elif len(expr.results) > 1:
            ret_type = self._print(datatype('int')) + ' '
            args += [a.clone(name = a.name, is_pointer =True) for a in expr.results]
        else:
            ret_type = self._print(datatype('void')) + ' '
        name = expr.name
        if not args:
            arg_code = 'void'
        else:
            # TODO: extract informations needed for printing in case of function argument which itself has a function argument
            arg_code = ', '.join('{}'.format(self._print_FuncAddressDeclare(i))
                        if isinstance(i, FunctionAddress) else '{0}{1}'.format(self.get_declare_type(i), i)
                        for i in args)
        return '{}(*{})({});\n'.format(ret_type, name, arg_code)

    def _print_Declare(self, expr):
        if isinstance(expr.variable, InhomogeneousTupleVariable):
            return ''.join(self._print_Declare(Declare(v.dtype,v,intent=expr.intent, static=expr.static)) for v in expr.variable)

        declaration_type = self.get_declare_type(expr.variable)
        variable = self._print(expr.variable.name)

        return '{0}{1};\n'.format(declaration_type, variable)

    def _print_NativeBool(self, expr):
        self._additional_imports.add('stdbool')
        return 'bool'

    def _print_NativeInteger(self, expr):
        return 'int'

    def _print_NativeReal(self, expr):
        return 'real'

    def _print_NativeVoid(self, expr):
        return 'void'

    def _print_NativeComplex(self, expr):
        self._additional_imports.add('complex')
        return 'complex'
    def _print_NativeString(self, expr):
        return 'string'

    def function_signature(self, expr, print_arg_names = True):
        """Extract from function definition all the information
        (name, input, output) needed to create the signature

        Parameters
        ----------
        expr            : FunctionDef
            the function defintion

        print_arg_names : Bool
            default value True and False when we don't need to print
            arguments names

        Return
        ------
        String
            Signature of the function
        """
        args = list(expr.arguments)
        if len(expr.results) == 1:
            ret_type = self.get_declare_type(expr.results[0])
        elif len(expr.results) > 1:
            ret_type = self._print(datatype('int')) + ' '
            args += [Argument(a.clone(name = a.name, is_pointer =True)) for a in expr.results]
        else:
            ret_type = self._print(datatype('void')) + ' '
        name = expr.name
        if not args:
            arg_code = 'void'
        else:
            arg_code = ', '.join('{}'.format(self.function_signature(i, False))
                        if isinstance(i.var, FunctionAddress)
                        else '{0}'.format(self.get_declare_type(i.var)) + (i.name if print_arg_names else '')
                        for i in args)
        if isinstance(expr, FunctionAddress):
            return '{}(*{})({})'.format(ret_type, name, arg_code)
        else:
            return '{0}{1}({2})'.format(ret_type, name, arg_code)

    def _print_IndexedElement(self, expr):
        base = expr.base
        inds = list(expr.indices)
        base_shape = base.shape
        allow_negative_indexes = base.allows_negative_indexes
        for i, ind in enumerate(inds):
            if isinstance(ind, PyccelUnarySub) and isinstance(ind.args[0], LiteralInteger):
                inds[i] = PyccelMinus(base_shape[i], ind.args[0], simplify = True)
            else:
                #indices of indexedElement of len==1 shouldn't be a tuple
                if isinstance(ind, tuple) and len(ind) == 1:
                    inds[i].args = ind[0]
                if allow_negative_indexes and \
                        not isinstance(ind, LiteralInteger) and not isinstance(ind, Slice):
                    inds[i] = IfTernaryOperator(PyccelLt(ind, LiteralInteger(0)),
                        PyccelAdd(base_shape[i], ind, simplify = True), ind)
        #set dtype to the C struct types
        dtype = self._print(expr.dtype)
        dtype = self.find_in_ndarray_type_registry(dtype, expr.precision)
        base_name = self._print(base.name)
        if base.is_ndarray:
            if expr.rank > 0:
                #managing the Slice input
                for i , ind in enumerate(inds):
                    if isinstance(ind, Slice):
                        inds[i] = self._new_slice_with_processed_arguments(ind, PyccelArraySize(base, i),
                            allow_negative_indexes)
                    else:
                        inds[i] = Slice(ind, PyccelAdd(ind, LiteralInteger(1), simplify = True), LiteralInteger(1))
                inds = [self._print(i) for i in inds]
                return "array_slicing(%s, %s, %s)" % (base_name, expr.rank, ", ".join(inds))
            inds = [self._cast_to(i, NativeInteger(), 8).format(self._print(i)) for i in inds]
        else:
            raise NotImplementedError(expr)
        return "GET_ELEMENT(%s, %s, %s)" % (base_name, dtype, ", ".join(inds))


    def _cast_to(self, expr, dtype, precision):
        """ add cast to an expression when needed
        parameters
        ----------
            expr      : PyccelAstNode
                the expression to be cast
            dtype     : Datatype
                base type of the cast
            precision : integer
                precision of the base type of the cast

        Return
        ------
            String
                Return format string that contains the desired cast type
        """
        if (expr.dtype != dtype or expr.precision != precision):
            cast=self.find_in_dtype_registry(self._print(dtype), precision)
            return '({}){{}}'.format(cast)
        return '{}'

    def _print_DottedVariable(self, expr):
        """convert dotted Variable to their C equivalent"""
        return '{}.{}'.format(self._print(expr.lhs), self._print(expr.name))

    @staticmethod
    def _new_slice_with_processed_arguments(_slice, array_size, allow_negative_index):
        """ Create new slice with informations collected from old slice and decorators

        Parameters
        ----------
            _slice : Slice
                slice needed to collect (start, stop, step)
            array_size : PyccelArraySize
                call to function size()
            allow_negative_index : Bool
                True when the decorator allow_negative_index is present
        Returns
        -------
            Slice
        """
        start = LiteralInteger(0) if _slice.start is None else _slice.start
        stop = array_size if _slice.stop is None else _slice.stop

        # negative start and end in slice
        if isinstance(start, PyccelUnarySub) and isinstance(start.args[0], LiteralInteger):
            start = PyccelMinus(array_size, start.args[0], simplify = True)
        elif allow_negative_index and not isinstance(start, (LiteralInteger, PyccelArraySize)):
            start = IfTernaryOperator(PyccelLt(start, LiteralInteger(0)),
                            PyccelMinus(array_size, start, simplify = True), start)

        if isinstance(stop, PyccelUnarySub) and isinstance(stop.args[0], LiteralInteger):
            stop = PyccelMinus(array_size, stop.args[0], simplify = True)
        elif allow_negative_index and not isinstance(stop, (LiteralInteger, PyccelArraySize)):
            stop = IfTernaryOperator(PyccelLt(stop, LiteralInteger(0)),
                            PyccelMinus(array_size, stop, simplify = True), stop)

        # steps in slices
        step = _slice.step

        if step is None:
            step = LiteralInteger(1)

        # negative step in slice
        elif isinstance(step, PyccelUnarySub) and isinstance(step.args[0], LiteralInteger):
            start = PyccelMinus(array_size, LiteralInteger(1), simplify = True) if _slice.start is None else start
            stop = LiteralInteger(0) if _slice.stop is None else stop

        # variable step in slice
        elif allow_negative_index and step and not isinstance(step, LiteralInteger):
            og_start = start
            start = IfTernaryOperator(PyccelGt(step, LiteralInteger(0)), start, PyccelMinus(stop, LiteralInteger(1), simplify = True))
            stop = IfTernaryOperator(PyccelGt(step, LiteralInteger(0)), stop, og_start)

        return Slice(start, stop, step)

    def _print_PyccelArraySize(self, expr):
        return '{}.shape[{}]'.format(expr.arg, expr.index)

    def _print_Allocate(self, expr):
        free_code = ''
        #free the array if its already allocated and checking if its not null if the status is unknown
        if  (expr.status == 'unknown'):
            free_code = 'if (%s.shape != NULL)\n' % self._print(expr.variable.name)
            free_code += "{{\n{}}}\n".format(self._print(Deallocate(expr.variable)))
        elif  (expr.status == 'allocated'):
            free_code += self._print(Deallocate(expr.variable))
        self._additional_imports.add('ndarrays')
        shape = ", ".join(self._print(i) for i in expr.shape)
        dtype = self._print(expr.variable.dtype)
        dtype = self.find_in_ndarray_type_registry(dtype, expr.variable.precision)
        shape_dtype = self.find_in_dtype_registry('int', 8)
        shape_Assign = "("+ shape_dtype +"[]){" + shape + "}"
        alloc_code = "{} = array_create({}, {}, {});\n".format(expr.variable, len(expr.shape), shape_Assign, dtype)
        return '{}{}'.format(free_code, alloc_code)

    def _print_Deallocate(self, expr):
        if isinstance(expr.variable, InhomogeneousTupleVariable):
            return ''.join(self._print(Deallocate(v)) for v in expr.variable)
        if expr.variable.is_pointer:
            return 'free_pointer({});\n'.format(self._print(expr.variable))
        return 'free_array({});\n'.format(self._print(expr.variable))

    def _print_Slice(self, expr):
        start = self._print(expr.start)
        stop = self._print(expr.stop)
        step = self._print(expr.step)
        return 'new_slice({}, {}, {})'.format(start, stop, step)

    def _print_NumpyUfuncBase(self, expr):
        """ Convert a Python expression with a Numpy function call to C
        function call

        Parameters
        ----------
            expr : Pyccel ast node
                Python expression with a Numpy function call

        Returns
        -------
            string
                Equivalent expression in C language

        Example
        -------
            numpy.cos(x) ==> cos(x)

        """
        # add necessary include
        self._additional_imports.add('math')
        type_name = type(expr).__name__
        try:
            func_name = numpy_ufunc_to_c_real[type_name]
        except KeyError:
            errors.report(PYCCEL_RESTRICTION_TODO, severity='fatal')
        args = []
        for arg in expr.args:
            if arg.dtype is NativeComplex():
                self._additional_imports.add('complex')
                try:
                    func_name = numpy_ufunc_to_c_complex[type_name]
                    args.append(self._print(arg))
                except KeyError:
                    errors.report(INCOMPATIBLE_TYPEVAR_TO_FUNC.format(type_name) ,severity='fatal')
            elif arg.dtype is not NativeReal():
                args.append(self._print(NumpyFloat(arg)))
            else :
                args.append(self._print(arg))
        code_args = ', '.join(args)
        return '{0}({1})'.format(func_name, code_args)

    def _print_MathFunctionBase(self, expr):
        """ Convert a Python expression with a math function call to C
        function call

        Parameters
        ----------
            expr : Pyccel ast node
                Python expression with a Math function call

        Returns
        -------
            string
                Equivalent expression in C language

        ------
        Example:
        --------
            math.sin(x) ==> sin(x)

        """
        # add necessary include
        type_name = type(expr).__name__
        try:
            func_name = math_function_to_c[type_name]
        except KeyError:
            errors.report(PYCCEL_RESTRICTION_TODO, severity='fatal')

        if func_name.startswith("pyc"):
            self._additional_imports.add('pyc_math')
        else:
            if expr.dtype is NativeComplex():
                self._additional_imports.add('cmath')
            else:
                self._additional_imports.add('math')
        args = []
        for arg in expr.args:
            if arg.dtype != NativeReal() and not func_name.startswith("pyc"):
                args.append(self._print(NumpyFloat(arg)))
            else:
                args.append(self._print(arg))
        code_args = ', '.join(args)
        if expr.dtype == NativeInteger():
            cast_type = self.find_in_dtype_registry('int', expr.precision)
            return '({0}){1}({2})'.format(cast_type, func_name, code_args)
        return '{0}({1})'.format(func_name, code_args)

    def _print_MathIsfinite(self, expr):
        """Convert a Python expression with a math isfinite function call to C
        function call"""
        # add necessary include
        self._additional_imports.add('math')
        arg = expr.args[0]
        if arg.dtype is NativeInteger():
            code_arg = self._print(NumpyFloat(arg))
        else:
            code_arg = self._print(arg)
        return "isfinite({})".format(code_arg)

    def _print_MathIsinf(self, expr):
        """Convert a Python expression with a math isinf function call to C
        function call"""
        # add necessary include
        self._additional_imports.add('math')
        arg = expr.args[0]
        if arg.dtype is NativeInteger():
            code_arg = self._print(NumpyFloat(arg))
        else:
            code_arg = self._print(arg)
        return "isinf({})".format(code_arg)

    def _print_MathIsnan(self, expr):
        """Convert a Python expression with a math isnan function call to C
        function call"""
        # add necessary include
        self._additional_imports.add('math')
        arg = expr.args[0]
        if arg.dtype is NativeInteger():
            code_arg = self._print(NumpyFloat(arg))
        else:
            code_arg = self._print(arg)
        return "isnan({})".format(code_arg)

    def _print_MathTrunc(self, expr):
        """Convert a Python expression with a math trunc function call to C
        function call"""
        # add necessary include
        self._additional_imports.add('math')
        arg = expr.args[0]
        if arg.dtype is NativeInteger():
            code_arg = self._print(NumpyFloat(arg))
        else:
            code_arg = self._print(arg)
        return "trunc({})".format(code_arg)

    def _print_FunctionAddress(self, expr):
        return expr.name

    def _print_Rand(self, expr):
        raise NotImplementedError("Rand not implemented")

    def _print_NumpyRandint(self, expr):
        raise NotImplementedError("Randint not implemented")

    def _print_NumpyMod(self, expr):
        return self._print(PyccelMod(*expr.args))

    def _print_Interface(self, expr):
        return ""

    def _print_FunctionDef(self, expr):

        if len(expr.results) > 1:
            self._additional_args.append(expr.results)
        body  = self._print(expr.body)
        decs  = [Declare(i.dtype, i) if isinstance(i, Variable) else FuncAddressDeclare(i) for i in expr.local_vars]
        if len(expr.results) <= 1 :
            for i in expr.results:
                if isinstance(i, Variable) and not i.is_temp:
                    decs += [Declare(i.dtype, i)]
                elif not isinstance(i, Variable):
                    decs += [FuncAddressDeclare(i)]
        decs += [Declare(i.dtype, i) for i in self._additional_declare]
        decs  = ''.join(self._print(i) for i in decs)
        self._additional_declare.clear()

        sep = self._print(SeparatorComment(40))
        if self._additional_args :
            self._additional_args.pop()
        imports = ''.join(self._print(i) for i in expr.imports)
        doc_string = self._print(expr.doc_string) if expr.doc_string else ''

        parts = [sep,
                 doc_string,
                '{signature}\n{{\n'.format(signature=self.function_signature(expr)),
                 imports,
                 decs,
                 body,
                 '}\n',
                 sep]

        return ''.join(p for p in parts if p)

    def stored_in_c_pointer(self, a):
        """
        Indicates whether the Variable a needs to be stored in a pointer
        in c code

        Parameters
        ----------
        a : Variable
        """
        if not isinstance(a, Variable):
            return False
        return (a.is_pointer and not a.is_ndarray) or a.is_optional or any(a in b for b in self._additional_args)

    def create_tmp_var(self, match_var):
        tmp_var_name = self._parser.get_new_name('tmp')
        tmp_var = Variable(name = tmp_var_name, dtype = match_var.dtype)
        self._additional_declare.append(tmp_var)
        return tmp_var

    def _print_FunctionCall(self, expr):
        func = expr.funcdef
         # Ensure the correct syntax is used for pointers
        args = []
        for a, f in zip(expr.args, func.arguments):
            if isinstance(a, Variable) and self.stored_in_c_pointer(f):
                args.append(VariableAddress(a))
            elif f.is_optional and not isinstance(a, Nil):
                tmp_var = self.create_tmp_var(f)
                assign = Assign(tmp_var, a)
                self._additional_code += self._print(assign) + '\n'
                args.append(VariableAddress(tmp_var))

            else :
                args.append(a)

        args += self._temporary_args
        self._temporary_args = []
        args = ', '.join(['{}'.format(self._print(a)) for a in args])
        if not func.results:
            return '{}({});\n'.format(func.name, args)
        return '{}({})'.format(func.name, args)

    def _print_Constant(self, expr):
        """ Convert a Python expression with a math constant call to C
        function call

        Parameters
        ----------
            expr : Pyccel ast node
                Python expression with a Math constant

        Returns
        -------
            string
                String represent the value of the constant

        Example
        -------
            math.pi ==> 3.14159265358979

        """
        val = LiteralFloat(expr.value)
        return self._print(val)

    def _print_Return(self, expr):
        code = ''
        args = [VariableAddress(a) if self.stored_in_c_pointer(a) else a for a in expr.expr]

        if len(args) == 0:
            return 'return;\n'

        if len(args) > 1:
            if expr.stmt:
                return self._print(expr.stmt)+'\n'+'return 0;\n'
            return 'return 0;\n'

        if expr.stmt:
            # get Assign nodes from the CodeBlock object expr.stmt.
            last_assign = expr.stmt.get_attribute_nodes(Assign, excluded_nodes=FunctionCall)
            deallocate_nodes = expr.stmt.get_attribute_nodes(Deallocate, excluded_nodes=(Assign,))
            vars_in_deallocate_nodes = [i.variable for i in deallocate_nodes]

            # Check the Assign objects list in case of
            # the user assigns a variable to an object contains IndexedElement object.
            if not last_assign:
                return 'return {0};\n'.format(self._print(args[0]))

            # make sure that stmt contains one assign node.
            assert(len(last_assign)==1)
            variables = last_assign[0].rhs.get_attribute_nodes(Variable, excluded_nodes=(FunctionDef,))
            unneeded_var = not any(b in vars_in_deallocate_nodes for b in variables)
            if unneeded_var:
                code = ''.join(self._print(a) for a in expr.stmt.body if a is not last_assign[0])
                return code + '\nreturn {};\n'.format(self._print(last_assign[0].rhs))
            else:
                code = ''+self._print(expr.stmt)
                self._additional_declare.append(last_assign[0].lhs)
        return code + 'return {0};\n'.format(self._print(args[0]))

    def _print_Pass(self, expr):
        return '// pass\n'

    def _print_Nil(self, expr):
        return 'NULL'

    def _print_PyccelAdd(self, expr):
        return ' + '.join(self._print(a) for a in expr.args)

    def _print_PyccelMinus(self, expr):
        args = [self._print(a) for a in expr.args]
        if len(args) == 1:
            return '-{}'.format(args[0])
        return ' - '.join(args)

    def _print_PyccelMul(self, expr):
        return ' * '.join(self._print(a) for a in expr.args)

    def _print_PyccelDiv(self, expr):
        if all(a.dtype is NativeInteger() for a in expr.args):
            args = [NumpyFloat(a) for a in expr.args]
        else:
            args = expr.args
        return  ' / '.join(self._print(a) for a in args)

    def _print_PyccelFloorDiv(self, expr):
        self._additional_imports.add("math")
        # the result type of the floor division is dependent on the arguments
        # type, if all arguments are integers the result is integer otherwise
        # the result type is float
        need_to_cast = all(a.dtype is NativeInteger() for a in expr.args)
        code = ' / '.join(self._print(a if a.dtype is NativeReal() else NumpyFloat(a)) for a in expr.args)
        if (need_to_cast):
            cast_type = self.find_in_dtype_registry('int', expr.precision)
            return "({})floor({})".format(cast_type, code)
        return "floor({})".format(code)

    def _print_PyccelRShift(self, expr):
        return ' >> '.join(self._print(a) for a in expr.args)

    def _print_PyccelLShift(self, expr):
        return ' << '.join(self._print(a) for a in expr.args)

    def _print_PyccelBitXor(self, expr):
        if expr.dtype is NativeBool():
            return '{0} != {1}'.format(self._print(expr.args[0]), self._print(expr.args[1]))
        return ' ^ '.join(self._print(a) for a in expr.args)

    def _print_PyccelBitOr(self, expr):
        if expr.dtype is NativeBool():
            return ' || '.join(self._print(a) for a in expr.args)
        return ' | '.join(self._print(a) for a in expr.args)

    def _print_PyccelBitAnd(self, expr):
        if expr.dtype is NativeBool():
            return ' && '.join(self._print(a) for a in expr.args)
        return ' & '.join(self._print(a) for a in expr.args)

    def _print_PyccelInvert(self, expr):
        return '~{}'.format(self._print(expr.args[0]))

    def _print_PyccelAssociativeParenthesis(self, expr):
        return '({})'.format(self._print(expr.args[0]))

    def _print_PyccelUnary(self, expr):
        return '+{}'.format(self._print(expr.args[0]))

    def _print_PyccelUnarySub(self, expr):
        return '-{}'.format(self._print(expr.args[0]))

    def _print_AugAssign(self, expr):
        lhs_code = self._print(expr.lhs)
        op = expr.op
        rhs_code = self._print(expr.rhs)
        return "{0} {1}= {2};\n".format(lhs_code, op, rhs_code)

    def _print_Assign(self, expr):
        prefix_code = ''
        lhs = expr.lhs
        rhs = expr.rhs
        if isinstance(lhs, Variable) and lhs.is_optional:
            if lhs in self._optional_partners:
                # Collect temporary variable which provides
                # allocated memory space for this optional variable
                tmp_var = self._optional_partners[lhs]
            else:
                # Create temporary variable to provide allocated
                # memory space before assigning to the pointer value
                # (may be NULL)
                tmp_var_name = self._parser.get_new_name()
                tmp_var = lhs.clone(tmp_var_name, is_optional=False)
                self._additional_declare.append(tmp_var)
                self._optional_partners[lhs] = tmp_var
            # Point optional variable at an allocated memory space
            prefix_code = self._print(AliasAssign(lhs, tmp_var))
        if isinstance(rhs, FunctionCall) and isinstance(rhs.dtype, NativeTuple):
            self._temporary_args = [VariableAddress(a) for a in lhs]
            return prefix_code+'{};\n'.format(self._print(rhs))
        if isinstance(rhs, (NumpyArray)):
            return prefix_code+self.copy_NumpyArray_Data(expr)
        if isinstance(rhs, (NumpyFull)):
            return prefix_code+self.arrayFill(expr)
        if isinstance(rhs, NumpyArange):
            return prefix_code+self.fill_NumpyArange(rhs, lhs)
        lhs = self._print(expr.lhs)
        rhs = self._print(expr.rhs)
        return prefix_code+'{} = {};\n'.format(lhs, rhs)

    def _print_AliasAssign(self, expr):
        lhs_var = expr.lhs
        rhs_var = expr.rhs

        lhs = VariableAddress(lhs_var)
        rhs = VariableAddress(rhs_var) if isinstance(rhs_var, Variable) else rhs_var

        lhs = self._print(lhs)
        rhs = self._print(rhs)

        # the below condition handles the case of reassinging a pointer to an array view.
        # setting the pointer's is_view attribute to false so it can be ignored by the free_pointer function.
        if isinstance(lhs_var, Variable) and lhs_var.is_ndarray \
                and isinstance(rhs_var, Variable) and rhs_var.is_ndarray:
            return 'alias_assign(&{}, {});\n'.format(lhs, rhs)

        return '{} = {};\n'.format(lhs, rhs)

    def _print_For(self, expr):
        counter = self._print(expr.target)
        body  = self._print(expr.body)
        if isinstance(expr.iterable, PythonRange):
            iterable = expr.iterable
        elif isinstance(expr.iterable, PythonEnumerate):
            iterable = PythonRange(PythonLen(expr.iterable.element))
        elif isinstance(expr.iterable, PythonZip):
            iterable = PythonRange(expr.iterable.length)
        elif isinstance(expr.iterable, PythonMap):
            iterable = PythonRange(PythonLen(expr.iterable.args[1]))
        else:
            raise NotImplementedError("Only iterables currently supported are Range, Enumerate, Zip and Map")
        start = self._print(iterable.start)
        stop  = self._print(iterable.stop )
        step  = self._print(iterable.step )

        test_step = iterable.step
        if isinstance(test_step, PyccelUnarySub):
            test_step = iterable.step.args[0]

        # testing if the step is a value or an expression
        if isinstance(test_step, Literal):
            op = '>' if isinstance(iterable.step, PyccelUnarySub) else '<'
            return ('for ({counter} = {start}; {counter} {op} {stop}; {counter} += '
                        '{step})\n{{\n{body}}}\n').format(counter=counter, start=start, op=op,
                                                          stop=stop, step=step, body=body)
        else:
            return (
                'for ({counter} = {start}; ({step} > 0) ? ({counter} < {stop}) : ({counter} > {stop}); {counter} += '
                '{step})\n{{\n{body}}}\n').format(counter=counter, start=start,
                                                  stop=stop, step=step, body=body)

    def _print_FunctionalFor(self, expr):
        loops = ''.join(self._print(i) for i in expr.loops)
        return loops

    def _print_CodeBlock(self, expr):
        if not expr.unravelled:
            body_exprs, new_vars = expand_to_loops(expr, self._parser.get_new_variable, language_has_vectors = False)
            self._additional_declare.extend(new_vars)
        else:
            body_exprs = expr.body
        body_stmts = []
        for b in body_exprs :
            code = self._print(b)
            code = self._additional_code + code
            self._additional_code = ''
            body_stmts.append(code)
        return ''.join(self._print(b) for b in body_stmts)

    def _print_Idx(self, expr):
        return self._print(expr.label)

    def _print_Exp1(self, expr):
        return "M_E"

    def _print_Pi(self, expr):
        return 'M_PI'

    def _print_Infinity(self, expr):
        return 'HUGE_VAL'

    def _print_NegativeInfinity(self, expr):
        return '-HUGE_VAL'

    def _print_PythonReal(self, expr):
        return 'creal({})'.format(self._print(expr.internal_var))

    def _print_PythonImag(self, expr):
        return 'cimag({})'.format(self._print(expr.internal_var))

    def _handle_is_operator(self, Op, expr):

        lhs = self._print(expr.lhs)
        rhs = self._print(expr.rhs)
        a = expr.args[0]
        b = expr.args[1]

        if Nil() in expr.args:
            lhs = VariableAddress(expr.lhs) if isinstance(expr.lhs, Variable) else expr.lhs
            rhs = VariableAddress(expr.rhs) if isinstance(expr.rhs, Variable) else expr.rhs

            lhs = self._print(lhs)
            rhs = self._print(rhs)
            return '{} {} {}'.format(lhs, Op, rhs)

        if (a.dtype is NativeBool() and b.dtype is NativeBool()):
            return '{} {} {}'.format(lhs, Op, rhs)
        else:
            errors.report(PYCCEL_RESTRICTION_IS_ISNOT,
                          symbol=expr, severity='fatal')

    def _print_PyccelIsNot(self, expr):
        return self._handle_is_operator("!=", expr)

    def _print_PyccelIs(self, expr):
        return self._handle_is_operator("==", expr)

    def _print_Piecewise(self, expr):
        if expr.args[-1].cond is not True:
            # We need the last conditional to be a True, otherwise the resulting
            # function may not return a result.
            raise ValueError("All Piecewise expressions must contain an "
                             "(expr, True) statement to be used as a default "
                             "condition. Without one, the generated "
                             "expression may not evaluate to anything under "
                             "some condition.")
        lines = []
        if expr.has(Assign):
            for i, (e, c) in enumerate(expr.args):
                if i == 0:
                    lines.append("if (%s) {\n" % self._print(c))
                elif i == len(expr.args) - 1 and c is True:
                    lines.append("else {\n")
                else:
                    lines.append("else if (%s) {\n" % self._print(c))
                code0 = self._print(e)
                lines.append(code0)
                lines.append("}\n")
            return "".join(lines)
        else:
            # The piecewise was used in an expression, need to do inline
            # operators. This has the downside that inline operators will
            # not work for statements that span multiple lines (Matrix or
            # Indexed expressions).
            ecpairs = ["((%s) ? (\n%s\n)\n" % (self._print(c), self._print(e))
                    for e, c in expr.args[:-1]]
            last_line = ": (\n%s\n)" % self._print(expr.args[-1].expr)
            return ": ".join(ecpairs) + last_line + " ".join([")"*len(ecpairs)])

    def _print_Variable(self, expr):
        if self.stored_in_c_pointer(expr):
            return '(*{0})'.format(expr.name)
        else:
            return expr.name

    def _print_Argument(self, expr):
        return self._print(expr.name)

    def _print_FunctionCallArgument(self, expr):
        return self._print(expr.value)

    def _print_VariableAddress(self, expr):
        if self.stored_in_c_pointer(expr.variable) or expr.variable.rank > 0:
            return '{}'.format(expr.variable.name)
        else:
            return '&{}'.format(expr.variable.name)

    def _print_Comment(self, expr):
        comments = self._print(expr.text)

        return '/*' + comments + '*/\n'

    def _print_PyccelSymbol(self, expr):
        return expr

    def _print_CommentBlock(self, expr):
        txts = expr.comments
        header = expr.header
        header_size = len(expr.header)

        ln = max(len(i) for i in txts)
        if ln<max(20, header_size+4):
            ln = 20
        top  = '/*' + '_'*int((ln-header_size)/2) + header + '_'*int((ln-header_size)/2) + '*/\n'
        ln = len(top)-4
        bottom = '/*' + '_'*ln + '*/\n'

        txts = ['/*' + t + ' '*(ln - len(t)) + '*/\n' for t in txts]

        body = ''.join(i for i in txts)

        return ''.join([top, body, bottom])

    def _print_EmptyNode(self, expr):
        return ''

    #=================== OMP ==================

    def _print_OmpAnnotatedComment(self, expr):
        clauses = ''
        if expr.combined:
            clauses = ' ' + expr.combined
        clauses += str(expr.txt)
        if expr.has_nowait:
            clauses = clauses + ' nowait'
        omp_expr = '#pragma omp {}{}\n'.format(expr.name, clauses)

        if expr.is_multiline:
            if expr.combined is None:
                omp_expr += '{\n'
            elif (expr.combined and "for" not in expr.combined):
                if ("masked taskloop" not in expr.combined) and ("distribute" not in expr.combined):
                    omp_expr += '{\n'

        return omp_expr

    def _print_Omp_End_Clause(self, expr):
        return '}\n'
    #=====================================

    def _print_Program(self, expr):
        body  = self._print(expr.body)
        decs     = [self._print(i) for i in expr.declarations]
        decs    += [self._print(Declare(i.dtype, i)) for i in self._additional_declare]
        decs    = ''.join(self._print(i) for i in decs)
        self._additional_declare.clear()

        # PythonPrint imports last to be sure that all additional_imports have been collected
        imports  = [*expr.imports, *map(Import, self._additional_imports)]
        imports  = ''.join(self._print(i) for i in imports)
        return ('{imports}'
                'int main()\n{{\n'
                '{decs}'
                '{body}'
                'return 0;\n'
                '}}').format(imports=imports,
                                    decs=decs,
                                    body=body)



    def indent_code(self, code):
        """Accepts a string of code or a list of code lines"""

        if isinstance(code, str):
            code_lines = self.indent_code(code.splitlines(True))
            return ''.join(code_lines)

        tab = " "*self._default_settings["tabwidth"]
        inc_token = ('{', '(', '{\n', '(\n')
        dec_token = ('}', ')')

        code = [ line.lstrip(' \t') for line in code ]

        increase = [ int(any(map(line.endswith, inc_token))) for line in code ]
        decrease = [ int(any(map(line.startswith, dec_token)))
                     for line in code ]

        pretty = []
        level = 0
        for n, line in enumerate(code):
            if line == '' or line == '\n':
                pretty.append(line)
                continue
            level -= decrease[n]
            pretty.append("%s%s" % (tab*level, line))
            level += increase[n]
        return pretty

def ccode(expr, parser, assign_to=None, **settings):
    """Converts an expr to a string of c code

    expr : Expr
        A pyccel expression to be converted.
    parser : Parser
        The parser used to collect the expression
    assign_to : optional
        When given, the argument is used as the name of the variable to which
        the expression is assigned. Can be a string, ``Symbol``,
        ``MatrixSymbol``, or ``Indexed`` type. This is helpful in case of
        line-wrapping, or for expressions that generate multi-line statements.
    precision : integer, optional
        The precision for numbers such as pi [default=15].
    user_functions : dict, optional
        A dictionary where keys are ``FunctionClass`` instances and values are
        their string representations. Alternatively, the dictionary value can
        be a list of tuples i.e. [(argument_test, cfunction_string)]. See below
        for examples.
    dereference : iterable, optional
        An iterable of symbols that should be dereferenced in the printed code
        expression. These would be values passed by address to the function.
        For example, if ``dereference=[a]``, the resulting code would print
        ``(*a)`` instead of ``a``.
    """
    return CCodePrinter(parser, **settings).doprint(expr, assign_to)<|MERGE_RESOLUTION|>--- conflicted
+++ resolved
@@ -15,13 +15,8 @@
 from pyccel.ast.core      import Declare, For, CodeBlock
 from pyccel.ast.core      import FuncAddressDeclare, FunctionCall, FunctionCallArgument, FunctionDef
 from pyccel.ast.core      import Deallocate
-<<<<<<< HEAD
 from pyccel.ast.core      import FunctionAddress, Argument
-from pyccel.ast.core      import Assign, datatype, Import, AugAssign
-=======
-from pyccel.ast.core      import FunctionAddress
 from pyccel.ast.core      import Assign, datatype, Import, AugAssign, AliasAssign
->>>>>>> 195f1a7b
 from pyccel.ast.core      import SeparatorComment
 from pyccel.ast.core      import create_incremented_string
 
