# coding: utf-8
#------------------------------------------------------------------------------------------#
# This file is part of Pyccel which is released under MIT License. See the LICENSE file or #
# go to https://github.com/pyccel/pyccel/blob/master/LICENSE for full license details.     #
#------------------------------------------------------------------------------------------#
# pylint: disable=missing-function-docstring
import functools
from itertools import chain
import re

from pyccel.ast.basic     import ScopedNode

from pyccel.ast.builtins  import PythonRange, PythonComplex
from pyccel.ast.builtins  import PythonPrint, PythonType
from pyccel.ast.builtins  import PythonList, PythonTuple

from pyccel.ast.core      import Declare, For, CodeBlock
from pyccel.ast.core      import FuncAddressDeclare, FunctionCall, FunctionCallArgument, FunctionDef
from pyccel.ast.core      import Deallocate
from pyccel.ast.core      import FunctionAddress, FunctionDefArgument
from pyccel.ast.core      import Assign, Import, AugAssign, AliasAssign
from pyccel.ast.core      import SeparatorComment
from pyccel.ast.core      import Module, AsName

from pyccel.ast.operators import PyccelAdd, PyccelMul, PyccelMinus, PyccelLt, PyccelGt
from pyccel.ast.operators import PyccelAssociativeParenthesis, PyccelMod
from pyccel.ast.operators import PyccelUnarySub, IfTernaryOperator

from pyccel.ast.datatypes import NativeInteger, NativeBool, NativeComplex
from pyccel.ast.datatypes import NativeFloat, NativeTuple, datatype, default_precision

from pyccel.ast.internals import Slice, PrecomputedCode, get_final_precision

from pyccel.ast.literals  import LiteralTrue, LiteralFalse, LiteralImaginaryUnit, LiteralFloat
from pyccel.ast.literals  import LiteralString, LiteralInteger, Literal
from pyccel.ast.literals  import Nil

from pyccel.ast.mathext  import math_constants

from pyccel.ast.numpyext import NumpyFull, NumpyArray, NumpyArange
from pyccel.ast.numpyext import NumpyReal, NumpyImag, NumpyFloat

from pyccel.ast.utilities import expand_to_loops

from pyccel.ast.variable import IndexedElement
from pyccel.ast.variable import PyccelArraySize, Variable
from pyccel.ast.variable import DottedName
from pyccel.ast.variable import InhomogeneousTupleVariable, HomogeneousTupleVariable

from pyccel.ast.c_concepts import ObjectAddress

from pyccel.codegen.printing.codeprinter import CodePrinter

from pyccel.errors.errors   import Errors
from pyccel.errors.messages import (PYCCEL_RESTRICTION_TODO, INCOMPATIBLE_TYPEVAR_TO_FUNC,
                                    PYCCEL_RESTRICTION_IS_ISNOT, UNSUPPORTED_ARRAY_RANK)


errors = Errors()

# TODO: add examples

__all__ = ["CCodePrinter", "ccode"]

# dictionary mapping numpy function to (argument_conditions, C_function).
# Used in CCodePrinter._print_NumpyUfuncBase(self, expr)
numpy_ufunc_to_c_float = {
    'NumpyAbs'  : 'fabs',
    'NumpyFabs'  : 'fabs',
    'NumpyMin'  : 'minval',
    'NumpyMax'  : 'maxval',
    'NumpyFloor': 'floor',  # TODO: might require special treatment with casting
    # ---
    'NumpyExp' : 'exp',
    'NumpyLog' : 'log',
    'NumpySqrt': 'sqrt',
    # ---
    'NumpySin'    : 'sin',
    'NumpyCos'    : 'cos',
    'NumpyTan'    : 'tan',
    'NumpyArcsin' : 'asin',
    'NumpyArccos' : 'acos',
    'NumpyArctan' : 'atan',
    'NumpyArctan2': 'atan2',
    'NumpySinh'   : 'sinh',
    'NumpyCosh'   : 'cosh',
    'NumpyTanh'   : 'tanh',
    'NumpyArcsinh': 'asinh',
    'NumpyArccosh': 'acosh',
    'NumpyArctanh': 'atanh',
}

numpy_ufunc_to_c_complex = {
    'NumpyAbs'  : 'cabs',
    'NumpyMin'  : 'minval',
    'NumpyMax'  : 'maxval',
    # ---
    'NumpyExp' : 'cexp',
    'NumpyLog' : 'clog',
    'NumpySqrt': 'csqrt',
    # ---
    'NumpySin'    : 'csin',
    'NumpyCos'    : 'ccos',
    'NumpyTan'    : 'ctan',
    'NumpyArcsin' : 'casin',
    'NumpyArccos' : 'cacos',
    'NumpyArctan' : 'catan',
    'NumpySinh'   : 'csinh',
    'NumpyCosh'   : 'ccosh',
    'NumpyTanh'   : 'ctanh',
    'NumpyArcsinh': 'casinh',
    'NumpyArccosh': 'cacosh',
    'NumpyArctanh': 'catanh',
}

# dictionary mapping Math function to (argument_conditions, C_function).
# Used in CCodePrinter._print_MathFunctionBase(self, expr)
# Math function ref https://docs.python.org/3/library/math.html
math_function_to_c = {
    # ---------- Number-theoretic and representation functions ------------
    'MathCeil'     : 'ceil',
    # 'MathComb'   : 'com' # TODO
    'MathCopysign': 'copysign',
    'MathFabs'   : 'fabs',
    'MathFloor'    : 'floor',
    # 'MathFmod'   : '???',  # TODO
    # 'MathRexp'   : '???'   TODO requires two output
    # 'MathFsum'   : '???',  # TODO
    # 'MathIsclose' : '???',  # TODO
    'MathIsfinite': 'isfinite', # int isfinite(real-floating x);
    'MathIsinf'   : 'isinf', # int isinf(real-floating x);
    'MathIsnan'   : 'isnan', # int isnan(real-floating x);
    # 'MathIsqrt'  : '???' TODO
    'MathLdexp'  : 'ldexp',
    # 'MathModf'  : '???' TODO return two value
    # 'MathPerm'  : '???' TODO
    # 'MathProd'  : '???' TODO
    'MathRemainder'  : 'remainder',
    'MathTrunc'  : 'trunc',

    # ----------------- Power and logarithmic functions -----------------------

    'MathExp'    : 'exp',
    'MathExpm1'  : 'expm1',
    'MathLog'    : 'log',      # take also an option arg [base]
    'MathLog1p'  : 'log1p',
    'MathLog2'  : 'log2',
    'MathLog10'  : 'log10',
    'MathPow'    : 'pow',
    'MathSqrt'   : 'sqrt',

    # --------------------- Trigonometric functions ---------------------------

    'MathAcos'   : 'acos',
    'MathAsin'   : 'asin',
    'MathAtan'   : 'atan',
    'MathAtan2'  : 'atan2',
    'MathCos'    : 'cos',
    # 'MathDist'  : '???', TODO
    'MathHypot'  : 'hypot',
    'MathSin'    : 'sin',
    'MathTan'    : 'tan',


    # -------------------------- Hyperbolic functions -------------------------

    'MathAcosh'  : 'acosh',
    'MathAsinh'  : 'asinh',
    'MathAtanh'  : 'atanh',
    'MathCosh'   : 'cosh',
    'MathSinh'   : 'sinh',
    'MathTanh'   : 'tanh',

    # --------------------------- Special functions ---------------------------

    'MathErf'    : 'erf',
    'MathErfc'   : 'erfc',
    'MathGamma'  : 'tgamma',
    'MathLgamma' : 'lgamma',

    # --------------------------- internal functions --------------------------
    'MathFactorial' : 'pyc_factorial',
    'MathGcd'       : 'pyc_gcd',
    'MathDegrees'   : 'pyc_degrees',
    'MathRadians'   : 'pyc_radians',
    'MathLcm'       : 'pyc_lcm',
}

c_library_headers = (
    "complex",
    "ctype",
    "float",
    "math",
    "stdarg",
    "stdbool",
    "stddef",
    "stdint",
    "stdio",
    "stdlib",
    "string",
    "tgmath",
)

dtype_registry = {('float',8)   : 'double',
                  ('float',4)   : 'float',
                  ('complex',8) : 'double complex',
                  ('complex',4) : 'float complex',
                  ('int',4)     : 'int32_t',
                  ('int',8)     : 'int64_t',
                  ('int',2)     : 'int16_t',
                  ('int',1)     : 'int8_t',
                  ('bool',4)    : 'bool'}

ndarray_type_registry = {
                  ('float',8)   : 'nd_double',
                  ('float',4)   : 'nd_float',
                  ('complex',8) : 'nd_cdouble',
                  ('complex',4) : 'nd_cfloat',
                  ('int',8)     : 'nd_int64',
                  ('int',4)     : 'nd_int32',
                  ('int',2)     : 'nd_int16',
                  ('int',1)     : 'nd_int8',
                  ('bool',4)    : 'nd_bool'}

import_dict = {'omp_lib' : 'omp' }

c_imports = {n : Import(n, Module(n, (), ())) for n in
                ['stdlib',
                 'math',
                 'string',
                 'ndarrays',
                 'math',
                 'complex',
                 'stdint',
                 'pyc_math_c',
                 'stdio',
                 'stdbool',
                 'assert']}

class CCodePrinter(CodePrinter):
    """A printer to convert python expressions to strings of c code"""
    printmethod = "_ccode"
    language = "C"

    _default_settings = {
        'tabwidth': 4,
    }

    def __init__(self, filename, prefix_module = None):

        errors.set_target(filename, 'file')

        super().__init__()
        self.prefix_module = prefix_module
        self._additional_imports = {'stdlib':c_imports['stdlib']}
        self._additional_code = ''
        self._additional_args = []
        self._temporary_args = []
        self._current_module = None
        self._in_header = False
        # Dictionary linking optional variables to their
        # temporary counterparts which provide allocated
        # memory
        # Key is optional variable
        self._optional_partners = {}

    def get_additional_imports(self):
        """return the additional imports collected in printing stage"""
        return self._additional_imports.keys()

    def add_import(self, import_obj):
        if import_obj.source not in self._additional_imports:
            self._additional_imports[import_obj.source] = import_obj

    def _get_statement(self, codestring):
        return "%s;\n" % codestring

    def _get_comment(self, text):
        return "// {0}\n".format(text)

    def _format_code(self, lines):
        return self.indent_code(lines)

    def _flatten_list(self, irregular_list):
        if isinstance(irregular_list, (PythonList, PythonTuple, list)):
            f_list = [element for item in irregular_list for element in self._flatten_list(item)]
            return f_list
        else:
            return [irregular_list]

    #========================== Numpy Elements ===============================#

    def varCpy(self, lhs, rhs, expr, pad=""):
        """ generates the 'memcpy' line needed to cpy a 'Variable/ndarray' to another

        parameters
        ----------
            lhs : 'Variable'
                Used to extract the name of the assignee

            rhs : 'Variable'
                Used to extract the dtype and its precision

            expr : 'Variable'
                Used to extract the name of the variable to copy from

            pad : 'str'
                Contains the opertion needed to avoid overwriting previous data

        Return
        ------
            String
                that contains the necessary 'memcpy' line that copies(or concats) an ndarray to
                    another
        """
        dtype = self.find_in_ndarray_type_registry(self._print(rhs.dtype),
        rhs.precision)
        expr = self._print(expr)
        if pad != "":
            pad = f"+ ({pad} / {expr}.type_size)"
        #cpy_data = "memcpy({0}.{2}{3}, {1}.{2}, {1}.buffer_size);\n".format(lhs,
        #expr, dtype, pad)
        cpy_data = "array_copy_data({0}, {1});\n".format(lhs, rhs)
        return f'{cpy_data}'

    def copy_NumpyArray_Data(self, expr):
        """ print the assignment of a NdArray or a homogeneous tuple

        parameters
        ----------
            expr : PyccelAstNode
                The Assign Node used to get the lhs and rhs
        Return
        ------
            String
                Return a str that contains the declaration of a dummy data_buffer
                       and a call to an operator which copies it to an NdArray struct
        """
        rhs = expr.rhs
        lhs = expr.lhs
        if rhs.rank == 0:
            raise NotImplementedError(str(expr))
        order = lhs.order
        # cause currently variables with order f are not working
        transpose_arg = None
        dummy_array_name = self.scope.get_new_name('array_dummy')
        declare_dtype = self.find_in_dtype_registry(self._print(rhs.dtype), rhs.precision)
        dtype = self.find_in_ndarray_type_registry(self._print(rhs.dtype), rhs.precision)
        arg = rhs.arg if isinstance(rhs, NumpyArray) else rhs
<<<<<<< HEAD
        # TODO: remove this transpose stuff
        if isinstance(arg, PythonList) and not isinstance(arg[0], Variable) and order=="F":
            import numpy as np
            transpose_arg = list(np.transpose(arg))
        if rhs.rank > 1:
=======
        if rhs.rank > 1 and not(isinstance(arg, Variable)):
>>>>>>> d9274bd4
            # flattening the args to use them in C initialization.
            # TODO: remove this transpose stuff
            if order=="F" and transpose_arg is not None:
                arg = [list(i) for i in self._flatten_list(transpose_arg)]
            arg = self._flatten_list(arg)
        self.add_import(c_imports['string'])
        assignations = ""
        if isinstance(arg, Variable):
<<<<<<< HEAD
            return self.varCpy(lhs, rhs, arg)
        if isinstance(arg[0], Variable):
            for n, i in enumerate(arg):
                if isinstance(i, Variable):
                    if n:
                        assignations += self.varCpy(lhs, rhs, i, f"(({i}.buffer_size) * {n})")
                    else:
                        assignations += self.varCpy(lhs, rhs, i)
            return assignations
        else:
            i = ', '.join([self._print(i) for i in arg])
            dummy_array = "%s %s[] = {%s};\n" % (declare_dtype, dummy_array_name, i)
=======
            arg = self._print(arg)
            cpy_data = "array_copy_data({0}, {1});\n".format(lhs, arg)
            return '%s' % (cpy_data)
        else :
            arg = ', '.join(self._print(i) for i in arg)
            dummy_array = "%s %s[] = {%s};\n" % (declare_dtype, dummy_array_name, arg)
>>>>>>> d9274bd4
            cpy_data = "memcpy({0}.{2}, {1}, {0}.buffer_size);\n".format(self._print(lhs), dummy_array_name, dtype)
            return f'{dummy_array}{cpy_data}'

    def arrayFill(self, expr):
        """ print the assignment of a NdArray

        parameters
        ----------
            expr : PyccelAstNode
                The Assign Node used to get the lhs and rhs
        Return
        ------
            String
                Return a str that contains a call to the C function array_fill,
        """
        rhs = expr.rhs
        lhs = expr.lhs
        code_init = ''
        declare_dtype = self.find_in_dtype_registry(self._print(rhs.dtype), rhs.precision)

        if rhs.fill_value is not None:
            if isinstance(rhs.fill_value, Literal):
                code_init += 'array_fill(({0}){1}, {2});\n'.format(declare_dtype, self._print(rhs.fill_value), self._print(lhs))
            else:
                code_init += 'array_fill({0}, {1});\n'.format(self._print(rhs.fill_value), self._print(lhs))
        return code_init

    def _init_stack_array(self, expr):
        """ return a string which handles the assignment of a stack ndarray

        Parameters
        ----------
            expr : PyccelAstNode
                The Assign Node used to get the lhs and rhs
        Returns
        -------
            buffer_array : str
                String initialising the stack (C) array which stores the data
            array_init   : str
                String containing the rhs of the initialization of a stack array
        """
        var = expr
        dtype_str = self._print(var.dtype)
        dtype = self.find_in_dtype_registry(dtype_str, var.precision)
        np_dtype = self.find_in_ndarray_type_registry(dtype_str, var.precision)
        shape = ", ".join(self._print(i) for i in var.alloc_shape)
        tot_shape = self._print(functools.reduce(
            lambda x,y: PyccelMul(x,y,simplify=True), var.alloc_shape))
        declare_dtype = self.find_in_dtype_registry('int', 8)

        dummy_array_name = self.scope.get_new_name('array_dummy')
        buffer_array = "{dtype} {name}[{size}];\n".format(
                dtype = dtype,
                name  = dummy_array_name,
                size  = tot_shape)
        shape_init = "({declare_dtype}[]){{{shape}}}".format(declare_dtype=declare_dtype, shape=shape)
        strides_init = "({declare_dtype}[{length}]){{0}}".format(declare_dtype=declare_dtype, length=len(var.shape))
        array_init = ' = (t_ndarray){{\n.{0}={1},\n .shape={2},\n .strides={3},\n '
        array_init += '.nd={4},\n .type={0},\n .is_view={5}\n}};\n'
        array_init = array_init.format(np_dtype, dummy_array_name,
                    shape_init, strides_init, len(var.shape), 'false')
        array_init += 'stack_array_init(&{})'.format(self._print(var))
        self.add_import(c_imports['ndarrays'])
        return buffer_array, array_init

    def fill_NumpyArange(self, expr, lhs):
        """ print the assignment of a NumpyArange
        parameters
        ----------
            expr : NumpyArange
                The node holding NumpyArange
            lhs : Variable
                 The left hand of Assign
        Return
        ------
            String
                Return string that contains the Assign code and the For loop
                responsible for filling the array values
        """
        start  = self._print(expr.start)
        stop   = self._print(expr.stop)
        step   = self._print(expr.step)
        dtype  = self.find_in_ndarray_type_registry(self._print(expr.dtype), expr.precision)

        target = self.scope.get_temporary_variable(expr.dtype)
        index  = self.scope.get_temporary_variable(NativeInteger())

        self._additional_code += self._print(Assign(index, LiteralInteger(0)))

        code = 'for({target} = {start}; {target} {op} {stop}; {target} += {step})'
        code += '\n{{\n{lhs}.{dtype}[{index}] = {target};\n'
        code += self._print(AugAssign(index, '+', LiteralInteger(1))) + '\n}}'
        code = code.format(target = self._print(target),
                            start = start,
                            stop  = stop,
                            op    = '<' if not isinstance(expr.step, PyccelUnarySub) else '>',
                            step  = step,
                            index = self._print(index),
                            lhs   = lhs,
                            dtype = dtype)
        return code

    def _handle_inline_func_call(self, expr):
        """ Print a function call to an inline function
        """
        func = expr.funcdef
        body = func.body

        for b in body.body:
            if isinstance(b, ScopedNode):
                b.scope.update_parent_scope(self.scope, is_loop=True)

        # Print any arguments using the same inline function
        # As the function definition is modified directly this function
        # cannot be called recursively with the same FunctionDef
        args = []
        for a in expr.args:
            if a.is_user_of(func):
                code = PrecomputedCode(self._print(a))
                args.append(code)
            else:
                args.append(a.value)

        new_local_vars = [self.scope.get_temporary_variable(v) \
                            for v in func.local_vars]

        parent_assign = expr.get_direct_user_nodes(lambda x: isinstance(x, Assign))
        if parent_assign:
            results = dict(zip(func.results, parent_assign[0].lhs))
            orig_res_vars = list(results.keys())
            new_res_vars  = self._temporary_args
            new_res_vars = [a.obj if isinstance(a, ObjectAddress) else a for a in new_res_vars]
            self._temporary_args = []
            body.substitute(orig_res_vars, new_res_vars)

        # Replace the arguments in the code
        func.swap_in_args(args, new_local_vars)

        func.remove_presence_checks()

        # Collect code but strip empty end
        body_code = self._print(body)
        code_lines = body_code.split('\n')[:-1]
        return_regex = re.compile(r'\breturn\b')
        has_results = [return_regex.search(l) is not None for l in code_lines]

        if len(func.results) == 0 and not any(has_results):
            code = body_code
        else:
            result_idx = has_results.index(True)
            result_line = code_lines[result_idx]

            body_code = '\n'.join(code_lines[:result_idx])+'\n'

            if len(func.results) != 1:
                code = body_code
            else:
                self._additional_code += body_code
                # Strip return and ; from return statement
                code = result_line[7:-1]

        # Put back original arguments
        func.reinstate_presence_checks()
        func.swap_out_args()
        if parent_assign:
            body.substitute(new_res_vars, orig_res_vars)

        if func.global_vars or func.global_funcs:
            mod = func.get_direct_user_nodes(lambda x: isinstance(x, Module))[0]
            self.add_import(Import(mod.name, [AsName(v, v.name) \
                for v in (*func.global_vars, *func.global_funcs)]))
            for v in (*func.global_vars, *func.global_funcs):
                self.scope.insert_symbol(v.name)

        for b in body.body:
            if isinstance(b, ScopedNode):
                b.scope.update_parent_scope(func.scope, is_loop=True)

        return code

    # ============ Elements ============ #

    def _print_PythonAbs(self, expr):
        if expr.arg.dtype is NativeFloat():
            self.add_import(c_imports['math'])
            func = "fabs"
        elif expr.arg.dtype is NativeComplex():
            self.add_import(c_imports['complex'])
            func = "cabs"
        else:
            func = "labs"
        return "{}({})".format(func, self._print(expr.arg))

    def _print_PythonMin(self, expr):
        arg = expr.args[0]
        if arg.dtype is NativeFloat() and len(arg) == 2:
            self.add_import(c_imports['math'])
            return "fmin({}, {})".format(self._print(arg[0]),
                                         self._print(arg[1]))
        else:
            return errors.report("min in C is only supported for 2 float arguments", symbol=expr,
                    severity='fatal')

    def _print_PythonMax(self, expr):
        arg = expr.args[0]
        if arg.dtype is NativeFloat() and len(arg) == 2:
            self.add_import(c_imports['math'])
            return "fmax({}, {})".format(self._print(arg[0]),
                                         self._print(arg[1]))
        else:
            return errors.report("max in C is only supported for 2 float arguments", symbol=expr,
                    severity='fatal')

    def _print_PythonFloat(self, expr):
        value = self._print(expr.arg)
        type_name = self.find_in_dtype_registry('float', expr.precision)
        return '({0})({1})'.format(type_name, value)

    def _print_PythonInt(self, expr):
        self.add_import(c_imports['stdint'])
        value = self._print(expr.arg)
        type_name = self.find_in_dtype_registry('int', expr.precision)
        return '({0})({1})'.format(type_name, value)

    def _print_PythonBool(self, expr):
        value = self._print(expr.arg)
        return '({} != 0)'.format(value)

    def _print_Literal(self, expr):
        return repr(expr.python_value)

    def _print_LiteralComplex(self, expr):
        if expr.real == LiteralFloat(0):
            return self._print(PyccelAssociativeParenthesis(PyccelMul(expr.imag, LiteralImaginaryUnit())))
        else:
            return self._print(PyccelAssociativeParenthesis(PyccelAdd(expr.real,
                            PyccelMul(expr.imag, LiteralImaginaryUnit()))))

    def _print_PythonComplex(self, expr):
        if expr.is_cast:
            value = self._print(expr.internal_var)
        else:
            value = self._print(PyccelAssociativeParenthesis(PyccelAdd(expr.real,
                            PyccelMul(expr.imag, LiteralImaginaryUnit()))))
        type_name = self.find_in_dtype_registry('complex', expr.precision)
        return '({0})({1})'.format(type_name, value)

    def _print_LiteralImaginaryUnit(self, expr):
        self.add_import(c_imports['complex'])
        return '_Complex_I'

    def _print_PythonLen(self, expr):
        var = expr.arg
        if var.rank > 0:
            return self._print(var.shape[0])
        else:
            return errors.report("PythonLen not implemented for type {}\n".format(type(expr.arg)) +
                    PYCCEL_RESTRICTION_TODO,
                    symbol = expr, severity='fatal')

    def _print_Header(self, expr):
        return ''

    def _print_ModuleHeader(self, expr):
        self.set_scope(expr.module.scope)
        self._in_header = True
        name = expr.module.name
        if isinstance(name, AsName):
            name = name.name
        # TODO: Add classes and interfaces
        funcs = '\n'.join('{};'.format(self.function_signature(f)) for f in expr.module.funcs)

        global_variables = ''.join(['extern '+self._print(d) for d in expr.module.declarations if not d.variable.is_private])

        # Print imports last to be sure that all additional_imports have been collected
        imports = [*expr.module.imports, *self._additional_imports.values()]
        imports = ''.join(self._print(i) for i in imports)

        self._in_header = False
        self.exit_scope()
        return ('#ifndef {name}_H\n'
                '#define {name}_H\n\n'
                '{imports}\n'
                '{variables}\n'
                #'{classes}\n'
                '{funcs}\n'
                #'{interfaces}\n'
                '#endif // {name}_H\n').format(
                        name    = name.upper(),
                        imports = imports,
                        variables = global_variables,
                        funcs   = funcs)

    def _print_Module(self, expr):
        self.set_scope(expr.scope)
        self._current_module = expr.name
        body    = ''.join(self._print(i) for i in expr.body)

        global_variables = ''.join([self._print(d) for d in expr.declarations])

        # Print imports last to be sure that all additional_imports have been collected
        imports = [Import(expr.name, Module(expr.name,(),())), *self._additional_imports.values()]
        imports = ''.join(self._print(i) for i in imports)

        code = ('{imports}\n'
                '{variables}\n'
                '{body}\n').format(
                        imports   = imports,
                        variables = global_variables,
                        body      = body)

        self.exit_scope()
        return code

    def _print_Break(self, expr):
        return 'break;\n'

    def _print_Continue(self, expr):
        return 'continue;\n'

    def _print_While(self, expr):
        self.set_scope(expr.scope)
        body = self._print(expr.body)
        self.exit_scope()
        cond = self._print(expr.test)
        return 'while({condi})\n{{\n{body}}}\n'.format(condi = cond, body = body)

    def _print_If(self, expr):
        lines = []
        for i, (c, e) in enumerate(expr.blocks):
            var = self._print(e)
            if i == 0:
                lines.append("if (%s)\n{\n" % self._print(c))
            elif i == len(expr.blocks) - 1 and isinstance(c, LiteralTrue):
                lines.append("else\n{\n")
            else:
                lines.append("else if (%s)\n{\n" % self._print(c))
            lines.append("%s}\n" % var)
        return "".join(lines)

    def _print_IfTernaryOperator(self, expr):
        cond = self._print(expr.cond)
        value_true = self._print(expr.value_true)
        value_false = self._print(expr.value_false)
        return '{cond} ? {true} : {false}'.format(cond = cond, true =value_true, false = value_false)

    def _print_LiteralTrue(self, expr):
        return '1'

    def _print_LiteralFalse(self, expr):
        return '0'

    def _print_PyccelAnd(self, expr):
        args = [self._print(a) for a in expr.args]
        return ' && '.join(a for a in args)

    def _print_PyccelOr(self, expr):
        args = [self._print(a) for a in expr.args]
        return ' || '.join(a for a in args)

    def _print_PyccelEq(self, expr):
        lhs = self._print(expr.args[0])
        rhs = self._print(expr.args[1])
        return '{0} == {1}'.format(lhs, rhs)

    def _print_PyccelNe(self, expr):
        lhs = self._print(expr.args[0])
        rhs = self._print(expr.args[1])
        return '{0} != {1}'.format(lhs, rhs)

    def _print_PyccelLt(self, expr):
        lhs = self._print(expr.args[0])
        rhs = self._print(expr.args[1])
        return '{0} < {1}'.format(lhs, rhs)

    def _print_PyccelLe(self, expr):
        lhs = self._print(expr.args[0])
        rhs = self._print(expr.args[1])
        return '{0} <= {1}'.format(lhs, rhs)

    def _print_PyccelGt(self, expr):
        lhs = self._print(expr.args[0])
        rhs = self._print(expr.args[1])
        return '{0} > {1}'.format(lhs, rhs)

    def _print_PyccelGe(self, expr):
        lhs = self._print(expr.args[0])
        rhs = self._print(expr.args[1])
        return '{0} >= {1}'.format(lhs, rhs)

    def _print_PyccelNot(self, expr):
        a = self._print(expr.args[0])
        return '!{}'.format(a)

    def _print_PyccelMod(self, expr):
        self.add_import(c_imports['math'])
        self.add_import(c_imports['pyc_math_c'])

        first = self._print(expr.args[0])
        second = self._print(expr.args[1])

        if expr.dtype is NativeInteger():
            return "pyc_modulo({n}, {base})".format(n=first, base=second)

        if expr.args[0].dtype is NativeInteger():
            first = self._print(NumpyFloat(expr.args[0]))
        if expr.args[1].dtype is NativeInteger():
            second = self._print(NumpyFloat(expr.args[1]))
        return "pyc_fmodulo({n}, {base})".format(n=first, base=second)

    def _print_PyccelPow(self, expr):
        b = expr.args[0]
        e = expr.args[1]

        if expr.dtype is NativeComplex():
            b = self._print(b if b.dtype is NativeComplex() else PythonComplex(b))
            e = self._print(e if e.dtype is NativeComplex() else PythonComplex(e))
            self.add_import(c_imports['complex'])
            return 'cpow({}, {})'.format(b, e)

        self.add_import(c_imports['math'])
        b = self._print(b if b.dtype is NativeFloat() else NumpyFloat(b))
        e = self._print(e if e.dtype is NativeFloat() else NumpyFloat(e))
        code = 'pow({}, {})'.format(b, e)
        if expr.dtype is NativeInteger():
            dtype = self._print(expr.dtype)
            prec  = expr.precision
            cast_type = self.find_in_dtype_registry(dtype, prec)
            return '({}){}'.format(cast_type, code)
        return code

    def _print_Import(self, expr):
        if expr.ignore:
            return ''
        if isinstance(expr.source, AsName):
            source = expr.source.name
        else:
            source = expr.source
        if isinstance(source, DottedName):
            source = source.name[-1]
        else:
            source = self._print(source)

        # Get with a default value is not used here as it is
        # slower and on most occasions the import will not be in the
        # dictionary
        if source in import_dict: # pylint: disable=consider-using-get
            source = import_dict[source]

        if source is None:
            return ''
        if expr.source in c_library_headers:
            return '#include <{0}.h>\n'.format(source)
        else:
            return '#include "{0}.h"\n'.format(source)

    def _print_LiteralString(self, expr):
        format_str = format(expr.arg)
        format_str = format_str.replace("\\", "\\\\")\
                               .replace('\a', '\\a')\
                               .replace('\b', '\\b')\
                               .replace('\f', '\\f')\
                               .replace("\n", "\\n")\
                               .replace('\r', '\\r')\
                               .replace('\t', '\\t')\
                               .replace('\v', '\\v')\
                               .replace('"', '\\"')\
                               .replace("'", "\\'")
        return '"{}"'.format(format_str)

    def get_print_format_and_arg(self, var):
        type_to_format = {('float',8)   : '%.12lf',
                          ('float',4)   : '%.12f',
                          ('complex',8) : '(%.12lf + %.12lfj)',
                          ('complex',4) : '(%.12f + %.12fj)',
                          ('int',4)     : '%d',
                          ('int',8)     : '%ld',
                          ('int',2)     : '%hd',
                          ('int',1)     : '%c',
                          ('bool',4)    : '%s',
                          ('string', 0) : '%s'}
        try:
            arg_format = type_to_format[(self._print(var.dtype), get_final_precision(var))]
        except KeyError:
            errors.report("{} type is not supported currently".format(var.dtype), severity='fatal')
        if var.dtype is NativeComplex():
            arg = '{}, {}'.format(self._print(NumpyReal(var)), self._print(NumpyImag(var)))
        elif var.dtype is NativeBool():
            arg = '{} ? "True" : "False"'.format(self._print(var))
        else:
            arg = self._print(var)
        return arg_format, arg

    def extract_function_call_results(self, expr):
        tmp_list = [self.scope.get_temporary_variable(a.dtype) for a in expr.funcdef.results]
        return tmp_list

    def _print_PythonPrint(self, expr):
        self.add_import(c_imports['stdio'])
        end = '\n'
        sep = ' '
        code = ''
        empty_end = FunctionCallArgument(LiteralString(''), 'end')
        space_end = FunctionCallArgument(LiteralString(' '), 'end')
        kwargs = [f for f in expr.expr if f.has_keyword]
        for f in kwargs:
            if f.keyword == 'sep'      :   sep = str(f.value)
            elif f.keyword == 'end'    :   end = str(f.value)
            else: errors.report("{} not implemented as a keyworded argument".format(f.keyword), severity='fatal')
        args_format = []
        args = []
        orig_args = [f for f in expr.expr if not f.has_keyword]

        def formatted_args_to_printf(args_format, args, end):
            args_format = sep.join(args_format)
            args_format += end
            args_format = self._print(LiteralString(args_format))
            args_code = ', '.join([args_format, *args])
            return "printf({});\n".format(args_code)

        if len(orig_args) == 0:
            return formatted_args_to_printf(args_format, args, end)

        for i, f in enumerate(orig_args):
            f = f.value
            if isinstance(f, PythonType):
                f = f.print_string

            if isinstance(f, FunctionCall) and isinstance(f.dtype, NativeTuple):
                tmp_list = self.extract_function_call_results(f)
                tmp_arg_format_list = []
                for a in tmp_list:
                    arg_format, arg = self.get_print_format_and_arg(a)
                    tmp_arg_format_list.append(arg_format)
                    args.append(arg)
                args_format.append('({})'.format(', '.join(tmp_arg_format_list)))
                assign = Assign(tmp_list, f)
                self._additional_code += self._print(assign)
            elif f.rank > 0:
                if args_format:
                    code += formatted_args_to_printf(args_format, args, sep)
                    args_format = []
                    args = []
                for_index = self.scope.get_temporary_variable(NativeInteger(), name = 'i')
                max_index = PyccelMinus(f.shape[0], LiteralInteger(1), simplify = True)
                for_range = PythonRange(max_index)
                print_body = [ FunctionCallArgument(f[for_index]) ]
                if f.rank == 1:
                    print_body.append(space_end)

                for_body  = [PythonPrint(print_body)]
                for_scope = self.scope.create_new_loop_scope()
                for_loop  = For(for_index, for_range, for_body, scope=for_scope)
                for_end   = FunctionCallArgument(LiteralString(']'+end if i == len(orig_args)-1 else ']'), keyword='end')

                body = CodeBlock([PythonPrint([ FunctionCallArgument(LiteralString('[')), empty_end]),
                                  for_loop,
                                  PythonPrint([ FunctionCallArgument(f[max_index]), for_end])],
                                 unravelled = True)
                code += self._print(body)
            else:
                arg_format, arg = self.get_print_format_and_arg(f)
                args_format.append(arg_format)
                args.append(arg)
        if args_format:
            code += formatted_args_to_printf(args_format, args, end)
        return code

    def find_in_dtype_registry(self, dtype, prec):
        if prec == -1:
            prec = default_precision[dtype]
        try :
            return dtype_registry[(dtype, prec)]
        except KeyError:
            errors.report(PYCCEL_RESTRICTION_TODO,
                    symbol = "{}[kind = {}]".format(dtype, prec),
                    severity='fatal')

    def find_in_ndarray_type_registry(self, dtype, prec):
        if prec == -1:
            prec = default_precision[dtype]
        try :
            return ndarray_type_registry[(dtype, prec)]
        except KeyError:
            errors.report(PYCCEL_RESTRICTION_TODO,
                    symbol = "{}[kind = {}]".format(dtype, prec),
                    severity='fatal')

    def get_declare_type(self, expr):
        dtype = self._print(expr.dtype)
        prec  = expr.precision
        rank  = expr.rank
        if isinstance(expr.dtype, NativeInteger):
            self.add_import(c_imports['stdint'])
        dtype = self.find_in_dtype_registry(dtype, prec)
        if rank > 0:
            if expr.is_ndarray or isinstance(expr, HomogeneousTupleVariable):
                if expr.rank > 15:
                    errors.report(UNSUPPORTED_ARRAY_RANK, symbol=expr, severity='fatal')
                self.add_import(c_imports['ndarrays'])
                dtype = 't_ndarray'
            else:
                errors.report(PYCCEL_RESTRICTION_TODO+' (rank>0)', symbol=expr, severity='fatal')

        if self.stored_in_c_pointer(expr):
            return '{0} *'.format(dtype)
        else:
            return '{0} '.format(dtype)

    def _print_FuncAddressDeclare(self, expr):
        args = list(expr.arguments)
        if len(expr.results) == 1:
            ret_type = self.get_declare_type(expr.results[0])
        elif len(expr.results) > 1:
            ret_type = self._print(datatype('int')) + ' '
            args += [a.clone(name = a.name, memory_handling='alias') for a in expr.results]
        else:
            ret_type = self._print(datatype('void')) + ' '
        name = expr.name
        if not args:
            arg_code = 'void'
        else:
            # TODO: extract informations needed for printing in case of function argument which itself has a function argument
            arg_code = ', '.join('{}'.format(self._print_FuncAddressDeclare(i))
                        if isinstance(i, FunctionAddress) else '{0}{1}'.format(self.get_declare_type(i), i)
                        for i in args)
        return '{}(*{})({});\n'.format(ret_type, name, arg_code)

    def _print_Declare(self, expr):
        print()
        if isinstance(expr.variable, InhomogeneousTupleVariable):
            return ''.join(self._print_Declare(Declare(v.dtype,v,intent=expr.intent, static=expr.static)) for v in expr.variable)

        declaration_type = self.get_declare_type(expr.variable)
        variable = self._print(expr.variable.name)

        if expr.variable.is_stack_array:
            preface, init = self._init_stack_array(expr.variable,)
        elif declaration_type == 't_ndarray ' and not self._in_header:
            preface = ''
            init    = ' = {.shape = NULL}'
        else:
            preface = ''
            init    = ''

        declaration = '{dtype}{var}{init};\n'.format(
                            dtype = declaration_type,
                            var   = variable,
                            init  = init)

        return preface + declaration

    def _print_NativeBool(self, expr):
        self.add_import(c_imports['stdbool'])
        return 'bool'

    def _print_NativeInteger(self, expr):
        return 'int'

    def _print_NativeFloat(self, expr):
        return 'float'

    def _print_NativeVoid(self, expr):
        return 'void'

    def _print_NativeComplex(self, expr):
        self.add_import(c_imports['complex'])
        return 'complex'
    def _print_NativeString(self, expr):
        return 'string'

    def function_signature(self, expr, print_arg_names = True):
        """Extract from function definition all the information
        (name, input, output) needed to create the signature

        Parameters
        ----------
        expr            : FunctionDef
            the function defintion

        print_arg_names : Bool
            default value True and False when we don't need to print
            arguments names

        Return
        ------
        String
            Signature of the function
        """
        args = list(expr.arguments)
        if len(expr.results) == 1:
            ret_type = self.get_declare_type(expr.results[0])
        elif len(expr.results) > 1:
            ret_type = self._print(datatype('int')) + ' '
            args += [FunctionDefArgument(a.clone(name = a.name, memory_handling ='alias')) for a in expr.results]
        else:
            ret_type = self._print(datatype('void')) + ' '
        name = expr.name
        if not args:
            arg_code = 'void'
        else:
            def get_var_arg(arg, var):
                code = "const " * var.is_const
                code += self.get_declare_type(var)
                code += arg.name * print_arg_names
                return code

            var_list = [a.var for a in args]
            arg_code_list = [self.function_signature(var, False) if isinstance(var, FunctionAddress) else get_var_arg(arg, var) for arg, var in zip(args, var_list)]
            arg_code = ', '.join(arg_code_list)

        if isinstance(expr, FunctionAddress):
            return '{}(*{})({})'.format(ret_type, name, arg_code)
        else:
            return '{0}{1}({2})'.format(ret_type, name, arg_code)

    def _print_IndexedElement(self, expr):
        base = expr.base
        inds = list(expr.indices)
        base_shape = base.shape
        allow_negative_indexes = True if isinstance(base, PythonTuple) else base.allows_negative_indexes
        for i, ind in enumerate(inds):
            if isinstance(ind, PyccelUnarySub) and isinstance(ind.args[0], LiteralInteger):
                inds[i] = PyccelMinus(base_shape[i], ind.args[0], simplify = True)
            else:
                #indices of indexedElement of len==1 shouldn't be a tuple
                if isinstance(ind, tuple) and len(ind) == 1:
                    inds[i].args = ind[0]
                if allow_negative_indexes and \
                        not isinstance(ind, LiteralInteger) and not isinstance(ind, Slice):
                    inds[i] = IfTernaryOperator(PyccelLt(ind, LiteralInteger(0)),
                        PyccelAdd(base_shape[i], ind, simplify = True), ind)
        #set dtype to the C struct types
        dtype = self._print(expr.dtype)
        dtype = self.find_in_ndarray_type_registry(dtype, expr.precision)
        base_name = self._print(base)
        if getattr(base, 'is_ndarray', False) or isinstance(base, HomogeneousTupleVariable):
            if expr.rank > 0:
                #managing the Slice input
                for i , ind in enumerate(inds):
                    if isinstance(ind, Slice):
                        inds[i] = self._new_slice_with_processed_arguments(ind, PyccelArraySize(base, i),
                            allow_negative_indexes)
                    else:
                        inds[i] = Slice(ind, PyccelAdd(ind, LiteralInteger(1), simplify = True), LiteralInteger(1))
                inds = [self._print(i) for i in inds]
                return "array_slicing(%s, %s, %s)" % (base_name, expr.rank, ", ".join(inds))
            inds = [self._cast_to(i, NativeInteger(), 8).format(self._print(i)) for i in inds]
        else:
            raise NotImplementedError(expr)
        return "GET_ELEMENT(%s, %s, %s)" % (base_name, dtype, ", ".join(inds))


    def _cast_to(self, expr, dtype, precision):
        """ add cast to an expression when needed
        parameters
        ----------
            expr      : PyccelAstNode
                the expression to be cast
            dtype     : Datatype
                base type of the cast
            precision : integer
                precision of the base type of the cast

        Return
        ------
            String
                Return format string that contains the desired cast type
                NB: You should insert the expression to be cast in the string after using this function.
        """
        if (expr.dtype != dtype or expr.precision != precision):
            cast=self.find_in_dtype_registry(self._print(dtype), precision)
            return '({}){{}}'.format(cast)
        return '{}'

    def _print_DottedVariable(self, expr):
        """convert dotted Variable to their C equivalent"""
        if self.stored_in_c_pointer(expr):
            return '{}->{}'.format(self._print(ObjectAddress(expr.lhs)), self._print(expr.name))
        return '{}.{}'.format(self._print(expr.lhs), self._print(expr.name))

    @staticmethod
    def _new_slice_with_processed_arguments(_slice, array_size, allow_negative_index):
        """ Create new slice with informations collected from old slice and decorators

        Parameters
        ----------
            _slice : Slice
                slice needed to collect (start, stop, step)
            array_size : PyccelArraySize
                call to function size()
            allow_negative_index : Bool
                True when the decorator allow_negative_index is present
        Returns
        -------
            Slice
        """
        start = LiteralInteger(0) if _slice.start is None else _slice.start
        stop = array_size if _slice.stop is None else _slice.stop

        # negative start and end in slice
        if isinstance(start, PyccelUnarySub) and isinstance(start.args[0], LiteralInteger):
            start = PyccelMinus(array_size, start.args[0], simplify = True)
        elif allow_negative_index and not isinstance(start, (LiteralInteger, PyccelArraySize)):
            start = IfTernaryOperator(PyccelLt(start, LiteralInteger(0)),
                            PyccelMinus(array_size, start, simplify = True), start)

        if isinstance(stop, PyccelUnarySub) and isinstance(stop.args[0], LiteralInteger):
            stop = PyccelMinus(array_size, stop.args[0], simplify = True)
        elif allow_negative_index and not isinstance(stop, (LiteralInteger, PyccelArraySize)):
            stop = IfTernaryOperator(PyccelLt(stop, LiteralInteger(0)),
                            PyccelMinus(array_size, stop, simplify = True), stop)

        # steps in slices
        step = _slice.step

        if step is None:
            step = LiteralInteger(1)

        # negative step in slice
        elif isinstance(step, PyccelUnarySub) and isinstance(step.args[0], LiteralInteger):
            start = PyccelMinus(array_size, LiteralInteger(1), simplify = True) if _slice.start is None else start
            stop = LiteralInteger(0) if _slice.stop is None else stop

        # variable step in slice
        elif allow_negative_index and step and not isinstance(step, LiteralInteger):
            og_start = start
            start = IfTernaryOperator(PyccelGt(step, LiteralInteger(0)), start, PyccelMinus(stop, LiteralInteger(1), simplify = True))
            stop = IfTernaryOperator(PyccelGt(step, LiteralInteger(0)), stop, og_start)

        return Slice(start, stop, step)

    def _print_NumpyArraySize(self, expr):
        arg = expr.arg
        if self.stored_in_c_pointer(arg):
            return '{}->length'.format(self._print(ObjectAddress(arg)))
        return '{}.length'.format(self._print(arg))

    def _print_PyccelArraySize(self, expr):
        arg    = expr.arg
        if self.stored_in_c_pointer(arg):
            return '{}->shape[{}]'.format(self._print(ObjectAddress(arg)), self._print(expr.index))
        return '{}.shape[{}]'.format(self._print(arg), self._print(expr.index))

    def _print_Allocate(self, expr):
        free_code = ''
        #free the array if its already allocated and checking if its not null if the status is unknown
        if (expr.status == 'unknown'):
            free_code = 'if (%s.shape != NULL)\n' % self._print(expr.variable.name)
            free_code += "{{\n{}}}\n".format(self._print(Deallocate(expr.variable)))
        elif (expr.status == 'allocated'):
            free_code += self._print(Deallocate(expr.variable))
        self.add_import(c_imports['ndarrays'])
        shape = ", ".join(self._print(i) for i in expr.shape)
        dtype = self._print(expr.variable.dtype)
        dtype = self.find_in_ndarray_type_registry(dtype, expr.variable.precision)
        shape_dtype = self.find_in_dtype_registry('int', 8)
        shape_Assign = "("+ shape_dtype +"[]){" + shape + "}"
        is_view = 'false' if expr.variable.on_heap else 'true'
        print("This is the order", expr.variable.order)
        print("type of expr:", type(expr.variable))
        alloc_code = "{} = array_create({}, {}, {}, {}, {});\n".format(
                expr.variable, len(expr.shape), shape_Assign, dtype,
                is_view, "order_f" if expr.order == "F" else "order_c")
        return '{}{}'.format(free_code, alloc_code)

    def _print_Deallocate(self, expr):
        if isinstance(expr.variable, InhomogeneousTupleVariable):
            return ''.join(self._print(Deallocate(v)) for v in expr.variable)
        if expr.variable.is_alias:
            return 'free_pointer({});\n'.format(self._print(expr.variable))
        return 'free_array({});\n'.format(self._print(expr.variable))

    def _print_Slice(self, expr):
        start = self._print(expr.start)
        stop = self._print(expr.stop)
        step = self._print(expr.step)
        return 'new_slice({}, {}, {})'.format(start, stop, step)

    def _print_NumpyUfuncBase(self, expr):
        """ Convert a Python expression with a Numpy function call to C
        function call

        Parameters
        ----------
            expr : Pyccel ast node
                Python expression with a Numpy function call

        Returns
        -------
            string
                Equivalent expression in C language

        Example
        -------
            numpy.cos(x) ==> cos(x)

        """
        # add necessary include
        self.add_import(c_imports['math'])
        type_name = type(expr).__name__
        try:
            func_name = numpy_ufunc_to_c_float[type_name]
        except KeyError:
            errors.report(PYCCEL_RESTRICTION_TODO, severity='fatal')
        args = []
        for arg in expr.args:
            if arg.dtype is NativeComplex():
                self.add_import(c_imports['complex'])
                try:
                    func_name = numpy_ufunc_to_c_complex[type_name]
                    args.append(self._print(arg))
                except KeyError:
                    errors.report(INCOMPATIBLE_TYPEVAR_TO_FUNC.format(type_name) ,severity='fatal')
            elif arg.dtype is not NativeFloat():
                args.append(self._print(NumpyFloat(arg)))
            else :
                args.append(self._print(arg))
        code_args = ', '.join(args)
        return '{0}({1})'.format(func_name, code_args)

    def _print_MathFunctionBase(self, expr):
        """ Convert a Python expression with a math function call to C
        function call

        Parameters
        ----------
            expr : Pyccel ast node
                Python expression with a Math function call

        Returns
        -------
            string
                Equivalent expression in C language

        ------
        Example:
        --------
            math.sin(x) ==> sin(x)

        """
        # add necessary include
        type_name = type(expr).__name__
        try:
            func_name = math_function_to_c[type_name]
        except KeyError:
            errors.report(PYCCEL_RESTRICTION_TODO, severity='fatal')

        if func_name.startswith("pyc"):
            self.add_import(c_imports['pyc_math_c'])
        else:
            if expr.dtype is NativeComplex():
                self.add_import(c_imports['cmath'])
            else:
                self.add_import(c_imports['math'])
        args = []
        for arg in expr.args:
            if arg.dtype != NativeFloat() and not func_name.startswith("pyc"):
                args.append(self._print(NumpyFloat(arg)))
            else:
                args.append(self._print(arg))
        code_args = ', '.join(args)
        if expr.dtype == NativeInteger():
            cast_type = self.find_in_dtype_registry('int', expr.precision)
            return '({0}){1}({2})'.format(cast_type, func_name, code_args)
        return '{0}({1})'.format(func_name, code_args)

    def _print_MathIsfinite(self, expr):
        """Convert a Python expression with a math isfinite function call to C
        function call"""
        # add necessary include
        self.add_import(c_imports['math'])
        arg = expr.args[0]
        if arg.dtype is NativeInteger():
            code_arg = self._print(NumpyFloat(arg))
        else:
            code_arg = self._print(arg)
        return "isfinite({})".format(code_arg)

    def _print_MathIsinf(self, expr):
        """Convert a Python expression with a math isinf function call to C
        function call"""
        # add necessary include
        self.add_import(c_imports['math'])
        arg = expr.args[0]
        if arg.dtype is NativeInteger():
            code_arg = self._print(NumpyFloat(arg))
        else:
            code_arg = self._print(arg)
        return "isinf({})".format(code_arg)

    def _print_MathIsnan(self, expr):
        """Convert a Python expression with a math isnan function call to C
        function call"""
        # add necessary include
        self.add_import(c_imports['math'])
        arg = expr.args[0]
        if arg.dtype is NativeInteger():
            code_arg = self._print(NumpyFloat(arg))
        else:
            code_arg = self._print(arg)
        return "isnan({})".format(code_arg)

    def _print_MathTrunc(self, expr):
        """Convert a Python expression with a math trunc function call to C
        function call"""
        # add necessary include
        self.add_import(c_imports['math'])
        arg = expr.args[0]
        if arg.dtype is NativeInteger():
            code_arg = self._print(NumpyFloat(arg))
        else:
            code_arg = self._print(arg)
        return "trunc({})".format(code_arg)

    def _print_FunctionAddress(self, expr):
        return expr.name

    def _print_NumpyWhere(self, expr):
        cond = self._print(expr.condition)
        value_true = self._print(expr.value_true)
        value_false = self._print(expr.value_false)
        stmt = '{cond} ? {true} : {false}'.format(cond = cond,
                true = value_true, false = value_false)
        return stmt

    def _print_Rand(self, expr):
        raise NotImplementedError("Rand not implemented")

    def _print_NumpyRandint(self, expr):
        raise NotImplementedError("Randint not implemented")

    def _print_NumpyMod(self, expr):
        return self._print(PyccelMod(*expr.args))

    def _print_NumpyLinspace(self, expr):
        template = '({start} + {index}*{step})'
        if not isinstance(expr.endpoint, LiteralFalse):
            template = '({start} + {index}*{step})'
            lhs_source = expr.get_user_nodes(Assign)[0].lhs
            lhs_source.substitute(expr.ind, PyccelMinus(expr.num, LiteralInteger(1), simplify = True))
            lhs = self._print(lhs_source)

            if isinstance(expr.endpoint, LiteralTrue):
                cond_template = lhs + ' = {stop}'
            else:
                cond_template = lhs + ' = {cond} ? {stop} : ' + lhs

        dtype = self._print(expr.dtype)
        v = self._cast_to(expr.stop, dtype, expr.precision).format(self._print(expr.stop))

        init_value = template.format(
            start = self._print(expr.start),
            step  = self._print(expr.step),
            index = self._print(expr.ind),
        )
        if isinstance(expr.endpoint, LiteralFalse):
            code = init_value
        elif isinstance(expr.endpoint, LiteralTrue):
            code = init_value + ';\n' + cond_template.format(stop = v)
        else:
            code = init_value + ';\n' + cond_template.format(cond=self._print(expr.endpoint),stop = v)

        return code

    def _print_Interface(self, expr):
        return ""

    def _print_FunctionDef(self, expr):
        if expr.is_inline:
            return ''
        self.set_scope(expr.scope)

        if len(expr.results) > 1:
            self._additional_args.append(expr.results)
        body  = self._print(expr.body)
        decs  = [Declare(i.dtype, i) if isinstance(i, Variable) else FuncAddressDeclare(i) for i in expr.local_vars]
        if len(expr.results) <= 1 :
            for i in expr.results:
                if isinstance(i, Variable) and not i.is_temp:
                    decs += [Declare(i.dtype, i)]
                elif not isinstance(i, Variable):
                    decs += [FuncAddressDeclare(i)]
        arguments = [a.var for a in expr.arguments]
        decs += [Declare(v.dtype,v) for v in self.scope.variables.values() \
                if v not in chain(expr.local_vars, expr.results, arguments)]
        decs  = ''.join(self._print(i) for i in decs)

        sep = self._print(SeparatorComment(40))
        if self._additional_args :
            self._additional_args.pop()
        for i in expr.imports:
            self.add_import(i)
        doc_string = self._print(expr.doc_string) if expr.doc_string else ''

        parts = [sep,
                 doc_string,
                '{signature}\n{{\n'.format(signature=self.function_signature(expr)),
                 decs,
                 body,
                 '}\n',
                 sep]

        self.exit_scope()

        return ''.join(p for p in parts if p)

    def stored_in_c_pointer(self, a):
        """
        Indicates whether the object a needs to be stored in a pointer
        in c code

        Parameters
        ----------
        a : PyccelAstNode
        """
        if isinstance(a, (Nil, ObjectAddress)):
            return True
        if isinstance(a, FunctionCall):
            results = a.funcdef.results
            if len(results)==1:
                a = a.funcdef.results[0]
            else:
                return False

        if not isinstance(a, Variable):
            return False
        return (a.is_alias and not a.is_ndarray) or a.is_optional or \
                any(a is bi for b in self._additional_args for bi in b)

    def _print_FunctionCall(self, expr):
        func = expr.funcdef
        if func.is_inline:
            return self._handle_inline_func_call(expr)
         # Ensure the correct syntax is used for pointers
        args = []
        for a, f in zip(expr.args, func.arguments):
            a = a.value if a else Nil()
            f = f.var
            if self.stored_in_c_pointer(f):
                if isinstance(a, Variable):
                    args.append(ObjectAddress(a))
                elif not self.stored_in_c_pointer(a):
                    tmp_var = self.scope.get_temporary_variable(f.dtype)
                    assign = Assign(tmp_var, a)
                    self._additional_code += self._print(assign)
                    args.append(ObjectAddress(tmp_var))
                else:
                    args.append(a)
            else :
                args.append(a)

        args += self._temporary_args
        self._temporary_args = []
        args = ', '.join(['{}'.format(self._print(a)) for a in args])
        if not func.results:
            return '{}({});\n'.format(func.name, args)
        return '{}({})'.format(func.name, args)

    def _print_Constant(self, expr):
        """ Convert a Python expression with a math constant call to C
        function call

        Parameters
        ----------
            expr : Pyccel ast node
                Python expression with a Math constant

        Returns
        -------
            string
                String represent the value of the constant

        Example
        -------
            math.pi ==> 3.14159265358979

        """
        val = LiteralFloat(expr.value)
        return self._print(val)

    def _print_Return(self, expr):
        code = ''
        args = [ObjectAddress(a) if isinstance(a, Variable) and self.stored_in_c_pointer(a) else a for a in expr.expr]

        if len(args) == 0:
            return 'return;\n'

        if len(args) > 1:
            if expr.stmt:
                return self._print(expr.stmt)+'return 0;\n'
            return 'return 0;\n'

        if expr.stmt:
            # get Assign nodes from the CodeBlock object expr.stmt.
            last_assign = expr.stmt.get_attribute_nodes(Assign, excluded_nodes=FunctionCall)
            deallocate_nodes = expr.stmt.get_attribute_nodes(Deallocate, excluded_nodes=(Assign,))
            vars_in_deallocate_nodes = [i.variable for i in deallocate_nodes]

            # Check the Assign objects list in case of
            # the user assigns a variable to an object contains IndexedElement object.
            if not last_assign:
                code = ''+self._print(expr.stmt)
            elif isinstance(last_assign[-1], AugAssign):
                last_assign[-1].lhs.is_temp = False
                code = ''+self._print(expr.stmt)
            else:
                # make sure that stmt contains one assign node.
                last_assign = last_assign[-1]
                variables = last_assign.rhs.get_attribute_nodes(Variable)
                unneeded_var = not any(b in vars_in_deallocate_nodes for b in variables)
                if unneeded_var:
                    code = ''.join(self._print(a) for a in expr.stmt.body if a is not last_assign)
                    return code + 'return {};\n'.format(self._print(last_assign.rhs))
                else:
                    code = ''+self._print(expr.stmt)
                    last_assign.lhs.is_temp = False

        return code + 'return {0};\n'.format(self._print(args[0]))

    def _print_Pass(self, expr):
        return '// pass\n'

    def _print_Nil(self, expr):
        return 'NULL'

    def _print_NilArgument(self, expr):
        raise errors.report("Trying to use optional argument in inline function without providing a variable",
                symbol=expr,
                severity='fatal')

    def _print_PyccelAdd(self, expr):
        return ' + '.join(self._print(a) for a in expr.args)

    def _print_PyccelMinus(self, expr):
        args = [self._print(a) for a in expr.args]
        if len(args) == 1:
            return '-{}'.format(args[0])
        return ' - '.join(args)

    def _print_PyccelMul(self, expr):
        return ' * '.join(self._print(a) for a in expr.args)

    def _print_PyccelDiv(self, expr):
        if all(a.dtype is NativeInteger() for a in expr.args):
            args = [NumpyFloat(a) for a in expr.args]
        else:
            args = expr.args
        return  ' / '.join(self._print(a) for a in args)

    def _print_PyccelFloorDiv(self, expr):
        self.add_import(c_imports['math'])
        # the result type of the floor division is dependent on the arguments
        # type, if all arguments are integers the result is integer otherwise
        # the result type is float
        need_to_cast = all(a.dtype is NativeInteger() for a in expr.args)
        code = ' / '.join(self._print(a if a.dtype is NativeFloat() else NumpyFloat(a)) for a in expr.args)
        if (need_to_cast):
            cast_type = self.find_in_dtype_registry('int', expr.precision)
            return "({})floor({})".format(cast_type, code)
        return "floor({})".format(code)

    def _print_PyccelRShift(self, expr):
        return ' >> '.join(self._print(a) for a in expr.args)

    def _print_PyccelLShift(self, expr):
        return ' << '.join(self._print(a) for a in expr.args)

    def _print_PyccelBitXor(self, expr):
        if expr.dtype is NativeBool():
            return '{0} != {1}'.format(self._print(expr.args[0]), self._print(expr.args[1]))
        return ' ^ '.join(self._print(a) for a in expr.args)

    def _print_PyccelBitOr(self, expr):
        if expr.dtype is NativeBool():
            return ' || '.join(self._print(a) for a in expr.args)
        return ' | '.join(self._print(a) for a in expr.args)

    def _print_PyccelBitAnd(self, expr):
        if expr.dtype is NativeBool():
            return ' && '.join(self._print(a) for a in expr.args)
        return ' & '.join(self._print(a) for a in expr.args)

    def _print_PyccelInvert(self, expr):
        return '~{}'.format(self._print(expr.args[0]))

    def _print_PyccelAssociativeParenthesis(self, expr):
        return '({})'.format(self._print(expr.args[0]))

    def _print_PyccelUnary(self, expr):
        return '+{}'.format(self._print(expr.args[0]))

    def _print_PyccelUnarySub(self, expr):
        return '-{}'.format(self._print(expr.args[0]))

    def _print_AugAssign(self, expr):
        lhs_code = self._print(expr.lhs)
        op = expr.op
        rhs_code = self._print(expr.rhs)
        return "{0} {1}= {2};\n".format(lhs_code, op, rhs_code)

    def _print_Assign(self, expr):
        prefix_code = ''
        lhs = expr.lhs
        rhs = expr.rhs
        if isinstance(lhs, Variable) and lhs.is_optional:
            if lhs in self._optional_partners:
                # Collect temporary variable which provides
                # allocated memory space for this optional variable
                tmp_var = self._optional_partners[lhs]
            else:
                # Create temporary variable to provide allocated
                # memory space before assigning to the pointer value
                # (may be NULL)
                tmp_var = self.scope.get_temporary_variable(lhs,
                        is_optional = False)
                self._optional_partners[lhs] = tmp_var
            # Point optional variable at an allocated memory space
            prefix_code = self._print(AliasAssign(lhs, tmp_var))
        if isinstance(rhs, FunctionCall) and isinstance(rhs.dtype, NativeTuple):
            self._temporary_args = [ObjectAddress(a) for a in lhs]
            return prefix_code+'{};\n'.format(self._print(rhs))
        # Inhomogenous tuples are unravelled and therefore do not exist in the c printer
        if isinstance(rhs, (NumpyArray, PythonTuple)):
            return prefix_code+self.copy_NumpyArray_Data(expr)
        if isinstance(rhs, (NumpyFull)):
            return prefix_code+self.arrayFill(expr)
        if isinstance(rhs, NumpyArange):
            return prefix_code+self.fill_NumpyArange(rhs, lhs)
        lhs = self._print(expr.lhs)
        rhs = self._print(expr.rhs)
        return prefix_code+'{} = {};\n'.format(lhs, rhs)

    def _print_AliasAssign(self, expr):
        lhs_var = expr.lhs
        rhs_var = expr.rhs

        lhs_address = ObjectAddress(lhs_var)
        rhs_address = ObjectAddress(rhs_var)

        # the below condition handles the case of reassinging a pointer to an array view.
        # setting the pointer's is_view attribute to false so it can be ignored by the free_pointer function.
        if not self.stored_in_c_pointer(lhs_var) and \
                isinstance(lhs_var, Variable) and lhs_var.is_ndarray:
            rhs = self._print(rhs_var)

            if isinstance(rhs_var, Variable) and rhs_var.is_ndarray:
                lhs = self._print(lhs_address)
                if lhs_var.order == rhs_var.order:
                    return 'alias_assign({}, {});\n'.format(lhs, rhs)
                else:
                    return 'transpose_alias_assign({}, {});\n'.format(lhs, rhs)
            else:
                lhs = self._print(lhs_var)
                return '{} = {};\n'.format(lhs, rhs)
        else:
            lhs = self._print(lhs_address)
            rhs = self._print(rhs_address)

            return '{} = {};\n'.format(lhs, rhs)

    def _print_For(self, expr):
        self.set_scope(expr.scope)

        indices = expr.iterable.loop_counters
        index = indices[0] if indices else expr.target
        if expr.iterable.num_loop_counters_required:
            self.scope.insert_variable(index)

        target   = index
        iterable = expr.iterable.get_range()

        if not isinstance(iterable, PythonRange):
            # Only iterable currently supported is PythonRange
            errors.report(PYCCEL_RESTRICTION_TODO, symbol=expr,
                severity='fatal')

        counter    = self._print(target)
        body       = self._print(expr.body)

        additional_assign = CodeBlock(expr.iterable.get_assigns(expr.target))
        body = self._print(additional_assign) + body

        start = self._print(iterable.start)
        stop  = self._print(iterable.stop )
        step  = self._print(iterable.step )

        test_step = iterable.step
        if isinstance(test_step, PyccelUnarySub):
            test_step = iterable.step.args[0]

        self.exit_scope()
        # testing if the step is a value or an expression
        if isinstance(test_step, Literal):
            op = '>' if isinstance(iterable.step, PyccelUnarySub) else '<'
            return ('for ({counter} = {start}; {counter} {op} {stop}; {counter} += '
                        '{step})\n{{\n{body}}}\n').format(counter=counter, start=start, op=op,
                                                          stop=stop, step=step, body=body)
        else:
            return (
                'for ({counter} = {start}; ({step} > 0) ? ({counter} < {stop}) : ({counter} > {stop}); {counter} += '
                '{step})\n{{\n{body}}}\n').format(counter=counter, start=start,
                                                  stop=stop, step=step, body=body)

    def _print_FunctionalFor(self, expr):
        loops = ''.join(self._print(i) for i in expr.loops)
        return loops

    def _print_CodeBlock(self, expr):
        if not expr.unravelled:
            body_exprs = expand_to_loops(expr,
                    self.scope.get_temporary_variable, self.scope,
                    language_has_vectors = False)
        else:
            body_exprs = expr.body
        body_stmts = []
        for b in body_exprs :
            code = self._print(b)
            code = self._additional_code + code
            self._additional_code = ''
            body_stmts.append(code)
        return ''.join(self._print(b) for b in body_stmts)

    def _print_Idx(self, expr):
        return self._print(expr.label)

    def _print_Exp1(self, expr):
        return "M_E"

    def _print_Pi(self, expr):
        return 'M_PI'

    def _print_Infinity(self, expr):
        return 'HUGE_VAL'

    def _print_NegativeInfinity(self, expr):
        return '-HUGE_VAL'

    def _print_PythonReal(self, expr):
        return 'creal({})'.format(self._print(expr.internal_var))

    def _print_PythonImag(self, expr):
        return 'cimag({})'.format(self._print(expr.internal_var))

    def _print_PythonConjugate(self, expr):
        return 'conj({})'.format(self._print(expr.internal_var))

    def _handle_is_operator(self, Op, expr):

        lhs = self._print(expr.lhs)
        rhs = self._print(expr.rhs)
        a = expr.args[0]
        b = expr.args[1]

        if Nil() in expr.args:
            lhs = ObjectAddress(expr.lhs) if isinstance(expr.lhs, Variable) else expr.lhs
            rhs = ObjectAddress(expr.rhs) if isinstance(expr.rhs, Variable) else expr.rhs

            lhs = self._print(lhs)
            rhs = self._print(rhs)
            return '{} {} {}'.format(lhs, Op, rhs)

        if (a.dtype is NativeBool() and b.dtype is NativeBool()):
            return '{} {} {}'.format(lhs, Op, rhs)
        else:
            errors.report(PYCCEL_RESTRICTION_IS_ISNOT,
                          symbol=expr, severity='fatal')

    def _print_PyccelIsNot(self, expr):
        return self._handle_is_operator("!=", expr)

    def _print_PyccelIs(self, expr):
        return self._handle_is_operator("==", expr)

    def _print_Piecewise(self, expr):
        if expr.args[-1].cond is not True:
            # We need the last conditional to be a True, otherwise the resulting
            # function may not return a result.
            raise ValueError("All Piecewise expressions must contain an "
                             "(expr, True) statement to be used as a default "
                             "condition. Without one, the generated "
                             "expression may not evaluate to anything under "
                             "some condition.")
        lines = []
        if expr.has(Assign):
            for i, (e, c) in enumerate(expr.args):
                if i == 0:
                    lines.append("if (%s) {\n" % self._print(c))
                elif i == len(expr.args) - 1 and c is True:
                    lines.append("else {\n")
                else:
                    lines.append("else if (%s) {\n" % self._print(c))
                code0 = self._print(e)
                lines.append(code0)
                lines.append("}\n")
            return "".join(lines)
        else:
            # The piecewise was used in an expression, need to do inline
            # operators. This has the downside that inline operators will
            # not work for statements that span multiple lines (Matrix or
            # Indexed expressions).
            ecpairs = ["((%s) ? (\n%s\n)\n" % (self._print(c), self._print(e))
                    for e, c in expr.args[:-1]]
            last_line = ": (\n%s\n)" % self._print(expr.args[-1].expr)
            return ": ".join(ecpairs) + last_line + " ".join([")"*len(ecpairs)])

    def _print_Constant(self, expr):
        if expr == math_constants['inf']:
            self.add_import(c_imports['math'])
            return 'HUGE_VAL'
        elif expr == math_constants['pi']:
            self.add_import(c_imports['math'])
            return 'M_PI'
        elif expr == math_constants['e']:
            self.add_import(c_imports['math'])
            return 'M_E'
        else:
            raise NotImplementedError("Constant not implemented")

    def _print_Variable(self, expr):
        if self.stored_in_c_pointer(expr):
            return '(*{0})'.format(expr.name)
        else:
            return expr.name

    def _print_FunctionDefArgument(self, expr):
        return self._print(expr.name)

    def _print_FunctionCallArgument(self, expr):
        return self._print(expr.value)

    def _print_ObjectAddress(self, expr):
        if isinstance(expr.obj, ObjectAddress):
            return '&{}'.format(self._print(expr.obj))
        if self.stored_in_c_pointer(expr.obj):
            if hasattr(expr.obj, 'name'):
                return '{}'.format(expr.obj.name)
            return '{}'.format(self._print(expr.obj))
        if hasattr(expr.obj, 'name'):
            return '&{}'.format(expr.obj.name)
        return '&{}'.format(self._print(expr.obj))

    def _print_Comment(self, expr):
        comments = self._print(expr.text)

        return '/*' + comments + '*/\n'

    def _print_Assert(self, expr):
        condition = self._print(expr.test)
        self.add_import(c_imports['assert'])
        return "assert({0});\n".format(condition)

    def _print_PyccelSymbol(self, expr):
        return expr

    def _print_CommentBlock(self, expr):
        txts = expr.comments
        header = expr.header
        header_size = len(expr.header)

        ln = max(len(i) for i in txts)
        if ln<max(20, header_size+4):
            ln = 20
        top  = '/*' + '_'*int((ln-header_size)/2) + header + '_'*int((ln-header_size)/2) + '*/\n'
        ln = len(top)-4
        bottom = '/*' + '_'*ln + '*/\n'

        txts = ['/*' + t + ' '*(ln - len(t)) + '*/\n' for t in txts]

        body = ''.join(i for i in txts)

        return ''.join([top, body, bottom])

    def _print_EmptyNode(self, expr):
        return ''

    #=================== OMP ==================

    def _print_OmpAnnotatedComment(self, expr):
        clauses = ''
        if expr.combined:
            clauses = ' ' + expr.combined
        clauses += str(expr.txt)
        if expr.has_nowait:
            clauses = clauses + ' nowait'
        omp_expr = '#pragma omp {}{}\n'.format(expr.name, clauses)

        if expr.is_multiline:
            if expr.combined is None:
                omp_expr += '{\n'
            elif (expr.combined and "for" not in expr.combined):
                if ("masked taskloop" not in expr.combined) and ("distribute" not in expr.combined):
                    omp_expr += '{\n'

        return omp_expr

    def _print_Omp_End_Clause(self, expr):
        return '}\n'
    #=====================================

    def _print_Program(self, expr):
        self.set_scope(expr.scope)
        body  = self._print(expr.body)
        variables = self.scope.variables.values()
        decs = ''.join(self._print(Declare(v.dtype, v)) for v in variables)

        imports = [*expr.imports, *self._additional_imports.values()]
        imports = ''.join(self._print(i) for i in imports)

        self.exit_scope()
        return ('{imports}'
                'int main()\n{{\n'
                '{decs}'
                '{body}'
                'return 0;\n'
                '}}').format(imports=imports,
                                    decs=decs,
                                    body=body)

    #=================== MACROS ==================

    def _print_MacroShape(self, expr):
        var = expr.argument
        if not isinstance(var, (Variable, IndexedElement)):
            raise TypeError('Expecting a variable, given {}'.format(type(var)))
        shape = var.shape

        if len(shape) == 1:
            shape = shape[0]


        elif not(expr.index is None):
            if expr.index < len(shape):
                shape = shape[expr.index]
            else:
                shape = '1'

        return self._print(shape)

    def _print_MacroCount(self, expr):

        var = expr.argument

        if var.rank == 0:
            return '1'
        else:
            return self._print(functools.reduce(
                lambda x,y: PyccelMul(x,y,simplify=True), var.shape))

    def _print_PrecomputedCode(self, expr):
        return expr.code


    def indent_code(self, code):
        """Accepts a string of code or a list of code lines"""

        if isinstance(code, str):
            code_lines = self.indent_code(code.splitlines(True))
            return ''.join(code_lines)

        tab = " "*self._default_settings["tabwidth"]
        inc_token = ('{', '(', '{\n', '(\n')
        dec_token = ('}', ')')

        code = [ line.lstrip(' \t') for line in code ]

        increase = [ int(any(map(line.endswith, inc_token))) for line in code ]
        decrease = [ int(any(map(line.startswith, dec_token)))
                     for line in code ]

        pretty = []
        level = 0
        for n, line in enumerate(code):
            if line == '' or line == '\n':
                pretty.append(line)
                continue
            level -= decrease[n]
            pretty.append("%s%s" % (tab*level, line))
            level += increase[n]
        return pretty

def ccode(expr, filename, assign_to=None, **settings):
    """Converts an expr to a string of c code

    expr : Expr
        A pyccel expression to be converted.
    filename : str
        The name of the file being translated. Used in error printing
    assign_to : optional
        When given, the argument is used as the name of the variable to which
        the expression is assigned. Can be a string, ``Symbol``,
        ``MatrixSymbol``, or ``Indexed`` type. This is helpful in case of
        line-wrapping, or for expressions that generate multi-line statements.
    precision : integer, optional
        The precision for numbers such as pi [default=15].
    user_functions : dict, optional
        A dictionary where keys are ``FunctionClass`` instances and values are
        their string representations. Alternatively, the dictionary value can
        be a list of tuples i.e. [(argument_test, cfunction_string)]. See below
        for examples.
    dereference : iterable, optional
        An iterable of symbols that should be dereferenced in the printed code
        expression. These would be values passed by address to the function.
        For example, if ``dereference=[a]``, the resulting code would print
        ``(*a)`` instead of ``a``.
    """
    return CCodePrinter(filename, **settings).doprint(expr, assign_to)<|MERGE_RESOLUTION|>--- conflicted
+++ resolved
@@ -347,15 +347,12 @@
         declare_dtype = self.find_in_dtype_registry(self._print(rhs.dtype), rhs.precision)
         dtype = self.find_in_ndarray_type_registry(self._print(rhs.dtype), rhs.precision)
         arg = rhs.arg if isinstance(rhs, NumpyArray) else rhs
-<<<<<<< HEAD
         # TODO: remove this transpose stuff
         if isinstance(arg, PythonList) and not isinstance(arg[0], Variable) and order=="F":
             import numpy as np
             transpose_arg = list(np.transpose(arg))
         if rhs.rank > 1:
-=======
-        if rhs.rank > 1 and not(isinstance(arg, Variable)):
->>>>>>> d9274bd4
+
             # flattening the args to use them in C initialization.
             # TODO: remove this transpose stuff
             if order=="F" and transpose_arg is not None:
@@ -364,7 +361,6 @@
         self.add_import(c_imports['string'])
         assignations = ""
         if isinstance(arg, Variable):
-<<<<<<< HEAD
             return self.varCpy(lhs, rhs, arg)
         if isinstance(arg[0], Variable):
             for n, i in enumerate(arg):
@@ -377,14 +373,6 @@
         else:
             i = ', '.join([self._print(i) for i in arg])
             dummy_array = "%s %s[] = {%s};\n" % (declare_dtype, dummy_array_name, i)
-=======
-            arg = self._print(arg)
-            cpy_data = "array_copy_data({0}, {1});\n".format(lhs, arg)
-            return '%s' % (cpy_data)
-        else :
-            arg = ', '.join(self._print(i) for i in arg)
-            dummy_array = "%s %s[] = {%s};\n" % (declare_dtype, dummy_array_name, arg)
->>>>>>> d9274bd4
             cpy_data = "memcpy({0}.{2}, {1}, {0}.buffer_size);\n".format(self._print(lhs), dummy_array_name, dtype)
             return f'{dummy_array}{cpy_data}'
 
