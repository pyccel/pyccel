--- conflicted
+++ resolved
@@ -18,12 +18,9 @@
 from pyccel.ast.numpyext import Real as NumpyReal, Imag as NumpyImag
 
 from pyccel.ast.builtins  import Range, PythonFloat, PythonComplex
-<<<<<<< HEAD
-from pyccel.ast.core import Declare, FuncAddressDeclare
-from pyccel.ast.core import Declare, FunctionAddress
-=======
+from pyccel.ast.core import FuncAddressDeclare
+from pyccel.ast.core import FunctionAddress
 from pyccel.ast.core import Declare, ValuedVariable
->>>>>>> e9f860b5
 
 from pyccel.codegen.printing.codeprinter import CodePrinter
 
@@ -636,14 +633,9 @@
             code_args = self._print(arg)
         return 'sqrt({})'.format(code_args)
 
-<<<<<<< HEAD
     def _print_FunctionAddress(self, expr):
         return expr.name
 
-    def _print_FunctionDef(self, expr):
-        decs  = [Declare(i.dtype, i) if isinstance(i, Variable) else FuncAddressDeclare(i) for i in expr.local_vars]
-        decs += [Declare(i.dtype, i) if isinstance(i, Variable) else FuncAddressDeclare(i.name, i.arguments, i.results) for i in expr.results]
-=======
     def _print_Rand(self, expr):
         raise NotImplementedError("Rand not implemented")
 
@@ -653,10 +645,9 @@
     def _print_FunctionDef(self, expr):
 
         body  = self._print(expr.body)
-        decs  = [Declare(i.dtype, i) for i in expr.local_vars]
-        decs += [Declare(i.dtype, i) for i in expr.results]
+        decs  = [Declare(i.dtype, i) if isinstance(i, Variable) else FuncAddressDeclare(i) for i in expr.local_vars]
+        decs += [Declare(i.dtype, i) if isinstance(i, Variable) else FuncAddressDeclare(i) for i in expr.results]
         decs += [Declare(i.dtype, i) for i in self._additional_declare]
->>>>>>> e9f860b5
         decs  = '\n'.join(self._print(i) for i in decs)
         self._additional_declare.clear()
         sep = self._print(SeparatorComment(40))
