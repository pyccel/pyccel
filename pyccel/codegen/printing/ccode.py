# coding: utf-8
#------------------------------------------------------------------------------------------#
# This file is part of Pyccel which is released under MIT License. See the LICENSE file or #
# go to https://github.com/pyccel/pyccel/blob/devel/LICENSE for full license details.      #
#------------------------------------------------------------------------------------------#
import functools
from itertools import chain, product
import re
from packaging.version import Version

import numpy as np

from pyccel.ast.basic     import ScopedAstNode

from pyccel.ast.bind_c    import BindCPointer

from pyccel.ast.builtins  import PythonRange, PythonComplex, PythonMin, PythonMax
from pyccel.ast.builtins  import PythonPrint, PythonType
from pyccel.ast.builtins  import PythonList, PythonTuple, PythonSet, PythonDict, PythonLen

from pyccel.ast.core      import Declare, For, CodeBlock
from pyccel.ast.core      import FuncAddressDeclare, FunctionCall, FunctionCallArgument
from pyccel.ast.core      import Allocate, Deallocate
from pyccel.ast.core      import FunctionAddress
from pyccel.ast.core      import Assign, Import, AugAssign, AliasAssign
from pyccel.ast.core      import SeparatorComment
from pyccel.ast.core      import Module, AsName

from pyccel.ast.c_concepts import ObjectAddress, CMacro, CStringExpression, PointerCast, CNativeInt
from pyccel.ast.c_concepts import CStackArray

from pyccel.ast.datatypes import PythonNativeInt, PythonNativeBool, VoidType
from pyccel.ast.datatypes import TupleType, FixedSizeNumericType
from pyccel.ast.datatypes import CustomDataType, StringType, HomogeneousTupleType
from pyccel.ast.datatypes import InhomogeneousTupleType, HomogeneousListType, HomogeneousSetType
from pyccel.ast.datatypes import PrimitiveBooleanType, PrimitiveIntegerType, PrimitiveFloatingPointType, PrimitiveComplexType
from pyccel.ast.datatypes import HomogeneousContainerType, DictType

from pyccel.ast.internals import Slice, PrecomputedCode, PyccelArrayShapeElement, PyccelSymbol
from pyccel.ast.internals import PyccelFunction

from pyccel.ast.literals  import LiteralTrue, LiteralFalse, LiteralImaginaryUnit, LiteralFloat
from pyccel.ast.literals  import LiteralString, LiteralInteger, Literal
from pyccel.ast.literals  import Nil, convert_to_literal

from pyccel.ast.low_level_tools  import IteratorType

from pyccel.ast.mathext  import math_constants

from pyccel.ast.numpyext import NumpyFull, NumpyArray, NumpySum
from pyccel.ast.numpyext import NumpyReal, NumpyImag, NumpyFloat, NumpySize
from pyccel.ast.numpyext import NumpyAmin, NumpyAmax

from pyccel.ast.numpytypes import NumpyInt8Type, NumpyInt16Type, NumpyInt32Type, NumpyInt64Type
from pyccel.ast.numpytypes import NumpyFloat32Type, NumpyFloat64Type, NumpyComplex64Type, NumpyComplex128Type
from pyccel.ast.numpytypes import NumpyNDArrayType, numpy_precision_map

from pyccel.ast.operators import PyccelAdd, PyccelMul, PyccelMinus, PyccelLt, PyccelGt
from pyccel.ast.operators import PyccelAssociativeParenthesis, PyccelMod
from pyccel.ast.operators import PyccelUnarySub, IfTernaryOperator

from pyccel.ast.type_annotations import VariableTypeAnnotation

from pyccel.ast.utilities import expand_to_loops, is_literal_integer

from pyccel.ast.variable import IndexedElement
from pyccel.ast.variable import Variable
from pyccel.ast.variable import DottedName
from pyccel.ast.variable import DottedVariable

from pyccel.codegen.printing.codeprinter import CodePrinter

from pyccel.errors.errors   import Errors
from pyccel.errors.messages import (PYCCEL_RESTRICTION_TODO, INCOMPATIBLE_TYPEVAR_TO_FUNC,
                                    PYCCEL_RESTRICTION_IS_ISNOT, UNSUPPORTED_ARRAY_RANK)

numpy_v1 = Version(np.__version__) < Version("2.0.0")

errors = Errors()

# TODO: add examples

__all__ = ["CCodePrinter", "ccode"]

# dictionary mapping numpy function to (argument_conditions, C_function).
# Used in CCodePrinter._print_NumpyUfuncBase(self, expr)
numpy_ufunc_to_c_float = {
    'NumpyAbs'  : 'fabs',
    'NumpyFabs' : 'fabs',
    'NumpyFloor': 'floor',  # TODO: might require special treatment with casting
    # ---
    'NumpyExp' : 'exp',
    'NumpyLog' : 'log',
    'NumpySqrt': 'sqrt',
    # ---
    'NumpySin'    : 'sin',
    'NumpyCos'    : 'cos',
    'NumpyTan'    : 'tan',
    'NumpyArcsin' : 'asin',
    'NumpyArccos' : 'acos',
    'NumpyArctan' : 'atan',
    'NumpyArctan2': 'atan2',
    'NumpySinh'   : 'sinh',
    'NumpyCosh'   : 'cosh',
    'NumpyTanh'   : 'tanh',
    'NumpyArcsinh': 'asinh',
    'NumpyArccosh': 'acosh',
    'NumpyArctanh': 'atanh',
}

numpy_ufunc_to_c_complex = {
    'NumpyAbs'  : 'cabs',
    # ---
    'NumpyExp' : 'cexp',
    'NumpyLog' : 'clog',
    'NumpySqrt': 'csqrt',
    # ---
    'NumpySin'    : 'csin',
    'NumpyCos'    : 'ccos',
    'NumpyTan'    : 'ctan',
    'NumpyArcsin' : 'casin',
    'NumpyArccos' : 'cacos',
    'NumpyArctan' : 'catan',
    'NumpySinh'   : 'csinh',
    'NumpyCosh'   : 'ccosh',
    'NumpyTanh'   : 'ctanh',
    'NumpyArcsinh': 'casinh',
    'NumpyArccosh': 'cacosh',
    'NumpyArctanh': 'catanh',
}

# dictionary mapping Math function to (argument_conditions, C_function).
# Used in CCodePrinter._print_MathFunctionBase(self, expr)
# Math function ref https://docs.python.org/3/library/math.html
math_function_to_c = {
    # ---------- Number-theoretic and representation functions ------------
    'MathCeil'     : 'ceil',
    # 'MathComb'   : 'com' # TODO
    'MathCopysign': 'copysign',
    'MathFabs'   : 'fabs',
    'MathFloor'    : 'floor',
    # 'MathFmod'   : '???',  # TODO
    # 'MathRexp'   : '???'   TODO requires two output
    # 'MathFsum'   : '???',  # TODO
    # 'MathIsclose' : '???',  # TODO
    'MathIsfinite': 'isfinite', # int isfinite(real-floating x);
    'MathIsinf'   : 'isinf', # int isinf(real-floating x);
    'MathIsnan'   : 'isnan', # int isnan(real-floating x);
    # 'MathIsqrt'  : '???' TODO
    'MathLdexp'  : 'ldexp',
    # 'MathModf'  : '???' TODO return two value
    # 'MathPerm'  : '???' TODO
    # 'MathProd'  : '???' TODO
    'MathRemainder'  : 'remainder',
    'MathTrunc'  : 'trunc',

    # ----------------- Power and logarithmic functions -----------------------

    'MathExp'    : 'exp',
    'MathExpm1'  : 'expm1',
    'MathLog'    : 'log',      # take also an option arg [base]
    'MathLog1p'  : 'log1p',
    'MathLog2'  : 'log2',
    'MathLog10'  : 'log10',
    'MathPow'    : 'pow',
    'MathSqrt'   : 'sqrt',

    # --------------------- Trigonometric functions ---------------------------

    'MathAcos'   : 'acos',
    'MathAsin'   : 'asin',
    'MathAtan'   : 'atan',
    'MathAtan2'  : 'atan2',
    'MathCos'    : 'cos',
    # 'MathDist'  : '???', TODO
    'MathHypot'  : 'hypot',
    'MathSin'    : 'sin',
    'MathTan'    : 'tan',


    # -------------------------- Hyperbolic functions -------------------------

    'MathAcosh'  : 'acosh',
    'MathAsinh'  : 'asinh',
    'MathAtanh'  : 'atanh',
    'MathCosh'   : 'cosh',
    'MathSinh'   : 'sinh',
    'MathTanh'   : 'tanh',

    # --------------------------- Special functions ---------------------------

    'MathErf'    : 'erf',
    'MathErfc'   : 'erfc',
    'MathGamma'  : 'tgamma',
    'MathLgamma' : 'lgamma',

    # --------------------------- internal functions --------------------------
    'MathFactorial' : 'pyc_factorial',
    'MathGcd'       : 'pyc_gcd',
    'MathDegrees'   : 'pyc_degrees',
    'MathRadians'   : 'pyc_radians',
    'MathLcm'       : 'pyc_lcm',
    # --------------------------- cmath functions --------------------------
    'CmathAcos'  : 'cacos',
    'CmathAcosh' : 'cacosh',
    'CmathAsin'  : 'casin',
    'CmathAsinh' : 'casinh',
    'CmathAtan'  : 'catan',
    'CmathAtanh' : 'catanh',
    'CmathCos'   : 'ccos',
    'CmathCosh'  : 'ccosh',
    'CmathExp'   : 'cexp',
    'CmathSin'   : 'csin',
    'CmathSinh'  : 'csinh',
    'CmathSqrt'  : 'csqrt',
    'CmathTan'   : 'ctan',
    'CmathTanh'  : 'ctanh',
}

c_library_headers = (
    "complex",
    "ctype",
    "float",
    "math",
    "stdarg",
    "stdbool",
    "stddef",
    "stdint",
    "stdio",
    "stdlib",
    "string",
    "tgmath",
    "inttypes",
)

import_dict = {'omp_lib' : 'omp' }

c_imports = {n : Import(n, Module(n, (), ())) for n in
                ['stdlib',
                 'math',
                 'string',
                 #'ndarrays',
                 'complex',
                 'stdint',
                 'pyc_math_c',
                 'stdio',
                 "inttypes",
                 'stdbool',
                 'assert',
                 'CSpan_extensions']}

import_header_guard_prefix = {'Set_extensions'  : '_TOOLS_SET',
                              'List_extensions' : '_TOOLS_LIST'}

class CCodePrinter(CodePrinter):
    """
    A printer for printing code in C.

    A printer to convert Pyccel's AST to strings of c code.
    As for all printers the navigation of this file is done via _print_X
    functions.

    Parameters
    ----------
    filename : str
            The name of the file being pyccelised.
    prefix_module : str
            A prefix to be added to the name of the module.
    """
    printmethod = "_ccode"
    language = "C"

    _default_settings = {
        'tabwidth': 4,
    }

    dtype_registry = {CNativeInt()    : 'int',
                      VoidType() : 'void',
                      (PrimitiveComplexType(),8) : 'double complex',
                      (PrimitiveComplexType(),4) : 'float complex',
                      (PrimitiveFloatingPointType(),8)   : 'double',
                      (PrimitiveFloatingPointType(),4)   : 'float',
                      (PrimitiveIntegerType(),4)     : 'int32_t',
                      (PrimitiveIntegerType(),8)     : 'int64_t',
                      (PrimitiveIntegerType(),2)     : 'int16_t',
                      (PrimitiveIntegerType(),1)     : 'int8_t',
                      (PrimitiveBooleanType(),-1) : 'bool',
                      }

    ndarray_type_registry = {
                      NumpyFloat64Type()    : 'nd_double',
                      NumpyFloat32Type()    : 'nd_float',
                      NumpyComplex128Type() : 'nd_cdouble',
                      NumpyComplex64Type()  : 'nd_cfloat',
                      NumpyInt64Type()      : 'nd_int64',
                      NumpyInt32Type()      : 'nd_int32',
                      NumpyInt16Type()      : 'nd_int16',
                      NumpyInt8Type()       : 'nd_int8',
                      PythonNativeBool()    : 'nd_bool'}

    type_to_format = {(PrimitiveFloatingPointType(),8) : '%.15lf',
                      (PrimitiveFloatingPointType(),4) : '%.6f',
                      (PrimitiveIntegerType(),4)       : '%d',
                      (PrimitiveIntegerType(),8)       : LiteralString("%") + CMacro('PRId64'),
                      (PrimitiveIntegerType(),2)       : LiteralString("%") + CMacro('PRId16'),
                      (PrimitiveIntegerType(),1)       : LiteralString("%") + CMacro('PRId8'),
                      StringType()                  : '%s',
                      }

    def __init__(self, filename, prefix_module = None):

        errors.set_target(filename)

        super().__init__()
        self.prefix_module = prefix_module
        self._additional_imports = {'stdlib':c_imports['stdlib']}
        self._additional_code = ''
        self._additional_args = []
        self._temporary_args = []
        self._current_module = None
        self._in_header = False

    def sort_imports(self, imports):
        """
        Sort imports to avoid any errors due to bad ordering.

        Sort imports. This is important so that types exist before they are used to create
        container types. E.g. it is important that complex or inttypes be imported before
        vec_int or vec_double_complex is declared.

        Parameters
        ----------
        imports : list[Import]
            A list of the imports.

        Returns
        -------
        list[Import]
            A sorted list of the imports.
        """
        import_src = [str(i.source) for i in imports]
        stc_imports = [i for i in import_src if i.startswith('stc/')]
        dependent_imports = [i for i in import_src if i in import_header_guard_prefix]
        non_stc_imports = [i for i in import_src if i not in chain(stc_imports, dependent_imports)]
        stc_imports.sort()
        dependent_imports.sort()
        non_stc_imports.sort()
        sorted_imports = [imports[import_src.index(name)] for name in chain(non_stc_imports, stc_imports, dependent_imports)]
        return sorted_imports

    def _format_code(self, lines):
        return self.indent_code(lines)

    def is_c_pointer(self, a):
        """
        Indicate whether the object is a pointer in C code.

        Some objects are accessed via a C pointer so that they can be modified in
        their scope and that modification can be retrieved elsewhere. This
        information cannot be found trivially so this function provides that
        information while avoiding easily outdated code to be repeated.

        The main reasons for this treatment are:
        1. It is the actual memory address of an object
        2. It is a reference to another object (e.g. an alias, an optional argument, or one of multiple return arguments)

        See codegen_stage.md in the developer docs for more details.

        Parameters
        ----------
        a : TypedAstNode
            The object whose storage we are enquiring about.

        Returns
        -------
        bool
            True if a C pointer, False otherwise.
        """
        if isinstance(a, (Nil, ObjectAddress, PointerCast)):
            return True
        if isinstance(a, FunctionCall):
            a = a.funcdef.results[0].var
        if isinstance(getattr(a, 'dtype', None), CustomDataType) and a.is_argument:
            return True

        if not isinstance(a, Variable):
            return False
        return (a.is_alias and not isinstance(a.class_type, HomogeneousContainerType)) \
                or a.is_optional or \
                any(a is bi for b in self._additional_args for bi in b)

    def _flatten_list(self, irregular_list):
        def to_list(arg):
            if isinstance(arg, (PythonList, PythonTuple)):
                return [ai for a in arg.args for ai in to_list(a)]
            else:
                return [arg]
        return to_list(irregular_list)

    #========================== Numpy Elements ===============================#
    def copy_NumpyArray_Data(self, lhs, rhs):
        """
        Get code which copies data from a Ndarray or a homogeneous tuple into a Ndarray.

        When data is copied from a homogeneous tuple, the code declares and fills
        a dummy data_buffer and copies the data from it to a NdArray struct.
        When data is copied from a Ndarray this is done directly without an intermediate
        structure.

        Parameters
        ----------
        expr : TypedAstNode
            The Assign Node used to get the lhs and rhs.

        Returns
        -------
        str
            A string containing the code which allocates and copies the data.
        """
        assert rhs.rank != 0
        arg = rhs.arg if isinstance(rhs, NumpyArray) else rhs
        lhs_address = self._print(ObjectAddress(lhs))
        order = lhs.order

        variables = [v for v in arg.get_attribute_nodes((Variable, FunctionCall, PyccelFunction)) if v.rank]

        # If the data is copied from a Variable rather than a list or tuple
        # use the function array_copy_data directly
        if isinstance(arg, Variable):
            if isinstance(arg.class_type, (NumpyNDArrayType, HomogeneousTupleType)):
                # TODO : Create copy macro
                rhs_address = self._print(ObjectAddress(arg))
                lhs_c_type = self.get_c_type(lhs.class_type)
                rhs_c_type = self.get_c_type(arg.class_type)
                cast_type = self.get_c_type(lhs.class_type.element_type)
                self.add_import(c_imports['CSpan_extensions'])
                return f'cspan_copy({cast_type}, {lhs_c_type}, {rhs_c_type}, {lhs_address}, {rhs_address});\n'
            else:
                raise NotImplementedError(f"Can't copy variable of type {arg.class_type}")
        elif variables:
            body = ''
            for li, ri in zip(lhs, arg):
                if li.rank:
                    li_slice_var = self.scope.get_temporary_variable(li.class_type,
                            shape = ri.shape, memory_handling='alias')
                    body += self._print(AliasAssign(li_slice_var, li))
                    body += self.copy_NumpyArray_Data(li_slice_var, ri)
                else:
                    body += self._print(Assign(li, ri))
            return body

        def get_indexed(base, elems):
            """
            Get an indexed object. This ensures the necessary levels are created for tuples.
            """
            while elems:
                result = IndexedElement(base, *elems[:base.class_type.container_rank])
                elems = elems[base.class_type.container_rank:]
                base = result
            return result

        flattened_args = self._flatten_list(arg)
        flattened_lhs = [get_indexed(lhs, elems) for elems in product(*[range(s) for s in lhs.shape])]

        operations = ''
        for li, ri in zip(flattened_lhs, flattened_args):
            operations += f'{self._print(li)} = {self._print(ri)};\n'

        # Get the variable where the data will be copied
        copy_to = lhs

        return operations

    def arrayFill(self, expr):
        """
        Print the assignment of a NdArray.

        Print the code necessary to create and fill an ndarray.

        Parameters
        ----------
        expr : Assign
            The Assign Node used to get the lhs and rhs.

        Returns
        -------
        str
            Return a str that contains a call to the C function array_fill.
        """
        rhs = expr.rhs
        lhs = expr.lhs
        code_init = ''

        if rhs.fill_value is not None:
            lhs_code = self._print(lhs)
            fill_val = self._print(rhs.fill_value)
            c_type = self.get_c_type(lhs.class_type)
            loop_scope = self.scope.create_new_loop_scope()
            iter_var_name = loop_scope.get_new_name()
            code_init += f'c_foreach({iter_var_name}, {c_type}, {lhs_code}) {{\n'
            code_init += f'*({iter_var_name}.ref) = {fill_val};\n'
            code_init += '}\n'
        return code_init

    def _init_stack_array(self, expr):
        """
        Return a string which handles the assignment of a stack ndarray.

        Print the code necessary to initialise a ndarray on the stack.

        Parameters
        ----------
        expr : TypedAstNode
            The Assign Node used to get the lhs and rhs.

        Returns
        -------
        buffer_array : str
            String initialising the stack (C) array which stores the data.
        array_init   : str
            String containing the rhs of the initialization of a stack array.
        """
        var = expr
        dtype = self.get_c_type(var.dtype)
        if isinstance(var.class_type, NumpyNDArrayType):
            np_dtype = self.find_in_ndarray_type_registry(var.dtype)
        elif isinstance(var.class_type, HomogeneousContainerType):
            np_dtype = self.find_in_ndarray_type_registry(numpy_precision_map[(var.dtype.primitive_type, var.dtype.precision)])
        else:
            raise NotImplementedError(f"Don't know how to index {expr.class_type} type")
        shape = ", ".join(self._print(i) for i in var.alloc_shape)
        tot_shape = self._print(functools.reduce(
            lambda x,y: PyccelMul(x,y,simplify=True), var.alloc_shape))
        declare_dtype = self.get_c_type(NumpyInt64Type())

        order = 'c_COLMAJOR' if var.order == 'F' else 'c_ROWMAJOR'

        dummy_array_name = self.scope.get_new_name(f'{var.name}_ptr')
        buffer_array = f"{dtype} {dummy_array_name}[{tot_shape}];\n"
        array_init = f' = cspan_md_layout({order}, {dummy_array_name}, {shape})'
        return buffer_array, array_init

    def _handle_inline_func_call(self, expr):
        """
        Print a function call to an inline function.

        Use the arguments passed to an inline function to print
        its body with the passed arguments in place of the function
        arguments.

        Parameters
        ----------
        expr : FunctionCall
            The function call which should be printed inline.

        Returns
        -------
        str
            The code for the inline function.
        """
        func = expr.funcdef
        body = func.body

        for b in body.body:
            if isinstance(b, ScopedAstNode):
                b.scope.update_parent_scope(self.scope, is_loop=True)

        # Print any arguments using the same inline function
        # As the function definition is modified directly this function
        # cannot be called recursively with the same FunctionDef
        args = []
        for a in expr.args:
            if a.is_user_of(func):
                code = PrecomputedCode(self._print(a))
                args.append(code)
            else:
                args.append(a.value)

        # Create new local variables to ensure there are no name collisions
        new_local_vars = [self.scope.get_temporary_variable(v) \
                            for v in func.local_vars]

        parent_assign = expr.get_direct_user_nodes(lambda x: isinstance(x, Assign))
        if parent_assign:
            results = {r.var : l for r,l in zip(func.results, parent_assign[0].lhs)}
            orig_res_vars = list(results.keys())
            new_res_vars  = self._temporary_args
            new_res_vars = [a.obj if isinstance(a, ObjectAddress) else a for a in new_res_vars]
            self._temporary_args = []
            body.substitute(orig_res_vars, new_res_vars)

        # Replace the arguments in the code
        func.swap_in_args(args, new_local_vars)

        func.remove_presence_checks()

        # Collect code but strip empty end
        body_code = self._print(body)
        code_lines = body_code.split('\n')[:-1]
        return_regex = re.compile(r'\breturn\b')
        has_results = [return_regex.search(l) is not None for l in code_lines]

        if len(func.results) == 0 and not any(has_results):
            code = body_code
        else:
            result_idx = has_results.index(True)
            result_line = code_lines[result_idx]

            body_code = '\n'.join(code_lines[:result_idx])+'\n'

            if len(func.results) != 1:
                code = body_code
            else:
                self._additional_code += body_code
                # Strip return and ; from return statement
                code = result_line[7:-1]

        # Put back original arguments
        func.reinstate_presence_checks()
        func.swap_out_args()
        if parent_assign:
            body.substitute(new_res_vars, orig_res_vars)

        if func.global_vars or func.global_funcs:
            mod = func.get_direct_user_nodes(lambda x: isinstance(x, Module))[0]
            self.add_import(Import(mod.name, [AsName(v, v.name) \
                for v in (*func.global_vars, *func.global_funcs)]))
            for v in (*func.global_vars, *func.global_funcs):
                self.scope.insert_symbol(v.name)

        for b in body.body:
            if isinstance(b, ScopedAstNode):
                b.scope.update_parent_scope(func.scope, is_loop=True)

        return code

    def init_stc_container(self, expr, assignment_var):
        """
        Generate the initialization of an STC container in C.

        This method generates and prints the C code for initializing a container using the STC `c_init()` method.

        Parameters
        ----------
        expr : TypedAstNode
            The object representing the container being printed (e.g., PythonList, PythonSet).

        assignment_var : Assign
            The assignment node where the Python container (rhs) is being initialized
            and saved into a variable (lhs).

        Returns
        -------
        str
            The generated C code for the container initialization.
        """

        class_type = assignment_var.lhs.class_type
        dtype = self.get_c_type(class_type)
        if isinstance(expr, PythonDict):
            dict_item_strs = [(self._print(k), self._print(v)) for k,v in zip(expr.keys, expr.values)]
            keyraw = '{' + ', '.join(f'{{{k}, {v}}}' for k,v in dict_item_strs) + '}'
        else:
            keyraw = '{' + ', '.join(self._print(a) for a in expr.args) + '}'
        container_name = self._print(assignment_var.lhs)
        init = f'{container_name} = c_init({dtype}, {keyraw});\n'
        return init

    def rename_imported_methods(self, expr):
        """
        Rename class methods from user-defined imports.

        This function is responsible for renaming methods of classes from
        the imported modules, ensuring that the names are correct
        by prefixing them with their class names.

        Parameters
        ----------
        expr : iterable[ClassDef]
            The ClassDef objects found in the module being renamed.
        """
        for classDef in expr:
            class_scope = classDef.scope
            for method in classDef.methods:
                if not method.is_inline:
                    class_scope.rename_function(method, f"{classDef.name}__{method.name.lstrip('__')}")
            for interface in classDef.interfaces:
                for func in interface.functions:
                    if not func.is_inline:
                        class_scope.rename_function(func, f"{classDef.name}__{func.name.lstrip('__')}")

    def _handle_numpy_functional(self, expr, ElementExpression, start_val = None):
        assign_node = expr.get_direct_user_nodes(lambda p: isinstance(p, Assign))
        if assign_node:
            lhs_var = assign_node[0].lhs
            arg_var = expr.arg
            class_type = expr.arg.class_type

            lhs = self._print(lhs_var)
            if not isinstance(arg_var, Variable):
                tmp = self.scope.get_temporary_variable(arg_var.class_type, shape = arg_var.shape)
                self._additional_code += self._print(Assign(tmp, arg_var))
                arg_var = tmp
            arg = self._print(arg_var)
            c_type = self.get_c_type(class_type)
            if start_val is None:
                arg_address = self._print(ObjectAddress(arg_var))
                start = f'*cspan_front({arg_address})'
            else:
                start = self._print(start_val)

            loop_scope = self.scope.create_new_loop_scope()
            iter_var_name = loop_scope.get_new_name()
            iter_var = Variable(IteratorType(class_type), iter_var_name)
            iter_ref_var = DottedVariable(arg_var.class_type.element_type, 'ref',
                        memory_handling='alias', lhs=iter_var)

            tmp_additional_code = self._additional_code
            self._additional_code = ''
            node = self._print(ElementExpression(lhs_var, iter_ref_var))
            body = self._additional_code + f'{lhs} = {node};\n'
            self._additional_code = tmp_additional_code

            return (f'{lhs} = {start};\n'
                    f'c_foreach({iter_var_name}, {c_type}, {arg}) {{\n'
                    f'{body}'
                     '}\n')
        else:
            tmp_var = self.scope.get_temporary_variable(expr.class_type)
            assign_node = Assign(tmp_var, expr)
            self._additional_code += self._handle_numpy_functional(expr,
                            ElementExpression, start_val)
            return self._print(tmp_var)

    # ============ Elements ============ #

    def _print_PythonAbs(self, expr):
        if expr.arg.dtype.primitive_type is PrimitiveFloatingPointType():
            self.add_import(c_imports['math'])
            func = "fabs"
        elif expr.arg.dtype.primitive_type is PrimitiveComplexType():
            self.add_import(c_imports['complex'])
            func = "cabs"
        else:
            func = "labs"
        return "{}({})".format(func, self._print(expr.arg))

    def _print_PythonMinMax(self, expr):
        arg = expr.args[0]
        primitive_type = arg.dtype.primitive_type

        if primitive_type is PrimitiveFloatingPointType() and len(arg) == 2:
            self.add_import(c_imports['math'])
            arg1 = self._print(arg[0])
            arg2 = self._print(arg[1])
            return f"f{expr.name}({arg1}, {arg2})"
        elif isinstance(primitive_type, (PrimitiveBooleanType, PrimitiveIntegerType)) and len(arg) == 2:
            if isinstance(arg[0], Variable):
                arg1 = self._print(arg[0])
            else:
                arg1_temp = self.scope.get_temporary_variable(PythonNativeInt())
                assign1 = Assign(arg1_temp, arg[0])
                self._additional_code += self._print(assign1)
                arg1 = self._print(arg1_temp)

            if isinstance(arg[1], Variable):
                arg2 = self._print(arg[1])
            else:
                arg2_temp = self.scope.get_temporary_variable(PythonNativeInt())
                assign2 = Assign(arg2_temp, arg[1])
                self._additional_code += self._print(assign2)
                arg2 = self._print(arg2_temp)

            op = '<' if isinstance(expr, PythonMin) else '>'
            return f"({arg1} {op} {arg2} ? {arg1} : {arg2})"
        else:
            return errors.report(f"{expr.name} in C is only supported for 2 scalar arguments", symbol=expr,
                    severity='fatal')

    def _print_PythonMin(self, expr):
        return self._print_PythonMinMax(expr)

    def _print_PythonMax(self, expr):
        return self._print_PythonMinMax(expr)

    def _print_SysExit(self, expr):
        code = ""
        if not isinstance(getattr(expr.status.dtype, 'primitive_type', None), PrimitiveIntegerType) \
                or expr.status.rank > 0:
            print_arg = FunctionCallArgument(expr.status)
            code = self._print(PythonPrint((print_arg, ), file="stderr"))
            arg = "1"
        else:
            arg = self._print(expr.status)
        return f"{code}exit({arg});\n"

    def _print_PythonFloat(self, expr):
        value = self._print(expr.arg)
        type_name = self.get_c_type(expr.dtype)
        return '({0})({1})'.format(type_name, value)

    def _print_PythonInt(self, expr):
        self.add_import(c_imports['stdint'])
        value = self._print(expr.arg)
        type_name = self.get_c_type(expr.dtype)
        return '({0})({1})'.format(type_name, value)

    def _print_PythonBool(self, expr):
        value = self._print(expr.arg)
        return '({} != 0)'.format(value)

    def _print_Literal(self, expr):
        return repr(expr.python_value)

    def _print_LiteralInteger(self, expr):
        if isinstance(expr, LiteralInteger) and getattr(expr.dtype, 'precision', -1) == 8:
            self.add_import(c_imports['stdint'])
            return f"INT64_C({repr(expr.python_value)})"
        return repr(expr.python_value)

    def _print_LiteralFloat(self, expr):
        if isinstance(expr, LiteralFloat) and expr.dtype.precision == 4:
            return f"{repr(expr.python_value)}f"
        return repr(expr.python_value)

    def _print_LiteralComplex(self, expr):
        if expr.real == LiteralFloat(0):
            return self._print(PyccelAssociativeParenthesis(PyccelMul(expr.imag, LiteralImaginaryUnit())))
        else:
            return self._print(PyccelAssociativeParenthesis(PyccelAdd(expr.real,
                            PyccelMul(expr.imag, LiteralImaginaryUnit()))))

    def _print_PythonComplex(self, expr):
        if expr.is_cast:
            value = self._print(expr.internal_var)
        else:
            value = self._print(PyccelAssociativeParenthesis(PyccelAdd(expr.real,
                            PyccelMul(expr.imag, LiteralImaginaryUnit()))))
        type_name = self.get_c_type(expr.dtype)
        return '({0})({1})'.format(type_name, value)

    def _print_LiteralImaginaryUnit(self, expr):
        self.add_import(c_imports['complex'])
        return '_Complex_I'

    def _print_Header(self, expr):
        return ''

    def _print_ModuleHeader(self, expr):
        self.set_scope(expr.module.scope)
        self._current_module = expr.module
        self._in_header = True
        name = expr.module.name
        if isinstance(name, AsName):
            name = name.name
        # TODO: Add interfaces
        classes = ""
        funcs = ""
        for classDef in expr.module.classes:
            if classDef.docstring is not None:
                classes += self._print(classDef.docstring)
            classes += f"struct {classDef.name} {{\n"
            classes += ''.join(self._print(Declare(var, external=True)).removeprefix('extern ') for var in classDef.attributes)
            for method in classDef.methods:
                    funcs += f"{self.function_signature(method)};\n"
            for interface in classDef.interfaces:
                for func in interface.functions:
                    funcs += f"{self.function_signature(func)};\n"
            classes += "};\n"
        funcs += '\n'.join(f"{self.function_signature(f)};" for f in expr.module.funcs if not f.is_inline)

        decls = [Declare(v, external=True, module_variable=True) for v in expr.module.variables if not v.is_private]
        global_variables = ''.join(self._print(d) for d in decls)

        # Print imports last to be sure that all additional_imports have been collected
        imports = [*expr.module.imports, *self._additional_imports.values()]
        imports = self.sort_imports(imports)
        imports = ''.join(self._print(i) for i in imports)

        self._in_header = False
        self.exit_scope()
        self._current_module = None
        return (f"#ifndef {name.upper()}_H\n \
                #define {name.upper()}_H\n\n \
                {imports}\n \
                {global_variables}\n \
                {classes}\n \
                {funcs}\n \
                #endif // {name}_H\n")

    def _print_Module(self, expr):
        self.set_scope(expr.scope)
        self._current_module = expr
        for item in expr.imports:
            if item.source_module and item.source_module is not self._current_module:
                self.rename_imported_methods(item.source_module.classes)
        self.rename_imported_methods(expr.classes)
        body    = ''.join(self._print(i) for i in expr.body)

        global_variables = ''.join([self._print(d) for d in expr.declarations])

        # Print imports last to be sure that all additional_imports have been collected
        imports = Import(self.scope.get_python_name(expr.name), Module(expr.name,(),()))
        imports = self._print(imports)

        code = ('{imports}\n'
                '{variables}\n'
                '{body}\n').format(
                        imports   = imports,
                        variables = global_variables,
                        body      = body)

        self.exit_scope()
        self._current_module = None
        return code

    def _print_Break(self, expr):
        return 'break;\n'

    def _print_Continue(self, expr):
        return 'continue;\n'

    def _print_While(self, expr):
        self.set_scope(expr.scope)
        body = self._print(expr.body)
        self.exit_scope()
        cond = self._print(expr.test)
        return 'while({condi})\n{{\n{body}}}\n'.format(condi = cond, body = body)

    def _print_If(self, expr):
        lines = []
        for i, (c, e) in enumerate(expr.blocks):
            var = self._print(e)
            if i == 0:
                lines.append("if (%s)\n{\n" % self._print(c))
            elif i == len(expr.blocks) - 1 and isinstance(c, LiteralTrue):
                lines.append("else\n{\n")
            else:
                lines.append("else if (%s)\n{\n" % self._print(c))
            lines.append("%s}\n" % var)
        return "".join(lines)

    def _print_IfTernaryOperator(self, expr):
        cond = self._print(expr.cond)
        value_true = self._print(expr.value_true)
        value_false = self._print(expr.value_false)
        return '{cond} ? {true} : {false}'.format(cond = cond, true =value_true, false = value_false)

    def _print_LiteralTrue(self, expr):
        return '1'

    def _print_LiteralFalse(self, expr):
        return '0'

    def _print_PyccelAnd(self, expr):
        args = [self._print(a) for a in expr.args]
        return ' && '.join(a for a in args)

    def _print_PyccelOr(self, expr):
        args = [self._print(a) for a in expr.args]
        return ' || '.join(a for a in args)

    def _print_PyccelEq(self, expr):
        lhs = self._print(expr.args[0])
        rhs = self._print(expr.args[1])
        return '{0} == {1}'.format(lhs, rhs)

    def _print_PyccelNe(self, expr):
        lhs = self._print(expr.args[0])
        rhs = self._print(expr.args[1])
        return '{0} != {1}'.format(lhs, rhs)

    def _print_PyccelLt(self, expr):
        lhs = self._print(expr.args[0])
        rhs = self._print(expr.args[1])
        return '{0} < {1}'.format(lhs, rhs)

    def _print_PyccelLe(self, expr):
        lhs = self._print(expr.args[0])
        rhs = self._print(expr.args[1])
        return '{0} <= {1}'.format(lhs, rhs)

    def _print_PyccelGt(self, expr):
        lhs = self._print(expr.args[0])
        rhs = self._print(expr.args[1])
        return '{0} > {1}'.format(lhs, rhs)

    def _print_PyccelGe(self, expr):
        lhs = self._print(expr.args[0])
        rhs = self._print(expr.args[1])
        return '{0} >= {1}'.format(lhs, rhs)

    def _print_PyccelNot(self, expr):
        a = self._print(expr.args[0])
        return '!{}'.format(a)

    def _print_PyccelIn(self, expr):
        container_type = expr.container.class_type
        element = self._print(expr.element)
        container = self._print(ObjectAddress(expr.container))
        c_type = self.get_c_type(expr.container.class_type)
        if isinstance(container_type, (HomogeneousSetType, DictType)):
            return f'{c_type}_contains({container}, {element})'
        elif isinstance(container_type, HomogeneousListType):
            return f'{c_type}_find({container}, {element}).ref != {c_type}_end({container}).ref'
        else:
            raise errors.report(PYCCEL_RESTRICTION_TODO,
                    symbol = expr,
                    severity='fatal')

    def _print_PyccelMod(self, expr):
        self.add_import(c_imports['math'])
        self.add_import(c_imports['pyc_math_c'])

        first = self._print(expr.args[0])
        second = self._print(expr.args[1])

        if expr.dtype.primitive_type is PrimitiveIntegerType():
            return "pyc_modulo({n}, {base})".format(n=first, base=second)

        if expr.args[0].dtype.primitive_type is PrimitiveIntegerType():
            first = self._print(NumpyFloat(expr.args[0]))
        if expr.args[1].dtype.primitive_type is PrimitiveIntegerType():
            second = self._print(NumpyFloat(expr.args[1]))
        return "pyc_fmodulo({n}, {base})".format(n=first, base=second)

    def _print_PyccelPow(self, expr):
        b = expr.args[0]
        e = expr.args[1]

        if expr.dtype.primitive_type is PrimitiveComplexType():
            b = self._print(b if b.dtype.primitive_type is PrimitiveComplexType() else PythonComplex(b))
            e = self._print(e if e.dtype.primitive_type is PrimitiveComplexType() else PythonComplex(e))
            self.add_import(c_imports['complex'])
            return 'cpow({}, {})'.format(b, e)

        self.add_import(c_imports['math'])
        b = self._print(b if b.dtype.primitive_type is PrimitiveFloatingPointType() else NumpyFloat(b))
        e = self._print(e if e.dtype.primitive_type is PrimitiveFloatingPointType() else NumpyFloat(e))
        code = 'pow({}, {})'.format(b, e)
        return self._cast_to(expr, expr.dtype).format(code)

    def _print_Import(self, expr):
        if expr.ignore:
            return ''
        if isinstance(expr.source, AsName):
            source = expr.source.name
        else:
            source = expr.source
        if isinstance(source, DottedName):
            source = source.name[-1].python_value
        else:
            source = self._print(source)
        if source == 'stc/cspan':
            code = ''
            for t in expr.target:
                dtype = t.object.class_type
                container_type = t.local_alias
                element_type = self.get_c_type(dtype.datatype)
                rank = dtype.rank
                native_int_c_type = self.get_c_type(PythonNativeInt())
                header_guard_prefix = import_header_guard_prefix.get(source, '')
                header_guard = f'{header_guard_prefix}_{container_type.upper()}'
                code += ''.join((f'#ifndef {header_guard}\n',
                        f'#define {header_guard}\n',
                        f'#define STC_CSPAN_INDEX_TYPE {native_int_c_type}\n',
                        f'#include <stc/cspan.h>\n',
                        f'using_cspan({container_type}, {element_type}, {rank});\n',
                        f'#endif // {header_guard}\n\n'))
            return code
        elif source.startswith('stc/') or source in import_header_guard_prefix:
            code = ''
            for t in expr.target:
                class_type = t.object.class_type
                container_type = t.local_alias
                if isinstance(class_type, DictType):
                    container_key_key = self.get_c_type(class_type.key_type)
                    container_val_key = self.get_c_type(class_type.value_type)
                    container_key = f'{container_key_key}_{container_val_key}'
                    element_decl = f'#define i_key {container_key_key}\n#define i_val {container_val_key}\n'
                else:
                    container_key = self.get_c_type(class_type.element_type)
                    element_decl = f'#define i_key {container_key}\n'
                if isinstance(class_type, HomogeneousListType) and isinstance(class_type.element_type, FixedSizeNumericType) \
                        and not isinstance(class_type.element_type.primitive_type, PrimitiveComplexType):
                    element_decl += '#define i_use_cmp\n'
                header_guard_prefix = import_header_guard_prefix.get(source, '')
                header_guard = f'{header_guard_prefix}_{container_type.upper()}'
                code += ''.join((f'#ifndef {header_guard}\n',
                        f'#define {header_guard}\n',
                        f'#define i_type {container_type}\n',
                        element_decl,
                        f'#include <{source}.h>\n',
                        f'#endif // {header_guard}\n\n'))
            return code
        # Get with a default value is not used here as it is
        # slower and on most occasions the import will not be in the
        # dictionary
        if source in import_dict: # pylint: disable=consider-using-get
            source = import_dict[source]


        if source is None:
            return ''
        if expr.source in c_library_headers:
            return '#include <{0}.h>\n'.format(source)
        else:
            return '#include "{0}.h"\n'.format(source)

    def _print_LiteralString(self, expr):
        format_str = format(expr.python_value)
        format_str = format_str.replace("\\", "\\\\")\
                               .replace('\a', '\\a')\
                               .replace('\b', '\\b')\
                               .replace('\f', '\\f')\
                               .replace("\n", "\\n")\
                               .replace('\r', '\\r')\
                               .replace('\t', '\\t')\
                               .replace('\v', '\\v')\
                               .replace('"', '\\"')\
                               .replace("'", "\\'")
        return '"{}"'.format(format_str)

    def get_print_format_and_arg(self, var):
        """
        Get the C print format string for the object var.

        Get the C print format string which will allow the generated code
        to print the variable passed as argument.

        Parameters
        ----------
        var : TypedAstNode
            The object which will be printed.

        Returns
        -------
        arg_format : str
            The format which should be printed in the format string of the
            generated print expression.
        arg : str
            The code which should be printed in the arguments of the generated
            print expression to print the object.
        """
        if isinstance(var.dtype, FixedSizeNumericType):
            primitive_type = var.dtype.primitive_type
            if isinstance(primitive_type, PrimitiveComplexType):
                _, real_part = self.get_print_format_and_arg(NumpyReal(var))
                float_format, imag_part = self.get_print_format_and_arg(NumpyImag(var))
                return f'({float_format} + {float_format}j)', f'{real_part}, {imag_part}'
            elif isinstance(primitive_type, PrimitiveBooleanType):
                return self.get_print_format_and_arg(IfTernaryOperator(var, LiteralString("True"), LiteralString("False")))
            else:
                try:
                    arg_format = self.type_to_format[(primitive_type, var.dtype.precision)]
                except KeyError:
                    errors.report(f"Printing {var.dtype} type is not supported currently", severity='fatal')
                arg = self._print(var)
        else:
            try:
                arg_format = self.type_to_format[var.dtype]
            except KeyError:
                errors.report(f"Printing {var.dtype} type is not supported currently", severity='fatal')

            arg = self._print(var)

        return arg_format, arg

    def _print_CStringExpression(self, expr):
        return "".join(self._print(e) for e in expr.get_flat_expression_list())

    def _print_CMacro(self, expr):
        return str(expr.macro)

    def _print_PythonPrint(self, expr):
        self.add_import(c_imports['stdio'])
        self.add_import(c_imports['inttypes'])
        end = '\n'
        sep = ' '
        code = ''
        empty_end = FunctionCallArgument(LiteralString(''), 'end')
        space_end = FunctionCallArgument(LiteralString(' '), 'end')
        empty_sep = FunctionCallArgument(LiteralString(''), 'sep')
        kwargs = [f for f in expr.expr if f.has_keyword]
        for f in kwargs:
            if f.keyword == 'sep'      :   sep = str(f.value)
            elif f.keyword == 'end'    :   end = str(f.value)
            else: errors.report("{} not implemented as a keyworded argument".format(f.keyword), severity='fatal')
        args_format = []
        args = []
        orig_args = [f for f in expr.expr if not f.has_keyword]

        def formatted_args_to_printf(args_format, args, end):
            args_format = CStringExpression(sep).join(args_format)
            args_format += end
            args_format = self._print(args_format)
            args_code = ', '.join([args_format, *args])
            if expr.file == 'stderr':
                return f"fprintf(stderr, {args_code});\n"
            return f"printf({args_code});\n"

        if len(orig_args) == 0:
            return formatted_args_to_printf(args_format, args, end)

        tuple_start = FunctionCallArgument(LiteralString('('))
        tuple_sep   = LiteralString(', ')
        tuple_end   = FunctionCallArgument(LiteralString(')'))

        for i, f in enumerate(orig_args):
            f = f.value

            if isinstance(f, PythonTuple):
                if args_format:
                    code += formatted_args_to_printf(args_format, args, sep)
                    args_format = []
                    args = []
                args = [FunctionCallArgument(print_arg) for tuple_elem in f for print_arg in (tuple_elem, tuple_sep)][:-1]
                if len(f) == 1:
                    args.append(FunctionCallArgument(LiteralString(',')))
                if i + 1 == len(orig_args):
                    end_of_tuple = FunctionCallArgument(LiteralString(end), 'end')
                else:
                    end_of_tuple = FunctionCallArgument(LiteralString(sep), 'end')
                code += self._print(PythonPrint([tuple_start, *args, tuple_end, empty_sep, end_of_tuple]))
                args = []
                continue
            if isinstance(f, PythonType):
                f = f.print_string

            if isinstance(f, FunctionCall) and isinstance(f.class_type, TupleType):
                tmp_list = [self.scope.get_temporary_variable(a.var.dtype) for a in f.funcdef.results]
                tmp_arg_format_list = []
                for a in tmp_list:
                    arg_format, arg = self.get_print_format_and_arg(a)
                    tmp_arg_format_list.append(arg_format)
                    args.append(arg)
                tmp_arg_format_list = CStringExpression(', ').join(tmp_arg_format_list)
                args_format.append(CStringExpression('(', tmp_arg_format_list, ')'))
                assign = Assign(tmp_list, f)
                self._additional_code += self._print(assign)
            elif f.rank > 0 and not isinstance(f.class_type, StringType):
                if args_format:
                    code += formatted_args_to_printf(args_format, args, sep)
                    args_format = []
                    args = []
                for_index = self.scope.get_temporary_variable(PythonNativeInt(), name = 'i')
                max_index = PyccelMinus(f.shape[0], LiteralInteger(1), simplify = True)
                for_range = PythonRange(max_index)
                print_body = [ FunctionCallArgument(f[for_index]) ]
                if f.rank == 1:
                    print_body.append(space_end)

                for_body  = [PythonPrint(print_body, file=expr.file)]
                for_scope = self.scope.create_new_loop_scope()
                for_loop  = For(for_index, for_range, for_body, scope=for_scope)
                for_end   = FunctionCallArgument(LiteralString(']'+end if i == len(orig_args)-1 else ']'), keyword='end')

                body = CodeBlock([PythonPrint([ FunctionCallArgument(LiteralString('[')), empty_end],
                                                file=expr.file),
                                  for_loop,
                                  PythonPrint([ FunctionCallArgument(f[max_index]), for_end],
                                                file=expr.file)],
                                 unravelled = True)
                code += self._print(body)
            elif isinstance(f, LiteralString):
                args_format.append(f.python_value)
            else:
                arg_format, arg = self.get_print_format_and_arg(f)
                args_format.append(arg_format)
                args.append(arg)
        if args_format:
            code += formatted_args_to_printf(args_format, args, end)
        return code

    def get_c_type(self, dtype):
        """
        Find the corresponding C type of the PyccelType.

        For scalar types, this function searches for the corresponding C data type
        in the `dtype_registry`.  If the provided type is a container (like
        `HomogeneousSetType` or `HomogeneousListType`),  it recursively identifies
        the type of an element of the container and uses it to calculate the
        appropriate type for the `STC` container.
        A `PYCCEL_RESTRICTION_TODO` error is raised if the dtype is not found in the registry.

        Parameters
        ----------
        dtype : PyccelType
            The data type of the expression. This can be a fixed-size numeric type,
            a primitive type, or a container type.

        Returns
        -------
        str
            The code which declares the data type in C or the corresponding `STC` container
            type.

        Raises
        ------
        PyccelCodegenError
            If the dtype is not found in the dtype_registry.
        """
        if isinstance(dtype, FixedSizeNumericType):
            primitive_type = dtype.primitive_type
            if isinstance(primitive_type, PrimitiveComplexType):
                self.add_import(c_imports['complex'])
                return f'{self.get_c_type(dtype.element_type)} complex'
            elif isinstance(primitive_type, PrimitiveIntegerType):
                self.add_import(c_imports['stdint'])
            elif isinstance(dtype, PythonNativeBool):
                self.add_import(c_imports['stdbool'])
                return 'bool'

            key = (primitive_type, dtype.precision)

        elif isinstance(dtype, (NumpyNDArrayType, HomogeneousTupleType)):
            element_type = self.get_c_type(dtype.datatype).replace(' ', '_').rstrip('_t')
            i_type = f'array_{element_type}_{dtype.rank}d'
            self.add_import(Import(f'stc/cspan', AsName(VariableTypeAnnotation(dtype), i_type)))
            return i_type

        elif isinstance(dtype, (HomogeneousSetType, HomogeneousListType)):
            container_type = 'hset' if dtype.name == 'set' else 'vec'
            element_type = self.get_c_type(dtype.element_type).replace(' ', '_')
            i_type = f'{container_type}_{element_type}'
            self.add_import(Import(f'stc/{container_type}', AsName(VariableTypeAnnotation(dtype), i_type)))
            return i_type

        elif isinstance(dtype, DictType):
            container_type = 'hmap'
            key_type = self.get_c_type(dtype.key_type).replace(' ', '_')
            val_type = self.get_c_type(dtype.value_type).replace(' ', '_')
            i_type = f'{container_type}_{key_type}_{val_type}'
            self.add_import(Import(f'stc/{container_type}', AsName(VariableTypeAnnotation(dtype), i_type)))
            return i_type

        elif isinstance(dtype, IteratorType):
            iter_type = self.get_c_type(dtype.iterable_type)
            return f'{iter_type}_iter'

        else:
            key = dtype

        try :
            return self.dtype_registry[key]
        except KeyError:
            raise errors.report(PYCCEL_RESTRICTION_TODO, #pylint: disable=raise-missing-from
                    symbol = dtype,
                    severity='fatal')

    def find_in_ndarray_type_registry(self, dtype):
        """
        Find the descriptor for the datatype in the ndarray_type_registry.

        Find the tag which allows the user to access data of the specified
        type within a ndarray.
        Raise PYCCEL_RESTRICTION_TODO if not found.

        Parameters
        ----------
        dtype : DataType
            The data type of the expression.

        Returns
        -------
        str
            The code which declares the datatype in C.
        """
        try :
            return self.ndarray_type_registry[dtype]
        except KeyError:
            raise errors.report(PYCCEL_RESTRICTION_TODO, #pylint: disable=raise-missing-from
                    symbol = dtype,
                    severity='fatal')

    def get_declare_type(self, expr):
        """
        Get the string which describes the type in a declaration.

        This function returns the code which describes the type
        of the `expr` object such that the declaration can be written as:
        `f"{self.get_declare_type(expr)} {expr.name}"`
        The function takes care of reporting errors for unknown types and
        importing any necessary additional imports (e.g. stdint/ndarrays).

        Parameters
        ----------
        expr : Variable
            The variable whose type should be described.

        Returns
        -------
        str
            The code describing the type.

        Raises
        ------
        PyccelCodegenError
            If the type is not supported in the C code or the rank is too large.

        Examples
        --------
        >>> v = Variable('int', 'x')
        >>> self.get_declare_type(v)
        'int64_t'

        For an object accessed via a pointer:
        >>> v = Variable('int', 'x', is_optional=True, rank=1)
        >>> self.get_declare_type(v)
        't_ndarray*'
        """
        class_type = expr.class_type
        rank = expr.rank

        if isinstance(expr.class_type, CStackArray):
            return self.get_c_type(expr.class_type.element_type)
        elif isinstance(expr.class_type, (HomogeneousContainerType, DictType)):
            dtype = self.get_c_type(expr.class_type)
        elif not isinstance(class_type, CustomDataType):
            dtype = self.get_c_type(expr.dtype)
        else:
            dtype = self._print(expr.class_type)

        if self.is_c_pointer(expr):
            return f'{dtype}*'
        else:
            return dtype

    def _print_FuncAddressDeclare(self, expr):
        args = list(expr.arguments)
        if len(expr.results) == 1:
            ret_type = self.get_declare_type(expr.results[0])
        elif len(expr.results) > 1:
            ret_type = self._print(datatype('int'))
            args += [a.clone(name = a.name, memory_handling='alias') for a in expr.results]
        else:
            ret_type = self._print(datatype('void'))
        name = expr.name
        if not args:
            arg_code = 'void'
        else:
            # TODO: extract informations needed for printing in case of function argument which itself has a function argument
            arg_code = ', '.join('{}'.format(self._print_FuncAddressDeclare(i))
                        if isinstance(i, FunctionAddress) else f'{self.get_declare_type(i)} {i}'
                        for i in args)
        return f'{ret_type} (*{name})({arg_code});\n'

    def _print_Declare(self, expr):
        var = expr.variable
        if isinstance(var.class_type, InhomogeneousTupleType):
            return ''

        declaration_type = self.get_declare_type(var)
        variable = self._print(var.name)

        init = f' = {self._print(expr.value)}' if expr.value is not None else ''

        if isinstance(var.class_type, CStackArray):
            assert init == ''
            preface = ''
            if isinstance(var.alloc_shape[0], (int, LiteralInteger)):
                init = f'[{var.alloc_shape[0]}]'
            else:
                declaration_type += '*'
                init = ''
        elif var.is_stack_array:
            preface, init = self._init_stack_array(var)
<<<<<<< HEAD
=======
        elif declaration_type == 't_ndarray' and not self._in_header:
            assert init == ''
            preface = ''
            init    = ' = {.shape = NULL}'
        elif isinstance(var.class_type, (HomogeneousListType, HomogeneousSetType, DictType)):
            preface = ''
            init = ' = {0}'
>>>>>>> eb377eee
        else:
            preface = ''
            if isinstance(var.class_type, HomogeneousContainerType) and not expr.external:
                init = ' = {0}'

        external = 'extern ' if expr.external else ''
        static = 'static ' if expr.static else ''

        return f'{preface}{static}{external}{declaration_type} {var.name}{init};\n'

    def function_signature(self, expr, print_arg_names = True):
        """
        Get the C representation of the function signature.

        Extract from the function definition `expr` all the
        information (name, input, output) needed to create the
        function signature and return a string describing the
        function.

        This is not a declaration as the signature does not end
        with a semi-colon.

        Parameters
        ----------
        expr : FunctionDef
            The function definition for which a signature is needed.

        print_arg_names : bool, default : True
            Indicates whether argument names should be printed.

        Returns
        -------
        str
            Signature of the function.
        """
        arg_vars = [a.var for a in expr.arguments]
        result_vars = [r.var for r in expr.results if not r.is_argument]

        n_results = len(result_vars)

        if n_results == 1:
            ret_type = self.get_declare_type(result_vars[0])
        elif n_results > 1:
            ret_type = self.get_c_type(PythonNativeInt())
            arg_vars.extend(result_vars)
            self._additional_args.append(result_vars) # Ensure correct result for is_c_pointer
        else:
            ret_type = self.get_c_type(VoidType())

        name = expr.name
        if not arg_vars:
            arg_code = 'void'
        else:
            def get_arg_declaration(var):
                """ Get the code which declares the argument variable.
                """
                code = "const " * var.is_const
                code += self.get_declare_type(var)
                if print_arg_names:
                    code += ' ' + var.name
                return code

            arg_code_list = [self.function_signature(var, False) if isinstance(var, FunctionAddress)
                                else get_arg_declaration(var) for var in arg_vars]
            arg_code = ', '.join(arg_code_list)

        if self._additional_args :
            self._additional_args.pop()

        static = 'static ' if expr.is_static else ''

        if isinstance(expr, FunctionAddress):
            return f'{static}{ret_type} (*{name})({arg_code})'
        else:
            return f'{static}{ret_type} {name}({arg_code})'

    def _print_IndexedElement(self, expr):
        base = expr.base
        inds = list(expr.indices)
        base_shape = base.shape
        allow_negative_indexes = expr.allows_negative_indexes

        if isinstance(base, IndexedElement):
            while isinstance(base, IndexedElement) and isinstance(base.class_type, (NumpyNDArrayType, HomogeneousTupleType)):
                inds = list(base.indices) + inds
                base = base.base

        if expr.rank > 0 and isinstance(base.class_type, (NumpyNDArrayType, HomogeneousTupleType)):
            c_type = self.get_c_type(expr.class_type)
            indices = []
            for i,idx in enumerate(inds):
                if isinstance(idx, Slice):
                    idx = self._new_slice_with_processed_arguments(idx, PyccelArrayShapeElement(base, i),
                        allow_negative_indexes)
                indices.append('{'+self._print(idx)+'}')
            indices_code = ', '.join(indices)
            base_code = self._print(ObjectAddress(base))
            return f'cspan_slice({c_type}, {base_code}, {indices_code})'

        for i, ind in enumerate(inds):
            if is_literal_integer(ind) and int(ind) < 0:
                inds[i] = PyccelMinus(base_shape[i], ind.args[0], simplify = True)
            else:
                #indices of indexedElement of len==1 shouldn't be a tuple
                if isinstance(ind, tuple) and len(ind) == 1:
                    inds[i].args = ind[0]
                if allow_negative_indexes and \
                        not isinstance(ind, LiteralInteger) and not isinstance(ind, Slice):
                    inds[i] = IfTernaryOperator(PyccelLt(ind, LiteralInteger(0)),
                        PyccelAdd(base_shape[i], ind, simplify = True), ind)

        if isinstance(base.class_type, HomogeneousListType):
            assign = expr.get_user_nodes(Assign)
            index = self._print(inds[0])
            list_var = self._print(ObjectAddress(base))
            container_type = self.get_c_type(base.class_type)
            if assign:
                assert len(assign) == 1
                assign_node = assign[0]
                lhs = assign_node.lhs
                if lhs == expr or lhs.is_user_of(expr):
                    return f"(*{container_type}_at_mut({list_var},{index}))"
            return f"(*{container_type}_at({list_var},{index}))"

        indices = ", ".join(self._print(i) for i in inds)
        if isinstance(base.class_type, (NumpyNDArrayType, HomogeneousTupleType)):
            return f'(*cspan_at({self._print(ObjectAddress(base))}, {indices}))'
        elif isinstance(base.class_type, CStackArray):
            return f'{self._print(ObjectAddress(base))}[{indices}]'
        else:
            raise NotImplementedError(f"Indexing not implemented for {base.class_type}")

    def _cast_to(self, expr, dtype):
        """
        Add a cast to an expression when needed.

        Get a format string which provides the code to cast the object `expr`
        to the specified dtype. If the dtypes already
        match then the format string will simply print the expression.

        Parameters
        ----------
        expr : TypedAstNode
            The expression to be cast.
        dtype : PyccelType
            The target type of the cast.

        Returns
        -------
        str
            A format string that contains the desired cast type.
            NB: You should insert the expression to be cast in the string
            after using this function.
        """
        if expr.dtype != dtype:
            cast=self.get_c_type(dtype)
            return '({}){{}}'.format(cast)
        return '{}'

    def _print_DottedVariable(self, expr):
        """convert dotted Variable to their C equivalent"""

        name_code = self._print(expr.name)
        if self.is_c_pointer(expr.lhs):
            code = f'{self._print(ObjectAddress(expr.lhs))}->{name_code}'
        else:
            lhs_code = self._print(expr.lhs)
            code = f'{lhs_code}.{name_code}'
        if self.is_c_pointer(expr):
            return f'(*{code})'
        else:
            return code

    @staticmethod
    def _new_slice_with_processed_arguments(_slice, array_size, allow_negative_index):
        """
        Create new slice with information collected from old slice and decorators.

        Create a new slice where the original `start`, `stop`, and `step` have
        been processed using basic simplifications, as well as additional rules
        identified by the function decorators.

        Parameters
        ----------
        _slice : Slice
            Slice needed to collect (start, stop, step).

        array_size : PyccelArrayShapeElement
            Call to function size().

        allow_negative_index : bool
            True when the decorator allow_negative_index is present.

        Returns
        -------
        Slice
            The new slice with processed arguments (start, stop, step).
        """
        start = LiteralInteger(0) if _slice.start is None else _slice.start
        stop = array_size if _slice.stop is None else _slice.stop

        # negative start and end in slice
        if isinstance(start, PyccelUnarySub) and isinstance(start.args[0], LiteralInteger):
            start = PyccelMinus(array_size, start.args[0], simplify = True)
        elif allow_negative_index and not isinstance(start, (LiteralInteger, PyccelArrayShapeElement)):
            start = IfTernaryOperator(PyccelLt(start, LiteralInteger(0)),
                            PyccelMinus(array_size, start, simplify = True), start)

        if isinstance(stop, PyccelUnarySub) and isinstance(stop.args[0], LiteralInteger):
            stop = PyccelMinus(array_size, stop.args[0], simplify = True)
        elif allow_negative_index and not isinstance(stop, (LiteralInteger, PyccelArrayShapeElement)):
            stop = IfTernaryOperator(PyccelLt(stop, LiteralInteger(0)),
                            PyccelMinus(array_size, stop, simplify = True), stop)

        # steps in slices
        step = _slice.step

        if step is None:
            step = LiteralInteger(1)

        # negative step in slice
        elif isinstance(step, PyccelUnarySub) and isinstance(step.args[0], LiteralInteger):
            start = PyccelMinus(array_size, LiteralInteger(1), simplify = True) if _slice.start is None else start
            stop = LiteralInteger(0) if _slice.stop is None else stop
            raise NotImplementedError("Negative step not yet handled")

        # variable step in slice
        elif allow_negative_index and step and not isinstance(step, LiteralInteger):
            og_start = start
            start = IfTernaryOperator(PyccelGt(step, LiteralInteger(0)), start, PyccelMinus(stop, LiteralInteger(1), simplify = True))
            stop = IfTernaryOperator(PyccelGt(step, LiteralInteger(0)), stop, og_start)
            raise NotImplementedError("Negative step not yet handled")

        return Slice(start, stop, step)

    def _print_PyccelArraySize(self, expr):
        arg = self._print(ObjectAddress(expr.arg))
        return f'cspan_size({arg})'

    def _print_PyccelArrayShapeElement(self, expr):
        arg = expr.arg
        if isinstance(arg.class_type, (NumpyNDArrayType, HomogeneousTupleType)):
            idx = self._print(expr.index)
            if self.is_c_pointer(arg):
                arg_code = self._print(ObjectAddress(arg))
                return f'{arg_code}->shape[{idx}]'
            arg_code = self._print(arg)
            return f'{arg_code}.shape[{idx}]'
        elif isinstance(arg.class_type, (HomogeneousListType, HomogeneousSetType, DictType)):
            c_type = self.get_c_type(arg.class_type)
            arg_code = self._print(ObjectAddress(arg))
            return f'{c_type}_size({arg_code})'
        else:
            raise NotImplementedError(f"Don't know how to represent shape of object of type {arg.class_type}")

    def _print_Allocate(self, expr):
        free_code = ''
        variable = expr.variable
        if isinstance(variable.class_type, (HomogeneousListType, HomogeneousSetType, DictType)):
            if expr.status in ('allocated', 'unknown'):
                free_code = f'{self._print(Deallocate(variable))}\n'
            if expr.shape[0] is None:
                return free_code
            size = self._print(expr.shape[0])
            variable_address = self._print(ObjectAddress(expr.variable))
            container_type = self.get_c_type(expr.variable.class_type)
            if expr.alloc_type == 'reserve':
                return free_code + f'{container_type}_reserve({variable_address}, {size});\n'
            elif expr.alloc_type == 'resize':
                return f'{container_type}_resize({variable_address}, {size}, {0});\n'
            return free_code
        if isinstance(variable.class_type, (NumpyNDArrayType, HomogeneousTupleType)):
            #free the array if its already allocated and checking if its not null if the status is unknown
            if  (expr.status == 'unknown'):
                data_ptr = DottedVariable(VoidType(), 'data', lhs = variable, memory_handling='alias')
                free_code = f'if ({self._print(data_ptr)} != NULL)\n'
                free_code += ''.join(("{\n", self._print(Deallocate(variable)), "}\n"))
            elif (expr.status == 'allocated'):
                free_code += self._print(Deallocate(variable))

            #data_ptr = ObjectAddress(DottedVariable(VoidType(), 'data', lhs = variable, memory_handling='alias'))
            tot_shape = self._print(functools.reduce(
                lambda x,y: PyccelMul(x,y,simplify=True), expr.shape))
            c_type = self.get_c_type(variable.class_type)
            element_type = self.get_c_type(variable.class_type.element_type)

            if expr.like:
                buffer_array = ''
                if isinstance(expr.like.class_type, VoidType):
                    dummy_array_name = self._print(ObjectAddress(expr.like))
                elif isinstance(expr.like.class_type, BindCPointer):
                    dummy_array_name = self._print(expr.like)
                else:
                    raise NotImplementedError("Unexpected type passed to like argument")
            else:
                dummy_array_name = self.scope.get_new_name(f'{variable.name}_ptr')
                buffer_array_var = Variable(variable.class_type.datatype, dummy_array_name, memory_handling='alias')
                self.scope.insert_variable(buffer_array_var)
                buffer_array = f"{dummy_array_name} = malloc(sizeof({element_type}) * ({tot_shape}));\n"

            order = 'c_COLMAJOR' if variable.order == 'F' else 'c_ROWMAJOR'
            shape = ", ".join(self._print(i) for i in expr.shape)

            return buffer_array + f'{self._print(variable)} = ({c_type})cspan_md_layout({order}, {dummy_array_name}, {shape});\n'
        elif variable.is_alias:
            var_code = self._print(ObjectAddress(variable))
            if expr.like:
                declaration_type = self.get_declare_type(expr.like)
                malloc_size = f'sizeof({declaration_type})'
                if variable.rank:
                    tot_shape = self._print(functools.reduce(
                        lambda x,y: PyccelMul(x,y,simplify=True), expr.shape))
                    malloc_size = f'{malloc_size} * ({tot_shape})'
                return f'{var_code} = malloc({malloc_size});\n'
            else:
                raise NotImplementedError(f"Allocate not implemented for {variable}")
        else:
            raise NotImplementedError(f"Allocate not implemented for {variable}")

    def _print_Deallocate(self, expr):
        if isinstance(expr.variable.class_type, (HomogeneousListType, HomogeneousSetType, DictType)):
            variable_address = self._print(ObjectAddress(expr.variable))
            container_type = self.get_c_type(expr.variable.class_type)
            return f'{container_type}_drop({variable_address});\n'
        if isinstance(expr.variable.class_type, InhomogeneousTupleType):
            return ''.join(self._print(Deallocate(v)) for v in expr.variable)
        if isinstance(expr.variable.dtype, CustomDataType):
            variable_address = self._print(ObjectAddress(expr.variable))
            Pyccel__del = expr.variable.cls_base.scope.find('__del__').name
            return f"{Pyccel__del}({variable_address});\n"
        elif isinstance(expr.variable.class_type, (NumpyNDArrayType, HomogeneousContainerType)):
            if expr.variable.is_alias:
                return ''
            else:
                data_ptr = DottedVariable(VoidType(), 'data', lhs = expr.variable, memory_handling='alias')
                data_ptr_code = self._print(ObjectAddress(data_ptr))
                return f'free({data_ptr_code});\n{data_ptr_code} = NULL;\n'
        else:
            variable_address = self._print(ObjectAddress(expr.variable))
            return f'free({variable_address});\n'

    def _print_Slice(self, expr):
        start = expr.start
        stop = expr.stop
        if start == None and stop == None:
            return 'c_ALL'
        else:
            start = start or LiteralInteger(0)
            stop = stop or 'c_END'
            assert not(is_literal_integer(start) and int(start) < 0)
            assert not(is_literal_integer(stop) and int(stop) < 0)
            args = (start, stop)
            if expr.step:
                args += (expr.step, )
            return ', '.join(self._print(a) for a in args)

    def _print_NumpyUfuncBase(self, expr):
        """ Convert a Python expression with a Numpy function call to C
        function call

        Parameters
        ----------
            expr : Pyccel ast node
                Python expression with a Numpy function call

        Returns
        -------
            string
                Equivalent expression in C language

        Example
        -------
            numpy.cos(x) ==> cos(x)

        """
        # add necessary include
        self.add_import(c_imports['math'])
        type_name = type(expr).__name__
        try:
            func_name = numpy_ufunc_to_c_float[type_name]
        except KeyError:
            errors.report(PYCCEL_RESTRICTION_TODO, severity='fatal')
        args = []
        for arg in expr.args:
            if arg.dtype.primitive_type is PrimitiveComplexType():
                self.add_import(c_imports['complex'])
                try:
                    func_name = numpy_ufunc_to_c_complex[type_name]
                    args.append(self._print(arg))
                except KeyError:
                    errors.report(INCOMPATIBLE_TYPEVAR_TO_FUNC.format(type_name) ,severity='fatal')
            elif arg.dtype.primitive_type is not PrimitiveFloatingPointType():
                args.append(self._print(NumpyFloat(arg)))
            else :
                args.append(self._print(arg))
        code_args = ', '.join(args)
        return '{0}({1})'.format(func_name, code_args)

    def _print_NumpySign(self, expr):
        """ Print the corresponding C function for a call to Numpy.sign

        Parameters
        ----------
            expr : Pyccel ast node
                Python expression with Numpy.sign call

        Returns
        -------
            string
                Equivalent internal function in C

        Example
        -------
            import numpy

            numpy.sign(x) => isign(x)   (x is integer)
            numpy.sign(x) => fsign(x)   (x if float)
            numpy.sign(x) => csign(x)   (x is complex)

        """
        self.add_import(c_imports['pyc_math_c'])
        primitive_type = expr.dtype.primitive_type
        func = ''
        if isinstance(primitive_type, PrimitiveIntegerType):
            func = 'isign'
        elif isinstance(primitive_type, PrimitiveFloatingPointType):
            func = 'fsign'
        elif isinstance(primitive_type, PrimitiveComplexType):
            func = 'csgn' if numpy_v1 else 'csign'

        return f'{func}({self._print(expr.args[0])})'

    def _print_NumpyIsFinite(self, expr):
        """
        Convert a Python expression with a numpy isfinite function call to C function call
        """

        self.add_import(c_imports['math'])
        code_arg = self._print(expr.arg)
        return f"isfinite({code_arg})"

    def _print_NumpyIsInf(self, expr):
        """
        Convert a Python expression with a numpy isinf function call to C function call
        """

        self.add_import(c_imports['math'])
        code_arg = self._print(expr.arg)
        return f"isinf({code_arg})"

    def _print_NumpyIsNan(self, expr):
        """
        Convert a Python expression with a numpy isnan function call to C function call
        """

        self.add_import(c_imports['math'])
        code_arg = self._print(expr.arg)
        return f"isnan({code_arg})"

    def _print_MathFunctionBase(self, expr):
        """ Convert a Python expression with a math function call to C
        function call

        Parameters
        ----------
            expr : Pyccel ast node
                Python expression with a Math function call

        Returns
        -------
            string
                Equivalent expression in C language

        ------
        Example:
        --------
            math.sin(x) ==> sin(x)

        """
        # add necessary include
        type_name = type(expr).__name__
        try:
            func_name = math_function_to_c[type_name]
        except KeyError:
            errors.report(PYCCEL_RESTRICTION_TODO, severity='fatal')

        if func_name.startswith("pyc"):
            self.add_import(c_imports['pyc_math_c'])
        else:
            if expr.dtype.primitive_type is PrimitiveComplexType():
                self.add_import(c_imports['complex'])
            else:
                self.add_import(c_imports['math'])
        if expr.dtype.primitive_type is PrimitiveComplexType():
            args = [self._print(a) for a in expr.args]
        else:
            args = []
            for arg in expr.args:
                if arg.dtype.primitive_type is not PrimitiveFloatingPointType() \
                        and not func_name.startswith("pyc"):
                    args.append(self._print(NumpyFloat(arg)))
                else:
                    args.append(self._print(arg))
        code_args = ', '.join(args)
        if expr.dtype.primitive_type is PrimitiveIntegerType():
            cast_type = self.get_c_type(expr.dtype)
            return f'({cast_type}){func_name}({code_args})'
        return f'{func_name}({code_args})'

    def _print_MathIsfinite(self, expr):
        """Convert a Python expression with a math isfinite function call to C
        function call"""
        # add necessary include
        self.add_import(c_imports['math'])
        arg = expr.args[0]
        if arg.dtype.primitive_type is PrimitiveIntegerType():
            code_arg = self._print(NumpyFloat(arg))
        else:
            code_arg = self._print(arg)
        return "isfinite({})".format(code_arg)

    def _print_MathIsinf(self, expr):
        """Convert a Python expression with a math isinf function call to C
        function call"""
        # add necessary include
        self.add_import(c_imports['math'])
        arg = expr.args[0]
        if arg.dtype.primitive_type is PrimitiveIntegerType():
            code_arg = self._print(NumpyFloat(arg))
        else:
            code_arg = self._print(arg)
        return "isinf({})".format(code_arg)

    def _print_MathIsnan(self, expr):
        """Convert a Python expression with a math isnan function call to C
        function call"""
        # add necessary include
        self.add_import(c_imports['math'])
        arg = expr.args[0]
        if arg.dtype.primitive_type is PrimitiveIntegerType():
            code_arg = self._print(NumpyFloat(arg))
        else:
            code_arg = self._print(arg)
        return "isnan({})".format(code_arg)

    def _print_MathTrunc(self, expr):
        """Convert a Python expression with a math trunc function call to C
        function call"""
        # add necessary include
        self.add_import(c_imports['math'])
        arg = expr.args[0]
        if arg.dtype.primitive_type is PrimitiveIntegerType():
            code_arg = self._print(NumpyFloat(arg))
        else:
            code_arg = self._print(arg)
        return "trunc({})".format(code_arg)

    def _print_FunctionAddress(self, expr):
        return expr.name

    def _print_NumpyWhere(self, expr):
        cond = self._print(expr.condition)
        value_true = self._print(expr.value_true)
        value_false = self._print(expr.value_false)
        stmt = '{cond} ? {true} : {false}'.format(cond = cond,
                true = value_true, false = value_false)
        return stmt

    def _print_Rand(self, expr):
        raise NotImplementedError("Rand not implemented")

    def _print_NumpyRandint(self, expr):
        raise NotImplementedError("Randint not implemented")

    def _print_NumpyMod(self, expr):
        return self._print(PyccelMod(*expr.args))

    def _print_NumpyAmax(self, expr):
        '''
        Convert a call to numpy.max to the equivalent function in C.
        '''
        return self._handle_numpy_functional(expr, PythonMax)

    def _print_NumpyAmin(self, expr):
        '''
        Convert a call to numpy.min to the equivalent function in C.
        '''
        return self._handle_numpy_functional(expr, PythonMin)

    def _print_NumpySum(self, expr):
        return self._handle_numpy_functional(expr, PyccelAdd, convert_to_literal(0, expr.class_type))

    def _print_NumpyLinspace(self, expr):
        template = '({start} + {index}*{step})'
        if not isinstance(expr.endpoint, LiteralFalse):
            template = '({start} + {index}*{step})'
            lhs_source = expr.get_user_nodes(Assign)[0].lhs
            lhs_source.substitute(expr.ind, PyccelMinus(expr.num, LiteralInteger(1), simplify = True))
            lhs = self._print(lhs_source)

            if isinstance(expr.endpoint, LiteralTrue):
                cond_template = lhs + ' = {stop}'
            else:
                cond_template = lhs + ' = {cond} ? {stop} : ' + lhs

        v = self._cast_to(expr.stop, expr.dtype).format(self._print(expr.stop))

        init_value = template.format(
            start = self._print(expr.start),
            step  = self._print(expr.step),
            index = self._print(expr.ind),
        )
        if isinstance(expr.endpoint, LiteralFalse):
            code = init_value
        elif isinstance(expr.endpoint, LiteralTrue):
            code = init_value + ';\n' + cond_template.format(stop = v)
        else:
            code = init_value + ';\n' + cond_template.format(cond=self._print(expr.endpoint),stop = v)

        return code

    def _print_NumpyArray(self, expr):
        raise NotImplementedError("Is this used?")
        declare_type = self.get_c_type(expr.class_type)
        arg = expr.arg
        variables = arg.get_attribute_nodes(Variable)
        if variables:
            raise NotImplementedError("TODO")
        tmp_var = self.scope.get_new_name()
        self.scope.insert_variable(Constant(CStackArray(expr.class_type.element_type),
                    tmp_var, rank=1,
                    value = PythonTuple(self._flatten_list(arg, expr.order))))
        init_list = '{'+values+'}'
        shape = ', '.join(self._print(s) for s in arg.alloc_shape)
        return f'cspan_md({tmp_var}, {shape})'

    def _print_Interface(self, expr):
        return ""

    def _print_FunctionDef(self, expr):
        if expr.is_inline:
            return ''

        self.set_scope(expr.scope)

        arguments = [a.var for a in expr.arguments]
        results = [r.var for r in expr.results]
        if len(expr.results) > 1:
            self._additional_args.append(results)

        body  = self._print(expr.body)
        decs = [Declare(i, value=(Nil() if i.is_alias and isinstance(i.class_type, (VoidType, BindCPointer)) else None))
                if isinstance(i, Variable) else FuncAddressDeclare(i) for i in expr.local_vars]

        if len(results) == 1 :
            res = results[0]
            if isinstance(res, Variable) and not res.is_temp:
                decs += [Declare(res)]
            elif not isinstance(res, Variable):
                raise NotImplementedError(f"Can't return {type(res)} from a function")
        decs += [Declare(v) for v in self.scope.variables.values() \
                if v not in chain(expr.local_vars, results, arguments)]
        decs  = ''.join(self._print(i) for i in decs)

        sep = self._print(SeparatorComment(40))
        if self._additional_args :
            self._additional_args.pop()
        for i in expr.imports:
            self.add_import(i)
        docstring = self._print(expr.docstring) if expr.docstring else ''

        parts = [sep,
                 docstring,
                '{signature}\n{{\n'.format(signature=self.function_signature(expr)),
                 decs,
                 body,
                 '}\n',
                 sep]

        self.exit_scope()

        return ''.join(p for p in parts if p)

    def _print_FunctionCall(self, expr):
        func = expr.funcdef
        if func.is_inline:
            return self._handle_inline_func_call(expr)
         # Ensure the correct syntax is used for pointers
        args = []
        for a, f in zip(expr.args, func.arguments):
            arg_val = a.value or Nil()
            f = f.var
            if self.is_c_pointer(f):
                if isinstance(arg_val, Variable):
                    args.append(ObjectAddress(arg_val))
                elif not self.is_c_pointer(arg_val):
                    tmp_var = self.scope.get_temporary_variable(f.dtype)
                    assign = Assign(tmp_var, arg_val)
                    self._additional_code += self._print(assign)
                    args.append(ObjectAddress(tmp_var))
                else:
                    args.append(arg_val)
            else :
                args.append(arg_val)

        args += self._temporary_args
        self._temporary_args = []
        args = ', '.join(['{}'.format(self._print(a)) for a in args])

        call_code = f'{func.name}({args})'
        if not func.results:
            return f'{call_code};\n'
        else:
            return call_code

    def _print_Return(self, expr):
        code = ''
        args = [ObjectAddress(a) if isinstance(a, Variable) and self.is_c_pointer(a) else a for a in expr.expr]

        if len(args) == 0:
            return 'return;\n'

        if len(args) > 1:
            if expr.stmt:
                return self._print(expr.stmt)+'return 0;\n'
            return 'return 0;\n'

        if expr.stmt:
            # get Assign nodes from the CodeBlock object expr.stmt.
            last_assign = expr.stmt.get_attribute_nodes((Assign, AliasAssign), excluded_nodes=FunctionCall)
            deallocate_nodes = expr.stmt.get_attribute_nodes(Deallocate, excluded_nodes=(Assign,))
            vars_in_deallocate_nodes = [i.variable for i in deallocate_nodes]

            # Check the Assign objects list in case of
            # the user assigns a variable to an object contains IndexedElement object.
            if not last_assign:
                code = ''+self._print(expr.stmt)
            elif isinstance(last_assign[-1], (AugAssign, AliasAssign)):
                last_assign[-1].lhs.is_temp = False
                code = ''+self._print(expr.stmt)
            else:
                # make sure that stmt contains one assign node.
                last_assign = last_assign[-1]
                variables = last_assign.rhs.get_attribute_nodes(Variable)
                unneeded_var = not any(b in vars_in_deallocate_nodes or b.is_ndarray for b in variables)
                if unneeded_var:
                    code = ''.join(self._print(a) for a in expr.stmt.body if a is not last_assign)
                    return code + 'return {};\n'.format(self._print(last_assign.rhs))
                else:
                    last_assign.lhs.is_temp = False
                    code = self._print(expr.stmt)

        return code + 'return {0};\n'.format(self._print(args[0]))

    def _print_Pass(self, expr):
        return '// pass\n'

    def _print_Nil(self, expr):
        return 'NULL'

    def _print_NilArgument(self, expr):
        raise errors.report("Trying to use optional argument in inline function without providing a variable",
                symbol=expr,
                severity='fatal')

    def _print_PyccelAdd(self, expr):
        return ' + '.join(self._print(a) for a in expr.args)

    def _print_PyccelMinus(self, expr):
        args = [self._print(a) for a in expr.args]
        if len(args) == 1:
            return '-{}'.format(args[0])
        return ' - '.join(args)

    def _print_PyccelMul(self, expr):
        return ' * '.join(self._print(a) for a in expr.args)

    def _print_PyccelDiv(self, expr):
        if all(a.dtype.primitive_type is PrimitiveIntegerType() for a in expr.args):
            args = [NumpyFloat(a) for a in expr.args]
        else:
            args = expr.args
        return  ' / '.join(self._print(a) for a in args)

    def _print_PyccelFloorDiv(self, expr):
        self.add_import(c_imports['math'])
        # the result type of the floor division is dependent on the arguments
        # type, if all arguments are integers the result is integer otherwise
        # the result type is float
        need_to_cast = all(a.dtype.primitive_type is PrimitiveIntegerType() for a in expr.args)
        code = ' / '.join(self._print(a if a.dtype.primitive_type is PrimitiveFloatingPointType()
                                        else NumpyFloat(a)) for a in expr.args)
        if (need_to_cast):
            cast_type = self.get_c_type(expr.dtype)
            return "({})floor({})".format(cast_type, code)
        return "floor({})".format(code)

    def _print_PyccelRShift(self, expr):
        return ' >> '.join(self._print(a) for a in expr.args)

    def _print_PyccelLShift(self, expr):
        return ' << '.join(self._print(a) for a in expr.args)

    def _print_PyccelBitXor(self, expr):
        if expr.dtype is PythonNativeBool():
            return '{0} != {1}'.format(self._print(expr.args[0]), self._print(expr.args[1]))
        return ' ^ '.join(self._print(a) for a in expr.args)

    def _print_PyccelBitOr(self, expr):
        if expr.dtype is PythonNativeBool():
            return ' || '.join(self._print(a) for a in expr.args)
        return ' | '.join(self._print(a) for a in expr.args)

    def _print_PyccelBitAnd(self, expr):
        if expr.dtype is PythonNativeBool():
            return ' && '.join(self._print(a) for a in expr.args)
        return ' & '.join(self._print(a) for a in expr.args)

    def _print_PyccelInvert(self, expr):
        return '~{}'.format(self._print(expr.args[0]))

    def _print_PyccelAssociativeParenthesis(self, expr):
        return '({})'.format(self._print(expr.args[0]))

    def _print_PyccelUnary(self, expr):
        return '+{}'.format(self._print(expr.args[0]))

    def _print_PyccelUnarySub(self, expr):
        return '-{}'.format(self._print(expr.args[0]))

    def _print_AugAssign(self, expr):
        op = expr.op
        lhs = expr.lhs
        rhs = expr.rhs

        if op == '%' and isinstance(lhs.dtype.primitive_type, PrimitiveFloatingPointType):
            _expr = expr.to_basic_assign()
            expr.invalidate_node()
            return self._print(_expr)

        lhs_code = self._print(lhs)
        rhs_code = self._print(rhs)
        return f'{lhs_code} {op}= {rhs_code};\n'

    def _print_Assign(self, expr):
        lhs = expr.lhs
        rhs = expr.rhs
        if isinstance(rhs, FunctionCall) and isinstance(rhs.class_type, TupleType):
            self._temporary_args = [ObjectAddress(a) for a in lhs]
            return f'{self._print(rhs)};\n'
        # Inhomogenous tuples are unravelled and therefore do not exist in the c printer
        if isinstance(rhs, (NumpyArray, PythonTuple)):
            return self.copy_NumpyArray_Data(lhs, rhs)
        if isinstance(rhs, (NumpySum, NumpyAmax, NumpyAmin)):
            return self._print(rhs)
        if isinstance(rhs, (NumpyFull)):
            return self.arrayFill(expr)
        lhs = self._print(expr.lhs)
        if isinstance(rhs, (PythonList, PythonSet, PythonDict)):
            return self.init_stc_container(rhs, expr)
        rhs = self._print(expr.rhs)
        return f'{lhs} = {rhs};\n'

    def _print_AliasAssign(self, expr):
        lhs_var = expr.lhs
        rhs_var = expr.rhs

        lhs_address = ObjectAddress(lhs_var)
        rhs_address = ObjectAddress(rhs_var)

        # the below condition handles the case of reassinging a pointer to an array view.
        # setting the pointer's is_view attribute to false so it can be ignored by the free_pointer function.
        if isinstance(lhs_var, Variable) and lhs_var.is_ndarray and not lhs_var.is_optional:
            lhs = self._print(lhs_var)

            if isinstance(rhs_var, Variable) and rhs_var.is_ndarray:
                lhs_ptr = self._print(lhs_address)
                rhs = self._print(rhs_address)
                rhs_type = self.get_c_type(rhs_var.class_type)
                slicing = ', '.join(['{c_ALL}']*lhs_var.rank)
                code = f'{lhs} = cspan_slice({rhs_type}, {rhs}, {slicing});\n'
                if lhs_var.order != rhs_var.order:
                    code += f'cspan_transpose({lhs_ptr});\n'
                return code
            else:
                rhs = self._print(rhs_var)
                return f'{lhs} = {rhs};\n'
        else:
            lhs = self._print(lhs_address)
            rhs = self._print(rhs_address)

            return f'{lhs} = {rhs};\n'

    def _print_For(self, expr):
        self.set_scope(expr.scope)

        indices = expr.iterable.loop_counters
        index = indices[0] if indices else expr.target
        if expr.iterable.num_loop_counters_required:
            self.scope.insert_variable(index)

        target   = index
        iterable = expr.iterable.get_range()

        if not isinstance(iterable, PythonRange):
            # Only iterable currently supported is PythonRange
            errors.report(PYCCEL_RESTRICTION_TODO, symbol=expr,
                severity='fatal')

        counter    = self._print(target)
        body       = self._print(expr.body)

        additional_assign = CodeBlock(expr.iterable.get_assigns(expr.target))
        body = self._print(additional_assign) + body

        start = self._print(iterable.start)
        stop  = self._print(iterable.stop )
        step  = self._print(iterable.step )

        test_step = iterable.step
        if isinstance(test_step, PyccelUnarySub):
            test_step = iterable.step.args[0]

        self.exit_scope()
        # testing if the step is a value or an expression
        if isinstance(test_step, Literal):
            op = '>' if isinstance(iterable.step, PyccelUnarySub) else '<'
            return ('for ({counter} = {start}; {counter} {op} {stop}; {counter} += '
                        '{step})\n{{\n{body}}}\n').format(counter=counter, start=start, op=op,
                                                          stop=stop, step=step, body=body)
        else:
            return (
                'for ({counter} = {start}; ({step} > 0) ? ({counter} < {stop}) : ({counter} > {stop}); {counter} += '
                '{step})\n{{\n{body}}}\n').format(counter=counter, start=start,
                                                  stop=stop, step=step, body=body)

    def _print_FunctionalFor(self, expr):
        loops = ''.join(self._print(i) for i in expr.loops)
        return loops

    def _print_CodeBlock(self, expr):
        if not expr.unravelled:
            body_exprs = expand_to_loops(expr,
                    self.scope.get_temporary_variable, self.scope,
                    language_has_vectors = False)
        else:
            body_exprs = expr.body
        body_stmts = []
        for b in body_exprs :
            code = self._print(b)
            code = self._additional_code + code
            self._additional_code = ''
            body_stmts.append(code)
        return ''.join(self._print(b) for b in body_stmts)

    def _print_Idx(self, expr):
        return self._print(expr.label)

    def _print_Exp1(self, expr):
        return "M_E"

    def _print_Pi(self, expr):
        return 'M_PI'

    def _print_Infinity(self, expr):
        return 'HUGE_VAL'

    def _print_NegativeInfinity(self, expr):
        return '-HUGE_VAL'

    def _print_PythonReal(self, expr):
        return 'creal({})'.format(self._print(expr.internal_var))

    def _print_PythonImag(self, expr):
        return 'cimag({})'.format(self._print(expr.internal_var))

    def _print_PythonConjugate(self, expr):
        return 'conj({})'.format(self._print(expr.internal_var))

    def _handle_is_operator(self, Op, expr):
        """
        Get the code to print an `is` or `is not` expression.

        Get the code to print an `is` or `is not` expression. These two operators
        function similarly so this helper function reduces code duplication.

        Parameters
        ----------
        Op : str
            The C operator representing "is" or "is not".

        expr : PyccelIs/PyccelIsNot
            The expression being printed.

        Returns
        -------
        str
            The code describing the expression.

        Raises
        ------
        PyccelError : Raised if the comparison is poorly defined.
        """

        lhs = self._print(expr.lhs)
        rhs = self._print(expr.rhs)
        a = expr.args[0]
        b = expr.args[1]

        if Nil() in expr.args:
            lhs = ObjectAddress(expr.lhs) if isinstance(expr.lhs, Variable) else expr.lhs
            rhs = ObjectAddress(expr.rhs) if isinstance(expr.rhs, Variable) else expr.rhs

            lhs = self._print(lhs)
            rhs = self._print(rhs)
            return '{} {} {}'.format(lhs, Op, rhs)

        if (a.dtype is PythonNativeBool() and b.dtype is PythonNativeBool()):
            return '{} {} {}'.format(lhs, Op, rhs)
        else:
            errors.report(PYCCEL_RESTRICTION_IS_ISNOT,
                          symbol=expr, severity='fatal')

    def _print_PyccelIsNot(self, expr):
        return self._handle_is_operator("!=", expr)

    def _print_PyccelIs(self, expr):
        return self._handle_is_operator("==", expr)

    def _print_Piecewise(self, expr):
        if expr.args[-1].cond is not True:
            # We need the last conditional to be a True, otherwise the resulting
            # function may not return a result.
            raise ValueError("All Piecewise expressions must contain an "
                             "(expr, True) statement to be used as a default "
                             "condition. Without one, the generated "
                             "expression may not evaluate to anything under "
                             "some condition.")
        lines = []
        if expr.has(Assign):
            for i, (e, c) in enumerate(expr.args):
                if i == 0:
                    lines.append("if (%s) {\n" % self._print(c))
                elif i == len(expr.args) - 1 and c is True:
                    lines.append("else {\n")
                else:
                    lines.append("else if (%s) {\n" % self._print(c))
                code0 = self._print(e)
                lines.append(code0)
                lines.append("}\n")
            return "".join(lines)
        else:
            # The piecewise was used in an expression, need to do inline
            # operators. This has the downside that inline operators will
            # not work for statements that span multiple lines (Matrix or
            # Indexed expressions).
            ecpairs = ["((%s) ? (\n%s\n)\n" % (self._print(c), self._print(e))
                    for e, c in expr.args[:-1]]
            last_line = ": (\n%s\n)" % self._print(expr.args[-1].expr)
            return ": ".join(ecpairs) + last_line + " ".join([")"*len(ecpairs)])

    def _print_Constant(self, expr):
        if expr == math_constants['inf']:
            self.add_import(c_imports['math'])
            return 'HUGE_VAL'
        elif expr == math_constants['nan']:
            self.add_import(c_imports['math'])
            return 'NAN'
        elif expr == math_constants['pi']:
            self.add_import(c_imports['math'])
            return 'M_PI'
        elif expr == math_constants['e']:
            self.add_import(c_imports['math'])
            return 'M_E'
        else:
            cast_func = DtypePrecisionToCastFunction[expr.dtype]
            return self._print(cast_func(expr.value))


    def _print_Variable(self, expr):
        if self.is_c_pointer(expr):
            return '(*{0})'.format(expr.name)
        else:
            return expr.name

    def _print_FunctionDefArgument(self, expr):
        return self._print(expr.name)

    def _print_FunctionCallArgument(self, expr):
        return self._print(expr.value)

    def _print_ObjectAddress(self, expr):
        obj_code = self._print(expr.obj)
        if isinstance(expr.obj, ObjectAddress) or not self.is_c_pointer(expr.obj):
            return f'&{obj_code}'
        else:
            if obj_code.startswith('(*') and obj_code.endswith(')'):
                return f'{obj_code[2:-1]}'
            else:
                return obj_code

    def _print_PointerCast(self, expr):
        declare_type = self.get_declare_type(expr.cast_type)
        if not self.is_c_pointer(expr.cast_type):
            declare_type += '*'
        obj = expr.obj
        if not isinstance(obj, ObjectAddress):
            obj = ObjectAddress(expr.obj)
        var_code = self._print(obj)
        return f'(*({declare_type})({var_code}))'

    def _print_Comment(self, expr):
        comments = self._print(expr.text)

        return '/*' + comments + '*/\n'

    def _print_Assert(self, expr):
        condition = self._print(expr.test)
        self.add_import(c_imports['assert'])
        return "assert({0});\n".format(condition)

    def _print_PyccelSymbol(self, expr):
        return expr

    def _print_CommentBlock(self, expr):
        txts = expr.comments
        header = expr.header
        header_size = len(expr.header)

        ln = max(len(i) for i in txts)
        if ln<max(20, header_size+4):
            ln = 20
        top  = '/*' + '_'*int((ln-header_size)/2) + header + '_'*int((ln-header_size)/2) + '*/\n'
        ln = len(top)-4
        bottom = '/*' + '_'*ln + '*/\n'

        txts = ['/*' + t + ' '*(ln - len(t)) + '*/\n' for t in txts]

        body = ''.join(i for i in txts)

        return ''.join([top, body, bottom])

    def _print_EmptyNode(self, expr):
        return ''

    #=================== OMP ==================

    def _print_OmpAnnotatedComment(self, expr):
        clauses = ''
        if expr.combined:
            clauses = ' ' + expr.combined
        clauses += str(expr.txt)
        if expr.has_nowait:
            clauses = clauses + ' nowait'
        omp_expr = '#pragma omp {}{}\n'.format(expr.name, clauses)

        if expr.is_multiline:
            if expr.combined is None:
                omp_expr += '{\n'
            elif (expr.combined and "for" not in expr.combined):
                if ("masked taskloop" not in expr.combined) and ("distribute" not in expr.combined):
                    omp_expr += '{\n'

        return omp_expr

    def _print_Omp_End_Clause(self, expr):
        return '}\n'
    #=====================================

    def _print_Program(self, expr):
        mod = expr.get_direct_user_nodes(lambda x: isinstance(x, Module))[0]
        self._current_module = mod
        self.set_scope(expr.scope)
        body  = self._print(expr.body)
        variables = self.scope.variables.values()
        decs = ''.join(self._print(Declare(v)) for v in variables)

        imports = [*expr.imports, *self._additional_imports.values()]
        imports = self.sort_imports(imports)
        imports = ''.join(self._print(i) for i in imports)

        self.exit_scope()
        self._current_module = None
        return ('{imports}'
                'int main()\n{{\n'
                '{decs}'
                '{body}'
                'return 0;\n'
                '}}').format(imports=imports,
                                    decs=decs,
                                    body=body)

    #================== CLASSES ==================

    def _print_CustomDataType(self, expr):
        return "struct " + expr.name

    def _print_Del(self, expr):
        return ''.join(self._print(var) for var in expr.variables)

    def _print_ClassDef(self, expr):
        methods = ''.join(self._print(method) for method in expr.methods)
        interfaces = ''.join(self._print(function) for interface in expr.interfaces for function in interface.functions)

        return methods + interfaces

    #================== List methods ==================
    def _print_ListAppend(self, expr):
        target = expr.list_obj
        class_type = target.class_type
        c_type = self.get_c_type(class_type)
        arg = self._print(expr.args[0])
        list_obj = self._print(ObjectAddress(expr.list_obj))
        return f'{c_type}_push({list_obj}, {arg});\n'

    def _print_ListPop(self, expr):
        class_type = expr.list_obj.class_type
        c_type = self.get_c_type(class_type)
        list_obj = self._print(ObjectAddress(expr.list_obj))
        if expr.index_element:
            self.add_import(Import('List_extensions', AsName(VariableTypeAnnotation(class_type), c_type)))
            if is_literal_integer(expr.index_element) and int(expr.index_element) < 0:
                idx_code = self._print(PyccelAdd(PythonLen(expr.list_obj), expr.index_element, simplify=True))
            else:
                idx_code = self._print(expr.index_element)
            return f'{c_type}_pull_elem({list_obj}, {idx_code})'
        else:
            return f'{c_type}_pull({list_obj})'

    #================== Set methods ==================

    def _print_SetPop(self, expr):
        dtype = expr.set_variable.class_type
        var_type = self.get_c_type(dtype)
        self.add_import(Import('Set_extensions', AsName(VariableTypeAnnotation(dtype), var_type)))
        set_var = self._print(ObjectAddress(expr.set_variable))
        return f'{var_type}_pop({set_var})'

    def _print_SetClear(self, expr):
        var_type = self.get_declare_type(expr.set_variable)
        set_var = self._print(ObjectAddress(expr.set_variable))
        return f'{var_type}_clear({set_var});\n'

    def _print_SetAdd(self, expr):
        var_type = self.get_declare_type(expr.set_variable)
        set_var = self._print(ObjectAddress(expr.set_variable))
        arg = self._print(expr.args[0])
        return f'{var_type}_push({set_var}, {arg});\n'

    def _print_SetCopy(self, expr):
        var_type = self.get_declare_type(expr.set_variable)
        set_var = self._print(expr.set_variable)
        return f'{var_type}_clone({set_var})'

    def _print_SetUnion(self, expr):
        assign_base = expr.get_direct_user_nodes(lambda n: isinstance(n, Assign))
        if not assign_base:
            errors.report("The result of the union call must be saved into a variable",
                    severity='error', symbol=expr)
        class_type = expr.set_variable.class_type
        var_type = self.get_c_type(class_type)
        self.add_import(Import('Set_extensions', AsName(VariableTypeAnnotation(class_type), var_type)))
        set_var = self._print(ObjectAddress(expr.set_variable))
        args = ', '.join([str(len(expr.args)), *(self._print(ObjectAddress(a)) for a in expr.args)])
        return f'{var_type}_union({set_var}, {args})'

    #=================== MACROS ==================

    def _print_MacroShape(self, expr):
        var = expr.argument
        if not isinstance(var, (Variable, IndexedElement)):
            raise TypeError('Expecting a variable, given {}'.format(type(var)))
        shape = var.shape

        if len(shape) == 1:
            shape = shape[0]


        elif not(expr.index is None):
            if expr.index < len(shape):
                shape = shape[expr.index]
            else:
                shape = '1'

        return self._print(shape)

    def _print_MacroCount(self, expr):

        var = expr.argument

        if var.rank == 0:
            return '1'
        else:
            return self._print(functools.reduce(
                lambda x,y: PyccelMul(x,y,simplify=True), var.shape))

    def _print_PrecomputedCode(self, expr):
        return expr.code


    def indent_code(self, code):
        """
        Add the necessary indentation to a string of code or a list of code lines.

        Add the necessary indentation to a string of code or a list of code lines.

        Parameters
        ----------
        code : str | iterable[str]
            The code which needs indenting.

        Returns
        -------
        str | list[str]
            The indented code. The type matches the type of the argument.
        """

        if isinstance(code, str):
            code_lines = self.indent_code(code.splitlines(True))
            return ''.join(code_lines)

        tab = " "*self._default_settings["tabwidth"]

        code = [ line.lstrip(' \t') for line in code ]

        increase = [ int(line.endswith('{\n')) for line in code ]
        decrease = [ int(any(map(line.startswith, '}\n')))
                     for line in code ]

        pretty = []
        level = 0
        for n, line in enumerate(code):
            if line == '' or line == '\n':
                pretty.append(line)
                continue
            level -= decrease[n]
            indent = tab*level
            pretty.append(f"{indent}{line}")
            level += increase[n]
        return pretty<|MERGE_RESOLUTION|>--- conflicted
+++ resolved
@@ -1465,16 +1465,6 @@
                 init = ''
         elif var.is_stack_array:
             preface, init = self._init_stack_array(var)
-<<<<<<< HEAD
-=======
-        elif declaration_type == 't_ndarray' and not self._in_header:
-            assert init == ''
-            preface = ''
-            init    = ' = {.shape = NULL}'
-        elif isinstance(var.class_type, (HomogeneousListType, HomogeneousSetType, DictType)):
-            preface = ''
-            init = ' = {0}'
->>>>>>> eb377eee
         else:
             preface = ''
             if isinstance(var.class_type, HomogeneousContainerType) and not expr.external:
