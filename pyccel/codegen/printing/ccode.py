# coding: utf-8
#------------------------------------------------------------------------------------------#
# This file is part of Pyccel which is released under MIT License. See the LICENSE file or #
# go to https://github.com/pyccel/pyccel/blob/master/LICENSE for full license details.     #
#------------------------------------------------------------------------------------------#
import functools
from itertools import chain
import re

from pyccel.ast.basic     import ScopedAstNode

from pyccel.ast.builtins  import PythonRange, PythonComplex
from pyccel.ast.builtins  import PythonPrint, PythonType
from pyccel.ast.builtins  import PythonList, PythonTuple

from pyccel.ast.core      import Declare, For, CodeBlock
from pyccel.ast.core      import FuncAddressDeclare, FunctionCall, FunctionCallArgument
from pyccel.ast.core      import Allocate, Deallocate
from pyccel.ast.core      import FunctionAddress
from pyccel.ast.core      import Assign, Import, AugAssign, AliasAssign
from pyccel.ast.core      import SeparatorComment
from pyccel.ast.core      import Module, AsName

from pyccel.ast.operators import PyccelAdd, PyccelMul, PyccelMinus, PyccelLt, PyccelGt
from pyccel.ast.operators import PyccelAssociativeParenthesis, PyccelMod
from pyccel.ast.operators import PyccelUnarySub, IfTernaryOperator

from pyccel.ast.datatypes import PythonNativeInt, PythonNativeBool, VoidType
from pyccel.ast.datatypes import TupleType, FixedSizeNumericType
from pyccel.ast.datatypes import CustomDataType, StringType, HomogeneousTupleType
from pyccel.ast.datatypes import PrimitiveBooleanType, PrimitiveIntegerType, PrimitiveFloatingPointType, PrimitiveComplexType
from pyccel.ast.datatypes import HomogeneousContainerType

from pyccel.ast.internals import Slice, PrecomputedCode, PyccelArrayShapeElement

from pyccel.ast.literals  import LiteralTrue, LiteralFalse, LiteralImaginaryUnit, LiteralFloat
from pyccel.ast.literals  import LiteralString, LiteralInteger, Literal
from pyccel.ast.literals  import Nil

from pyccel.ast.mathext  import math_constants

from pyccel.ast.numpyext import NumpyFull, NumpyArray
from pyccel.ast.numpyext import NumpyReal, NumpyImag, NumpyFloat, NumpySize

from pyccel.ast.numpytypes import NumpyInt8Type, NumpyInt16Type, NumpyInt32Type, NumpyInt64Type
from pyccel.ast.numpytypes import NumpyFloat32Type, NumpyFloat64Type, NumpyComplex64Type, NumpyComplex128Type
from pyccel.ast.numpytypes import NumpyNDArrayType, numpy_precision_map

from pyccel.ast.utilities import expand_to_loops

from pyccel.ast.variable import IndexedElement
from pyccel.ast.variable import Variable
from pyccel.ast.variable import DottedName
from pyccel.ast.variable import DottedVariable
from pyccel.ast.variable import InhomogeneousTupleVariable

from pyccel.ast.c_concepts import ObjectAddress, CMacro, CStringExpression, PointerCast, CNativeInt

from pyccel.codegen.printing.codeprinter import CodePrinter

from pyccel.errors.errors   import Errors
from pyccel.errors.messages import (PYCCEL_RESTRICTION_TODO, INCOMPATIBLE_TYPEVAR_TO_FUNC,
                                    PYCCEL_RESTRICTION_IS_ISNOT, UNSUPPORTED_ARRAY_RANK)


errors = Errors()

# TODO: add examples

__all__ = ["CCodePrinter", "ccode"]

# dictionary mapping numpy function to (argument_conditions, C_function).
# Used in CCodePrinter._print_NumpyUfuncBase(self, expr)
numpy_ufunc_to_c_float = {
    'NumpyAbs'  : 'fabs',
    'NumpyFabs' : 'fabs',
    'NumpyFloor': 'floor',  # TODO: might require special treatment with casting
    # ---
    'NumpyExp' : 'exp',
    'NumpyLog' : 'log',
    'NumpySqrt': 'sqrt',
    # ---
    'NumpySin'    : 'sin',
    'NumpyCos'    : 'cos',
    'NumpyTan'    : 'tan',
    'NumpyArcsin' : 'asin',
    'NumpyArccos' : 'acos',
    'NumpyArctan' : 'atan',
    'NumpyArctan2': 'atan2',
    'NumpySinh'   : 'sinh',
    'NumpyCosh'   : 'cosh',
    'NumpyTanh'   : 'tanh',
    'NumpyArcsinh': 'asinh',
    'NumpyArccosh': 'acosh',
    'NumpyArctanh': 'atanh',
    'NumpyIsInf':'isinf',
    'NumpyIsFinite':'isfinite',
    'NumpyIsNan':'isnan',
}

numpy_ufunc_to_c_complex = {
    'NumpyAbs'  : 'cabs',
    # ---
    'NumpyExp' : 'cexp',
    'NumpyLog' : 'clog',
    'NumpySqrt': 'csqrt',
    # ---
    'NumpySin'    : 'csin',
    'NumpyCos'    : 'ccos',
    'NumpyTan'    : 'ctan',
    'NumpyArcsin' : 'casin',
    'NumpyArccos' : 'cacos',
    'NumpyArctan' : 'catan',
    'NumpySinh'   : 'csinh',
    'NumpyCosh'   : 'ccosh',
    'NumpyTanh'   : 'ctanh',
    'NumpyArcsinh': 'casinh',
    'NumpyArccosh': 'cacosh',
    'NumpyArctanh': 'catanh',
}

# dictionary mapping Math function to (argument_conditions, C_function).
# Used in CCodePrinter._print_MathFunctionBase(self, expr)
# Math function ref https://docs.python.org/3/library/math.html
math_function_to_c = {
    # ---------- Number-theoretic and representation functions ------------
    'MathCeil'     : 'ceil',
    # 'MathComb'   : 'com' # TODO
    'MathCopysign': 'copysign',
    'MathFabs'   : 'fabs',
    'MathFloor'    : 'floor',
    # 'MathFmod'   : '???',  # TODO
    # 'MathRexp'   : '???'   TODO requires two output
    # 'MathFsum'   : '???',  # TODO
    # 'MathIsclose' : '???',  # TODO
    'MathIsfinite': 'isfinite', # int isfinite(real-floating x);
    'MathIsinf'   : 'isinf', # int isinf(real-floating x);
    'MathIsnan'   : 'isnan', # int isnan(real-floating x);
    # 'MathIsqrt'  : '???' TODO
    'MathLdexp'  : 'ldexp',
    # 'MathModf'  : '???' TODO return two value
    # 'MathPerm'  : '???' TODO
    # 'MathProd'  : '???' TODO
    'MathRemainder'  : 'remainder',
    'MathTrunc'  : 'trunc',

    # ----------------- Power and logarithmic functions -----------------------

    'MathExp'    : 'exp',
    'MathExpm1'  : 'expm1',
    'MathLog'    : 'log',      # take also an option arg [base]
    'MathLog1p'  : 'log1p',
    'MathLog2'  : 'log2',
    'MathLog10'  : 'log10',
    'MathPow'    : 'pow',
    'MathSqrt'   : 'sqrt',

    # --------------------- Trigonometric functions ---------------------------

    'MathAcos'   : 'acos',
    'MathAsin'   : 'asin',
    'MathAtan'   : 'atan',
    'MathAtan2'  : 'atan2',
    'MathCos'    : 'cos',
    # 'MathDist'  : '???', TODO
    'MathHypot'  : 'hypot',
    'MathSin'    : 'sin',
    'MathTan'    : 'tan',


    # -------------------------- Hyperbolic functions -------------------------

    'MathAcosh'  : 'acosh',
    'MathAsinh'  : 'asinh',
    'MathAtanh'  : 'atanh',
    'MathCosh'   : 'cosh',
    'MathSinh'   : 'sinh',
    'MathTanh'   : 'tanh',

    # --------------------------- Special functions ---------------------------

    'MathErf'    : 'erf',
    'MathErfc'   : 'erfc',
    'MathGamma'  : 'tgamma',
    'MathLgamma' : 'lgamma',

    # --------------------------- internal functions --------------------------
    'MathFactorial' : 'pyc_factorial',
    'MathGcd'       : 'pyc_gcd',
    'MathDegrees'   : 'pyc_degrees',
    'MathRadians'   : 'pyc_radians',
    'MathLcm'       : 'pyc_lcm',
    # --------------------------- cmath functions --------------------------
    'CmathAcos'  : 'cacos',
    'CmathAcosh' : 'cacosh',
    'CmathAsin'  : 'casin',
    'CmathAsinh' : 'casinh',
    'CmathAtan'  : 'catan',
    'CmathAtanh' : 'catanh',
    'CmathCos'   : 'ccos',
    'CmathCosh'  : 'ccosh',
    'CmathExp'   : 'cexp',
    'CmathSin'   : 'csin',
    'CmathSinh'  : 'csinh',
    'CmathSqrt'  : 'csqrt',
    'CmathTan'   : 'ctan',
    'CmathTanh'  : 'ctanh',
}

c_library_headers = (
    "complex",
    "ctype",
    "float",
    "math",
    "stdarg",
    "stdbool",
    "stddef",
    "stdint",
    "stdio",
    "stdlib",
    "string",
    "tgmath",
    "inttypes",
)

import_dict = {'omp_lib' : 'omp' }

c_imports = {n : Import(n, Module(n, (), ())) for n in
                ['stdlib',
                 'math',
                 'string',
                 'ndarrays',
                 'complex',
                 'stdint',
                 'pyc_math_c',
                 'stdio',
                 "inttypes",
                 'stdbool',
                 'assert',
                 'numpy_c']}

class CCodePrinter(CodePrinter):
    """
    A printer for printing code in C.

    A printer to convert Pyccel's AST to strings of c code.
    As for all printers the navigation of this file is done via _print_X
    functions.

    Parameters
    ----------
    filename : str
            The name of the file being pyccelised.
    prefix_module : str
            A prefix to be added to the name of the module.
    """
    printmethod = "_ccode"
    language = "C"

    _default_settings = {
        'tabwidth': 4,
    }

    dtype_registry = {CNativeInt()    : 'int',
                      VoidType() : 'void',
                      (PrimitiveComplexType(),8) : 'double complex',
                      (PrimitiveComplexType(),4) : 'float complex',
                      (PrimitiveFloatingPointType(),8)   : 'double',
                      (PrimitiveFloatingPointType(),4)   : 'float',
                      (PrimitiveIntegerType(),4)     : 'int32_t',
                      (PrimitiveIntegerType(),8)     : 'int64_t',
                      (PrimitiveIntegerType(),2)     : 'int16_t',
                      (PrimitiveIntegerType(),1)     : 'int8_t',
                      (PrimitiveBooleanType(),-1) : 'bool',
                      }

    ndarray_type_registry = {
                      NumpyFloat64Type()    : 'nd_double',
                      NumpyFloat32Type()    : 'nd_float',
                      NumpyComplex128Type() : 'nd_cdouble',
                      NumpyComplex64Type()  : 'nd_cfloat',
                      NumpyInt64Type()      : 'nd_int64',
                      NumpyInt32Type()      : 'nd_int32',
                      NumpyInt16Type()      : 'nd_int16',
                      NumpyInt8Type()       : 'nd_int8',
                      PythonNativeBool()    : 'nd_bool'}

    type_to_format = {(PrimitiveFloatingPointType(),8) : '%.15lf',
                      (PrimitiveFloatingPointType(),4) : '%.6f',
                      (PrimitiveIntegerType(),4)       : '%d',
                      (PrimitiveIntegerType(),8)       : LiteralString("%") + CMacro('PRId64'),
                      (PrimitiveIntegerType(),2)       : LiteralString("%") + CMacro('PRId16'),
                      (PrimitiveIntegerType(),1)       : LiteralString("%") + CMacro('PRId8'),
                      StringType()                  : '%s',
                      }

    def __init__(self, filename, prefix_module = None):

        errors.set_target(filename)

        super().__init__()
        self.prefix_module = prefix_module
        self._additional_imports = {'stdlib':c_imports['stdlib']}
        self._additional_code = ''
        self._additional_args = []
        self._temporary_args = []
        self._current_module = None
        self._in_header = False

    def get_additional_imports(self):
        """return the additional imports collected in printing stage"""
        return self._additional_imports.keys()

    def add_import(self, import_obj):
        if import_obj.source not in self._additional_imports:
            self._additional_imports[import_obj.source] = import_obj

    def _format_code(self, lines):
        return self.indent_code(lines)

    def _flatten_list(self, irregular_list):
        if isinstance(irregular_list, (PythonList, PythonTuple)):
            f_list = [element for item in irregular_list for element in self._flatten_list(item)]
            return f_list
        else:
            return [irregular_list]

    def is_c_pointer(self, a):
        """
        Indicate whether the object is a pointer in C code.

        Some objects are accessed via a C pointer so that they can be modified in
        their scope and that modification can be retrieved elsewhere. This
        information cannot be found trivially so this function provides that
        information while avoiding easily outdated code to be repeated.

        The main reasons for this treatment are:
        1. It is the actual memory address of an object
        2. It is a reference to another object (e.g. an alias, an optional argument, or one of multiple return arguments)

        See codegen_stage.md in the developer docs for more details.

        Parameters
        ----------
        a : TypedAstNode
            The object whose storage we are enquiring about.

        Returns
        -------
        bool
            True if a C pointer, False otherwise.
        """
        if isinstance(a, (Nil, ObjectAddress, PointerCast)):
            return True
        if isinstance(a, FunctionCall):
            a = a.funcdef.results[0].var
        if isinstance(getattr(a, 'dtype', None), CustomDataType) and a.is_argument:
            return True

        if not isinstance(a, Variable):
            return False
        return (a.is_alias and not isinstance(a.class_type, HomogeneousContainerType)) \
                or a.is_optional or \
                any(a is bi for b in self._additional_args for bi in b)

    #========================== Numpy Elements ===============================#
    def copy_NumpyArray_Data(self, expr):
        """
        Get code which copies data from a Ndarray or a homogeneous tuple into a Ndarray.

        When data is copied from a homogeneous tuple, the code declares and fills
        a dummy data_buffer and copies the data from it to a NdArray struct.
        When data is copied from a Ndarray this is done directly without an intermediate
        structure.

        Parameters
        ----------
        expr : TypedAstNode
            The Assign Node used to get the lhs and rhs.

        Returns
        -------
        str
            A string containing the code which allocates and copies the data.
        """
        rhs = expr.rhs
        lhs = expr.lhs
        if rhs.rank == 0:
            raise NotImplementedError(str(expr))
        arg = rhs.arg if isinstance(rhs, NumpyArray) else rhs
        lhs_address = self._print(ObjectAddress(lhs))

        # If the data is copied from a Variable rather than a list or tuple
        # use the function array_copy_data directly
        if isinstance(arg, Variable):
            return f"array_copy_data({lhs_address}, {self._print(arg)}, 0);\n"

        order = lhs.order
        lhs_dtype = lhs.dtype
        declare_dtype = self.find_in_dtype_registry(lhs_dtype)
        if isinstance(lhs.class_type, NumpyNDArrayType):
            #set dtype to the C struct types
            dtype = self.find_in_ndarray_type_registry(lhs_dtype)
        elif isinstance(lhs.class_type, HomogeneousTupleType):
            dtype = self.find_in_ndarray_type_registry(numpy_precision_map[
                        (lhs_dtype.primitive_type, lhs_dtype.precision)])
        else:
            raise NotImplementedError(f"Don't know how to index {lhs.class_type} type")

        flattened_list = self._flatten_list(arg)
        operations = ""

        # Get the variable where the data will be copied
        if order == "F":
            # If the order is F then the data should be copied non-contiguously so a temporary
            # variable is required to pass to array_copy_data
            new_dtype = lhs.class_type.swap_order()
            temp_var = self.scope.get_temporary_variable(lhs, class_type=new_dtype)
            operations += self._print(Allocate(temp_var, shape=lhs.shape, status="unallocated"))
            copy_to = temp_var
        else:
            copy_to = lhs
        copy_to_data_var = DottedVariable(lhs.dtype, dtype, lhs=copy_to)

        num_elements = len(flattened_list)
        # Get the offset variable if it is needed
        if num_elements != 1 and not all(v.rank == 0 for v in flattened_list):
            offset_var = self.scope.get_temporary_variable(PythonNativeInt(), 'offset')
            operations += self._print(Assign(offset_var, LiteralInteger(0)))
        else:
            offset_var = LiteralInteger(0)
        offset_str = self._print(offset_var)

        # Copy each of the elements
        i = 0
        while i < num_elements:
            current_element = flattened_list[i]
            # Copy an array element
            if isinstance(current_element, (Variable, IndexedElement)) and current_element.rank >= 1:
                elem_name = self._print(current_element)
                target = self._print(ObjectAddress(copy_to))
                operations += f"array_copy_data({target}, {elem_name}, {offset_str});\n"
                i += 1
                if i < num_elements:
                    operations += self._print(AugAssign(offset_var, '+', NumpySize(current_element)))

            # Copy multiple scalar elements
            else:
                self.add_import(c_imports['string'])
                remaining_elements = flattened_list[i:]
                lenSubset = next((i for i,v in enumerate(remaining_elements) if v.rank != 0), len(remaining_elements))
                if lenSubset == 0:
                    errors.report(f"Can't copy {rhs} into {lhs}", symbol=expr,
                            severity='fatal')
                subset = remaining_elements[:lenSubset]

                # Declare list of consecutive elements
                subset_str = "{" + ', '.join(self._print(elem) for elem in subset) + "}"
                dummy_array_name = self.scope.get_new_name()
                operations += f"{declare_dtype} {dummy_array_name}[] = {subset_str};\n"

                copy_to_data = self._print(copy_to_data_var)
                type_size = self._print(DottedVariable(VoidType(), 'type_size', lhs=copy_to))
                operations += f"memcpy(&{copy_to_data}[{offset_str}], {dummy_array_name}, {lenSubset} * {type_size});\n"

                i += lenSubset
                if i < num_elements:
                    operations += self._print(AugAssign(offset_var, '+', LiteralInteger(lenSubset)))

        if order == "F":
            operations += f"array_copy_data({lhs_address}, {self._print(copy_to)}, 0);\n" + self._print(Deallocate(copy_to))
        return operations

    def arrayFill(self, expr):
        """
        Print the assignment of a NdArray.

        Print the code necessary to create and fill an ndarray.

        Parameters
        ----------
        expr : TypedAstNode
            The Assign Node used to get the lhs and rhs.

        Returns
        -------
        str
            Return a str that contains a call to the C function array_fill.
        """
        rhs = expr.rhs
        lhs = expr.lhs
        code_init = ''
        declare_dtype = self.find_in_dtype_registry(rhs.dtype)

        lhs_code = self._print(lhs)

        if rhs.fill_value is not None:
            fill_val = self._print(rhs.fill_value)
            if isinstance(rhs.fill_value, Literal):
                code_init += f'array_fill(({declare_dtype}){fill_val}, {lhs_code});\n'
            else:
                code_init += f'array_fill({fill_val}, {lhs_code});\n'
        return code_init

    def _init_stack_array(self, expr):
        """
        Return a string which handles the assignment of a stack ndarray.

        Print the code necessary to initialise a ndarray on the stack.

        Parameters
        ----------
        expr : TypedAstNode
            The Assign Node used to get the lhs and rhs.

        Returns
        -------
        buffer_array : str
            String initialising the stack (C) array which stores the data.
        array_init   : str
            String containing the rhs of the initialization of a stack array.
        """
        var = expr
        dtype = self.find_in_dtype_registry(var.dtype)
        if isinstance(var.class_type, NumpyNDArrayType):
            np_dtype = self.find_in_ndarray_type_registry(var.dtype)
        elif isinstance(var.class_type, HomogeneousContainerType):
            np_dtype = self.find_in_ndarray_type_registry(numpy_precision_map[(var.dtype.primitive_type, var.dtype.precision)])
        else:
            raise NotImplementedError(f"Don't know how to index {expr.class_type} type")
        shape = ", ".join(self._print(i) for i in var.alloc_shape)
        tot_shape = self._print(functools.reduce(
            lambda x,y: PyccelMul(x,y,simplify=True), var.alloc_shape))
        declare_dtype = self.find_in_dtype_registry(NumpyInt64Type())

        dummy_array_name = self.scope.get_new_name('array_dummy')
        buffer_array = f"{dtype} {dummy_array_name}[{tot_shape}];\n"
        shape_init = f"({declare_dtype}[]){{{shape}}}"
        strides_init = f"({declare_dtype}[{len(var.shape)}]){{0}}"
        array_init = '\n'.join((' = (t_ndarray){',
                                f'.{np_dtype}={dummy_array_name},',
                                f'.shape={shape_init},',
                                f'.strides={strides_init},',
                                f'.nd={len(var.shape)},',
                                f'.type={np_dtype},',
                                ".is_view=false",
                                '};\n'))
        array_init += f'stack_array_init(&{self._print(var)})\n'
        self.add_import(c_imports['ndarrays'])
        return buffer_array, array_init

    def _handle_inline_func_call(self, expr):
        """
        Print a function call to an inline function.

        Use the arguments passed to an inline function to print
        its body with the passed arguments in place of the function
        arguments.

        Parameters
        ----------
        expr : FunctionCall
            The function call which should be printed inline.

        Returns
        -------
        str
            The code for the inline function.
        """
        func = expr.funcdef
        body = func.body

        for b in body.body:
            if isinstance(b, ScopedAstNode):
                b.scope.update_parent_scope(self.scope, is_loop=True)

        # Print any arguments using the same inline function
        # As the function definition is modified directly this function
        # cannot be called recursively with the same FunctionDef
        args = []
        for a in expr.args:
            if a.is_user_of(func):
                code = PrecomputedCode(self._print(a))
                args.append(code)
            else:
                args.append(a.value)

        # Create new local variables to ensure there are no name collisions
        new_local_vars = [self.scope.get_temporary_variable(v) \
                            for v in func.local_vars]

        parent_assign = expr.get_direct_user_nodes(lambda x: isinstance(x, Assign))
        if parent_assign:
            results = {r.var : l for r,l in zip(func.results, parent_assign[0].lhs)}
            orig_res_vars = list(results.keys())
            new_res_vars  = self._temporary_args
            new_res_vars = [a.obj if isinstance(a, ObjectAddress) else a for a in new_res_vars]
            self._temporary_args = []
            body.substitute(orig_res_vars, new_res_vars)

        # Replace the arguments in the code
        func.swap_in_args(args, new_local_vars)

        func.remove_presence_checks()

        # Collect code but strip empty end
        body_code = self._print(body)
        code_lines = body_code.split('\n')[:-1]
        return_regex = re.compile(r'\breturn\b')
        has_results = [return_regex.search(l) is not None for l in code_lines]

        if len(func.results) == 0 and not any(has_results):
            code = body_code
        else:
            result_idx = has_results.index(True)
            result_line = code_lines[result_idx]

            body_code = '\n'.join(code_lines[:result_idx])+'\n'

            if len(func.results) != 1:
                code = body_code
            else:
                self._additional_code += body_code
                # Strip return and ; from return statement
                code = result_line[7:-1]

        # Put back original arguments
        func.reinstate_presence_checks()
        func.swap_out_args()
        if parent_assign:
            body.substitute(new_res_vars, orig_res_vars)

        if func.global_vars or func.global_funcs:
            mod = func.get_direct_user_nodes(lambda x: isinstance(x, Module))[0]
            self.add_import(Import(mod.name, [AsName(v, v.name) \
                for v in (*func.global_vars, *func.global_funcs)]))
            for v in (*func.global_vars, *func.global_funcs):
                self.scope.insert_symbol(v.name)

        for b in body.body:
            if isinstance(b, ScopedAstNode):
                b.scope.update_parent_scope(func.scope, is_loop=True)

        return code

    # ============ Elements ============ #

    def _print_PythonAbs(self, expr):
        if expr.arg.dtype.primitive_type is PrimitiveFloatingPointType():
            self.add_import(c_imports['math'])
            func = "fabs"
        elif expr.arg.dtype.primitive_type is PrimitiveComplexType():
            self.add_import(c_imports['complex'])
            func = "cabs"
        else:
            func = "labs"
        return f"{func}({self._print(expr.arg)})"

    def _print_PythonMin(self, expr):
        arg = expr.args[0]
        if arg.dtype.primitive_type is PrimitiveFloatingPointType() and len(arg) == 2:
            self.add_import(c_imports['math'])
            return f"fmin({self._print(arg[0])}, {self._print(arg[1])})"
        elif arg.dtype.primitive_type is PrimitiveIntegerType() and len(arg) == 2:
            arg1 = self.scope.get_temporary_variable(PythonNativeInt())
            arg2 = self.scope.get_temporary_variable(PythonNativeInt())
            assign1 = Assign(arg1, arg[0])
            assign2 = Assign(arg2, arg[1])
            self._additional_code += self._print(assign1)
            self._additional_code += self._print(assign2)
            return f"({arg1} < {arg2} ? {arg1} : {arg2})"
        else:
            return errors.report("min in C is only supported for 2 scalar arguments", symbol=expr,
                    severity='fatal')

    def _print_PythonMax(self, expr):
        arg = expr.args[0]
        if arg.dtype.primitive_type is PrimitiveFloatingPointType() and len(arg) == 2:
            self.add_import(c_imports['math'])
            return f"fmax({self._print(arg[0])}, {self._print(arg[1])})"
        elif arg.dtype.primitive_type is PrimitiveIntegerType() and len(arg) == 2:
            arg1 = self.scope.get_temporary_variable(PythonNativeInt())
            arg2 = self.scope.get_temporary_variable(PythonNativeInt())
            assign1 = Assign(arg1, arg[0])
            assign2 = Assign(arg2, arg[1])
            self._additional_code += self._print(assign1)
            self._additional_code += self._print(assign2)
            return f"({arg1} > {arg2} ? {arg1} : {arg2})"
        else:
            return errors.report("max in C is only supported for 2 scalar arguments", symbol=expr,
                    severity='fatal')

    def _print_SysExit(self, expr):
        code = ""
        if not isinstance(getattr(expr.status.dtype, 'primitive_type', None), PrimitiveIntegerType) \
                or expr.status.rank > 0:
            print_arg = FunctionCallArgument(expr.status)
            code = self._print(PythonPrint((print_arg, ), file="stderr"))
            arg = "1"
        else:
            arg = self._print(expr.status)
        return f"{code}exit({arg});\n"

    def _print_PythonFloat(self, expr):
        value = self._print(expr.arg)
        type_name = self.find_in_dtype_registry(expr.dtype)
        return f'({type_name})({value})'

    def _print_PythonInt(self, expr):
        self.add_import(c_imports['stdint'])
        value = self._print(expr.arg)
        type_name = self.find_in_dtype_registry(expr.dtype)
        return f'({type_name})({value})'

    def _print_PythonBool(self, expr):
        value = self._print(expr.arg)
        return f'({value} != 0)'

    def _print_Literal(self, expr):
        return repr(expr.python_value)

    def _print_LiteralInteger(self, expr):
        if isinstance(expr, LiteralInteger) and getattr(expr.dtype, 'precision', -1) == 8:
            self.add_import(c_imports['stdint'])
            return f"INT64_C({repr(expr.python_value)})"
        return repr(expr.python_value)

    def _print_LiteralFloat(self, expr):
        if isinstance(expr, LiteralFloat) and expr.dtype.precision == 4:
            return f"{repr(expr.python_value)}f"
        return repr(expr.python_value)

    def _print_LiteralComplex(self, expr):
        if expr.real == LiteralFloat(0):
            return self._print(PyccelAssociativeParenthesis(PyccelMul(expr.imag, LiteralImaginaryUnit())))
        else:
            return self._print(PyccelAssociativeParenthesis(PyccelAdd(expr.real,
                            PyccelMul(expr.imag, LiteralImaginaryUnit()))))

    def _print_PythonComplex(self, expr):
        if expr.is_cast:
            value = self._print(expr.internal_var)
        else:
            value = self._print(PyccelAssociativeParenthesis(PyccelAdd(expr.real,
                            PyccelMul(expr.imag, LiteralImaginaryUnit()))))
        type_name = self.find_in_dtype_registry(expr.dtype)
        return f'({type_name})({value})'

    def _print_LiteralImaginaryUnit(self, expr):
        self.add_import(c_imports['complex'])
        return '_Complex_I'

    def _print_Header(self, expr):
        return ''

    def _print_ModuleHeader(self, expr):
        self.set_scope(expr.module.scope)
        self._current_module = expr.module
        self._in_header = True
        name = expr.module.name
        if isinstance(name, AsName):
            name = name.name
        # TODO: Add interfaces
        classes = ""
        funcs = ""
        for classDef in expr.module.classes:
            if classDef.docstring is not None:
                classes += self._print(classDef.docstring)
            classes += f"struct {classDef.name} {{\n"
            classes += ''.join(self._print(Declare(var)) for var in classDef.attributes)
            class_scope = classDef.scope
            for method in classDef.methods:
                if not method.is_inline:
                    class_scope.rename_function(method, f"{classDef.name}__{method.name.lstrip('__')}")
                    funcs += f"{self.function_signature(method)};\n"
            for interface in classDef.interfaces:
                for func in interface.functions:
                    if not func.is_inline:
                        class_scope.rename_function(func, f"{classDef.name}__{func.name.lstrip('__')}")
                        funcs += f"{self.function_signature(func)};\n"
            classes += "};\n"
        funcs += '\n'.join(f"{self.function_signature(f)};" for f in expr.module.funcs if not f.is_inline)

        global_variables = ''.join(['extern '+self._print(d) for d in expr.module.declarations if not d.variable.is_private])

        # Print imports last to be sure that all additional_imports have been collected
        imports = [*expr.module.imports, *self._additional_imports.values()]
        imports = ''.join(self._print(i) for i in imports)

        self._in_header = False
        self.exit_scope()
        self._current_module = None
        return (f"#ifndef {name.upper()}_H\n \
                #define {name.upper()}_H\n\n \
                {imports}\n \
                {global_variables}\n \
                {classes}\n \
                {funcs}\n \
                #endif // {name}_H\n")

    def _print_Module(self, expr):
        self.set_scope(expr.scope)
        self._current_module = expr
        body    = ''.join(self._print(i) for i in expr.body)

        global_variables = ''.join([self._print(d) for d in expr.declarations])

        # Print imports last to be sure that all additional_imports have been collected
        imports = [Import(self.scope.get_python_name(expr.name), Module(expr.name,(),())), *self._additional_imports.values()]
        imports = ''.join(self._print(i) for i in imports)

        code = f'{imports}\n{global_variables}\n{body}\n'

        self.exit_scope()
        self._current_module = None
        return code

    def _print_Break(self, expr):
        return 'break;\n'

    def _print_Continue(self, expr):
        return 'continue;\n'

    def _print_While(self, expr):
        self.set_scope(expr.scope)
        body = self._print(expr.body)
        self.exit_scope()
        cond = self._print(expr.test)
        return f'while({cond})\n{{\n{body}}}\n'

    def _print_If(self, expr):
        lines = []
        for i, (c, e) in enumerate(expr.blocks):
            var = self._print(e)
            if i == 0:
                lines.append(f"if ({self._print(c)})\n{{\n")
            elif i == len(expr.blocks) - 1 and isinstance(c, LiteralTrue):
                lines.append("else\n{\n")
            else:
                lines.append(f"else if ({self._print(c)})\n{{\n")
            lines.append(var + "}\n")
        return "".join(lines)

    def _print_IfTernaryOperator(self, expr):
        cond = self._print(expr.cond)
        value_true = self._print(expr.value_true)
        value_false = self._print(expr.value_false)
        return f'{cond} ? {value_true} : {value_false}'

    def _print_LiteralTrue(self, expr):
        return '1'

    def _print_LiteralFalse(self, expr):
        return '0'

    def _print_PyccelAnd(self, expr):
        args = [self._print(a) for a in expr.args]
        return ' && '.join(a for a in args)

    def _print_PyccelOr(self, expr):
        args = [self._print(a) for a in expr.args]
        return ' || '.join(a for a in args)

    def _print_PyccelEq(self, expr):
        lhs = self._print(expr.args[0])
        rhs = self._print(expr.args[1])
        return f'{lhs} == {rhs}'

    def _print_PyccelNe(self, expr):
        lhs = self._print(expr.args[0])
        rhs = self._print(expr.args[1])
        return f'{lhs} != {rhs}'

    def _print_PyccelLt(self, expr):
        lhs = self._print(expr.args[0])
        rhs = self._print(expr.args[1])
        return f'{lhs} < {rhs}'

    def _print_PyccelLe(self, expr):
        lhs = self._print(expr.args[0])
        rhs = self._print(expr.args[1])
        return f'{lhs} <= {rhs}'

    def _print_PyccelGt(self, expr):
        lhs = self._print(expr.args[0])
        rhs = self._print(expr.args[1])
        return f'{lhs} > {rhs}'

    def _print_PyccelGe(self, expr):
        lhs = self._print(expr.args[0])
        rhs = self._print(expr.args[1])
        return f'{lhs} >= {rhs}'

    def _print_PyccelNot(self, expr):
        a = self._print(expr.args[0])
        return f'!{a}'

    def _print_PyccelMod(self, expr):
        self.add_import(c_imports['math'])
        self.add_import(c_imports['pyc_math_c'])

        n = self._print(expr.args[0])
        base = self._print(expr.args[1])

        if expr.dtype.primitive_type is PrimitiveIntegerType():
            return f"pyc_modulo({n}, {base})"

        if expr.args[0].dtype.primitive_type is PrimitiveIntegerType():
            n = self._print(NumpyFloat(expr.args[0]))
        if expr.args[1].dtype.primitive_type is PrimitiveIntegerType():
            base = self._print(NumpyFloat(expr.args[1]))
        return f"pyc_fmodulo({n}, {base})"

    def _print_PyccelPow(self, expr):
        b = expr.args[0]
        e = expr.args[1]

        if expr.dtype.primitive_type is PrimitiveComplexType():
            b = self._print(b if b.dtype.primitive_type is PrimitiveComplexType() else PythonComplex(b))
            e = self._print(e if e.dtype.primitive_type is PrimitiveComplexType() else PythonComplex(e))
            self.add_import(c_imports['complex'])
            return f'cpow({b}, {e})'

        self.add_import(c_imports['math'])
        b = self._print(b if b.dtype.primitive_type is PrimitiveFloatingPointType() else NumpyFloat(b))
        e = self._print(e if e.dtype.primitive_type is PrimitiveFloatingPointType() else NumpyFloat(e))
        code = f'pow({b}, {e})'
        return self._cast_to(expr, expr.dtype).format(code)

    def _print_Import(self, expr):
        if expr.ignore:
            return ''
        if isinstance(expr.source, AsName):
            source = expr.source.name
        else:
            source = expr.source
        if isinstance(source, DottedName):
            source = source.name[-1]
        else:
            source = self._print(source)

        # Get with a default value is not used here as it is
        # slower and on most occasions the import will not be in the
        # dictionary
        if source in import_dict: # pylint: disable=consider-using-get
            source = import_dict[source]

        if expr.source_module and expr.source_module is not self._current_module:
            for classDef in expr.source_module.classes:
                class_scope = classDef.scope
                for method in classDef.methods:
                    if not method.is_inline:
                        class_scope.rename_function(method, f"{classDef.name}__{method.name.lstrip('__')}")
                for interface in classDef.interfaces:
                    for func in interface.functions:
                        if not func.is_inline:
                            class_scope.rename_function(func, f"{classDef.name}__{func.name.lstrip('__')}")

        if source is None:
            return ''
        if expr.source in c_library_headers:
            return f'#include <{source}.h>\n'
        else:
            return f'#include "{source}.h"\n'

    def _print_LiteralString(self, expr):
        format_str = format(expr.python_value)
        format_str = format_str.replace("\\", "\\\\")\
                               .replace('\a', '\\a')\
                               .replace('\b', '\\b')\
                               .replace('\f', '\\f')\
                               .replace("\n", "\\n")\
                               .replace('\r', '\\r')\
                               .replace('\t', '\\t')\
                               .replace('\v', '\\v')\
                               .replace('"', '\\"')\
                               .replace("'", "\\'")
        return f'"{format_str}"'

    def get_print_format_and_arg(self, var):
        """
        Get the C print format string for the object var.

        Get the C print format string which will allow the generated code
        to print the variable passed as argument.

        Parameters
        ----------
        var : TypedAstNode
            The object which will be printed.

        Returns
        -------
        arg_format : str
            The format which should be printed in the format string of the
            generated print expression.
        arg : str
            The code which should be printed in the arguments of the generated
            print expression to print the object.
        """
        if isinstance(var.dtype, FixedSizeNumericType):
            primitive_type = var.dtype.primitive_type
            if isinstance(primitive_type, PrimitiveComplexType):
                _, real_part = self.get_print_format_and_arg(NumpyReal(var))
                float_format, imag_part = self.get_print_format_and_arg(NumpyImag(var))
                return f'({float_format} + {float_format}j)', f'{real_part}, {imag_part}'
            elif isinstance(primitive_type, PrimitiveBooleanType):
                return self.get_print_format_and_arg(IfTernaryOperator(var, LiteralString("True"), LiteralString("False")))
            else:
                try:
                    arg_format = self.type_to_format[(primitive_type, var.dtype.precision)]
                except KeyError:
                    errors.report(f"Printing {var.dtype} type is not supported currently", severity='fatal')
                arg = self._print(var)
        else:
            try:
                arg_format = self.type_to_format[var.dtype]
            except KeyError:
                errors.report(f"Printing {var.dtype} type is not supported currently", severity='fatal')

            arg = self._print(var)

        return arg_format, arg

    def _print_CStringExpression(self, expr):
        return "".join(self._print(e) for e in expr.get_flat_expression_list())

    def _print_CMacro(self, expr):
        return str(expr.macro)

    def _print_PythonPrint(self, expr):
        self.add_import(c_imports['stdio'])
        self.add_import(c_imports['inttypes'])
        end = '\n'
        sep = ' '
        code = ''
        empty_end = FunctionCallArgument(LiteralString(''), 'end')
        space_end = FunctionCallArgument(LiteralString(' '), 'end')
        empty_sep = FunctionCallArgument(LiteralString(''), 'sep')
        kwargs = [f for f in expr.expr if f.has_keyword]
        for f in kwargs:
            if f.keyword == 'sep'      :   sep = str(f.value)
            elif f.keyword == 'end'    :   end = str(f.value)
            else: errors.report(f"{f.keyword} not implemented as a keyworded argument", severity='fatal')
        args_format = []
        args = []
        orig_args = [f for f in expr.expr if not f.has_keyword]

        def formatted_args_to_printf(args_format, args, end):
            args_format = CStringExpression(sep).join(args_format)
            args_format += end
            args_format = self._print(args_format)
            args_code = ', '.join([args_format, *args])
            if expr.file == 'stderr':
                return f"fprintf(stderr, {args_code});\n"
            return f"printf({args_code});\n"

        if len(orig_args) == 0:
            return formatted_args_to_printf(args_format, args, end)

        tuple_start = FunctionCallArgument(LiteralString('('))
        tuple_sep   = LiteralString(', ')
        tuple_end   = FunctionCallArgument(LiteralString(')'))

        for i, f in enumerate(orig_args):
            f = f.value
            if isinstance(f, (InhomogeneousTupleVariable, PythonTuple)):
                if args_format:
                    code += formatted_args_to_printf(args_format, args, sep)
                    args_format = []
                    args = []
                args = [FunctionCallArgument(print_arg) for tuple_elem in f for print_arg in (tuple_elem, tuple_sep)][:-1]
                if len(f) == 1:
                    args.append(FunctionCallArgument(LiteralString(',')))
                if i + 1 == len(orig_args):
                    end_of_tuple = FunctionCallArgument(LiteralString(end), 'end')
                else:
                    end_of_tuple = FunctionCallArgument(LiteralString(sep), 'end')
                code += self._print(PythonPrint([tuple_start, *args, tuple_end, empty_sep, end_of_tuple]))
                args = []
                continue
            if isinstance(f, PythonType):
                f = f.print_string

            if isinstance(f, FunctionCall) and isinstance(f.class_type, TupleType):
                tmp_list = [self.scope.get_temporary_variable(a.var.dtype) for a in f.funcdef.results]
                tmp_arg_format_list = []
                for a in tmp_list:
                    arg_format, arg = self.get_print_format_and_arg(a)
                    tmp_arg_format_list.append(arg_format)
                    args.append(arg)
                tmp_arg_format_list = CStringExpression(', ').join(tmp_arg_format_list)
                args_format.append(CStringExpression('(', tmp_arg_format_list, ')'))
                assign = Assign(tmp_list, f)
                self._additional_code += self._print(assign)
            elif f.rank > 0 and not isinstance(f.class_type, StringType):
                if args_format:
                    code += formatted_args_to_printf(args_format, args, sep)
                    args_format = []
                    args = []
                for_index = self.scope.get_temporary_variable(PythonNativeInt(), name = 'i')
                max_index = PyccelMinus(f.shape[0], LiteralInteger(1), simplify = True)
                for_range = PythonRange(max_index)
                print_body = [ FunctionCallArgument(f[for_index]) ]
                if f.rank == 1:
                    print_body.append(space_end)

                for_body  = [PythonPrint(print_body, file=expr.file)]
                for_scope = self.scope.create_new_loop_scope()
                for_loop  = For(for_index, for_range, for_body, scope=for_scope)
                for_end   = FunctionCallArgument(LiteralString(']'+end if i == len(orig_args)-1 else ']'), keyword='end')

                body = CodeBlock([PythonPrint([ FunctionCallArgument(LiteralString('[')), empty_end],
                                                file=expr.file),
                                  for_loop,
                                  PythonPrint([ FunctionCallArgument(f[max_index]), for_end],
                                                file=expr.file)],
                                 unravelled = True)
                code += self._print(body)
            else:
                arg_format, arg = self.get_print_format_and_arg(f)
                args_format.append(arg_format)
                args.append(arg)
        if args_format:
            code += formatted_args_to_printf(args_format, args, end)
        return code

    def find_in_dtype_registry(self, dtype):
        """
        Find the corresponding C dtype in the dtype_registry.

        Find the corresponding C dtype in the dtype_registry.
        Raise PYCCEL_RESTRICTION_TODO if not found.

        Parameters
        ----------
        dtype : DataType
            The data type of the expression.

        Returns
        -------
        str
            The code which declares the datatype in C.
        """
        if isinstance(dtype, FixedSizeNumericType):
            primitive_type = dtype.primitive_type
            if isinstance(primitive_type, PrimitiveComplexType):
                self.add_import(c_imports['complex'])
                return f'{self.find_in_dtype_registry(dtype.element_type)} complex'
            elif isinstance(primitive_type, PrimitiveIntegerType):
                self.add_import(c_imports['stdint'])
            elif isinstance(dtype, PythonNativeBool):
                self.add_import(c_imports['stdbool'])
                return 'bool'

            key = (primitive_type, dtype.precision)
        else:
            key = dtype

        try :
            return self.dtype_registry[key]
        except KeyError:
            raise errors.report(PYCCEL_RESTRICTION_TODO, #pylint: disable=raise-missing-from
                    symbol = dtype,
                    severity='fatal')

    def find_in_ndarray_type_registry(self, dtype):
        """
        Find the descriptor for the datatype in the ndarray_type_registry.

        Find the tag which allows the user to access data of the specified
        type within a ndarray.
        Raise PYCCEL_RESTRICTION_TODO if not found.

        Parameters
        ----------
        dtype : DataType
            The data type of the expression.

        Returns
        -------
        str
            The code which declares the datatype in C.
        """
        try :
            return self.ndarray_type_registry[dtype]
        except KeyError:
            raise errors.report(PYCCEL_RESTRICTION_TODO, #pylint: disable=raise-missing-from
                    symbol = dtype,
                    severity='fatal')

    def get_declare_type(self, expr):
        """
        Get the string which describes the type in a declaration.

        This function returns the code which describes the type
        of the `expr` object such that the declaration can be written as:
        `f"{self.get_declare_type(expr)} {expr.name}"`
        The function takes care of reporting errors for unknown types and
        importing any necessary additional imports (e.g. stdint/ndarrays).

        Parameters
        ----------
        expr : Variable
            The variable whose type should be described.

        Returns
        -------
        str
            The code describing the type.

        Raises
        ------
        PyccelCodegenError
            If the type is not supported in the C code or the rank is too large.

        Examples
        --------
        >>> v = Variable('int', 'x')
        >>> self.get_declare_type(v)
        'int64_t'

        For an object accessed via a pointer:
        >>> v = Variable('int', 'x', is_optional=True, rank=1)
        >>> self.get_declare_type(v)
        't_ndarray*'
        """
        class_type = expr.class_type
        rank  = expr.rank

        if rank > 0:
            if expr.is_ndarray or isinstance(expr.class_type, HomogeneousContainerType):
                if expr.rank > 15:
                    errors.report(UNSUPPORTED_ARRAY_RANK, symbol=expr, severity='fatal')
                self.add_import(c_imports['ndarrays'])
                dtype = 't_ndarray'
            else:
                errors.report(PYCCEL_RESTRICTION_TODO+' (rank>0)', symbol=expr, severity='fatal')
        elif not isinstance(class_type, CustomDataType):
            dtype = self.find_in_dtype_registry(expr.dtype)
        else:
            dtype = self._print(expr.class_type)

        if self.is_c_pointer(expr):
            return f'{dtype}*'
        else:
            return dtype

    def _print_FuncAddressDeclare(self, expr):
        args = list(expr.arguments)
        if len(expr.results) == 1:
            ret_type = self.get_declare_type(expr.results[0])
        elif len(expr.results) > 1:
            ret_type = self._print(datatype('int'))
            args += [a.clone(name = a.name, memory_handling='alias') for a in expr.results]
        else:
            ret_type = self._print(datatype('void'))
        name = expr.name
        if not args:
            arg_code = 'void'
        else:
            # TODO: extract informations needed for printing in case of function argument which itself has a function argument
            arg_code = ', '.join(self._print_FuncAddressDeclare(i)
                        if isinstance(i, FunctionAddress) else f'{self.get_declare_type(i)} {i}'
                        for i in args)
        return f'{ret_type} (*{name})({arg_code});\n'

    def _print_Declare(self, expr):
        if isinstance(expr.variable, InhomogeneousTupleVariable):
            return ''.join(self._print_Declare(Declare(v,intent=expr.intent, static=expr.static)) for v in expr.variable)

        declaration_type = self.get_declare_type(expr.variable)
        variable = self._print(expr.variable.name)

        if expr.variable.is_stack_array:
            preface, init = self._init_stack_array(expr.variable,)
        elif declaration_type == 't_ndarray' and not self._in_header:
            preface = ''
            init    = ' = {.shape = NULL}'
        else:
            preface = ''
            init    = ''

        external = 'extern ' if expr.external else ''
        static = 'static ' if expr.static else ''

        declaration = f'{static}{external}{declaration_type} {variable}{init};\n'

        return preface + declaration

    def function_signature(self, expr, print_arg_names = True):
        """
        Get the C representation of the function signature.

        Extract from the function definition `expr` all the
        information (name, input, output) needed to create the
        function signature and return a string describing the
        function.

        This is not a declaration as the signature does not end
        with a semi-colon.

        Parameters
        ----------
        expr : FunctionDef
            The function definition for which a signature is needed.

        print_arg_names : bool, default : True
            Indicates whether argument names should be printed.

        Returns
        -------
        str
            Signature of the function.
        """
        arg_vars = [a.var for a in expr.arguments]
        result_vars = [r.var for r in expr.results if not r.is_argument]

        n_results = len(result_vars)

        if n_results == 1:
            ret_type = self.get_declare_type(result_vars[0])
        elif n_results > 1:
            ret_type = self.find_in_dtype_registry(PythonNativeInt())
            arg_vars.extend(result_vars)
            self._additional_args.append(result_vars) # Ensure correct result for is_c_pointer
        else:
            ret_type = self.find_in_dtype_registry(VoidType())

        name = expr.name
        if not arg_vars:
            arg_code = 'void'
        else:
            def get_arg_declaration(var):
                """ Get the code which declares the argument variable.
                """
                code = "const " * var.is_const
                code += self.get_declare_type(var)
                if print_arg_names:
                    code += ' ' + var.name
                return code

            arg_code_list = [self.function_signature(var, False) if isinstance(var, FunctionAddress)
                                else get_arg_declaration(var) for var in arg_vars]
            arg_code = ', '.join(arg_code_list)

        if self._additional_args :
            self._additional_args.pop()

        static = 'static ' if expr.is_static else ''

        if isinstance(expr, FunctionAddress):
            return f'{static}{ret_type} (*{name})({arg_code})'
        else:
            return f'{static}{ret_type} {name}({arg_code})'

    def _print_IndexedElement(self, expr):
        base = expr.base
        inds = list(expr.indices)
        base_shape = base.shape
        allow_negative_indexes = expr.allows_negative_indexes
        if isinstance(base.class_type, NumpyNDArrayType):
            #set dtype to the C struct types
            dtype = self.find_in_ndarray_type_registry(expr.dtype)
        elif isinstance(base.class_type, HomogeneousContainerType):
            dtype = self.find_in_ndarray_type_registry(numpy_precision_map[(expr.dtype.primitive_type, expr.dtype.precision)])
        else:
            raise NotImplementedError(f"Don't know how to index {expr.class_type} type")

        if isinstance(base, IndexedElement):
            while isinstance(base, IndexedElement) and isinstance(base.class_type, HomogeneousContainerType):
                inds = list(base.indices) + inds
                base = base.base

        for i, ind in enumerate(inds):
            if isinstance(ind, PyccelUnarySub) and isinstance(ind.args[0], LiteralInteger):
                inds[i] = PyccelMinus(base_shape[i], ind.args[0], simplify = True)
            else:
                #indices of indexedElement of len==1 shouldn't be a tuple
                if isinstance(ind, tuple) and len(ind) == 1:
                    inds[i].args = ind[0]
                if allow_negative_indexes and \
                        not isinstance(ind, LiteralInteger) and not isinstance(ind, Slice):
                    inds[i] = IfTernaryOperator(PyccelLt(ind, LiteralInteger(0)),
                        PyccelAdd(base_shape[i], ind, simplify = True), ind)

        base_name = self._print(base)
<<<<<<< HEAD
        if getattr(base, 'is_ndarray', False) or isinstance(base.class_type, HomogeneousContainerType):
            if expr.rank > 0:
                #managing the Slice input
                for i , ind in enumerate(inds):
                    if isinstance(ind, Slice):
                        inds[i] = self._new_slice_with_processed_arguments(ind, PyccelArrayShapeElement(base, i),
                            allow_negative_indexes)
                    else:
                        inds[i] = Slice(ind, PyccelAdd(ind, LiteralInteger(1), simplify = True), LiteralInteger(1),
                            Slice.Element)
                inds = ', '.join(self._print(i) for i in inds)
                return f"array_slicing({base_name}, {expr.rank}, {inds})"
            inds = ', '.join(self._cast_to(i, NumpyInt64Type()).format(self._print(i)) for i in inds)
        else:
            raise NotImplementedError(expr)
        return f"GET_ELEMENT({base_name}, {dtype}, {inds})"
=======
        if expr.rank > 0:
            #managing the Slice input
            for i , ind in enumerate(inds):
                if isinstance(ind, Slice):
                    inds[i] = self._new_slice_with_processed_arguments(ind, PyccelArrayShapeElement(base, i),
                        allow_negative_indexes)
                else:
                    inds[i] = Slice(ind, PyccelAdd(ind, LiteralInteger(1), simplify = True), LiteralInteger(1),
                        Slice.Element)
            indices = ", ".join(self._print(i) for i in inds)
            return f"array_slicing({base_name}, {expr.rank}, {indices})"
        indices = ", ".join(self._cast_to(i, NumpyInt64Type()).format(self._print(i)) for i in inds)
        return f"GET_ELEMENT({base_name}, {dtype}, {indices})"
>>>>>>> a485f6e2


    def _cast_to(self, expr, dtype):
        """
        Add a cast to an expression when needed.

        Get a format string which provides the code to cast the object `expr`
        to the specified dtype. If the dtypes already
        match then the format string will simply print the expression.

        Parameters
        ----------
        expr : TypedAstNode
            The expression to be cast.
        dtype : PyccelType
            The target type of the cast.

        Returns
        -------
        str
            A format string that contains the desired cast type.
            NB: You should insert the expression to be cast in the string
            after using this function.
        """
        if expr.dtype != dtype:
            cast=self.find_in_dtype_registry(dtype)
            return f'({cast}){{}}'
        return '{}'

    def _print_DottedVariable(self, expr):
        """convert dotted Variable to their C equivalent"""

        name_code = self._print(expr.name)
        if self.is_c_pointer(expr.lhs):
            code = f'{self._print(ObjectAddress(expr.lhs))}->{name_code}'
        else:
            lhs_code = self._print(expr.lhs)
            code = f'{lhs_code}.{name_code}'
        if self.is_c_pointer(expr):
            return f'(*{code})'
        else:
            return code

    @staticmethod
    def _new_slice_with_processed_arguments(_slice, array_size, allow_negative_index):
        """
        Create new slice with information collected from old slice and decorators.

        Create a new slice where the original `start`, `stop`, and `step` have
        been processed using basic simplifications, as well as additional rules
        identified by the function decorators.

        Parameters
        ----------
        _slice : Slice
            Slice needed to collect (start, stop, step).

        array_size : PyccelArrayShapeElement
            Call to function size().

        allow_negative_index : bool
            True when the decorator allow_negative_index is present.

        Returns
        -------
        Slice
            The new slice with processed arguments (start, stop, step).
        """
        start = LiteralInteger(0) if _slice.start is None else _slice.start
        stop = array_size if _slice.stop is None else _slice.stop

        # negative start and end in slice
        if isinstance(start, PyccelUnarySub) and isinstance(start.args[0], LiteralInteger):
            start = PyccelMinus(array_size, start.args[0], simplify = True)
        elif allow_negative_index and not isinstance(start, (LiteralInteger, PyccelArrayShapeElement)):
            start = IfTernaryOperator(PyccelLt(start, LiteralInteger(0)),
                            PyccelMinus(array_size, start, simplify = True), start)

        if isinstance(stop, PyccelUnarySub) and isinstance(stop.args[0], LiteralInteger):
            stop = PyccelMinus(array_size, stop.args[0], simplify = True)
        elif allow_negative_index and not isinstance(stop, (LiteralInteger, PyccelArrayShapeElement)):
            stop = IfTernaryOperator(PyccelLt(stop, LiteralInteger(0)),
                            PyccelMinus(array_size, stop, simplify = True), stop)

        # steps in slices
        step = _slice.step

        if step is None:
            step = LiteralInteger(1)

        # negative step in slice
        elif isinstance(step, PyccelUnarySub) and isinstance(step.args[0], LiteralInteger):
            start = PyccelMinus(array_size, LiteralInteger(1), simplify = True) if _slice.start is None else start
            stop = LiteralInteger(0) if _slice.stop is None else stop

        # variable step in slice
        elif allow_negative_index and step and not isinstance(step, LiteralInteger):
            og_start = start
            start = IfTernaryOperator(PyccelGt(step, LiteralInteger(0)), start, PyccelMinus(stop, LiteralInteger(1), simplify = True))
            stop = IfTernaryOperator(PyccelGt(step, LiteralInteger(0)), stop, og_start)

        return Slice(start, stop, step)

    def _print_PyccelArraySize(self, expr):
        arg = expr.arg
        if self.is_c_pointer(arg):
            return f'{self._print(ObjectAddress(arg))}->length'
        return f'{self._print(arg)}.length'

    def _print_PyccelArrayShapeElement(self, expr):
        arg = expr.arg
        index = self._print(expr.index)
        if self.is_c_pointer(arg):
            return f'{self._print(ObjectAddress(arg))}->shape[{index}]'
        return f'{self._print(arg)}.shape[{index}]'

    def _print_Allocate(self, expr):
        free_code = ''
        variable = expr.variable
        if variable.rank > 0:
            #free the array if its already allocated and checking if its not null if the status is unknown
            if  (expr.status == 'unknown'):
                shape_var = DottedVariable(VoidType(), 'shape', lhs = variable)
                free_code = f'if ({self._print(shape_var)} != NULL)\n'
                free_code += "{{\n{}}}\n".format(self._print(Deallocate(variable)))
            elif (expr.status == 'allocated'):
                free_code += self._print(Deallocate(variable))
            self.add_import(c_imports['ndarrays'])
            shape = ", ".join(self._print(i) for i in expr.shape)
            if isinstance(variable.class_type, NumpyNDArrayType):
                #set dtype to the C struct types
                dtype = self.find_in_ndarray_type_registry(variable.dtype)
            elif isinstance(variable.class_type, HomogeneousContainerType):
                dtype = self.find_in_ndarray_type_registry(numpy_precision_map[(variable.dtype.primitive_type, variable.dtype.precision)])
            else:
                raise NotImplementedError(f"Don't know how to index {variable.class_type} type")
            shape_dtype = self.find_in_dtype_registry(NumpyInt64Type())
            shape_Assign = "("+ shape_dtype +"[]){" + shape + "}"
            is_view = 'false' if variable.on_heap else 'true'
            order = "order_f" if expr.order == "F" else "order_c"
            alloc_code = f"{self._print(variable)} = array_create({variable.rank}, {shape_Assign}, {dtype}, {is_view}, {order});\n"
            return f'{free_code}{alloc_code}'
        elif variable.is_alias:
            var_code = self._print(ObjectAddress(variable))
            if expr.like:
                declaration_type = self.get_declare_type(expr.like)
                return f'{var_code} = malloc(sizeof({declaration_type}));\n'
            else:
                raise NotImplementedError(f"Allocate not implemented for {variable}")
        else:
            raise NotImplementedError(f"Allocate not implemented for {variable}")

    def _print_Deallocate(self, expr):
        if isinstance(expr.variable, InhomogeneousTupleVariable):
            return ''.join(self._print(Deallocate(v)) for v in expr.variable)
        variable_address = self._print(ObjectAddress(expr.variable))
        if isinstance(expr.variable.dtype, CustomDataType):
            Pyccel__del = expr.variable.cls_base.scope.find('__del__').name
            return f"{Pyccel__del}({variable_address});\n"
        elif isinstance(expr.variable.class_type, (NumpyNDArrayType, HomogeneousContainerType)):
            if expr.variable.is_alias:
                return f'free_pointer({variable_address});\n'
            else:
                return f'free_array({variable_address});\n'
        else:
            return f'free({variable_address});\n'

    def _print_Slice(self, expr):
        start = self._print(expr.start)
        stop = self._print(expr.stop)
        step = self._print(expr.step)
        slice_type = 'RANGE' if expr.slice_type == Slice.Range else 'ELEMENT'
        return f'new_slice({start}, {stop}, {step}, {slice_type})'

    def _print_NumpyUfuncBase(self, expr):
        """ Convert a Python expression with a Numpy function call to C
        function call

        Parameters
        ----------
            expr : Pyccel ast node
                Python expression with a Numpy function call

        Returns
        -------
            string
                Equivalent expression in C language

        Example
        -------
            numpy.cos(x) ==> cos(x)

        """
        # add necessary include
        self.add_import(c_imports['math'])
        type_name = type(expr).__name__
        try:
            func_name = numpy_ufunc_to_c_float[type_name]
        except KeyError:
            errors.report(PYCCEL_RESTRICTION_TODO, severity='fatal')
        args = []
        for arg in expr.args:
            if arg.dtype.primitive_type is PrimitiveComplexType():
                self.add_import(c_imports['complex'])
                try:
                    func_name = numpy_ufunc_to_c_complex[type_name]
                    args.append(self._print(arg))
                except KeyError:
                    errors.report(INCOMPATIBLE_TYPEVAR_TO_FUNC.format(type_name) ,severity='fatal')
            elif arg.dtype.primitive_type is not PrimitiveFloatingPointType():
                args.append(self._print(NumpyFloat(arg)))
            else :
                args.append(self._print(arg))
        code_args = ', '.join(args)
        return f'{func_name}({code_args})'

    def _print_NumpySign(self, expr):
        """ Print the corresponding C function for a call to Numpy.sign

        Parameters
        ----------
            expr : Pyccel ast node
                Python expression with Numpy.sign call

        Returns
        -------
            string
                Equivalent internal function in C

        Example
        -------
            import numpy

            numpy.sign(x) => isign(x)   (x is integer)
            numpy.sign(x) => fsign(x)   (x if float)
            numpy.sign(x) => csign(x)   (x is complex)

        """
        self.add_import(c_imports['numpy_c'])
        primitive_type = expr.dtype.primitive_type
        func = ''
        if isinstance(primitive_type, PrimitiveIntegerType):
            func = 'isign'
        elif isinstance(primitive_type, PrimitiveFloatingPointType):
            func = 'fsign'
        elif isinstance(primitive_type, PrimitiveComplexType):
            func = 'csign'

        return f'{func}({self._print(expr.args[0])})'

    def _print_NumpyIsFinite(self, expr):
        """
        Convert a Python expression with a numpy isfinite function call to C function call
        """

        self.add_import(c_imports['numpy_c'])
        code_arg = self._print(expr.arg)
        return f"isfinite({code_arg})"

    def _print_NumpyIsInf(self, expr):
        """
        Convert a Python expression with a numpy isinf function call to C function call
        """

        self.add_import(c_imports['numpy_c'])
        code_arg = self._print(expr.arg)
        return f"isinf({code_arg})"

    def _print_NumpyIsNan(self, expr):
        """
        Convert a Python expression with a numpy isnan function call to C function call
        """

        self.add_import(c_imports['numpy_c'])
        code_arg = self._print(expr.arg)
        return f"isnan({code_arg})"

    def _print_MathFunctionBase(self, expr):
        """ Convert a Python expression with a math function call to C
        function call

        Parameters
        ----------
            expr : Pyccel ast node
                Python expression with a Math function call

        Returns
        -------
            string
                Equivalent expression in C language

        ------
        Example:
        --------
            math.sin(x) ==> sin(x)

        """
        # add necessary include
        type_name = type(expr).__name__
        try:
            func_name = math_function_to_c[type_name]
        except KeyError:
            errors.report(PYCCEL_RESTRICTION_TODO, severity='fatal')

        if func_name.startswith("pyc"):
            self.add_import(c_imports['pyc_math_c'])
        else:
            if expr.dtype.primitive_type is PrimitiveComplexType():
                self.add_import(c_imports['complex'])
            else:
                self.add_import(c_imports['math'])
        if expr.dtype.primitive_type is PrimitiveComplexType():
            args = [self._print(a) for a in expr.args]
        else:
            args = []
            for arg in expr.args:
                if arg.dtype.primitive_type is not PrimitiveFloatingPointType() \
                        and not func_name.startswith("pyc"):
                    args.append(self._print(NumpyFloat(arg)))
                else:
                    args.append(self._print(arg))
        code_args = ', '.join(args)
        if expr.dtype.primitive_type is PrimitiveIntegerType():
            cast_type = self.find_in_dtype_registry(expr.dtype)
            return f'({cast_type}){func_name}({code_args})'
        return f'{func_name}({code_args})'

    def _print_MathIsfinite(self, expr):
        """Convert a Python expression with a math isfinite function call to C
        function call"""
        # add necessary include
        self.add_import(c_imports['math'])
        arg = expr.args[0]
        if arg.dtype.primitive_type is PrimitiveIntegerType():
            code_arg = self._print(NumpyFloat(arg))
        else:
            code_arg = self._print(arg)
        return f"isfinite({code_arg})"

    def _print_MathIsinf(self, expr):
        """Convert a Python expression with a math isinf function call to C
        function call"""
        # add necessary include
        self.add_import(c_imports['math'])
        arg = expr.args[0]
        if arg.dtype.primitive_type is PrimitiveIntegerType():
            code_arg = self._print(NumpyFloat(arg))
        else:
            code_arg = self._print(arg)
        return f"isinf({code_arg})"

    def _print_MathIsnan(self, expr):
        """Convert a Python expression with a math isnan function call to C
        function call"""
        # add necessary include
        self.add_import(c_imports['math'])
        arg = expr.args[0]
        if arg.dtype.primitive_type is PrimitiveIntegerType():
            code_arg = self._print(NumpyFloat(arg))
        else:
            code_arg = self._print(arg)
        return f"isnan({code_arg})"

    def _print_MathTrunc(self, expr):
        """Convert a Python expression with a math trunc function call to C
        function call"""
        # add necessary include
        self.add_import(c_imports['math'])
        arg = expr.args[0]
        if arg.dtype.primitive_type is PrimitiveIntegerType():
            code_arg = self._print(NumpyFloat(arg))
        else:
            code_arg = self._print(arg)
        return f"trunc({code_arg})"

    def _print_FunctionAddress(self, expr):
        return expr.name

    def _print_NumpyWhere(self, expr):
        cond = self._print(expr.condition)
        value_true = self._print(expr.value_true)
        value_false = self._print(expr.value_false)
        stmt = f'{cond} ? {value_true} : {value_false}'
        return stmt

    def _print_Rand(self, expr):
        raise NotImplementedError("Rand not implemented")

    def _print_NumpyRandint(self, expr):
        raise NotImplementedError("Randint not implemented")

    def _print_NumpyMod(self, expr):
        return self._print(PyccelMod(*expr.args))

    def _print_NumpySum(self, expr):
        '''
        Convert a call to numpy.sum to the equivalent function in C.
        '''
        if not isinstance(expr.arg, (NumpyArray, Variable, IndexedElement)):
            raise TypeError(f'Expecting a NumpyArray, given {type(expr.arg)}')
        dtype = expr.arg.dtype
        primitive_type = dtype.primitive_type
        prec  = dtype.precision
        name  = self._print(expr.arg)

        if isinstance(primitive_type, PrimitiveIntegerType):
            return f'numpy_sum_int{prec * 8}({name})'
        elif isinstance(primitive_type, PrimitiveFloatingPointType):
            return f'numpy_sum_float{prec * 8}({name})'
        elif isinstance(primitive_type, PrimitiveComplexType):
            return f'numpy_sum_complex{prec * 16}({name})'
        elif isinstance(primitive_type, PrimitiveBooleanType):
            return f'numpy_sum_bool({name})'
        raise NotImplementedError('Sum not implemented for argument')

    def _print_NumpyAmax(self, expr):
        '''
        Convert a call to numpy.max to the equivalent function in C.
        '''
        dtype = expr.arg.dtype
        primitive_type = dtype.primitive_type
        prec  = dtype.precision
        name  = self._print(expr.arg)
        if isinstance(primitive_type, PrimitiveIntegerType):
            return f'numpy_amax_int{prec * 8}({name})'
        elif isinstance(primitive_type, PrimitiveFloatingPointType):
            return f'numpy_amax_float{prec * 8}({name})'
        elif isinstance(primitive_type, PrimitiveComplexType):
            return f'numpy_amax_complex{prec * 16}({name})'
        elif isinstance(primitive_type, PrimitiveBooleanType):
            return f'numpy_amax_bool({name})'

    def _print_NumpyAmin(self, expr):
        '''
        Convert a call to numpy.min to the equivalent function in C.
        '''
        dtype = expr.arg.dtype
        primitive_type = dtype.primitive_type
        prec  = dtype.precision
        name  = self._print(expr.arg)
        if isinstance(primitive_type, PrimitiveIntegerType):
            return f'numpy_amin_int{prec * 8}({name})'
        elif isinstance(primitive_type, PrimitiveFloatingPointType):
            return f'numpy_amin_float{prec * 8}({name})'
        elif isinstance(primitive_type, PrimitiveComplexType):
            return f'numpy_amin_complex{prec * 16}({name})'
        elif isinstance(primitive_type, PrimitiveBooleanType):
            return f'numpy_amin_bool({name})'

    def _print_NumpyLinspace(self, expr):
        start = self._print(expr.start)
        step  = self._print(expr.step)
        index = self._print(expr.ind)
        stop = self._cast_to(expr.stop, expr.dtype).format(self._print(expr.stop))

        init_value = f'({start} + {index}*{step})'
        if not isinstance(expr.endpoint, LiteralFalse):
            init_value = f'({start} + {index}*{step})'
            lhs_source = expr.get_user_nodes(Assign)[0].lhs
            lhs_source.substitute(expr.ind, PyccelMinus(expr.num, LiteralInteger(1), simplify = True))
            lhs = self._print(lhs_source)

            if isinstance(expr.endpoint, LiteralTrue):
                condition = lhs + f' = {stop}'
            else:
                condition = lhs + f' = {self._print(expr.endpoint)} ? {stop} : ' + lhs

        v = self._cast_to(expr.stop, expr.dtype).format(self._print(expr.stop))

        if isinstance(expr.endpoint, LiteralFalse):
            code = init_value
        else:
            code = init_value + ';\n' + condition

        return code

    def _print_Interface(self, expr):
        return ""

    def _print_FunctionDef(self, expr):
        if expr.is_inline:
            return ''

        self.set_scope(expr.scope)

        arguments = [a.var for a in expr.arguments]
        results = [r.var for r in expr.results]
        if len(expr.results) > 1:
            self._additional_args.append(results)

        body  = self._print(expr.body)
        decs  = [Declare(i) if isinstance(i, Variable) else FuncAddressDeclare(i) for i in expr.local_vars]

        if len(results) == 1 :
            res = results[0]
            if isinstance(res, Variable) and not res.is_temp:
                decs += [Declare(res)]
            elif not isinstance(res, Variable):
                raise NotImplementedError(f"Can't return {type(res)} from a function")
        decs += [Declare(v) for v in self.scope.variables.values() \
                if v not in chain(expr.local_vars, results, arguments)]
        decs  = ''.join(self._print(i) for i in decs)

        sep = self._print(SeparatorComment(40))
        if self._additional_args :
            self._additional_args.pop()
        for i in expr.imports:
            self.add_import(i)
        docstring = self._print(expr.docstring) if expr.docstring else ''

        parts = [sep,
                 docstring,
                 self.function_signature(expr),
                '\n{\n',
                 decs,
                 body,
                 '}\n',
                 sep]

        self.exit_scope()

        return ''.join(p for p in parts if p)

    def _print_FunctionCall(self, expr):
        func = expr.funcdef
        if func.is_inline:
            return self._handle_inline_func_call(expr)
         # Ensure the correct syntax is used for pointers
        args = []
        for a, f in zip(expr.args, func.arguments):
            arg_val = a.value or Nil()
            f = f.var
            if self.is_c_pointer(f):
                if isinstance(arg_val, Variable):
                    args.append(ObjectAddress(arg_val))
                elif not self.is_c_pointer(arg_val):
                    tmp_var = self.scope.get_temporary_variable(f.dtype)
                    assign = Assign(tmp_var, arg_val)
                    self._additional_code += self._print(assign)
                    args.append(ObjectAddress(tmp_var))
                else:
                    args.append(arg_val)
            else :
                args.append(arg_val)

        args += self._temporary_args
        self._temporary_args = []
        args = ', '.join(self._print(a) for a in args)

        call_code = f'{func.name}({args})'
        if not func.results:
            return f'{call_code};\n'
        else:
            return call_code

    def _print_Constant(self, expr):
        """ Convert a Python expression with a math constant call to C
        function call

        Parameters
        ----------
            expr : Pyccel ast node
                Python expression with a Math constant

        Returns
        -------
            string
                String represent the value of the constant

        Example
        -------
            math.pi ==> 3.14159265358979

        """
        val = LiteralFloat(expr.value)
        return self._print(val)

    def _print_Return(self, expr):
        code = ''
        args = [ObjectAddress(a) if isinstance(a, Variable) and self.is_c_pointer(a) else a for a in expr.expr]

        if len(args) == 0:
            return 'return;\n'

        if len(args) > 1:
            if expr.stmt:
                return self._print(expr.stmt)+'return 0;\n'
            return 'return 0;\n'

        if expr.stmt:
            # get Assign nodes from the CodeBlock object expr.stmt.
            last_assign = expr.stmt.get_attribute_nodes((Assign, AliasAssign), excluded_nodes=FunctionCall)
            deallocate_nodes = expr.stmt.get_attribute_nodes(Deallocate, excluded_nodes=(Assign,))
            vars_in_deallocate_nodes = [i.variable for i in deallocate_nodes]

            # Check the Assign objects list in case of
            # the user assigns a variable to an object contains IndexedElement object.
            if not last_assign:
                code = ''+self._print(expr.stmt)
            elif isinstance(last_assign[-1], (AugAssign, AliasAssign)):
                last_assign[-1].lhs.is_temp = False
                code = ''+self._print(expr.stmt)
            else:
                # make sure that stmt contains one assign node.
                last_assign = last_assign[-1]
                variables = last_assign.rhs.get_attribute_nodes(Variable)
                unneeded_var = not any(b in vars_in_deallocate_nodes or b.is_ndarray for b in variables)
                if unneeded_var:
                    code = ''.join(self._print(a) for a in expr.stmt.body if a is not last_assign)
                    return code + f'return {self._print(last_assign.rhs)};\n'
                else:
                    last_assign.lhs.is_temp = False
                    code = self._print(expr.stmt)

        return code + f'return {self._print(args[0])};\n'

    def _print_Pass(self, expr):
        return '// pass\n'

    def _print_Nil(self, expr):
        return 'NULL'

    def _print_NilArgument(self, expr):
        raise errors.report("Trying to use optional argument in inline function without providing a variable",
                symbol=expr,
                severity='fatal')

    def _print_PyccelAdd(self, expr):
        return ' + '.join(self._print(a) for a in expr.args)

    def _print_PyccelMinus(self, expr):
        args = [self._print(a) for a in expr.args]
        if len(args) == 1:
            return '-{args[0]}'
        return ' - '.join(args)

    def _print_PyccelMul(self, expr):
        return ' * '.join(self._print(a) for a in expr.args)

    def _print_PyccelDiv(self, expr):
        if all(a.dtype.primitive_type is PrimitiveIntegerType() for a in expr.args):
            args = [NumpyFloat(a) for a in expr.args]
        else:
            args = expr.args
        return  ' / '.join(self._print(a) for a in args)

    def _print_PyccelFloorDiv(self, expr):
        self.add_import(c_imports['math'])
        # the result type of the floor division is dependent on the arguments
        # type, if all arguments are integers the result is integer otherwise
        # the result type is float
        need_to_cast = all(a.dtype.primitive_type is PrimitiveIntegerType() for a in expr.args)
        code = ' / '.join(self._print(a if a.dtype.primitive_type is PrimitiveFloatingPointType()
                                        else NumpyFloat(a)) for a in expr.args)
        if (need_to_cast):
            cast_type = self.find_in_dtype_registry(expr.dtype)
            return f"({cast_type})floor({code})"
        return f"floor({code})"

    def _print_PyccelRShift(self, expr):
        return ' >> '.join(self._print(a) for a in expr.args)

    def _print_PyccelLShift(self, expr):
        return ' << '.join(self._print(a) for a in expr.args)

    def _print_PyccelBitXor(self, expr):
        if expr.dtype is PythonNativeBool():
            return f'{self._print(expr.args[0])} != {self._print(expr.args[1])}'
        return ' ^ '.join(self._print(a) for a in expr.args)

    def _print_PyccelBitOr(self, expr):
        if expr.dtype is PythonNativeBool():
            return ' || '.join(self._print(a) for a in expr.args)
        return ' | '.join(self._print(a) for a in expr.args)

    def _print_PyccelBitAnd(self, expr):
        if expr.dtype is PythonNativeBool():
            return ' && '.join(self._print(a) for a in expr.args)
        return ' & '.join(self._print(a) for a in expr.args)

    def _print_PyccelInvert(self, expr):
        return f'~{self._print(expr.args[0])}'

    def _print_PyccelAssociativeParenthesis(self, expr):
        return f'({self._print(expr.args[0])})'

    def _print_PyccelUnary(self, expr):
        return f'+{self._print(expr.args[0])}'

    def _print_PyccelUnarySub(self, expr):
        return f'-{self._print(expr.args[0])}'

    def _print_AugAssign(self, expr):
        op = expr.op
        lhs = expr.lhs
        rhs = expr.rhs

        if op == '%' and isinstance(lhs.dtype.primitive_type, PrimitiveFloatingPointType):
            _expr = expr.to_basic_assign()
            expr.invalidate_node()
            return self._print(_expr)

        lhs_code = self._print(lhs)
        rhs_code = self._print(rhs)
        return f'{lhs_code} {op}= {rhs_code};\n'

    def _print_Assign(self, expr):
        prefix_code = ''
        lhs = expr.lhs
        rhs = expr.rhs
        if isinstance(rhs, FunctionCall) and isinstance(rhs.class_type, TupleType):
            self._temporary_args = [ObjectAddress(a) for a in lhs]
            return prefix_code + self._print(rhs) + ';\n'
        # Inhomogenous tuples are unravelled and therefore do not exist in the c printer
        if isinstance(rhs, (NumpyArray, PythonTuple)):
            return prefix_code+self.copy_NumpyArray_Data(expr)
        if isinstance(rhs, (NumpyFull)):
            return prefix_code+self.arrayFill(expr)
        lhs = self._print(expr.lhs)
        rhs = self._print(expr.rhs)
        return prefix_code + f'{lhs} = {rhs};\n'

    def _print_AliasAssign(self, expr):
        lhs_var = expr.lhs
        rhs_var = expr.rhs

        lhs_address = ObjectAddress(lhs_var)
        rhs_address = ObjectAddress(rhs_var)

        # the below condition handles the case of reassinging a pointer to an array view.
        # setting the pointer's is_view attribute to false so it can be ignored by the free_pointer function.
        if isinstance(lhs_var, Variable) and lhs_var.is_ndarray and not lhs_var.is_optional:
            rhs = self._print(rhs_var)

            if isinstance(rhs_var, Variable) and rhs_var.is_ndarray:
                lhs = self._print(lhs_address)
                if lhs_var.order == rhs_var.order:
                    return f'alias_assign({lhs}, {rhs});\n'
                else:
                    return f'transpose_alias_assign({lhs}, {rhs});\n'
            else:
                lhs = self._print(lhs_var)
                return f'{lhs} = {rhs};\n'
        else:
            lhs = self._print(lhs_address)
            rhs = self._print(rhs_address)

            return f'{lhs} = {rhs};\n'

    def _print_For(self, expr):
        self.set_scope(expr.scope)

        indices = expr.iterable.loop_counters
        index = indices[0] if indices else expr.target
        if expr.iterable.num_loop_counters_required:
            self.scope.insert_variable(index)

        target   = index
        iterable = expr.iterable.get_range()

        if not isinstance(iterable, PythonRange):
            # Only iterable currently supported is PythonRange
            errors.report(PYCCEL_RESTRICTION_TODO, symbol=expr,
                severity='fatal')

        counter    = self._print(target)
        body       = self._print(expr.body)

        additional_assign = CodeBlock(expr.iterable.get_assigns(expr.target))
        body = self._print(additional_assign) + body

        start = self._print(iterable.start)
        stop  = self._print(iterable.stop )
        step  = self._print(iterable.step )

        test_step = iterable.step
        if isinstance(test_step, PyccelUnarySub):
            test_step = iterable.step.args[0]

        self.exit_scope()
        # testing if the step is a value or an expression
        if isinstance(test_step, Literal):
            op = '>' if isinstance(iterable.step, PyccelUnarySub) else '<'
            return (f'for ({counter} = {start}; {counter} {op} {stop}; {counter} += '
                        f'{step})\n{{\n{body}}}\n')
        else:
            return (
                f'for ({counter} = {start}; ({step} > 0) ? ({counter} < {stop}) : ({counter} > {stop}); {counter} += '
                f'{step})\n{{\n{body}}}\n')

    def _print_FunctionalFor(self, expr):
        loops = ''.join(self._print(i) for i in expr.loops)
        return loops

    def _print_CodeBlock(self, expr):
        if not expr.unravelled:
            body_exprs = expand_to_loops(expr,
                    self.scope.get_temporary_variable, self.scope,
                    language_has_vectors = False)
        else:
            body_exprs = expr.body
        body_stmts = []
        for b in body_exprs :
            code = self._print(b)
            code = self._additional_code + code
            self._additional_code = ''
            body_stmts.append(code)
        return ''.join(self._print(b) for b in body_stmts)

    def _print_Idx(self, expr):
        return self._print(expr.label)

    def _print_Exp1(self, expr):
        return "M_E"

    def _print_Pi(self, expr):
        return 'M_PI'

    def _print_Infinity(self, expr):
        return 'HUGE_VAL'

    def _print_NegativeInfinity(self, expr):
        return '-HUGE_VAL'

    def _print_PythonReal(self, expr):
        return f'creal({self._print(expr.internal_var)})'

    def _print_PythonImag(self, expr):
        return f'cimag({self._print(expr.internal_var)})'

    def _print_PythonConjugate(self, expr):
        return f'conj({self._print(expr.internal_var)})'

    def _handle_is_operator(self, Op, expr):
        """
        Get the code to print an `is` or `is not` expression.

        Get the code to print an `is` or `is not` expression. These two operators
        function similarly so this helper function reduces code duplication.

        Parameters
        ----------
        Op : str
            The C operator representing "is" or "is not".

        expr : PyccelIs/PyccelIsNot
            The expression being printed.

        Returns
        -------
        str
            The code describing the expression.

        Raises
        ------
        PyccelError : Raised if the comparison is poorly defined.
        """

        lhs = self._print(expr.lhs)
        rhs = self._print(expr.rhs)
        a = expr.args[0]
        b = expr.args[1]

        if Nil() in expr.args:
            lhs = ObjectAddress(expr.lhs) if isinstance(expr.lhs, Variable) else expr.lhs
            rhs = ObjectAddress(expr.rhs) if isinstance(expr.rhs, Variable) else expr.rhs

            lhs = self._print(lhs)
            rhs = self._print(rhs)
            return f'{lhs} {Op} {rhs}'

        if (a.dtype is PythonNativeBool() and b.dtype is PythonNativeBool()):
            return f'{lhs} {Op} {rhs}'
        else:
            errors.report(PYCCEL_RESTRICTION_IS_ISNOT,
                          symbol=expr, severity='fatal')

    def _print_PyccelIsNot(self, expr):
        return self._handle_is_operator("!=", expr)

    def _print_PyccelIs(self, expr):
        return self._handle_is_operator("==", expr)

    def _print_Constant(self, expr):
        if expr == math_constants['inf']:
            self.add_import(c_imports['math'])
            return 'HUGE_VAL'
        elif expr == math_constants['pi']:
            self.add_import(c_imports['math'])
            return 'M_PI'
        elif expr == math_constants['e']:
            self.add_import(c_imports['math'])
            return 'M_E'
        else:
            raise NotImplementedError("Constant not implemented")

    def _print_Variable(self, expr):
        if self.is_c_pointer(expr):
            return f'(*{expr.name})'
        else:
            return expr.name

    def _print_FunctionDefArgument(self, expr):
        return self._print(expr.name)

    def _print_FunctionCallArgument(self, expr):
        return self._print(expr.value)

    def _print_ObjectAddress(self, expr):
        obj_code = self._print(expr.obj)
        if isinstance(expr.obj, ObjectAddress) or not self.is_c_pointer(expr.obj):
            return f'&{obj_code}'
        else:
            if obj_code.startswith('(*') and obj_code.endswith(')'):
                return f'{obj_code[2:-1]}'
            else:
                return obj_code

    def _print_PointerCast(self, expr):
        declare_type = self.get_declare_type(expr.cast_type)
        if not self.is_c_pointer(expr.cast_type):
            declare_type += '*'
        obj = expr.obj
        if not isinstance(obj, ObjectAddress):
            obj = ObjectAddress(expr.obj)
        var_code = self._print(obj)
        return f'(*({declare_type})({var_code}))'

    def _print_Comment(self, expr):
        comments = self._print(expr.text)

        return '/*' + comments + '*/\n'

    def _print_Assert(self, expr):
        condition = self._print(expr.test)
        self.add_import(c_imports['assert'])
        return f"assert({condition});\n"

    def _print_PyccelSymbol(self, expr):
        return expr

    def _print_CommentBlock(self, expr):
        txts = expr.comments
        header = expr.header
        header_size = len(expr.header)

        ln = max(len(i) for i in txts)
        if ln<max(20, header_size+4):
            ln = 20
        top  = '/*' + '_'*int((ln-header_size)/2) + header + '_'*int((ln-header_size)/2) + '*/\n'
        ln = len(top)-4
        bottom = '/*' + '_'*ln + '*/\n'

        txts = ['/*' + t + ' '*(ln - len(t)) + '*/\n' for t in txts]

        body = ''.join(i for i in txts)

        return ''.join([top, body, bottom])

    def _print_EmptyNode(self, expr):
        return ''

    #=================== OMP ==================

    def _print_OmpAnnotatedComment(self, expr):
        clauses = ''
        if expr.combined:
            clauses = ' ' + expr.combined
        clauses += str(expr.txt)
        if expr.has_nowait:
            clauses = clauses + ' nowait'
        omp_expr = f'#pragma omp {expr.name}{clauses}\n'

        if expr.is_multiline:
            if expr.combined is None:
                omp_expr += '{\n'
            elif (expr.combined and "for" not in expr.combined):
                if ("masked taskloop" not in expr.combined) and ("distribute" not in expr.combined):
                    omp_expr += '{\n'

        return omp_expr

    def _print_Omp_End_Clause(self, expr):
        return '}\n'
    #=====================================

    def _print_Program(self, expr):
        mod = expr.get_direct_user_nodes(lambda x: isinstance(x, Module))[0]
        self._current_module = mod
        self.set_scope(expr.scope)
        body  = self._print(expr.body)
        variables = self.scope.variables.values()
        decs = ''.join(self._print(Declare(v)) for v in variables)

        imports = [*expr.imports, *self._additional_imports.values()]
        imports = ''.join(self._print(i) for i in imports)

        self.exit_scope()
<<<<<<< HEAD
        return ''.join((imports,
                       'int main()\n{\n',
                       decs,
                       body,
                       'return 0;\n',
                       '}'))
=======
        self._current_module = None
        return ('{imports}'
                'int main()\n{{\n'
                '{decs}'
                '{body}'
                'return 0;\n'
                '}}').format(imports=imports,
                                    decs=decs,
                                    body=body)
>>>>>>> a485f6e2

    #================== CLASSES ==================

    def _print_CustomDataType(self, expr):
        return "struct " + expr.name

    def _print_Del(self, expr):
        return ''.join(self._print(var) for var in expr.variables)

    def _print_ClassDef(self, expr):
        methods = ''.join(self._print(method) for method in expr.methods)
        interfaces = ''.join(self._print(function) for interface in expr.interfaces for function in interface.functions)

        return methods + interfaces
    #=================== MACROS ==================

    def _print_MacroShape(self, expr):
        var = expr.argument
        if not isinstance(var, (Variable, IndexedElement)):
            raise TypeError(f'Expecting a variable, given {type(var)}')
        shape = var.shape

        if len(shape) == 1:
            shape = shape[0]


        elif not(expr.index is None):
            if expr.index < len(shape):
                shape = shape[expr.index]
            else:
                shape = '1'

        return self._print(shape)

    def _print_MacroCount(self, expr):

        var = expr.argument

        if var.rank == 0:
            return '1'
        else:
            return self._print(functools.reduce(
                lambda x,y: PyccelMul(x,y,simplify=True), var.shape))

    def _print_PrecomputedCode(self, expr):
        return expr.code


    def indent_code(self, code):
        """
        Indent the code by the tabwidth saved in the settings.

        Indent the code by the tabwidth saved in the settings.

        Parameters
        ----------
        code : str | list of str
            The code of a list of lines of code.

        Returns
        -------
        str | list of str
            The indented code.
        """

        if isinstance(code, str):
            code_lines = self.indent_code(code.splitlines(True))
            return ''.join(code_lines)

        tab = " "*self._default_settings["tabwidth"]
        inc_token = ('{', '(', '{\n', '(\n')
        dec_token = ('}', ')')

        code = [ line.lstrip(' \t') for line in code ]

        increase = [ int(any(map(line.endswith, inc_token))) for line in code ]
        decrease = [ int(any(map(line.startswith, dec_token)))
                     for line in code ]

        pretty = []
        level = 0
        for n, line in enumerate(code):
            if line == '' or line == '\n':
                pretty.append(line)
                continue
            level -= decrease[n]
            pretty.append(f"{tab*level}{line}")
            level += increase[n]
        return pretty
<|MERGE_RESOLUTION|>--- conflicted
+++ resolved
@@ -1385,24 +1385,6 @@
                         PyccelAdd(base_shape[i], ind, simplify = True), ind)
 
         base_name = self._print(base)
-<<<<<<< HEAD
-        if getattr(base, 'is_ndarray', False) or isinstance(base.class_type, HomogeneousContainerType):
-            if expr.rank > 0:
-                #managing the Slice input
-                for i , ind in enumerate(inds):
-                    if isinstance(ind, Slice):
-                        inds[i] = self._new_slice_with_processed_arguments(ind, PyccelArrayShapeElement(base, i),
-                            allow_negative_indexes)
-                    else:
-                        inds[i] = Slice(ind, PyccelAdd(ind, LiteralInteger(1), simplify = True), LiteralInteger(1),
-                            Slice.Element)
-                inds = ', '.join(self._print(i) for i in inds)
-                return f"array_slicing({base_name}, {expr.rank}, {inds})"
-            inds = ', '.join(self._cast_to(i, NumpyInt64Type()).format(self._print(i)) for i in inds)
-        else:
-            raise NotImplementedError(expr)
-        return f"GET_ELEMENT({base_name}, {dtype}, {inds})"
-=======
         if expr.rank > 0:
             #managing the Slice input
             for i , ind in enumerate(inds):
@@ -1416,7 +1398,6 @@
             return f"array_slicing({base_name}, {expr.rank}, {indices})"
         indices = ", ".join(self._cast_to(i, NumpyInt64Type()).format(self._print(i)) for i in inds)
         return f"GET_ELEMENT({base_name}, {dtype}, {indices})"
->>>>>>> a485f6e2
 
 
     def _cast_to(self, expr, dtype):
@@ -2415,24 +2396,13 @@
         imports = ''.join(self._print(i) for i in imports)
 
         self.exit_scope()
-<<<<<<< HEAD
+        self._current_module = None
         return ''.join((imports,
                        'int main()\n{\n',
                        decs,
                        body,
                        'return 0;\n',
                        '}'))
-=======
-        self._current_module = None
-        return ('{imports}'
-                'int main()\n{{\n'
-                '{decs}'
-                '{body}'
-                'return 0;\n'
-                '}}').format(imports=imports,
-                                    decs=decs,
-                                    body=body)
->>>>>>> a485f6e2
 
     #================== CLASSES ==================
 
