# coding: utf-8
#------------------------------------------------------------------------------------------#
# This file is part of Pyccel which is released under MIT License. See the LICENSE file or #
# go to https://github.com/pyccel/pyccel/blob/devel/LICENSE for full license details.      #
#------------------------------------------------------------------------------------------#
import ast
import functools
from itertools import chain, product
import re
import sys
from packaging.version import Version

import numpy as np

from pyccel.ast.basic     import ScopedAstNode

from pyccel.ast.bind_c    import BindCPointer

from pyccel.ast.builtins  import PythonRange, PythonComplex, PythonMin, PythonMax
from pyccel.ast.builtins  import PythonPrint, PythonType, VariableIterator

from pyccel.ast.builtins  import PythonList, PythonTuple, PythonSet, PythonDict, PythonLen

<<<<<<< HEAD
from pyccel.ast.builtin_methods.dict_methods  import DictItems, DictKeys, DictValues
=======
from pyccel.ast.builtin_methods.dict_methods  import DictItems, DictKeys, DictPopitem
>>>>>>> 4d29ccf8

from pyccel.ast.core      import Declare, For, CodeBlock, ClassDef
from pyccel.ast.core      import FunctionCall, FunctionCallArgument
from pyccel.ast.core      import Deallocate
from pyccel.ast.core      import FunctionAddress
from pyccel.ast.core      import Assign, Import, AugAssign, AliasAssign
from pyccel.ast.core      import SeparatorComment
from pyccel.ast.core      import Module, AsName

from pyccel.ast.c_concepts import ObjectAddress, CMacro, CStringExpression, PointerCast, CNativeInt
from pyccel.ast.c_concepts import CStackArray, CStrStr

from pyccel.ast.datatypes import PythonNativeInt, PythonNativeBool, VoidType
from pyccel.ast.datatypes import TupleType, FixedSizeNumericType, CharType
from pyccel.ast.datatypes import CustomDataType, StringType, HomogeneousTupleType
from pyccel.ast.datatypes import InhomogeneousTupleType, HomogeneousListType, HomogeneousSetType
from pyccel.ast.datatypes import PrimitiveBooleanType, PrimitiveIntegerType, PrimitiveFloatingPointType, PrimitiveComplexType
from pyccel.ast.datatypes import HomogeneousContainerType, DictType, FixedSizeType

from pyccel.ast.internals import Slice, PrecomputedCode, PyccelArrayShapeElement
from pyccel.ast.internals import PyccelFunction

from pyccel.ast.literals  import LiteralTrue, LiteralFalse, LiteralImaginaryUnit, LiteralFloat
from pyccel.ast.literals  import LiteralString, LiteralInteger, Literal
from pyccel.ast.literals  import Nil, convert_to_literal

from pyccel.ast.low_level_tools import IteratorType

from pyccel.ast.mathext  import math_constants

from pyccel.ast.numpyext import NumpyFull, NumpyArray, NumpySum
from pyccel.ast.numpyext import NumpyReal, NumpyImag, NumpyFloat
from pyccel.ast.numpyext import NumpyAmin, NumpyAmax
from pyccel.ast.numpyext import get_shape_of_multi_level_container

from pyccel.ast.numpytypes import NumpyInt8Type, NumpyInt16Type, NumpyInt32Type, NumpyInt64Type
from pyccel.ast.numpytypes import NumpyFloat32Type, NumpyFloat64Type, NumpyFloat128Type
from pyccel.ast.numpytypes import NumpyNDArrayType, numpy_precision_map

from pyccel.ast.operators import PyccelAdd, PyccelMul, PyccelMinus, PyccelLt, PyccelGt
from pyccel.ast.operators import PyccelAssociativeParenthesis, PyccelMod
from pyccel.ast.operators import PyccelUnarySub, IfTernaryOperator

from pyccel.ast.type_annotations import VariableTypeAnnotation

from pyccel.ast.utilities import expand_to_loops, is_literal_integer

from pyccel.ast.variable import IndexedElement
from pyccel.ast.variable import Variable
from pyccel.ast.variable import DottedName
from pyccel.ast.variable import DottedVariable

from pyccel.codegen.printing.codeprinter import CodePrinter

from pyccel.errors.errors   import Errors
from pyccel.errors.messages import (PYCCEL_RESTRICTION_TODO, INCOMPATIBLE_TYPEVAR_TO_FUNC,
                                    PYCCEL_RESTRICTION_IS_ISNOT, PYCCEL_INTERNAL_ERROR)

numpy_v1 = Version(np.__version__) < Version("2.0.0")

errors = Errors()

# TODO: add examples

__all__ = ["CCodePrinter"]

# dictionary mapping numpy function to (argument_conditions, C_function).
# Used in CCodePrinter._print_NumpyUfuncBase(self, expr)
numpy_ufunc_to_c_float = {
    'NumpyAbs'  : 'fabs',
    'NumpyFabs' : 'fabs',
    'NumpyFloor': 'floor',  # TODO: might require special treatment with casting
    # ---
    'NumpyExp' : 'exp',
    'NumpyLog' : 'log',
    'NumpySqrt': 'sqrt',
    # ---
    'NumpySin'    : 'sin',
    'NumpyCos'    : 'cos',
    'NumpyTan'    : 'tan',
    'NumpyArcsin' : 'asin',
    'NumpyArccos' : 'acos',
    'NumpyArctan' : 'atan',
    'NumpyArctan2': 'atan2',
    'NumpySinh'   : 'sinh',
    'NumpyCosh'   : 'cosh',
    'NumpyTanh'   : 'tanh',
    'NumpyArcsinh': 'asinh',
    'NumpyArccosh': 'acosh',
    'NumpyArctanh': 'atanh',
}

numpy_ufunc_to_c_complex = {
    'NumpyAbs'  : 'cabs',
    # ---
    'NumpyExp' : 'cexp',
    'NumpyLog' : 'clog',
    'NumpySqrt': 'csqrt',
    # ---
    'NumpySin'    : 'csin',
    'NumpyCos'    : 'ccos',
    'NumpyTan'    : 'ctan',
    'NumpyArcsin' : 'casin',
    'NumpyArccos' : 'cacos',
    'NumpyArctan' : 'catan',
    'NumpySinh'   : 'csinh',
    'NumpyCosh'   : 'ccosh',
    'NumpyTanh'   : 'ctanh',
    'NumpyArcsinh': 'casinh',
    'NumpyArccosh': 'cacosh',
    'NumpyArctanh': 'catanh',
}

# dictionary mapping Math function to (argument_conditions, C_function).
# Used in CCodePrinter._print_MathFunctionBase(self, expr)
# Math function ref https://docs.python.org/3/library/math.html
math_function_to_c = {
    # ---------- Number-theoretic and representation functions ------------
    'MathCeil'     : 'ceil',
    # 'MathComb'   : 'com' # TODO
    'MathCopysign': 'copysign',
    'MathFabs'   : 'fabs',
    'MathFloor'    : 'floor',
    # 'MathFmod'   : '???',  # TODO
    # 'MathRexp'   : '???'   TODO requires two output
    # 'MathFsum'   : '???',  # TODO
    # 'MathIsclose' : '???',  # TODO
    'MathIsfinite': 'isfinite', # int isfinite(real-floating x);
    'MathIsinf'   : 'isinf', # int isinf(real-floating x);
    'MathIsnan'   : 'isnan', # int isnan(real-floating x);
    # 'MathIsqrt'  : '???' TODO
    'MathLdexp'  : 'ldexp',
    # 'MathModf'  : '???' TODO return two value
    # 'MathPerm'  : '???' TODO
    # 'MathProd'  : '???' TODO
    'MathRemainder'  : 'remainder',
    'MathTrunc'  : 'trunc',

    # ----------------- Power and logarithmic functions -----------------------

    'MathExp'    : 'exp',
    'MathExpm1'  : 'expm1',
    'MathLog'    : 'log',      # take also an option arg [base]
    'MathLog1p'  : 'log1p',
    'MathLog2'  : 'log2',
    'MathLog10'  : 'log10',
    'MathPow'    : 'pow',
    'MathSqrt'   : 'sqrt',

    # --------------------- Trigonometric functions ---------------------------

    'MathAcos'   : 'acos',
    'MathAsin'   : 'asin',
    'MathAtan'   : 'atan',
    'MathAtan2'  : 'atan2',
    'MathCos'    : 'cos',
    # 'MathDist'  : '???', TODO
    'MathHypot'  : 'hypot',
    'MathSin'    : 'sin',
    'MathTan'    : 'tan',


    # -------------------------- Hyperbolic functions -------------------------

    'MathAcosh'  : 'acosh',
    'MathAsinh'  : 'asinh',
    'MathAtanh'  : 'atanh',
    'MathCosh'   : 'cosh',
    'MathSinh'   : 'sinh',
    'MathTanh'   : 'tanh',

    # --------------------------- Special functions ---------------------------

    'MathErf'    : 'erf',
    'MathErfc'   : 'erfc',
    'MathGamma'  : 'tgamma',
    'MathLgamma' : 'lgamma',

    # --------------------------- internal functions --------------------------
    'MathFactorial' : 'pyc_factorial',
    'MathGcd'       : 'pyc_gcd',
    'MathDegrees'   : 'pyc_degrees',
    'MathRadians'   : 'pyc_radians',
    'MathLcm'       : 'pyc_lcm',
    # --------------------------- cmath functions --------------------------
    'CmathAcos'  : 'cacos',
    'CmathAcosh' : 'cacosh',
    'CmathAsin'  : 'casin',
    'CmathAsinh' : 'casinh',
    'CmathAtan'  : 'catan',
    'CmathAtanh' : 'catanh',
    'CmathCos'   : 'ccos',
    'CmathCosh'  : 'ccosh',
    'CmathExp'   : 'cexp',
    'CmathSin'   : 'csin',
    'CmathSinh'  : 'csinh',
    'CmathSqrt'  : 'csqrt',
    'CmathTan'   : 'ctan',
    'CmathTanh'  : 'ctanh',
}

c_library_headers = (
    "complex",
    "ctype",
    "float",
    "inttypes",
    "math",
    "stdarg",
    "stdbool",
    "stddef",
    "stdint",
    "stdio",
    "stdlib",
    "string",
)

import_dict = {'omp_lib' : 'omp' }

c_imports = {n : Import(n, Module(n, (), ())) for n in
                ['assert',
                 'complex',
                 'float',
                 'inttypes',
                 'math',
                 'pyc_math_c',
                 'stdbool',
                 'stdint',
                 'stdio',
                 'stdlib',
                 'string',
                 'stc/cstr',
                 'CSpan_extensions']}

import_header_guard_prefix = {
    'stc/common': '_TOOLS_COMMON',
    'stc/cspan': '', # Included for import sorting
    'stc/hmap': '_TOOLS_DICT',
    'stc/hset': '_TOOLS_SET',
    'stc/vec': '_TOOLS_LIST'
}

stc_extension_mapping = {
    'stc/common': 'STC_Extensions/Common_extensions',
    'stc/hmap': 'STC_Extensions/Dict_extensions',
    'stc/hset': 'STC_Extensions/Set_extensions',
    'stc/vec': 'STC_Extensions/List_extensions',
}

class CCodePrinter(CodePrinter):
    """
    A printer for printing code in C.

    A printer to convert Pyccel's AST to strings of c code.
    As for all printers the navigation of this file is done via _print_X
    functions.

    Parameters
    ----------
    filename : str
            The name of the file being pyccelised.
    prefix_module : str
            A prefix to be added to the name of the module.
    """
    printmethod = "_ccode"
    language = "C"

    _default_settings = {
        'tabwidth': 4,
    }

    dtype_registry = {CNativeInt()    : 'int',
                      VoidType() : 'void',
                      CharType() : 'char',
                      (PrimitiveComplexType(),8) : 'double complex',
                      (PrimitiveComplexType(),4) : 'float complex',
                      (PrimitiveFloatingPointType(),8)   : 'double',
                      (PrimitiveFloatingPointType(),4)   : 'float',
                      (PrimitiveIntegerType(),4)     : 'int32_t',
                      (PrimitiveIntegerType(),8)     : 'int64_t',
                      (PrimitiveIntegerType(),2)     : 'int16_t',
                      (PrimitiveIntegerType(),1)     : 'int8_t',
                      (PrimitiveBooleanType(),-1) : 'bool',
                      }

    type_to_format = {(PrimitiveFloatingPointType(),8) : '%.15lf',
                      (PrimitiveFloatingPointType(),4) : '%.6f',
                      (PrimitiveIntegerType(),4)       : '%d',
                      (PrimitiveIntegerType(),8)       : LiteralString("%") + CMacro('PRId64'),
                      (PrimitiveIntegerType(),2)       : LiteralString("%") + CMacro('PRId16'),
                      (PrimitiveIntegerType(),1)       : LiteralString("%") + CMacro('PRId8'),
                      }

    def __init__(self, filename, prefix_module = None):

        errors.set_target(filename)

        super().__init__()
        self.prefix_module = prefix_module
        self._additional_imports = {'stdlib':c_imports['stdlib']}
        self._additional_code = ''
        self._additional_args = []
        self._temporary_args = []
        self._current_module = None
        self._in_header = False

    def sort_imports(self, imports):
        """
        Sort imports to avoid any errors due to bad ordering.

        Sort imports. This is important so that types exist before they are used to create
        container types. E.g. it is important that complex or inttypes be imported before
        vec_int or vec_double_complex is declared.

        Parameters
        ----------
        imports : list[Import]
            A list of the imports.

        Returns
        -------
        list[Import]
            A sorted list of the imports.
        """
        import_src = [str(i.source) for i in imports]
        dependent_imports = [i for i in import_src if i in import_header_guard_prefix]
        non_stc_imports = [i for i in import_src if i not in dependent_imports]
        dependent_imports.sort()
        non_stc_imports.sort()
        sorted_imports = [imports[import_src.index(name)] for name in chain(non_stc_imports, dependent_imports)]
        return sorted_imports

    def _format_code(self, lines):
        return self.indent_code(lines)

    def is_c_pointer(self, a):
        """
        Indicate whether the object is a pointer in C code.

        Some objects are accessed via a C pointer so that they can be modified in
        their scope and that modification can be retrieved elsewhere. This
        information cannot be found trivially so this function provides that
        information while avoiding easily outdated code to be repeated.

        The main reasons for this treatment are:
        1. It is the actual memory address of an object
        2. It is a reference to another object (e.g. an alias, an optional argument, or one of multiple return arguments)

        See codegen_stage.md in the developer docs for more details.

        Parameters
        ----------
        a : TypedAstNode
            The object whose storage we are enquiring about.

        Returns
        -------
        bool
            True if a C pointer, False otherwise.
        """
        if isinstance(a, (Nil, ObjectAddress, PointerCast, CStrStr)):
            return True
        if isinstance(a, FunctionCall):
            a = a.funcdef.results.var
        # STC _at and _at_mut functions return pointers
        if isinstance(a, IndexedElement) and not isinstance(a.base.class_type, CStackArray) and \
                len(a.indices) == a.base.class_type.container_rank:
            return True
        if not isinstance(a, Variable):
            return False
        if isinstance(a.class_type, (HomogeneousTupleType, NumpyNDArrayType)):
            return a.is_optional or any(a is bi for b in self._additional_args for bi in b)

        if isinstance(a.class_type, (CustomDataType, HomogeneousContainerType, DictType)) \
                and a.is_argument and not a.is_const:
            return True

        return a.is_alias or a.is_optional or \
                any(a is bi for b in self._additional_args for bi in b)

    def _flatten_list(self, irregular_list):
        """
        Get a list of all the arguments in a multi-level list/tuple.

        Get a list of all the arguments in a multi-level list/tuple.

        Parameters
        ----------
        irregular_list : PythonList | PythonTuple
            A multi-level list/tuple.

        Returns
        -------
        list[TypedAstNode]
            A flattened list of all the elements of the list/tuple.
        """
        def to_list(arg):
            """
            Get a list containing the scalar elements of a list/tuple.
            This method is called recursively. If the argument is not
            a list/tuple then it is returned in a list otherwise the
            elements of the list/tuple are converted to a list and
            flattened.
            """
            if isinstance(arg, (PythonList, PythonTuple)):
                return [ai for a in arg.args for ai in to_list(a)]
            else:
                return [arg]
        return to_list(irregular_list)

    #========================== Numpy Elements ===============================#
    def copy_NumpyArray_Data(self, lhs, rhs):
        """
        Get code which copies data from a Ndarray or a homogeneous tuple into a Ndarray.

        When data is copied from a homogeneous tuple, the code declares and fills
        a dummy data_buffer and copies the data from it to a NdArray struct.
        When data is copied from a Ndarray this is done directly without an intermediate
        structure.

        Parameters
        ----------
        lhs : TypedAstNode
            The left-hand side of the assignment containing the array into which the
            NumPy array should be copied.

        rhs : TypedAstNode
            The right-hand side of the assignment containing the array(s) which should
            be copied into the left-hand side.

        Returns
        -------
        str
            A string containing the code which allocates and copies the data.
        """
        assert rhs.rank != 0
        arg = rhs.arg if isinstance(rhs, NumpyArray) else rhs
        lhs_address = self._print(ObjectAddress(lhs))

        variables = [v for v in arg.get_attribute_nodes((Variable, FunctionCall, PyccelFunction)) if v.rank]

        # If the data is copied from a Variable rather than a list or tuple
        # use the function cspan_copy directly
        if isinstance(arg, (Variable, IndexedElement)):
            prefix = ''
            if isinstance(arg, IndexedElement):
                arg_var = self.scope.get_temporary_variable(arg.class_type, memory_handling='heap')
                prefix += self._print(Assign(arg_var, arg))
                arg = arg_var
            if isinstance(arg.class_type, (NumpyNDArrayType, HomogeneousTupleType)):
                rhs_address = self._print(ObjectAddress(arg))
                lhs_c_type = self.get_c_type(lhs.class_type)
                rhs_c_type = self.get_c_type(arg.class_type)
                cast_type = self.get_c_type(lhs.class_type.element_type)
                self.add_import(c_imports['CSpan_extensions'])
                return prefix + f'cspan_copy({cast_type}, {lhs_c_type}, {rhs_c_type}, {lhs_address}, {rhs_address});\n'
            else:
                raise NotImplementedError(f"Can't copy variable of type {arg.class_type}")
        elif variables:
            body = ''
            for li, ri in zip(lhs, arg):
                if li.rank:
                    li_slice_var = self.scope.get_temporary_variable(li.class_type,
                            shape = get_shape_of_multi_level_container(ri), memory_handling='alias')
                    body += self._print(AliasAssign(li_slice_var, li))
                    body += self.copy_NumpyArray_Data(li_slice_var, ri)
                else:
                    body += self._print(Assign(li, ri))
            return body

        def get_indexed(base, elems):
            """
            Get an indexed object. This ensures the necessary levels are created for tuples.
            """
            while elems:
                result = IndexedElement(base, *elems[:base.class_type.container_rank])
                elems = elems[base.class_type.container_rank:]
                base = result
            return result

        flattened_args = self._flatten_list(arg)

        flattened_lhs = [get_indexed(lhs, elems) for elems in product(*[range(s) for s in get_shape_of_multi_level_container(arg)])]

        operations = ''
        for li, ri in zip(flattened_lhs, flattened_args):
            operations += f'{self._print(li)} = {self._print(ri)};\n'

        return operations

    def arrayFill(self, expr):
        """
        Print the assignment of a NdArray.

        Print the code necessary to create and fill an ndarray.

        Parameters
        ----------
        expr : Assign
            The Assign Node used to get the lhs and rhs.

        Returns
        -------
        str
            Return a str that contains a call to the C function array_fill.
        """
        rhs = expr.rhs
        lhs = expr.lhs
        code_init = ''

        if rhs.fill_value is not None:
            lhs_code = self._print(lhs)
            fill_val = self._print(rhs.fill_value)
            c_type = self.get_c_type(lhs.class_type)
            loop_scope = self.scope.create_new_loop_scope()
            iter_var_name = loop_scope.get_new_name()
            code_init += f'c_foreach({iter_var_name}, {c_type}, {lhs_code}) {{\n'
            code_init += f'*({iter_var_name}.ref) = {fill_val};\n'
            code_init += '}\n'
        return code_init

    def _init_stack_array(self, expr):
        """
        Return a string which handles the assignment of a stack ndarray.

        Print the code necessary to initialise a ndarray on the stack.

        Parameters
        ----------
        expr : TypedAstNode
            The Assign Node used to get the lhs and rhs.

        Returns
        -------
        buffer_array : str
            String initialising the stack (C) array which stores the data.
        array_init   : str
            String containing the rhs of the initialization of a stack array.
        """
        var = expr
        dtype = self.get_c_type(var.dtype)
        shape = ", ".join(self._print(i) for i in var.alloc_shape)
        tot_shape = self._print(functools.reduce(
            lambda x,y: PyccelMul(x,y,simplify=True), var.alloc_shape))

        order = 'c_COLMAJOR' if var.order == 'F' else 'c_ROWMAJOR'

        dummy_array_name = self.scope.get_new_name(f'{var.name}_ptr')
        buffer_array = f"{dtype} {dummy_array_name}[{tot_shape}];\n"
        array_init = f' = cspan_md_layout({order}, {dummy_array_name}, {shape})'
        return buffer_array, array_init

    def _handle_inline_func_call(self, expr):
        """
        Print a function call to an inline function.

        Use the arguments passed to an inline function to print
        its body with the passed arguments in place of the function
        arguments.

        Parameters
        ----------
        expr : FunctionCall
            The function call which should be printed inline.

        Returns
        -------
        str
            The code for the inline function.
        """
        func = expr.funcdef
        body = func.body

        for b in body.body:
            if isinstance(b, ScopedAstNode):
                b.scope.update_parent_scope(self.scope, is_loop=True)

        # Print any arguments using the same inline function
        # As the function definition is modified directly this function
        # cannot be called recursively with the same FunctionDef
        args = []
        for a in expr.args:
            if a.is_user_of(func):
                code = PrecomputedCode(self._print(a))
                args.append(code)
            else:
                args.append(a.value)

        # Create new local variables to ensure there are no name collisions
        new_local_vars = [self.scope.get_temporary_variable(v, clone_scope = func.scope) \
                            for v in func.local_vars]

        parent_assign = expr.get_direct_user_nodes(lambda x: isinstance(x, Assign))
        func_result_vars = func.scope.collect_all_tuple_elements(func.results.var)
        generated_result_vars = any(v is not Nil() and (not v.is_temp or v.is_ndarray) for v in func_result_vars)
        if generated_result_vars or self._temporary_args:
            if self._temporary_args:
                orig_res_vars = func_result_vars
                new_res_vars = self._temporary_args
            else:
                orig_res_vars = [v for v in func_result_vars if not v.is_temp or v.is_ndarray]
                new_res_vars = [self.scope.get_temporary_variable(r) \
                            for r in orig_res_vars]
            new_res_vars = [a.obj if isinstance(a, ObjectAddress) else a for a in new_res_vars]
            body.substitute(orig_res_vars, new_res_vars)

        # Replace the arguments in the code
        func.swap_in_args(args, new_local_vars)

        func.remove_presence_checks()

        # Collect code but strip empty end
        body_code = self._print(body)
        code_lines = body_code.split('\n')[:-1]
        return_regex = re.compile(r'\breturn\b')
        has_results = [return_regex.search(l) is not None for l in code_lines]

        if func.results.var is Nil() and not any(has_results):
            code = body_code
        else:
            result_idx = has_results.index(True)
            result_line = code_lines[result_idx]

            body_code = '\n'.join(code_lines[:result_idx])+'\n'

            if len(func.results) != 1:
                code = body_code
            else:
                self._additional_code += body_code
                code = result_line.removeprefix('return ').removesuffix(';')

        # Put back original arguments
        func.reinstate_presence_checks()
        func.swap_out_args()
        if generated_result_vars or self._temporary_args:
            body.substitute(new_res_vars, orig_res_vars)

        if func.global_vars or func.global_funcs and \
                not func.get_direct_user_nodes(lambda u: isinstance(u, ClassDef)):
            mod = func.get_direct_user_nodes(lambda x: isinstance(x, Module))[0]
            self.add_import(Import(mod.name, [AsName(v, v.name) \
                for v in (*func.global_vars, *func.global_funcs)]))
            for v in (*func.global_vars, *func.global_funcs):
                self.scope.insert_symbol(v.name)

        for b in body.body:
            if isinstance(b, ScopedAstNode):
                b.scope.update_parent_scope(func.scope, is_loop=True)

        return code

    def init_stc_container(self, expr, assignment_var):
        """
        Generate the initialization of an STC container in C.

        This method generates and prints the C code for initializing a container using the STC `c_init()` method.

        Parameters
        ----------
        expr : TypedAstNode
            The object representing the container being printed (e.g., PythonList, PythonSet).

        assignment_var : Variable
            The variable that the Python container is being assigned to.

        Returns
        -------
        str
            The generated C code for the container initialization.
        """

        class_type = assignment_var.class_type
        dtype = self.get_c_type(class_type)
        if isinstance(expr, PythonDict):
            values = [self._print(k) for k in expr.values]
            if isinstance(class_type.key_type, StringType):
                keys = [self._print(CStrStr(k)) for k in expr.keys]
            else:
                keys = [self._print(k) for k in expr.keys]
            keyraw = '{' + ', '.join(f'{{{k}, {v}}}' for k,v in zip(keys, values)) + '}'
        else:
            if isinstance(class_type.element_type, StringType):
                args = [self._print(CStrStr(a)) for a in expr.args]
            else:
                args = [self._print(a) for a in expr.args]
            keyraw = '{' + ', '.join(args) + '}'
        container_name = self._print(assignment_var)
        init = f'{container_name} = c_init({dtype}, {keyraw});\n'
        return init

    def rename_imported_methods(self, expr):
        """
        Rename class methods from user-defined imports.

        This function is responsible for renaming methods of classes from
        the imported modules, ensuring that the names are correct
        by prefixing them with their class names.

        Parameters
        ----------
        expr : iterable[ClassDef]
            The ClassDef objects found in the module being renamed.
        """
        for classDef in expr:
            class_scope = classDef.scope
            for method in classDef.methods:
                if not method.is_inline:
                    class_scope.rename_function(method, f"{classDef.name}__{method.name.lstrip('__')}")
            for interface in classDef.interfaces:
                for func in interface.functions:
                    if not func.is_inline:
                        class_scope.rename_function(func, f"{classDef.name}__{func.name.lstrip('__')}")

    def _handle_numpy_functional(self, expr, ElementExpression, start_val = None):
        """
        Print code describing a NumPy functional for object.

        Print code describing a NumPy functional for object. E.g. sum/min/max.

        Parameters
        ----------
        expr : TypedAstNode
            The expression to be printed.
        ElementExpression : class type
            A class describing the operation carried out on each element of the
            array argument.
        start_val : TypedAstNode
            The value that the result should be initialised to before the loop.

        Returns
        -------
        str
            Code which describes the NumPy functional calculation.
        """
        assign_node = expr.get_direct_user_nodes(lambda p: isinstance(p, Assign))
        if assign_node:
            lhs_var = assign_node[0].lhs
            arg_var = expr.arg
            class_type = expr.arg.class_type

            prefix = ''

            lhs = self._print(lhs_var)
            if not isinstance(arg_var, Variable):
                # This handles slice arguments
                assert arg_var.rank
                tmp = self.scope.get_temporary_variable(arg_var.class_type, shape = arg_var.shape,
                        memory_handling='alias')
                prefix += self._print(AliasAssign(tmp, arg_var))
                arg_var = tmp
            arg = self._print(arg_var)
            c_type = self.get_c_type(class_type)
            if start_val is None:
                arg_address = self._print(ObjectAddress(arg_var))
                start = f'*cspan_front({arg_address})'
            else:
                start = self._print(start_val)

            loop_scope = self.scope.create_new_loop_scope()
            iter_var_name = loop_scope.get_new_name()
            iter_var = Variable(IteratorType(class_type), iter_var_name)
            iter_ref_var = DottedVariable(arg_var.class_type.element_type, 'ref',
                        memory_handling='alias', lhs=iter_var)

            tmp_additional_code = self._additional_code
            self._additional_code = ''
            node = self._print(ElementExpression(lhs_var, iter_ref_var))
            body = self._additional_code + f'{lhs} = {node};\n'
            self._additional_code = tmp_additional_code

            return prefix + (f'{lhs} = {start};\n'
                    f'c_foreach({iter_var_name}, {c_type}, {arg}) {{\n'
                    f'{body}'
                     '}\n')
        else:
            tmp_var = self.scope.get_temporary_variable(expr.class_type)
            assign_node = Assign(tmp_var, expr)
            self._additional_code += self._handle_numpy_functional(expr,
                            ElementExpression, start_val)
            return self._print(tmp_var)

    # ============ Elements ============ #

    def _print_PythonAbs(self, expr):
        if expr.arg.dtype.primitive_type is PrimitiveFloatingPointType():
            self.add_import(c_imports['math'])
            func = "fabs"
        elif expr.arg.dtype.primitive_type is PrimitiveComplexType():
            self.add_import(c_imports['complex'])
            func = "cabs"
        else:
            func = "labs"
        return "{}({})".format(func, self._print(expr.arg))

    def _print_PythonRound(self, expr):
        self.add_import(c_imports['pyc_math_c'])
        arg = self._print(expr.arg)
        ndigits = self._print(expr.ndigits or LiteralInteger(0))
        if isinstance(expr.arg.class_type.primitive_type, (PrimitiveBooleanType, PrimitiveIntegerType)):
            return f'ipyc_bankers_round({arg}, {ndigits})'
        else:
            return f'fpyc_bankers_round({arg}, {ndigits})'

    def _print_PythonMinMax(self, expr):
        arg = expr.args[0]
        primitive_type = arg.dtype.primitive_type
        variadic_args = isinstance(primitive_type, (PrimitiveFloatingPointType, PrimitiveIntegerType))
        can_compare = primitive_type is not PrimitiveComplexType()

        if isinstance(arg, Variable) and isinstance(arg.class_type , HomogeneousTupleType):
            if isinstance(arg.shape[0], LiteralInteger):
                arg = PythonTuple(*arg)
            else:
                return errors.report(f"{expr.name} in C does not support tuples of unknown length\n"
                                     + PYCCEL_RESTRICTION_TODO, symbol=expr, severity='fatal')
        if isinstance(arg, (PythonTuple, PythonList)) and variadic_args:
            key = self.get_c_type(arg.class_type.element_type)
            self.add_import(Import('stc/common', AsName(VariableTypeAnnotation(arg.dtype), key)))
            args_code = ", ".join(self._print(a) for a in arg.args)
            return  f'{key}_{expr.name}({len(arg.args)}, {args_code})'
        elif isinstance(arg, Variable):
            if isinstance(arg.class_type, (HomogeneousListType, HomogeneousSetType)) and can_compare:
                class_type = arg.class_type
                c_type = self.get_c_type(class_type)
                arg_obj = self._print(ObjectAddress(arg))
                import_loc = 'stc/vec' if isinstance(arg.class_type, HomogeneousListType) else 'stc/hset'
                self.add_import(Import(import_loc, AsName(VariableTypeAnnotation(class_type), c_type)))
                return f'{c_type}_{expr.name}({arg_obj})'
            else:
                return errors.report(f"{expr.name} in C does not support arguments of type {arg.class_type}", symbol=expr,
                    severity='fatal')
        if len(arg) != 2:
            return errors.report(f"{expr.name} in C does not support {len(arg)} arguments of type {arg.dtype}\n"
                                 + PYCCEL_RESTRICTION_TODO, symbol=expr, severity='fatal')
        if primitive_type is PrimitiveFloatingPointType():
            self.add_import(c_imports['math'])
            arg1 = self._print(arg[0])
            arg2 = self._print(arg[1])
            return f"f{expr.name}({arg1}, {arg2})"
        elif isinstance(primitive_type, (PrimitiveBooleanType, PrimitiveIntegerType)):
            if isinstance(arg[0], (Variable, Literal)):
                arg1 = self._print(arg[0])
            else:
                arg1_temp = self.scope.get_temporary_variable(PythonNativeInt())
                assign1 = Assign(arg1_temp, arg[0])
                code = self._print(assign1)
                self._additional_code += code
                arg1 = self._print(arg1_temp)
            if isinstance(arg[1], (Variable, Literal)):
                arg2 = self._print(arg[1])
            else:
                arg2_temp = self.scope.get_temporary_variable(PythonNativeInt())
                assign2 = Assign(arg2_temp, arg[1])
                code = self._print(assign2)
                self._additional_code += code
                arg2 = self._print(arg2_temp)
            op = '<' if isinstance(expr, PythonMin) else '>'
            return f"({arg1} {op} {arg2} ? {arg1} : {arg2})"
        elif isinstance(primitive_type, PrimitiveComplexType):
            self.add_import(c_imports['pyc_math_c'])
            arg1 = self._print(arg[0])
            arg2 = self._print(arg[1])
            return f"complex_{expr.name}({arg1}, {arg2})"
        else:
            return errors.report(f"{expr.name} in C does not support {len(arg)} arguments of type {arg.dtype}\n"
                                 + PYCCEL_RESTRICTION_TODO, symbol=expr, severity='fatal')

    def _print_PythonMin(self, expr):
        return self._print_PythonMinMax(expr)

    def _print_PythonMax(self, expr):
        return self._print_PythonMinMax(expr)

    def _print_SysExit(self, expr):
        code = ""
        if not isinstance(getattr(expr.status.dtype, 'primitive_type', None), PrimitiveIntegerType) \
                or expr.status.rank > 0:
            print_arg = FunctionCallArgument(expr.status)
            code = self._print(PythonPrint((print_arg, ), file="stderr"))
            arg = "1"
        else:
            arg = self._print(expr.status)
        return f"{code}exit({arg});\n"

    def _print_PythonFloat(self, expr):
        value = self._print(expr.arg)
        type_name = self.get_c_type(expr.dtype)
        return '({0})({1})'.format(type_name, value)

    def _print_PythonInt(self, expr):
        self.add_import(c_imports['stdint'])
        value = self._print(expr.arg)
        type_name = self.get_c_type(expr.dtype)
        return '({0})({1})'.format(type_name, value)

    def _print_PythonBool(self, expr):
        value = self._print(expr.arg)
        return '({} != 0)'.format(value)

    def _print_Literal(self, expr):
        return repr(expr.python_value)

    def _print_LiteralInteger(self, expr):
        if isinstance(expr, LiteralInteger) and getattr(expr.dtype, 'precision', -1) == 8:
            self.add_import(c_imports['stdint'])
            return f"INT64_C({repr(expr.python_value)})"
        return repr(expr.python_value)

    def _print_LiteralFloat(self, expr):
        if isinstance(expr, LiteralFloat) and expr.dtype.precision == 4:
            return f"{repr(expr.python_value)}f"
        return repr(expr.python_value)

    def _print_LiteralComplex(self, expr):
        if expr.real == LiteralFloat(0):
            return self._print(PyccelAssociativeParenthesis(PyccelMul(expr.imag, LiteralImaginaryUnit())))
        else:
            return self._print(PyccelAssociativeParenthesis(PyccelAdd(expr.real,
                            PyccelMul(expr.imag, LiteralImaginaryUnit()))))

    def _print_PythonComplex(self, expr):
        if expr.is_cast:
            value = self._print(expr.internal_var)
        else:
            value = self._print(PyccelAssociativeParenthesis(PyccelAdd(expr.real,
                            PyccelMul(expr.imag, LiteralImaginaryUnit()))))
        type_name = self.get_c_type(expr.dtype)
        return '({0})({1})'.format(type_name, value)

    def _print_LiteralImaginaryUnit(self, expr):
        self.add_import(c_imports['complex'])
        return '_Complex_I'

    def _print_Header(self, expr):
        return ''

    def _print_ModuleHeader(self, expr):
        self.set_scope(expr.module.scope)
        self._current_module = expr.module
        self._in_header = True
        name = expr.module.name
        if isinstance(name, AsName):
            name = name.name
        # TODO: Add interfaces
        classes = ""
        funcs = ""
        for classDef in expr.module.classes:
            if classDef.docstring is not None:
                classes += self._print(classDef.docstring)
            classes += f"struct {classDef.name} {{\n"
            # Is external is required to avoid the default initialisation of containers
            attrib_decl = [self._print(Declare(var, external=True)) for var in classDef.attributes]
            classes += ''.join(d.removeprefix('extern ') for d in attrib_decl)
            for method in classDef.methods:
                funcs += f"{self.function_signature(method)};\n"
            for interface in classDef.interfaces:
                for func in interface.functions:
                    funcs += f"{self.function_signature(func)};\n"
            classes += "};\n"
        funcs += '\n'.join(f"{self.function_signature(f)};" for f in expr.module.funcs if not f.is_inline)

        decls = [Declare(v, external=True, module_variable=True) for v in expr.module.variables if not v.is_private]
        global_variables = ''.join(self._print(d) for d in decls)

        # Print imports last to be sure that all additional_imports have been collected
        imports = [*expr.module.imports, *self._additional_imports.values()]
        imports = self.sort_imports(imports)
        imports = ''.join(self._print(i) for i in imports)

        self._in_header = False
        self.exit_scope()
        self._current_module = None
        return (f"#ifndef {name.upper()}_H\n \
                #define {name.upper()}_H\n\n \
                {imports}\n \
                {global_variables}\n \
                {classes}\n \
                {funcs}\n \
                #endif // {name}_H\n")

    def _print_Module(self, expr):
        self.set_scope(expr.scope)
        self._current_module = expr
        for item in expr.imports:
            if item.source_module and item.source_module is not self._current_module:
                self.rename_imported_methods(item.source_module.classes)
        self.rename_imported_methods(expr.classes)
        body    = ''.join(self._print(i) for i in expr.body)

        global_variables = ''.join([self._print(d) for d in expr.declarations])

        # Print imports last to be sure that all additional_imports have been collected
        imports = Import(self.scope.get_python_name(expr.name), Module(expr.name,(),()))
        imports = self._print(imports)

        code = ('{imports}\n'
                '{variables}\n'
                '{body}\n').format(
                        imports   = imports,
                        variables = global_variables,
                        body      = body)

        self.exit_scope()
        self._current_module = None
        return code

    def _print_Break(self, expr):
        return 'break;\n'

    def _print_Continue(self, expr):
        return 'continue;\n'

    def _print_While(self, expr):
        self.set_scope(expr.scope)
        body = self._print(expr.body)
        self.exit_scope()
        cond = self._print(expr.test)
        return 'while({condi})\n{{\n{body}}}\n'.format(condi = cond, body = body)

    def _print_If(self, expr):
        lines = []
        condition_setup = []
        for i, (c, b) in enumerate(expr.blocks):
            body = self._print(b)
            if i == len(expr.blocks) - 1 and isinstance(c, LiteralTrue):
                lines.append("else\n")
            else:
                # Print condition
                condition = self._print(c)
                # Retrieve any additional code which cannot be executed in the line containing the condition
                condition_setup.append(self._additional_code)
                self._additional_code = ''
                # Add the condition to the lines of code
                line = f"if ({condition})\n"
                if i == 0:
                    lines.append(line)
                else:
                    lines.append("else " + line)
            lines.append("{\n")
            lines.append(body + "}\n")
        return "".join(chain(condition_setup, lines))

    def _print_IfTernaryOperator(self, expr):
        cond = self._print(expr.cond)
        value_true = self._print(expr.value_true)
        value_false = self._print(expr.value_false)
        return '{cond} ? {true} : {false}'.format(cond = cond, true =value_true, false = value_false)

    def _print_LiteralTrue(self, expr):
        return '1'

    def _print_LiteralFalse(self, expr):
        return '0'

    def _print_PyccelAnd(self, expr):
        args = [self._print(a) for a in expr.args]
        return ' && '.join(a for a in args)

    def _print_PyccelOr(self, expr):
        args = [self._print(a) for a in expr.args]
        return ' || '.join(a for a in args)

    def _print_PyccelEq(self, expr):
        lhs, rhs = expr.args
        if isinstance(lhs.class_type, StringType) and isinstance(rhs.class_type, StringType):
            lhs_code = self._print(CStrStr(lhs))
            rhs_code = self._print(CStrStr(rhs))
            return f'!strcmp({lhs_code}, {rhs_code})'
        else:
            lhs_code = self._print(lhs)
            rhs_code = self._print(rhs)
            return f'{lhs_code} == {rhs_code}'

    def _print_PyccelNe(self, expr):
        lhs, rhs = expr.args
        if isinstance(lhs.class_type, StringType) and isinstance(rhs.class_type, StringType):
            lhs_code = self._print(CStrStr(lhs))
            rhs_code = self._print(CStrStr(rhs))
            return f'strcmp({lhs_code}, {rhs_code})'
        else:
            lhs_code = self._print(lhs)
            rhs_code = self._print(rhs)
            return f'{lhs_code} != {rhs_code}'

    def _print_PyccelLt(self, expr):
        lhs = self._print(expr.args[0])
        rhs = self._print(expr.args[1])
        return '{0} < {1}'.format(lhs, rhs)

    def _print_PyccelLe(self, expr):
        lhs = self._print(expr.args[0])
        rhs = self._print(expr.args[1])
        return '{0} <= {1}'.format(lhs, rhs)

    def _print_PyccelGt(self, expr):
        lhs = self._print(expr.args[0])
        rhs = self._print(expr.args[1])
        return '{0} > {1}'.format(lhs, rhs)

    def _print_PyccelGe(self, expr):
        lhs = self._print(expr.args[0])
        rhs = self._print(expr.args[1])
        return '{0} >= {1}'.format(lhs, rhs)

    def _print_PyccelNot(self, expr):
        a = self._print(expr.args[0])
        return '!{}'.format(a)

    def _print_PyccelIn(self, expr):
        container_type = expr.container.class_type
        element = self._print(expr.element)
        container = self._print(ObjectAddress(expr.container))
        c_type = self.get_c_type(expr.container.class_type)
        if isinstance(container_type, (HomogeneousSetType, DictType)):
            return f'{c_type}_contains({container}, {element})'
        elif isinstance(container_type, HomogeneousListType):
            return f'{c_type}_find({container}, {element}).ref != {c_type}_end({container}).ref'
        else:
            raise errors.report(PYCCEL_RESTRICTION_TODO,
                    symbol = expr,
                    severity='fatal')

    def _print_PyccelMod(self, expr):
        self.add_import(c_imports['math'])
        self.add_import(c_imports['pyc_math_c'])

        first = self._print(expr.args[0])
        second = self._print(expr.args[1])

        if expr.dtype.primitive_type is PrimitiveIntegerType():
            return "pyc_modulo({n}, {base})".format(n=first, base=second)

        if expr.args[0].dtype.primitive_type is PrimitiveIntegerType():
            first = self._print(NumpyFloat(expr.args[0]))
        if expr.args[1].dtype.primitive_type is PrimitiveIntegerType():
            second = self._print(NumpyFloat(expr.args[1]))
        return "pyc_fmodulo({n}, {base})".format(n=first, base=second)

    def _print_PyccelPow(self, expr):
        b = expr.args[0]
        e = expr.args[1]

        if expr.dtype.primitive_type is PrimitiveComplexType():
            b = self._print(b if b.dtype.primitive_type is PrimitiveComplexType() else PythonComplex(b))
            e = self._print(e if e.dtype.primitive_type is PrimitiveComplexType() else PythonComplex(e))
            self.add_import(c_imports['complex'])
            return 'cpow({}, {})'.format(b, e)

        self.add_import(c_imports['math'])
        b = self._print(b if b.dtype.primitive_type is PrimitiveFloatingPointType() else NumpyFloat(b))
        e = self._print(e if e.dtype.primitive_type is PrimitiveFloatingPointType() else NumpyFloat(e))
        code = 'pow({}, {})'.format(b, e)
        return self._cast_to(expr, expr.dtype).format(code)

    def _print_Import(self, expr):
        if expr.ignore:
            return ''
        if isinstance(expr.source, AsName):
            source = expr.source.name
        else:
            source = expr.source
        if isinstance(source, DottedName):
            source = source.name[-1].python_value
        else:
            source = self._print(source)
        if source == 'stc/cspan':
            native_int_c_type = self.get_c_type(PythonNativeInt())
            code = (f'#define STC_CSPAN_INDEX_TYPE {native_int_c_type}\n'
                    '#include <stc/cspan.h>\n')
            for t in expr.target:
                dtype = t.object.class_type
                container_type = t.local_alias
                element_type = self.get_c_type(dtype.datatype)
                rank = dtype.rank
                header_guard_prefix = import_header_guard_prefix.get(source, '')
                header_guard = f'{header_guard_prefix}_{container_type.upper()}'
                code += ''.join((f'#ifndef {header_guard}\n',
                        f'#define {header_guard}\n',
                        f'using_cspan({container_type}, {element_type}, {rank});\n',
                        f'#endif // {header_guard}\n\n'))
            return code
        elif source == 'stc/common':
            code = ''
            self.add_import(Import(stc_extension_mapping[source], (), ignore_at_print=True))
            for t in expr.target:
                element_decl = f'#define i_key {t.local_alias}\n'
                header_guard_prefix = import_header_guard_prefix.get(source, '')
                header_guard = f'{header_guard_prefix}_{t.local_alias.upper()}'
                code += ''.join((f'#ifndef {header_guard}\n',
                     f'#define {header_guard}\n',
                     element_decl,
                     f'#include <{source}.h>\n',
                     f'#include <{stc_extension_mapping[source]}.h>\n',
                     f'#endif // {header_guard}\n\n'))
            return code
        elif source in import_header_guard_prefix:
            code = ''
            for t in expr.target:
                class_type = t.object.class_type
                container_type = t.local_alias
                self.add_import(Import(stc_extension_mapping[source],
                       AsName(VariableTypeAnnotation(class_type), container_type),
                       ignore_at_print=True))
                if isinstance(class_type, DictType):
                    key_type = class_type.key_type
                    container_key_key = self.get_c_type(class_type.key_type)
                    container_val_key = self.get_c_type(class_type.value_type)
                    container_key = f'{container_key_key}_{container_val_key}'
                    type_decl = f'{container_key_key},{container_val_key}'
                    if isinstance(key_type, FixedSizeType):
                        decl_line = f'#define i_type {container_type},{type_decl}\n'
                    elif isinstance(key_type, StringType):
                        decl_line = (f'#define i_type {container_type}\n'
                                     f'#define i_keypro cstr\n'
                                     f'#define i_val {container_val_key}\n')
                else:
                    element_type = class_type.element_type
                    if isinstance(element_type, FixedSizeType):
                        type_decl = self.get_c_type(element_type)
                        decl_line = f'#define i_type {container_type},{type_decl}\n'
                    elif isinstance(element_type, StringType):
                        decl_line = (f'#define i_type {container_type}\n'
                                     f'#define i_keypro cstr\n')
                    elif isinstance(element_type, (HomogeneousListType, HomogeneousSetType, DictType)):
                        type_decl = self.get_c_type(element_type)
                        decl_line = (f'#define i_type {container_type}\n'
                                     f'#define i_keyclass {type_decl}\n')
                    else:
                        decl_line = ''
                        errors.report(f"The declaration of type {class_type} is not yet implemented.",
                                symbol=expr, severity='error')
                if isinstance(class_type, (HomogeneousListType, HomogeneousSetType)) and isinstance(class_type.element_type, FixedSizeNumericType) \
                        and not isinstance(class_type.element_type.primitive_type, PrimitiveComplexType):
                    decl_line += '#define i_use_cmp\n'
                header_guard_prefix = import_header_guard_prefix.get(source, '')
                header_guard = f'{header_guard_prefix}_{container_type.upper()}'
                code += ''.join((f'#ifndef {header_guard}\n',
                                 f'#define {header_guard}\n',
                                 decl_line,
                                 f'#include <{source}.h>\n'))
                if source in stc_extension_mapping:
                    code += decl_line + f'#include <{stc_extension_mapping[source]}.h>\n'
                code += f'#endif // {header_guard}\n\n'
            return code

        # Get with a default value is not used here as it is
        # slower and on most occasions the import will not be in the
        # dictionary
        if source in import_dict: # pylint: disable=consider-using-get
            source = import_dict[source]


        if source is None:
            return ''
        if expr.source in c_library_headers:
            return '#include <{0}.h>\n'.format(source)
        else:
            return '#include "{0}.h"\n'.format(source)

    def _print_LiteralString(self, expr):
        format_str = format(expr.python_value)
        format_str = format_str.replace("\\", "\\\\")\
                               .replace('\a', '\\a')\
                               .replace('\b', '\\b')\
                               .replace('\f', '\\f')\
                               .replace("\n", "\\n")\
                               .replace('\r', '\\r')\
                               .replace('\t', '\\t')\
                               .replace('\v', '\\v')\
                               .replace('"', '\\"')\
                               .replace("'", "\\'")
        return f'cstr_lit("{format_str}")'

    def get_print_format_and_arg(self, var):
        """
        Get the C print format string for the object var.

        Get the C print format string which will allow the generated code
        to print the variable passed as argument.

        Parameters
        ----------
        var : TypedAstNode
            The object which will be printed.

        Returns
        -------
        arg_format : str
            The format which should be printed in the format string of the
            generated print expression.
        arg : str
            The code which should be printed in the arguments of the generated
            print expression to print the object.
        """
        if isinstance(var.dtype, FixedSizeNumericType):
            primitive_type = var.dtype.primitive_type
            if isinstance(primitive_type, PrimitiveComplexType):
                _, real_part = self.get_print_format_and_arg(NumpyReal(var))
                float_format, imag_part = self.get_print_format_and_arg(NumpyImag(var))
                return f'({float_format} + {float_format}j)', f'{real_part}, {imag_part}'
            elif isinstance(primitive_type, PrimitiveBooleanType):
                return self.get_print_format_and_arg(IfTernaryOperator(var,
                                CStrStr(LiteralString("True")),
                                CStrStr(LiteralString("False"))))
            else:
                try:
                    arg_format = self.type_to_format[(primitive_type, var.dtype.precision)]
                except KeyError:
                    errors.report(f"Printing {var.dtype} type is not supported currently", severity='fatal')
                arg = self._print(var)
        elif isinstance(var.dtype, StringType):
            arg = self._print(CStrStr(var))
            arg_format = '%s'
        elif isinstance(var.dtype, CharType):
            arg = self._print(var)
            arg_format = '%s'
        else:
            try:
                arg_format = self.type_to_format[var.dtype]
            except KeyError:
                errors.report(f"Printing {var.dtype} type is not supported currently", severity='fatal')

            arg = self._print(var)

        return arg_format, arg

    def _print_CStringExpression(self, expr):
        return "".join(self._print(CStrStr(e)) for e in expr.get_flat_expression_list())

    def _print_CMacro(self, expr):
        return str(expr.macro)

    def _print_PythonPrint(self, expr):
        self.add_import(c_imports['stdio'])
        self.add_import(c_imports['inttypes'])
        end = '\n'
        sep = ' '
        code = ''
        empty_end = FunctionCallArgument(LiteralString(''), 'end')
        space_end = FunctionCallArgument(LiteralString(' '), 'end')
        empty_sep = FunctionCallArgument(LiteralString(''), 'sep')
        kwargs = [f for f in expr.expr if f.has_keyword]
        for f in kwargs:
            if f.keyword == 'sep'      :   sep = str(f.value)
            elif f.keyword == 'end'    :   end = str(f.value)
            else: errors.report("{} not implemented as a keyworded argument".format(f.keyword), severity='fatal')
        args_format = []
        args = []
        orig_args = [f for f in expr.expr if not f.has_keyword]

        def formatted_args_to_printf(args_format, args, end):
            args_format = CStringExpression(sep).join(args_format)
            args_format += end
            args_format = self._print(args_format)
            args_code = ', '.join([args_format, *args])
            if expr.file == 'stderr':
                return f"fprintf(stderr, {args_code});\n"
            return f"printf({args_code});\n"

        if len(orig_args) == 0:
            return formatted_args_to_printf(args_format, args, end)

        tuple_start = FunctionCallArgument(LiteralString('('))
        tuple_sep   = LiteralString(', ')
        tuple_end   = FunctionCallArgument(LiteralString(')'))

        for i, f in enumerate(orig_args):
            f = f.value

            if isinstance(f, PythonTuple):
                if args_format:
                    code += formatted_args_to_printf(args_format, args, sep)
                    args_format = []
                    args = []
                args = [FunctionCallArgument(print_arg) for tuple_elem in f for print_arg in (tuple_elem, tuple_sep)][:-1]
                if len(f) == 1:
                    args.append(FunctionCallArgument(LiteralString(',')))
                if i + 1 == len(orig_args):
                    end_of_tuple = FunctionCallArgument(LiteralString(end), 'end')
                else:
                    end_of_tuple = FunctionCallArgument(LiteralString(sep), 'end')
                code += self._print(PythonPrint([tuple_start, *args, tuple_end, empty_sep, end_of_tuple]))
                args = []
                continue
            if isinstance(f, PythonType):
                f = f.print_string

            if isinstance(f, FunctionCall) and isinstance(f.class_type, TupleType):
                tmp_list = [self.scope.get_temporary_variable(a.var.dtype) for a in f.funcdef.results]
                tmp_arg_format_list = []
                for a in tmp_list:
                    arg_format, arg = self.get_print_format_and_arg(a)
                    tmp_arg_format_list.append(arg_format)
                    args.append(arg)
                tmp_arg_format_list = CStringExpression(', ').join(tmp_arg_format_list)
                args_format.append(CStringExpression('(', tmp_arg_format_list, ')'))
                assign = Assign(tmp_list, f)
                code = self._print(assign)
                self._additional_code += code
            elif f.rank > 0 and not isinstance(f.class_type, StringType):
                if args_format:
                    code += formatted_args_to_printf(args_format, args, sep)
                    args_format = []
                    args = []
                for_index = self.scope.get_temporary_variable(PythonNativeInt(), name = 'i')
                max_index = PyccelMinus(f.shape[0], LiteralInteger(1), simplify = True)
                for_range = PythonRange(max_index)
                print_body = [ FunctionCallArgument(f[for_index]) ]
                if f.rank == 1:
                    print_body.append(space_end)

                for_body  = [PythonPrint(print_body, file=expr.file)]
                for_scope = self.scope.create_new_loop_scope()
                for_loop  = For((for_index,), for_range, for_body, scope=for_scope)
                for_end   = FunctionCallArgument(LiteralString(']'+end if i == len(orig_args)-1 else ']'), keyword='end')

                body = CodeBlock([PythonPrint([ FunctionCallArgument(LiteralString('[')), empty_end],
                                                file=expr.file),
                                  for_loop,
                                  PythonPrint([ FunctionCallArgument(f[max_index]), for_end],
                                                file=expr.file)],
                                 unravelled = True)
                code += self._print(body)
            elif isinstance(f, LiteralString):
                args_format.append(f.python_value)
            else:
                arg_format, arg = self.get_print_format_and_arg(f)
                args_format.append(arg_format)
                args.append(arg)
        if args_format:
            code += formatted_args_to_printf(args_format, args, end)
        return code

    def get_c_type(self, dtype):
        """
        Find the corresponding C type of the PyccelType.

        For scalar types, this function searches for the corresponding C data type
        in the `dtype_registry`.  If the provided type is a container (like
        `HomogeneousSetType` or `HomogeneousListType`),  it recursively identifies
        the type of an element of the container and uses it to calculate the
        appropriate type for the `STC` container.
        A `PYCCEL_RESTRICTION_TODO` error is raised if the dtype is not found in the registry.

        Parameters
        ----------
        dtype : PyccelType
            The data type of the expression. This can be a fixed-size numeric type,
            a primitive type, or a container type.

        Returns
        -------
        str
            The code which declares the data type in C or the corresponding `STC` container
            type.

        Raises
        ------
        PyccelCodegenError
            If the dtype is not found in the dtype_registry.
        """
        if isinstance(dtype, FixedSizeNumericType):
            primitive_type = dtype.primitive_type
            if isinstance(primitive_type, PrimitiveComplexType):
                self.add_import(c_imports['complex'])
                return f'{self.get_c_type(dtype.element_type)} complex'
            elif isinstance(primitive_type, PrimitiveIntegerType):
                self.add_import(c_imports['stdint'])
            elif isinstance(dtype, PythonNativeBool):
                self.add_import(c_imports['stdbool'])
                return 'bool'

            key = (primitive_type, dtype.precision)

        elif isinstance(dtype, (NumpyNDArrayType, HomogeneousTupleType)):
            element_type = self.get_c_type(dtype.datatype).replace(' ', '_').rstrip('_t')
            i_type = f'array_{element_type}_{dtype.rank}d'
            self.add_import(Import('stc/cspan', AsName(VariableTypeAnnotation(dtype), i_type)))
            return i_type

        elif isinstance(dtype, (HomogeneousSetType, HomogeneousListType)):
            container_type = 'hset' if dtype.name == 'set' else 'vec'
            element_type = self.get_c_type(dtype.element_type).replace(' ', '_')
            i_type = f'{container_type}_{element_type}'
            self.add_import(Import(f'stc/{container_type}', AsName(VariableTypeAnnotation(dtype), i_type)))
            return i_type

        elif isinstance(dtype, DictType):
            container_type = 'hmap'
            key_type = self.get_c_type(dtype.key_type).replace(' ', '_')
            val_type = self.get_c_type(dtype.value_type).replace(' ', '_')
            i_type = f'{container_type}_{key_type}_{val_type}'
            self.add_import(Import(f'stc/{container_type}', AsName(VariableTypeAnnotation(dtype), i_type)))
            return i_type

        elif isinstance(dtype, StringType):
            self.add_import(c_imports['stc/cstr'])
            return 'cstr'
        else:
            key = dtype

        try :
            return self.dtype_registry[key]
        except KeyError:
            raise errors.report(PYCCEL_RESTRICTION_TODO, #pylint: disable=raise-missing-from
                    symbol = dtype,
                    severity='fatal')

    def get_declare_type(self, expr):
        """
        Get the string which describes the type in a declaration.

        This function returns the code which describes the type
        of the `expr` object such that the declaration can be written as:
        `f"{self.get_declare_type(expr)} {expr.name}"`
        The function takes care of reporting errors for unknown types and
        importing any necessary additional imports (e.g. stdint/ndarrays).

        Parameters
        ----------
        expr : Variable
            The variable whose type should be described.

        Returns
        -------
        str
            The code describing the type.

        Raises
        ------
        PyccelCodegenError
            If the type is not supported in the C code.

        Examples
        --------
        >>> v = Variable(PythonNativeInt(), 'x')
        >>> self.get_declare_type(v)
        'int64_t'

        For an object accessed via a pointer:
        >>> v = Variable(NumpyNDArrayType(PythonNativeInt(), 1, None), 'x', is_optional=True)
        >>> self.get_declare_type(v)
        'array_int64_1d*'
        """
        class_type = expr.class_type

        if isinstance(expr.class_type, CStackArray):
            dtype = self.get_c_type(expr.class_type.element_type)
        elif isinstance(expr.class_type, (HomogeneousContainerType, DictType)):
            dtype = self.get_c_type(expr.class_type)
        elif not isinstance(class_type, CustomDataType):
            dtype = self.get_c_type(expr.dtype)
        else:
            dtype = self._print(expr.class_type)

        if getattr(expr, 'is_const', False):
            dtype = f'const {dtype}'

        if self.is_c_pointer(expr) and not isinstance(expr.class_type, CStackArray):
            return f'{dtype}*'
        else:
            return dtype

    def _print_Declare(self, expr):
        var = expr.variable
        if isinstance(var.class_type, InhomogeneousTupleType):
            return ''

        declaration_type = self.get_declare_type(var)

        init = f' = {self._print(expr.value)}' if expr.value is not None else ''

        if isinstance(var.class_type, CStackArray):
            assert init == ''
            preface = ''
            if isinstance(var.alloc_shape[0], (int, LiteralInteger)):
                init = f'[{var.alloc_shape[0]}]'
            else:
                declaration_type += '*'
                init = ''
        elif var.is_stack_array:
            preface, init = self._init_stack_array(var)
        else:
            preface = ''
            if isinstance(var.class_type, (HomogeneousContainerType, DictType)) and not expr.external:
                init = ' = {0}'

        external = 'extern ' if expr.external else ''
        static = 'static ' if expr.static else ''

        return f'{preface}{static}{external}{declaration_type} {var.name}{init};\n'

    def function_signature(self, expr, print_arg_names = True):
        """
        Get the C representation of the function signature.

        Extract from the function definition `expr` all the
        information (name, input, output) needed to create the
        function signature and return a string describing the
        function.

        This is not a declaration as the signature does not end
        with a semi-colon.

        Parameters
        ----------
        expr : FunctionDef
            The function definition for which a signature is needed.

        print_arg_names : bool, default : True
            Indicates whether argument names should be printed.

        Returns
        -------
        str
            Signature of the function.
        """
        arg_vars = [a.var for a in expr.arguments]
        arg_vars = [ai for a in arg_vars for ai in expr.scope.collect_all_tuple_elements(a)]
        result_vars = [v for v in expr.scope.collect_all_tuple_elements(expr.results.var) \
                            if v and not v.is_argument]

        n_results = len(result_vars)

        if n_results > 1 or isinstance(expr.results.var.class_type, InhomogeneousTupleType):
            ret_type = self.get_c_type(PythonNativeInt())
            if expr.arguments and expr.arguments[0].bound_argument:
                # Place the first arg_var (the bound class object) first
                arg_vars = arg_vars[:1] + result_vars + arg_vars[1:]
            else:
                arg_vars = result_vars + arg_vars
            self._additional_args.append(result_vars) # Ensure correct result for is_c_pointer
        elif n_results == 1:
            ret_type = self.get_declare_type(result_vars[0])
        else:
            ret_type = self.get_c_type(VoidType())

        name = expr.name
        if not arg_vars:
            arg_code = 'void'
        else:
            def get_arg_declaration(var):
                """ Get the code which declares the argument variable.
                """
                code = self.get_declare_type(var)
                if print_arg_names:
                    code += ' ' + var.name
                return code

            arg_code_list = [self.function_signature(var, False) if isinstance(var, FunctionAddress)
                                else get_arg_declaration(var) for var in arg_vars]
            arg_code = ', '.join(arg_code_list)

        if self._additional_args :
            self._additional_args.pop()

        static = 'static ' if expr.is_static else ''

        if isinstance(expr, FunctionAddress):
            return f'{static}{ret_type} (*{name})({arg_code})'
        else:
            return f'{static}{ret_type} {name}({arg_code})'

    def _print_IndexedElement(self, expr):
        base = expr.base
        inds = list(expr.indices)
        base_shape = base.shape
        allow_negative_indexes = expr.allows_negative_indexes

        if isinstance(base, IndexedElement):
            while isinstance(base, IndexedElement) and isinstance(base.class_type, (NumpyNDArrayType, HomogeneousTupleType)):
                inds = list(base.indices) + inds
                base = base.base

        if expr.rank > 0 and isinstance(base.class_type, (NumpyNDArrayType, HomogeneousTupleType)):
            c_type = self.get_c_type(expr.class_type)
            indices = []
            for i,idx in enumerate(inds):
                if isinstance(idx, Slice):
                    idx = self._new_slice_with_processed_arguments(idx, PyccelArrayShapeElement(base, i),
                        allow_negative_indexes)
                indices.append('{'+self._print(idx)+'}')
            indices_code = ', '.join(indices)
            base_code = self._print(ObjectAddress(base))
            return f'cspan_slice({c_type}, {base_code}, {indices_code})'

        for i, ind in enumerate(inds):
            if is_literal_integer(ind) and int(ind) < 0:
                inds[i] = PyccelMinus(base_shape[i], ind.args[0], simplify = True)
            else:
                #indices of indexedElement of len==1 shouldn't be a tuple
                if isinstance(ind, tuple) and len(ind) == 1:
                    inds[i].args = ind[0]
                if allow_negative_indexes and \
                        not isinstance(ind, LiteralInteger) and not isinstance(ind, Slice):
                    inds[i] = IfTernaryOperator(PyccelLt(ind, LiteralInteger(0)),
                        PyccelAdd(base_shape[i], ind, simplify = True), ind)

        if isinstance(base.class_type, HomogeneousListType):
            assign = expr.get_user_nodes(Assign)
            index = self._print(inds[0])
            list_var = self._print(ObjectAddress(base))
            container_type = self.get_c_type(base.class_type)
            if assign:
                is_mut = False
                for a in assign:
                    lhs = a.lhs
                    is_mut = is_mut or lhs == expr or lhs.is_user_of(expr)
                if is_mut:
                    return f"(*{container_type}_at_mut({list_var},{index}))"
            return f"(*{container_type}_at({list_var},{index}))"

        indices = ", ".join(self._print(i) for i in inds)
        if isinstance(base.class_type, (NumpyNDArrayType, HomogeneousTupleType)):
            return f'(*cspan_at({self._print(ObjectAddress(base))}, {indices}))'
        elif isinstance(base.class_type, CStackArray):
            return f'{self._print(ObjectAddress(base))}[{indices}]'
        else:
            raise NotImplementedError(f"Indexing not implemented for {base.class_type}")

    def _cast_to(self, expr, dtype):
        """
        Add a cast to an expression when needed.

        Get a format string which provides the code to cast the object `expr`
        to the specified dtype. If the dtypes already
        match then the format string will simply print the expression.

        Parameters
        ----------
        expr : TypedAstNode
            The expression to be cast.
        dtype : PyccelType
            The target type of the cast.

        Returns
        -------
        str
            A format string that contains the desired cast type.
            NB: You should insert the expression to be cast in the string
            after using this function.
        """
        if expr.dtype != dtype:
            cast=self.get_c_type(dtype)
            return '({}){{}}'.format(cast)
        return '{}'

    def _print_DottedVariable(self, expr):
        """convert dotted Variable to their C equivalent"""

        name_code = self._print(expr.name)
        if self.is_c_pointer(expr.lhs):
            code = f'{self._print(ObjectAddress(expr.lhs))}->{name_code}'
        else:
            lhs_code = self._print(expr.lhs)
            code = f'{lhs_code}.{name_code}'
        if self.is_c_pointer(expr):
            return f'(*{code})'
        else:
            return code

    @staticmethod
    def _new_slice_with_processed_arguments(_slice, array_size, allow_negative_index):
        """
        Create new slice with information collected from old slice and decorators.

        Create a new slice where the original `start`, `stop`, and `step` have
        been processed using basic simplifications, as well as additional rules
        identified by the function decorators.

        Parameters
        ----------
        _slice : Slice
            Slice needed to collect (start, stop, step).

        array_size : PyccelArrayShapeElement
            Call to function size().

        allow_negative_index : bool
            True when the decorator allow_negative_index is present.

        Returns
        -------
        Slice
            The new slice with processed arguments (start, stop, step).
        """
        start = LiteralInteger(0) if _slice.start is None else _slice.start
        stop = array_size if _slice.stop is None else _slice.stop

        # negative start and end in slice
        if isinstance(start, PyccelUnarySub) and isinstance(start.args[0], LiteralInteger):
            start = PyccelMinus(array_size, start.args[0], simplify = True)
        elif allow_negative_index and not isinstance(start, (LiteralInteger, PyccelArrayShapeElement)):
            start = IfTernaryOperator(PyccelLt(start, LiteralInteger(0)),
                            PyccelMinus(array_size, start, simplify = True), start)
        else:
            start = _slice.start

        if isinstance(stop, PyccelUnarySub) and isinstance(stop.args[0], LiteralInteger):
            stop = PyccelMinus(array_size, stop.args[0], simplify = True)
        elif allow_negative_index and not isinstance(stop, (LiteralInteger, PyccelArrayShapeElement)):
            stop = IfTernaryOperator(PyccelLt(stop, LiteralInteger(0)),
                            PyccelMinus(array_size, stop, simplify = True), stop)
        else:
            stop = _slice.stop

        # steps in slices
        step = _slice.step

        # negative step in slice
        if step and isinstance(step, PyccelUnarySub) and isinstance(step.args[0], LiteralInteger):
            start = PyccelMinus(array_size, LiteralInteger(1), simplify = True) if _slice.start is None else start
            stop = LiteralInteger(0) if _slice.stop is None else stop
            raise NotImplementedError("Negative step not yet handled")

        # variable step in slice
        elif step and allow_negative_index and step and not isinstance(step, LiteralInteger):
            og_start = start
            start = IfTernaryOperator(PyccelGt(step, LiteralInteger(0)), start, PyccelMinus(stop, LiteralInteger(1), simplify = True))
            stop = IfTernaryOperator(PyccelGt(step, LiteralInteger(0)), stop, og_start)
            raise NotImplementedError("Negative step not yet handled")

        return Slice(start, stop, step)

    def _print_PyccelArraySize(self, expr):
        arg = self._print(ObjectAddress(expr.arg))
        return f'cspan_size({arg})'

    def _print_PyccelArrayShapeElement(self, expr):
        arg = expr.arg
        if isinstance(arg.class_type, (NumpyNDArrayType, HomogeneousTupleType)):
            idx = self._print(expr.index)
            if self.is_c_pointer(arg):
                arg_code = self._print(ObjectAddress(arg))
                return f'{arg_code}->shape[{idx}]'
            arg_code = self._print(arg)
            return f'{arg_code}.shape[{idx}]'
        elif isinstance(arg.class_type, (HomogeneousListType, HomogeneousSetType, DictType)):
            c_type = self.get_c_type(arg.class_type)
            arg_code = self._print(ObjectAddress(arg))
            return f'{c_type}_size({arg_code})'
        elif isinstance(arg.class_type, StringType):
            arg_code = self._print(ObjectAddress(arg))
            return f'cstr_size({arg_code})'
        else:
            raise NotImplementedError(f"Don't know how to represent shape of object of type {arg.class_type}")

    def _print_Allocate(self, expr):
        free_code = ''
        variable = expr.variable
        if isinstance(variable.class_type, (HomogeneousListType, HomogeneousSetType, DictType, StringType)):
            if expr.status in ('allocated', 'unknown'):
                free_code = f'{self._print(Deallocate(variable))}'
            if expr.shape[0] is None:
                return free_code
            size = self._print(expr.shape[0])
            variable_address = self._print(ObjectAddress(expr.variable))
            container_type = self.get_c_type(expr.variable.class_type)
            if expr.alloc_type == 'reserve':
                if expr.status != 'unallocated':
                    return (f'{container_type}_clear({variable_address});\n'
                            f'{container_type}_reserve({variable_address}, {size});\n')
                return f'{container_type}_reserve({variable_address}, {size});\n'
            elif expr.alloc_type == 'resize':
                return f'{container_type}_resize({variable_address}, {size}, {0});\n'
            return free_code
        elif isinstance(variable.class_type, (NumpyNDArrayType, HomogeneousTupleType)):
            #free the array if its already allocated and checking if its not null if the status is unknown
            if  (expr.status == 'unknown'):
                data_ptr = ObjectAddress(DottedVariable(VoidType(), 'data',
                                        lhs = variable, memory_handling='alias'))
                free_code = f'if ({self._print(data_ptr)} != NULL)\n'
                free_code += ''.join(("{\n", self._print(Deallocate(variable)), "}\n"))
            elif (expr.status == 'allocated'):
                free_code += self._print(Deallocate(variable))

            tot_shape = self._print(functools.reduce(
                lambda x,y: PyccelMul(x,y,simplify=True), expr.shape))
            c_type = self.get_c_type(variable.class_type)
            element_type = self.get_c_type(variable.class_type.element_type)

            if expr.like:
                buffer_array = ''
                if isinstance(expr.like.class_type, VoidType):
                    dummy_array_name = self._print(ObjectAddress(expr.like))
                else:
                    raise NotImplementedError("Unexpected type passed to like argument")
            else:
                dummy_array_name = self.scope.get_new_name(f'{variable.name}_ptr')
                buffer_array_var = Variable(variable.class_type.datatype, dummy_array_name, memory_handling='alias')
                self.scope.insert_variable(buffer_array_var)
                buffer_array = f"{dummy_array_name} = malloc(sizeof({element_type}) * ({tot_shape}));\n"

            order = 'c_COLMAJOR' if variable.order == 'F' else 'c_ROWMAJOR'
            shape = ", ".join(self._print(i) for i in expr.shape)

            return free_code + buffer_array + f'{self._print(variable)} = ({c_type})cspan_md_layout({order}, {dummy_array_name}, {shape});\n'
        elif variable.is_alias:
            var_code = self._print(ObjectAddress(variable))
            if expr.like:
                declaration_type = self.get_declare_type(expr.like)
                malloc_size = f'sizeof({declaration_type})'
                if variable.rank:
                    tot_shape = self._print(functools.reduce(
                        lambda x,y: PyccelMul(x,y,simplify=True), expr.shape))
                    malloc_size = f'{malloc_size} * ({tot_shape})'
                return f'{var_code} = malloc({malloc_size});\n'
            else:
                raise NotImplementedError(f"Allocate not implemented for {variable.class_type}")
        else:
            raise NotImplementedError(f"Allocate not implemented for {variable.class_type}")

    def _print_Deallocate(self, expr):
        if isinstance(expr.variable.class_type, (HomogeneousListType, HomogeneousSetType, DictType, StringType)):
            if expr.variable.is_alias:
                return ''
            variable_address = self._print(ObjectAddress(expr.variable))
            container_type = self.get_c_type(expr.variable.class_type)
            return f'{container_type}_drop({variable_address});\n'
        if isinstance(expr.variable.class_type, InhomogeneousTupleType):
            return ''.join(self._print(Deallocate(v)) for v in expr.variable)
        if isinstance(expr.variable.dtype, CustomDataType):
            variable_address = self._print(ObjectAddress(expr.variable))
            Pyccel__del = expr.variable.cls_base.scope.find('__del__').name
            return f"{Pyccel__del}({variable_address});\n"
        elif isinstance(expr.variable.class_type, (NumpyNDArrayType, HomogeneousTupleType)):
            if expr.variable.is_alias:
                return ''
            else:
                data_ptr = DottedVariable(VoidType(), 'data', lhs = expr.variable, memory_handling='alias')
                data_ptr_code = self._print(ObjectAddress(data_ptr))
                return f'free({data_ptr_code});\n{data_ptr_code} = NULL;\n'
        else:
            variable_address = self._print(ObjectAddress(expr.variable))
            return f'free({variable_address});\n'

    def _print_Slice(self, expr):
        start = expr.start
        stop = expr.stop
        step = expr.step
        if start is None and stop is None and (step in (None, 1)):
            return 'c_ALL'
        else:
            start = start or LiteralInteger(0)
            stop = stop or 'c_END'
            assert not(is_literal_integer(start) and int(start) < 0)
            assert not(is_literal_integer(stop) and int(stop) < 0)
            args = (start, stop)
            if step and step != 1:
                args += (expr.step, )
            return ', '.join(self._print(a) for a in args)

    def _print_NumpyUfuncBase(self, expr):
        """ Convert a Python expression with a Numpy function call to C
        function call

        Parameters
        ----------
            expr : Pyccel ast node
                Python expression with a Numpy function call

        Returns
        -------
            string
                Equivalent expression in C language

        Example
        -------
            numpy.cos(x) ==> cos(x)

        """
        # add necessary include
        self.add_import(c_imports['math'])
        type_name = type(expr).__name__
        try:
            func_name = numpy_ufunc_to_c_float[type_name]
        except KeyError:
            errors.report(PYCCEL_RESTRICTION_TODO, severity='fatal')
        args = []
        for arg in expr.args:
            if arg.dtype.primitive_type is PrimitiveComplexType():
                self.add_import(c_imports['complex'])
                try:
                    func_name = numpy_ufunc_to_c_complex[type_name]
                    args.append(self._print(arg))
                except KeyError:
                    errors.report(INCOMPATIBLE_TYPEVAR_TO_FUNC.format(type_name) ,severity='fatal')
            elif arg.dtype.primitive_type is not PrimitiveFloatingPointType():
                args.append(self._print(NumpyFloat(arg)))
            else :
                args.append(self._print(arg))
        code_args = ', '.join(args)
        return '{0}({1})'.format(func_name, code_args)

    def _print_NumpySign(self, expr):
        """ Print the corresponding C function for a call to Numpy.sign

        Parameters
        ----------
            expr : Pyccel ast node
                Python expression with Numpy.sign call

        Returns
        -------
            string
                Equivalent internal function in C

        Example
        -------
            import numpy

            numpy.sign(x) => isign(x)   (x is integer)
            numpy.sign(x) => fsign(x)   (x if float)
            numpy.sign(x) => csign(x)   (x is complex)

        """
        self.add_import(c_imports['pyc_math_c'])
        primitive_type = expr.dtype.primitive_type
        func = ''
        if isinstance(primitive_type, PrimitiveIntegerType):
            func = 'isign'
        elif isinstance(primitive_type, PrimitiveFloatingPointType):
            func = 'fsign'
        elif isinstance(primitive_type, PrimitiveComplexType):
            func = 'csgn' if numpy_v1 else 'csign'

        return f'{func}({self._print(expr.args[0])})'

    def _print_NumpyIsFinite(self, expr):
        """
        Convert a Python expression with a numpy isfinite function call to C function call
        """

        self.add_import(c_imports['math'])
        code_arg = self._print(expr.arg)
        return f"isfinite({code_arg})"

    def _print_NumpyIsInf(self, expr):
        """
        Convert a Python expression with a numpy isinf function call to C function call
        """

        self.add_import(c_imports['math'])
        code_arg = self._print(expr.arg)
        return f"isinf({code_arg})"

    def _print_NumpyIsNan(self, expr):
        """
        Convert a Python expression with a numpy isnan function call to C function call
        """

        self.add_import(c_imports['math'])
        code_arg = self._print(expr.arg)
        return f"isnan({code_arg})"

    def _print_MathFunctionBase(self, expr):
        """ Convert a Python expression with a math function call to C
        function call

        Parameters
        ----------
            expr : Pyccel ast node
                Python expression with a Math function call

        Returns
        -------
            string
                Equivalent expression in C language

        ------
        Example:
        --------
            math.sin(x) ==> sin(x)

        """
        # add necessary include
        type_name = type(expr).__name__
        try:
            func_name = math_function_to_c[type_name]
        except KeyError:
            errors.report(PYCCEL_RESTRICTION_TODO, severity='fatal')

        if func_name.startswith("pyc"):
            self.add_import(c_imports['pyc_math_c'])
        else:
            if expr.dtype.primitive_type is PrimitiveComplexType():
                self.add_import(c_imports['complex'])
            else:
                self.add_import(c_imports['math'])
        if expr.dtype.primitive_type is PrimitiveComplexType():
            args = [self._print(a) for a in expr.args]
        else:
            args = []
            for arg in expr.args:
                if arg.dtype.primitive_type is not PrimitiveFloatingPointType() \
                        and not func_name.startswith("pyc"):
                    args.append(self._print(NumpyFloat(arg)))
                else:
                    args.append(self._print(arg))
        code_args = ', '.join(args)
        if expr.dtype.primitive_type is PrimitiveIntegerType():
            cast_type = self.get_c_type(expr.dtype)
            return f'({cast_type}){func_name}({code_args})'
        return f'{func_name}({code_args})'

    def _print_MathIsfinite(self, expr):
        """Convert a Python expression with a math isfinite function call to C
        function call"""
        # add necessary include
        self.add_import(c_imports['math'])
        arg = expr.args[0]
        if arg.dtype.primitive_type is PrimitiveIntegerType():
            code_arg = self._print(NumpyFloat(arg))
        else:
            code_arg = self._print(arg)
        return "isfinite({})".format(code_arg)

    def _print_MathIsinf(self, expr):
        """Convert a Python expression with a math isinf function call to C
        function call"""
        # add necessary include
        self.add_import(c_imports['math'])
        arg = expr.args[0]
        if arg.dtype.primitive_type is PrimitiveIntegerType():
            code_arg = self._print(NumpyFloat(arg))
        else:
            code_arg = self._print(arg)
        return "isinf({})".format(code_arg)

    def _print_MathIsnan(self, expr):
        """Convert a Python expression with a math isnan function call to C
        function call"""
        # add necessary include
        self.add_import(c_imports['math'])
        arg = expr.args[0]
        if arg.dtype.primitive_type is PrimitiveIntegerType():
            code_arg = self._print(NumpyFloat(arg))
        else:
            code_arg = self._print(arg)
        return "isnan({})".format(code_arg)

    def _print_MathTrunc(self, expr):
        """Convert a Python expression with a math trunc function call to C
        function call"""
        # add necessary include
        self.add_import(c_imports['math'])
        arg = expr.args[0]
        if arg.dtype.primitive_type is PrimitiveIntegerType():
            code_arg = self._print(NumpyFloat(arg))
        else:
            code_arg = self._print(arg)
        return "trunc({})".format(code_arg)

    def _print_FunctionAddress(self, expr):
        return expr.name

    def _print_NumpyWhere(self, expr):
        cond = self._print(expr.condition)
        value_true = self._print(expr.value_true)
        value_false = self._print(expr.value_false)
        stmt = '{cond} ? {true} : {false}'.format(cond = cond,
                true = value_true, false = value_false)
        return stmt

    def _print_Rand(self, expr):
        raise NotImplementedError("Rand not implemented")

    def _print_NumpyRandint(self, expr):
        raise NotImplementedError("Randint not implemented")

    def _print_NumpyMod(self, expr):
        return self._print(PyccelMod(*expr.args))

    def _print_NumpyAmax(self, expr):
        '''
        Convert a call to numpy.max to the equivalent function in C.
        '''
        return self._handle_numpy_functional(expr, PythonMax)

    def _print_NumpyAmin(self, expr):
        '''
        Convert a call to numpy.min to the equivalent function in C.
        '''
        return self._handle_numpy_functional(expr, PythonMin)

    def _print_NumpySum(self, expr):
        return self._handle_numpy_functional(expr, PyccelAdd, convert_to_literal(0, expr.class_type))

    def _print_NumpyLinspace(self, expr):
        template = '({start} + {index}*{step})'
        if not isinstance(expr.endpoint, LiteralFalse):
            template = '({start} + {index}*{step})'
            lhs_source = expr.get_user_nodes(Assign)[0].lhs
            lhs_source.substitute(expr.ind, PyccelMinus(expr.num, LiteralInteger(1), simplify = True))
            lhs = self._print(lhs_source)

            if isinstance(expr.endpoint, LiteralTrue):
                cond_template = lhs + ' = {stop}'
            else:
                cond_template = lhs + ' = {cond} ? {stop} : ' + lhs

        v = self._cast_to(expr.stop, expr.dtype).format(self._print(expr.stop))

        init_value = template.format(
            start = self._print(expr.start),
            step  = self._print(expr.step),
            index = self._print(expr.ind),
        )
        if isinstance(expr.endpoint, LiteralFalse):
            code = init_value
        elif isinstance(expr.endpoint, LiteralTrue):
            code = init_value + ';\n' + cond_template.format(stop = v)
        else:
            code = init_value + ';\n' + cond_template.format(cond=self._print(expr.endpoint),stop = v)

        return code

    def _print_Interface(self, expr):
        return ""

    def _print_FunctionDef(self, expr):
        if expr.is_inline:
            return ''

        self.set_scope(expr.scope)

        arguments = [a.var for a in expr.arguments]
        # Collect results filtering out Nil()
        results = [r for r in self.scope.collect_all_tuple_elements(expr.results.var) \
                if isinstance(r, Variable)]
        returning_tuple = isinstance(expr.results.var.class_type, InhomogeneousTupleType)
        if len(results) > 1 or returning_tuple:
            self._additional_args.append(results)

        body  = self._print(expr.body)
        decs = [Declare(i, value=(Nil() if i.is_alias and isinstance(i.class_type, (VoidType, BindCPointer)) else None))
                for i in expr.local_vars]

        if len(results) == 1 and not returning_tuple:
            res = results[0]
            if isinstance(res, Variable) and not res.is_temp:
                decs += [Declare(res)]
            elif not isinstance(res, Variable):
                raise NotImplementedError(f"Can't return {type(res)} from a function")
        decs  = ''.join(self._print(i) for i in decs)

        sep = self._print(SeparatorComment(40))
        if self._additional_args :
            self._additional_args.pop()
        for i in expr.imports:
            self.add_import(i)
        docstring = self._print(expr.docstring) if expr.docstring else ''

        parts = [sep,
                 docstring,
                '{signature}\n{{\n'.format(signature=self.function_signature(expr)),
                 decs,
                 body,
                 '}\n',
                 sep]

        self.exit_scope()

        return ''.join(p for p in parts if p)

    def _print_FunctionCall(self, expr):
        func = expr.funcdef
        if func.is_inline:
            return self._handle_inline_func_call(expr)
         # Ensure the correct syntax is used for pointers
        args = []
        for a, f in zip(expr.args, func.arguments):
            arg_val = a.value or Nil()
            f = f.var
            if self.is_c_pointer(f):
                if isinstance(arg_val, Variable):
                    args.append(ObjectAddress(arg_val))
                elif not self.is_c_pointer(arg_val):
                    tmp_var = self.scope.get_temporary_variable(f.dtype)
                    assign = Assign(tmp_var, arg_val)
                    code = self._print(assign)
                    self._additional_code += code
                    args.append(ObjectAddress(tmp_var))
                else:
                    args.append(arg_val)
            else :
                args.append(arg_val)

        if func.arguments and func.arguments[0].bound_argument:
            # Place the first arg_var (the bound class object) first
            args = args[:1] + self._temporary_args + args[1:]
        else:
            args = self._temporary_args + args
        self._temporary_args = []
        args = ', '.join(self._print(ai) for a in args for ai in self.scope.collect_all_tuple_elements(a))

        call_code = f'{func.name}({args})'
        if func.results.var is not Nil() and \
                not isinstance(func.results.var.class_type, InhomogeneousTupleType):
            return call_code
        else:
            return f'{call_code};\n'

    def _print_Return(self, expr):
        code = ''
        return_obj = expr.expr
        if return_obj is None:
            args = []
        elif isinstance(return_obj.class_type, InhomogeneousTupleType):
            if expr.stmt:
                return self._print(expr.stmt)+'return 0;\n'
            return 'return 0;\n'
        else:
            args = [ObjectAddress(return_obj) if self.is_c_pointer(return_obj) else return_obj]

        if len(args) == 0:
            return 'return;\n'

        if len(args) > 1:
            if expr.stmt:
                return self._print(expr.stmt)+'return 0;\n'
            return 'return 0;\n'

        if expr.stmt:
            # get Assign nodes from the CodeBlock object expr.stmt.
            last_assign = expr.stmt.get_attribute_nodes((Assign, AliasAssign), excluded_nodes=FunctionCall)
            deallocate_nodes = expr.stmt.get_attribute_nodes(Deallocate, excluded_nodes=(Assign,))
            vars_in_deallocate_nodes = [i.variable for i in deallocate_nodes]

            # Check the Assign objects list in case of
            # the user assigns a variable to an object contains IndexedElement object.
            if not last_assign:
                code = self._print(expr.stmt)
            elif isinstance(last_assign[-1], (AugAssign, AliasAssign)):
                last_assign[-1].lhs.is_temp = False
                code = self._print(expr.stmt)
            elif isinstance(last_assign[-1].rhs, PythonTuple):
                code = self._print(expr.stmt)
                last_assign[-1].lhs.is_temp = False
            else:
                # make sure that stmt contains one assign node.
                last_assign = last_assign[-1]
                variables = last_assign.rhs.get_attribute_nodes(Variable)
                unneeded_var = not any(b in vars_in_deallocate_nodes or b.is_ndarray for b in variables) and \
                        isinstance(last_assign.lhs, Variable) and not last_assign.lhs.is_ndarray
                if unneeded_var:
                    code = ''.join(self._print(a) for a in expr.stmt.body if a is not last_assign)
                    return code + 'return {};\n'.format(self._print(last_assign.rhs))
                else:
                    if isinstance(last_assign.lhs, Variable):
                        last_assign.lhs.is_temp = False
                    code = self._print(expr.stmt)

        returned_value = self.scope.collect_tuple_element(args[0])

        return code + f'return {self._print(returned_value)};\n'

    def _print_Pass(self, expr):
        return '// pass\n'

    def _print_Nil(self, expr):
        return 'NULL'

    def _print_NilArgument(self, expr):
        raise errors.report("Trying to use optional argument in inline function without providing a variable",
                symbol=expr,
                severity='fatal')

    def _print_PyccelAdd(self, expr):
        return ' + '.join(self._print(a) for a in expr.args)

    def _print_PyccelMinus(self, expr):
        args = [self._print(a) for a in expr.args]
        if len(args) == 1:
            return '-{}'.format(args[0])
        return ' - '.join(args)

    def _print_PyccelMul(self, expr):
        return ' * '.join(self._print(a) for a in expr.args)

    def _print_PyccelDiv(self, expr):
        if all(a.dtype.primitive_type is PrimitiveIntegerType() for a in expr.args):
            args = [NumpyFloat(a) for a in expr.args]
        else:
            args = expr.args
        return  ' / '.join(self._print(a) for a in args)

    def _print_PyccelFloorDiv(self, expr):
        # the result type of the floor division is dependent on the arguments
        # type, if all arguments are integers or booleans the result is integer
        # otherwise the result type is float
        need_to_cast = all(a.dtype.primitive_type in (PrimitiveIntegerType(), PrimitiveBooleanType()) for a in expr.args)
        if need_to_cast:
            self.add_import(c_imports['pyc_math_c'])
            cast_type = self.get_c_type(expr.dtype)
            return f'py_floor_div_{cast_type}({self._print(expr.args[0])}, {self._print(expr.args[1])})'

        self.add_import(c_imports['math'])
        code = ' / '.join(self._print(a if a.dtype.primitive_type is PrimitiveFloatingPointType()
                                        else NumpyFloat(a)) for a in expr.args)
        return f"floor({code})"

    def _print_PyccelRShift(self, expr):
        return ' >> '.join(self._print(a) for a in expr.args)

    def _print_PyccelLShift(self, expr):
        return ' << '.join(self._print(a) for a in expr.args)

    def _print_PyccelBitXor(self, expr):
        if expr.dtype is PythonNativeBool():
            return '{0} != {1}'.format(self._print(expr.args[0]), self._print(expr.args[1]))
        return ' ^ '.join(self._print(a) for a in expr.args)

    def _print_PyccelBitOr(self, expr):
        if expr.dtype is PythonNativeBool():
            return ' || '.join(self._print(a) for a in expr.args)
        return ' | '.join(self._print(a) for a in expr.args)

    def _print_PyccelBitAnd(self, expr):
        if expr.dtype is PythonNativeBool():
            return ' && '.join(self._print(a) for a in expr.args)
        return ' & '.join(self._print(a) for a in expr.args)

    def _print_PyccelInvert(self, expr):
        return '~{}'.format(self._print(expr.args[0]))

    def _print_PyccelAssociativeParenthesis(self, expr):
        return '({})'.format(self._print(expr.args[0]))

    def _print_PyccelUnary(self, expr):
        return '+{}'.format(self._print(expr.args[0]))

    def _print_PyccelUnarySub(self, expr):
        return '-{}'.format(self._print(expr.args[0]))

    def _print_AugAssign(self, expr):
        op = expr.op
        lhs = expr.lhs
        rhs = expr.rhs

        if op == '//' or (op == '%' and isinstance(lhs.dtype.primitive_type, PrimitiveFloatingPointType)):
            _expr = expr.to_basic_assign()
            expr.invalidate_node()
            return self._print(_expr)

        lhs_code = self._print(lhs)
        rhs_code = self._print(rhs)
        return f'{lhs_code} {op}= {rhs_code};\n'

    def _print_Assign(self, expr):
        lhs = expr.lhs
        rhs = expr.rhs
        if isinstance(rhs, (FunctionCall, DictPopitem)) and isinstance(rhs.class_type, InhomogeneousTupleType):
            self._temporary_args = [ObjectAddress(a) for a in lhs]
            code = self._print(rhs)
            self._temporary_args = []
            return code
        # Inhomogeneous tuples are unravelled and therefore do not exist in the c printer
        if isinstance(rhs, (NumpyArray, PythonTuple)):
            return self.copy_NumpyArray_Data(lhs, rhs)
        if isinstance(rhs, (NumpySum, NumpyAmax, NumpyAmin)):
            return self._print(rhs)
        if isinstance(rhs, (NumpyFull)):
            return self.arrayFill(expr)
        lhs_code = self._print(lhs)
        if isinstance(rhs, (PythonList, PythonSet, PythonDict)):
            return self.init_stc_container(rhs, expr.lhs)
        rhs_code = self._print(rhs)
        return f'{lhs_code} = {rhs_code};\n'

    def _print_AliasAssign(self, expr):
        lhs_var = expr.lhs
        rhs_var = expr.rhs

        lhs_address = ObjectAddress(lhs_var)
        rhs_address = ObjectAddress(rhs_var)

        # The condition below handles the case of reassigning a pointer to an array view.
        if isinstance(lhs_var, Variable) and lhs_var.is_ndarray and not lhs_var.is_optional:
            lhs = self._print(lhs_var)

            if isinstance(rhs_var, Variable) and rhs_var.is_ndarray:
                lhs_ptr = self._print(lhs_address)
                rhs = self._print(rhs_address)
                rhs_type = self.get_c_type(rhs_var.class_type)
                slicing = ', '.join(['{c_ALL}']*lhs_var.rank)
                code = f'{lhs} = cspan_slice({rhs_type}, {rhs}, {slicing});\n'
                if lhs_var.order != rhs_var.order:
                    code += f'cspan_transpose({lhs_ptr});\n'
                return code
            else:
                rhs = self._print(rhs_var)
                return f'{lhs} = {rhs};\n'
        else:
            lhs = self._print(lhs_address)
            rhs = self._print(rhs_address)

            return f'{lhs} = {rhs};\n'

    def _print_For(self, expr):
        self.set_scope(expr.scope)

        iterable = expr.iterable
        indices = iterable.loop_counters

        if isinstance(iterable, (VariableIterator, DictItems, DictKeys, DictValues)) and \
                isinstance(iterable.variable.class_type, (DictType, HomogeneousSetType, HomogeneousListType)):
            var = iterable.variable
            iterable_type = var.class_type
            counter = Variable(IteratorType(iterable_type), indices[0].name)
            c_type = self.get_c_type(iterable_type)
            iterable_code = self._print(var)
            for_code = f'c_foreach ({self._print(counter)}, {c_type}, {iterable_code})'
            tmp_ref = DottedVariable(VoidType(), 'ref', memory_handling='alias', lhs = counter)
            if isinstance(iterable, DictItems):
                assigns = [Assign(expr.target[0], DottedVariable(VoidType(), 'first', lhs = tmp_ref)),
                           Assign(expr.target[1], DottedVariable(VoidType(), 'second', lhs = tmp_ref))]
            elif isinstance(iterable, DictKeys):
                assigns = [Assign(expr.target[0], DottedVariable(VoidType(), 'first', lhs = tmp_ref))]
            elif isinstance(iterable, DictValues):
                assigns = [Assign(expr.target[0], DottedVariable(VoidType(), 'second', lhs = tmp_ref))]
            else:
                assigns = [Assign(expr.target[0], tmp_ref)]
            additional_assign = CodeBlock(assigns)
        else:
            range_iterable = iterable.get_range()
            if indices:
                index = indices[0]
                if iterable.num_loop_counters_required and index.is_temp:
                    self.scope.insert_variable(index)
            else:
                index = expr.target[0]

            targets = iterable.get_assign_targets()
            additional_assign = CodeBlock([AliasAssign(i, t) if i.is_alias else Assign(i, t) \
                                    for i,t in zip(expr.target[-len(targets):], targets)])

            index_code = self._print(index)
            step = range_iterable.step
            start_code = self._print(range_iterable.start)
            stop_code  = self._print(range_iterable.stop )
            step_code  = self._print(range_iterable.step )

            # testing if the step is a value or an expression
            if is_literal_integer(step):
                op = '>' if int(step) < 0 else '<'
                stop_condition = f'{index_code} {op} {stop_code}'
            else:
                stop_condition = f'({step_code} > 0) ? ({index_code} < {stop_code}) : ({index_code} > {stop_code})'
            for_code = f'for ({index_code} = {start_code}; {stop_condition}; {index_code} += {step_code})\n'

        if self._additional_code:
            for_code = self._additional_code + for_code
            self._additional_code = ''

        body = self._print(additional_assign) + self._print(expr.body)

        self.exit_scope()
        return for_code + '{\n' + body + '}\n'

    def _print_FunctionalFor(self, expr):
        loops = ''.join(self._print(i) for i in expr.loops)
        return loops

    def _print_CodeBlock(self, expr):
        if not expr.unravelled:
            body_exprs = expand_to_loops(expr,
                    self.scope.get_temporary_variable, self.scope,
                    language_has_vectors = False)
        else:
            body_exprs = expr.body
        body_stmts = []
        for b in body_exprs :
            code = self._print(b)
            code = self._additional_code + code
            self._additional_code = ''
            body_stmts.append(code)
        return ''.join(self._print(b) for b in body_stmts)

    def _print_Idx(self, expr):
        return self._print(expr.label)

    def _print_Exp1(self, expr):
        return "M_E"

    def _print_Pi(self, expr):
        return 'M_PI'

    def _print_Infinity(self, expr):
        return 'HUGE_VAL'

    def _print_NegativeInfinity(self, expr):
        return '-HUGE_VAL'

    def _print_PythonReal(self, expr):
        return 'creal({})'.format(self._print(expr.internal_var))

    def _print_PythonImag(self, expr):
        return 'cimag({})'.format(self._print(expr.internal_var))

    def _print_PythonConjugate(self, expr):
        return 'conj({})'.format(self._print(expr.internal_var))

    def _handle_is_operator(self, Op, expr):
        """
        Get the code to print an `is` or `is not` expression.

        Get the code to print an `is` or `is not` expression. These two operators
        function similarly so this helper function reduces code duplication.

        Parameters
        ----------
        Op : str
            The C operator representing "is" or "is not".

        expr : PyccelIs/PyccelIsNot
            The expression being printed.

        Returns
        -------
        str
            The code describing the expression.

        Raises
        ------
        PyccelError : Raised if the comparison is poorly defined.
        """

        lhs = self._print(expr.lhs)
        rhs = self._print(expr.rhs)
        a = expr.args[0]
        b = expr.args[1]

        if Nil() in expr.args:
            lhs = ObjectAddress(expr.lhs) if isinstance(expr.lhs, Variable) else expr.lhs
            rhs = ObjectAddress(expr.rhs) if isinstance(expr.rhs, Variable) else expr.rhs

            lhs = self._print(lhs)
            rhs = self._print(rhs)
            return '{} {} {}'.format(lhs, Op, rhs)

        if (a.dtype is PythonNativeBool() and b.dtype is PythonNativeBool()):
            return '{} {} {}'.format(lhs, Op, rhs)
        else:
            errors.report(PYCCEL_RESTRICTION_IS_ISNOT,
                          symbol=expr, severity='fatal')

    def _print_PyccelIsNot(self, expr):
        return self._handle_is_operator("!=", expr)

    def _print_PyccelIs(self, expr):
        return self._handle_is_operator("==", expr)

    def _print_Piecewise(self, expr):
        if expr.args[-1].cond is not True:
            # We need the last conditional to be a True, otherwise the resulting
            # function may not return a result.
            raise ValueError("All Piecewise expressions must contain an "
                             "(expr, True) statement to be used as a default "
                             "condition. Without one, the generated "
                             "expression may not evaluate to anything under "
                             "some condition.")
        lines = []
        if expr.has(Assign):
            for i, (e, c) in enumerate(expr.args):
                if i == 0:
                    lines.append("if (%s) {\n" % self._print(c))
                elif i == len(expr.args) - 1 and c is True:
                    lines.append("else {\n")
                else:
                    lines.append("else if (%s) {\n" % self._print(c))
                code0 = self._print(e)
                lines.append(code0)
                lines.append("}\n")
            return "".join(lines)
        else:
            # The piecewise was used in an expression, need to do inline
            # operators. This has the downside that inline operators will
            # not work for statements that span multiple lines (Matrix or
            # Indexed expressions).
            ecpairs = ["((%s) ? (\n%s\n)\n" % (self._print(c), self._print(e))
                    for e, c in expr.args[:-1]]
            last_line = ": (\n%s\n)" % self._print(expr.args[-1].expr)
            return ": ".join(ecpairs) + last_line + " ".join([")"*len(ecpairs)])

    def _print_Constant(self, expr):
        if expr == math_constants['inf']:
            self.add_import(c_imports['math'])
            return 'HUGE_VAL'
        elif expr == math_constants['nan']:
            self.add_import(c_imports['math'])
            return 'NAN'
        elif expr == math_constants['pi']:
            self.add_import(c_imports['math'])
            return 'M_PI'
        elif expr == math_constants['e']:
            self.add_import(c_imports['math'])
            return 'M_E'
        else:
            cast_func = DtypePrecisionToCastFunction[expr.dtype]
            return self._print(cast_func(expr.value))


    def _print_Variable(self, expr):
        if self.is_c_pointer(expr):
            return '(*{0})'.format(expr.name)
        else:
            return expr.name

    def _print_FunctionDefArgument(self, expr):
        return self._print(expr.name)

    def _print_FunctionCallArgument(self, expr):
        return self._print(expr.value)

    def _print_ObjectAddress(self, expr):
        obj_code = self._print(expr.obj)
        if isinstance(expr.obj, ObjectAddress) or not self.is_c_pointer(expr.obj):
            return f'&{obj_code}'
        else:
            if obj_code.startswith('(*') and obj_code.endswith(')'):
                return f'{obj_code[2:-1]}'
            else:
                return obj_code

    def _print_PointerCast(self, expr):
        declare_type = self.get_declare_type(expr.cast_type)
        if not self.is_c_pointer(expr.cast_type):
            declare_type += '*'
        obj = expr.obj
        if not isinstance(obj, ObjectAddress):
            obj = ObjectAddress(expr.obj)
        var_code = self._print(obj)
        return f'(*({declare_type})({var_code}))'

    def _print_Comment(self, expr):
        comments = self._print(expr.text)

        return '/*' + comments + '*/\n'

    def _print_Assert(self, expr):
        if isinstance(expr.test, LiteralTrue):
            if sys.version_info < (3, 9):
                return ''
            else:
                return '//' + ast.unparse(expr.python_ast) + '\n' #pylint: disable=no-member
        condition = self._print(expr.test)
        self.add_import(c_imports['assert'])
        return f"assert({condition});\n"

    def _print_PyccelSymbol(self, expr):
        return expr

    def _print_CommentBlock(self, expr):
        txts = expr.comments
        header = expr.header
        header_size = len(expr.header)

        ln = max(len(i) for i in txts)
        if ln<max(20, header_size+4):
            ln = 20
        top  = '/*' + '_'*int((ln-header_size)/2) + header + '_'*int((ln-header_size)/2) + '*/\n'
        ln = len(top)-4
        bottom = '/*' + '_'*ln + '*/\n'

        txts = ['/*' + t + ' '*(ln - len(t)) + '*/\n' for t in txts]

        body = ''.join(i for i in txts)

        return ''.join([top, body, bottom])

    def _print_EmptyNode(self, expr):
        return ''

    def _print_MaxLimit(self, expr):
        class_type = expr.class_type
        if isinstance(class_type.primitive_type, PrimitiveIntegerType):
            self.add_import(c_imports['stdint'])
            return f'INT{class_type.precision*8}_MAX'
        elif isinstance(class_type.primitive_type, PrimitiveFloatingPointType):
            self.add_import(c_imports['float'])
            numpy_type = numpy_precision_map[(class_type.primitive_type, class_type.precision)]
            if numpy_type is NumpyFloat32Type():
                return 'FLT_MAX'
            elif numpy_type is NumpyFloat64Type():
                return 'DBL_MAX'
            elif numpy_type is NumpyFloat128Type():
                return 'LDBL_MAX'
        raise errors.report(PYCCEL_INTERNAL_ERROR,
                symbol = expr, severity='fatal')

    def _print_MinLimit(self, expr):
        class_type = expr.class_type
        if isinstance(class_type.primitive_type, PrimitiveIntegerType):
            self.add_import(c_imports['stdint'])
            return f'INT{class_type.precision*8}_MIN'
        elif isinstance(class_type.primitive_type, PrimitiveFloatingPointType):
            self.add_import(c_imports['float'])
            numpy_type = numpy_precision_map[(class_type.primitive_type, class_type.precision)]
            if numpy_type is NumpyFloat32Type():
                return '-FLT_MAX'
            elif numpy_type is NumpyFloat64Type():
                return '-DBL_MAX'
            elif numpy_type is NumpyFloat128Type():
                return '-LDBL_MAX'
        raise errors.report(PYCCEL_INTERNAL_ERROR,
                symbol = expr, severity='fatal')

    #=================== OMP ==================

    def _print_OmpAnnotatedComment(self, expr):
        clauses = ''
        if expr.combined:
            clauses = ' ' + expr.combined
        clauses += str(expr.txt)
        if expr.has_nowait:
            clauses = clauses + ' nowait'
        omp_expr = '#pragma omp {}{}\n'.format(expr.name, clauses)

        if expr.is_multiline:
            if expr.combined is None:
                omp_expr += '{\n'
            elif (expr.combined and "for" not in expr.combined):
                if ("masked taskloop" not in expr.combined) and ("distribute" not in expr.combined):
                    omp_expr += '{\n'

        return omp_expr

    def _print_Omp_End_Clause(self, expr):
        return '}\n'
    #=====================================

    def _print_Program(self, expr):
        mod = expr.get_direct_user_nodes(lambda x: isinstance(x, Module))[0]
        self._current_module = mod
        self.set_scope(expr.scope)
        body  = self._print(expr.body)
        variables = self.scope.variables.values()
        decs = ''.join(self._print(Declare(v)) for v in variables)

        imports = [*expr.imports, *self._additional_imports.values()]
        imports = self.sort_imports(imports)
        imports = ''.join(self._print(i) for i in imports)

        self.exit_scope()
        self._current_module = None
        return ('{imports}'
                'int main()\n{{\n'
                '{decs}'
                '{body}'
                'return 0;\n'
                '}}').format(imports=imports,
                                    decs=decs,
                                    body=body)

    #================== CLASSES ==================

    def _print_CustomDataType(self, expr):
        return "struct " + expr.name

    def _print_Del(self, expr):
        return ''.join(self._print(var) for var in expr.variables)

    def _print_ClassDef(self, expr):
        methods = ''.join(self._print(method) for method in expr.methods)
        interfaces = ''.join(self._print(function) for interface in expr.interfaces for function in interface.functions)

        return methods + interfaces

    #================== List methods ==================
    def _print_ListAppend(self, expr):
        target = expr.list_obj
        class_type = target.class_type
        c_type = self.get_c_type(class_type)
        arg = self._print(expr.args[0])
        list_obj = self._print(ObjectAddress(expr.list_obj))
        return f'{c_type}_push({list_obj}, {arg});\n'

    def _print_ListPop(self, expr):
        class_type = expr.list_obj.class_type
        c_type = self.get_c_type(class_type)
        list_obj = self._print(ObjectAddress(expr.list_obj))
        if expr.index_element:
            self.add_import(Import('stc/vec', AsName(VariableTypeAnnotation(class_type), c_type)))
            if is_literal_integer(expr.index_element) and int(expr.index_element) < 0:
                idx_code = self._print(PyccelAdd(PythonLen(expr.list_obj), expr.index_element, simplify=True))
            else:
                idx_code = self._print(expr.index_element)
            return f'{c_type}_pull_elem({list_obj}, {idx_code})'
        else:
            return f'{c_type}_pull({list_obj})'

    def _print_ListInsert(self, expr):
        target = expr.list_obj
        class_type = target.class_type
        c_type = self.get_c_type(class_type)
        idx = self._print(expr.index)
        obj = self._print(expr.object)
        list_obj = self._print(ObjectAddress(expr.list_obj))
        return f'{c_type}_insert({list_obj}, {idx}, {obj});\n'

    def _print_ListClear(self, expr):
        target = expr.list_obj
        class_type = target.class_type
        c_type = self.get_c_type(class_type)
        list_obj = self._print(ObjectAddress(expr.list_obj))
        return f'{c_type}_clear({list_obj});\n'

    def _print_ListReverse(self, expr):
        class_type = expr.list_obj.class_type
        c_type = self.get_c_type(class_type)
        list_obj = self._print(ObjectAddress(expr.list_obj))
        self.add_import(Import('stc/algorithm' ,AsName(VariableTypeAnnotation(class_type), c_type)))
        return f'c_reverse({c_type}, {list_obj});\n'

    #================== Set methods ==================

    def _print_SetPop(self, expr):
        dtype = expr.set_variable.class_type
        var_type = self.get_c_type(dtype)
        self.add_import(Import('stc/hset', AsName(VariableTypeAnnotation(dtype), var_type)))
        set_var = self._print(ObjectAddress(expr.set_variable))
        # See pyccel/stdlib/STC_Extensions/Set_extensions.h for the definition
        return f'{var_type}_pop({set_var})'

    def _print_SetClear(self, expr):
        var_type = self.get_c_type(expr.set_variable.class_type)
        set_var = self._print(ObjectAddress(expr.set_variable))
        return f'{var_type}_clear({set_var});\n'

    def _print_SetAdd(self, expr):
        var_type = self.get_c_type(expr.set_variable.class_type)
        set_var = self._print(ObjectAddress(expr.set_variable))
        arg = self._print(expr.args[0])
        return f'{var_type}_push({set_var}, {arg});\n'

    def _print_SetCopy(self, expr):
        var_type = self.get_c_type(expr.set_variable.class_type)
        set_var = self._print(expr.set_variable)
        return f'{var_type}_clone({set_var})'

    def _print_SetUnion(self, expr):
        assign_base = expr.get_direct_user_nodes(lambda n: isinstance(n, Assign))
        if not assign_base:
            errors.report("The result of the union call must be saved into a variable",
                    severity='error', symbol=expr)
        class_type = expr.set_variable.class_type
        var_type = self.get_c_type(class_type)
        self.add_import(Import('stc/hset', AsName(VariableTypeAnnotation(class_type), var_type)))
        set_var = self._print(ObjectAddress(expr.set_variable))
        args = ', '.join([str(len(expr.args)), *(self._print(ObjectAddress(a)) for a in expr.args)])
        # See pyccel/stdlib/STC_Extensions/Set_extensions.h for the definition
        return f'{var_type}_union({set_var}, {args})'

    def _print_SetIntersectionUpdate(self, expr):
        class_type = expr.set_variable.class_type
        var_type = self.get_c_type(class_type)
        self.add_import(Import('stc/hset', AsName(VariableTypeAnnotation(class_type), var_type)))
        set_var = self._print(ObjectAddress(expr.set_variable))
        # See pyccel/stdlib/STC_Extensions/Set_extensions.h for the definition
        return ''.join(f'{var_type}_intersection_update({set_var}, {self._print(ObjectAddress(a))});\n' \
                for a in expr.args)

    def _print_SetDiscard(self, expr):
        var_type = self.get_c_type(expr.set_variable.class_type)
        set_var = self._print(ObjectAddress(expr.set_variable))
        arg_val = self._print(expr.args[0])
        return f'{var_type}_erase({set_var}, {arg_val});\n'

    def _print_SetIsDisjoint(self, expr):
        var_type = self.get_c_type(expr.set_variable.class_type)
        set_var = self._print(ObjectAddress(expr.set_variable))
        arg_val = self._print(ObjectAddress(expr.args[0]))
        # See pyccel/stdlib/STC_Extensions/Set_extensions.h for the definition
        return f'{var_type}_is_disjoint({set_var}, {arg_val});\n'

    def _print_PythonSet(self, expr):
        tmp_var = self.scope.get_temporary_variable(expr.class_type, shape = expr.shape,
                    memory_handling='heap')
        self._additional_code += self.init_stc_container(expr, tmp_var)
        return self._print(tmp_var)

    #================== Dict methods ==================

    def _print_DictClear(self, expr):
        c_type = self.get_c_type(expr.dict_obj.class_type)
        dict_var = self._print(ObjectAddress(expr.dict_obj))
        return f"{c_type}_clear({dict_var});\n"

    def _print_DictGet(self, expr):
        target = expr.dict_obj
        class_type = target.class_type
        c_type = self.get_c_type(class_type)

        dict_var = self._print(ObjectAddress(target))
        if isinstance(class_type.key_type, StringType):
            key = self._print(CStrStr(expr.key))
        else:
            key = self._print(expr.key)

        if expr.default_value is not None:
            default_val = self._print(expr.default_value)
            return f"({c_type}_contains({dict_var}, {key}) ? *{c_type}_at({dict_var}, {key}) : {default_val})"

        raise errors.report("Accessing dictionary using get without default is not supported yet", symbol=expr, severity="fatal")

    def _print_DictPop(self, expr):
        target = expr.dict_obj
        class_type = target.class_type
        c_type = self.get_c_type(class_type)

        dict_var = self._print(ObjectAddress(target))
        if isinstance(class_type.key_type, StringType):
            key = self._print(CStrStr(expr.key))
        else:
            key = self._print(expr.key)

        if expr.default_value is not None:
            default = self._print(expr.default_value)
            pop_expr = f"{c_type}_pop_with_default({dict_var}, {key}, {default})"
        else:
            pop_expr = f"{c_type}_pop({dict_var}, {key})"

        return pop_expr

    def _print_DictPopitem(self, expr):
        dict_obj = expr.dict_obj
        class_type = dict_obj.class_type
        c_type = self.get_c_type(class_type)

        dict_obj_code = self._print(ObjectAddress(dict_obj))

        key, value = self._temporary_args

        key_code = self._print(key)
        value_code = self._print(value)

        return f'{c_type}_popitem({dict_obj_code}, {key_code}, {value_code});\n'

    def _print_DictGetItem(self, expr):
        dict_obj = expr.dict_obj
        dict_obj_code = self._print(ObjectAddress(dict_obj))
        class_type = dict_obj.class_type
        container_type = self.get_c_type(class_type)
        if isinstance(class_type.key_type, StringType):
            key = self._print(CStrStr(expr.key))
        else:
            key = self._print(expr.key)
        assign = expr.get_user_nodes(Assign)
        if assign:
            assert len(assign) == 1
            assign_node = assign[0]
            lhs = assign_node.lhs
            if lhs == expr or lhs.is_user_of(expr):
                return f"(*{container_type}_at_mut({dict_obj_code}, {key}))"

        return f"(*{container_type}_at({dict_obj_code}, {key}))"

    #================== String methods ==================

    def _print_CStrStr(self, expr):
        arg = expr.args[0]
        code = self._print(ObjectAddress(arg))
        if code.startswith('&cstr_lit('):
            return code[10:-1]
        else:
            return f'cstr_str({code})'

    def _print_PythonStr(self, expr):
        arg = expr.args[0]
        arg_code = self._print(arg)
        if isinstance(arg.class_type, StringType):
            return f'cstr_clone({arg_code})'
        else:
            assert isinstance(arg.class_type, CharType) and getattr(arg, 'is_alias', True)
            return f'cstr_from({arg_code})'

    #=================== MACROS ==================

    def _print_MacroShape(self, expr):
        var = expr.argument
        if not isinstance(var, (Variable, IndexedElement)):
            raise TypeError('Expecting a variable, given {}'.format(type(var)))
        shape = var.shape

        if len(shape) == 1:
            shape = shape[0]


        elif not(expr.index is None):
            if expr.index < len(shape):
                shape = shape[expr.index]
            else:
                shape = '1'

        return self._print(shape)

    def _print_MacroCount(self, expr):

        var = expr.argument

        if var.rank == 0:
            return '1'
        else:
            return self._print(functools.reduce(
                lambda x,y: PyccelMul(x,y,simplify=True), var.shape))

    def _print_PrecomputedCode(self, expr):
        return expr.code

    def _print_AllDeclaration(self, expr):
        return ''

    def indent_code(self, code):
        """
        Add the necessary indentation to a string of code or a list of code lines.

        Add the necessary indentation to a string of code or a list of code lines.

        Parameters
        ----------
        code : str | iterable[str]
            The code which needs indenting.

        Returns
        -------
        str | list[str]
            The indented code. The type matches the type of the argument.
        """

        if isinstance(code, str):
            code_lines = self.indent_code(code.splitlines(True))
            return ''.join(code_lines)

        tab = " "*self._default_settings["tabwidth"]

        code = [ line.lstrip(' \t') for line in code ]

        increase = [ int(line.endswith('{\n')) for line in code ]
        decrease = [ int(any(map(line.startswith, '}\n')))
                     for line in code ]

        pretty = []
        level = 0
        for n, line in enumerate(code):
            if line == '' or line == '\n':
                pretty.append(line)
                continue
            level -= decrease[n]
            indent = tab*level
            pretty.append(f"{indent}{line}")
            level += increase[n]
        return pretty<|MERGE_RESOLUTION|>--- conflicted
+++ resolved
@@ -21,11 +21,7 @@
 
 from pyccel.ast.builtins  import PythonList, PythonTuple, PythonSet, PythonDict, PythonLen
 
-<<<<<<< HEAD
-from pyccel.ast.builtin_methods.dict_methods  import DictItems, DictKeys, DictValues
-=======
-from pyccel.ast.builtin_methods.dict_methods  import DictItems, DictKeys, DictPopitem
->>>>>>> 4d29ccf8
+from pyccel.ast.builtin_methods.dict_methods  import DictItems, DictKeys, DictValues, DictPopitem
 
 from pyccel.ast.core      import Declare, For, CodeBlock, ClassDef
 from pyccel.ast.core      import FunctionCall, FunctionCallArgument
