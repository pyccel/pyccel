--- conflicted
+++ resolved
@@ -546,13 +546,6 @@
         lhs_code = self._print(lhs)
 
         if rhs.fill_value is not None:
-<<<<<<< HEAD
-            fill_val = self._print(rhs.fill_value)
-            if isinstance(rhs.fill_value, Literal):
-                code_init += f'array_fill(({declare_dtype}){fill_val}, {lhs_code});\n'
-            else:
-                code_init += f'array_fill({fill_val}, {lhs_code});\n'
-=======
             lhs_code = self._print(lhs)
             fill_val = self._print(rhs.fill_value)
             c_type = self.get_c_type(lhs.class_type)
@@ -561,7 +554,6 @@
             code_init += f'for (c_each({iter_var_name}, {c_type}, {lhs_code})) {{\n'
             code_init += f'*({iter_var_name}.ref) = {fill_val};\n'
             code_init += '}\n'
->>>>>>> a9792a74
         return code_init
 
     def _init_stack_array(self, expr):
@@ -587,31 +579,12 @@
         shape = ", ".join(self._print(i) for i in var.alloc_shape)
         tot_shape = self._print(functools.reduce(
             lambda x,y: PyccelMul(x,y,simplify=True), var.alloc_shape))
-<<<<<<< HEAD
-        declare_dtype = self.get_c_type(NumpyInt64Type())
-
-        dummy_array_name = self.scope.get_new_name('array_dummy')
-        buffer_array = f"{dtype} {dummy_array_name}[{tot_shape}];\n"
-        shape_init = f"({declare_dtype}[]){{{shape}}}"
-        strides_init = f"({declare_dtype}[{len(var.shape)}]){{0}}"
-        array_init = '\n'.join((' = (t_ndarray){',
-                                f'.{np_dtype}={dummy_array_name},',
-                                f'.shape={shape_init},',
-                                f'.strides={strides_init},',
-                                f'.nd={len(var.shape)},',
-                                f'.type={np_dtype},',
-                                ".is_view=false",
-                                '};\n'))
-        array_init += f'stack_array_init(&{self._print(var)})\n'
-        self.add_import(c_imports['ndarrays'])
-=======
 
         order = 'c_COLMAJOR' if var.order == 'F' else 'c_ROWMAJOR'
 
         dummy_array_name = self.scope.get_new_name(f'{var.name}_ptr')
         buffer_array = f"{dtype} {dummy_array_name}[{tot_shape}];\n"
         array_init = f' = cspan_md_layout({order}, {dummy_array_name}, {shape})'
->>>>>>> a9792a74
         return buffer_array, array_init
 
     def _handle_inline_func_call(self, expr):
@@ -934,28 +907,12 @@
             func = "labs"
         return f"{func}({self._print(expr.arg)})"
 
-<<<<<<< HEAD
-    def _print_PythonMin(self, expr):
-        arg = expr.args[0]
-        if arg.dtype.primitive_type is PrimitiveFloatingPointType() and len(arg) == 2:
-            self.add_import(c_imports['math'])
-            return f"fmin({self._print(arg[0])}, {self._print(arg[1])})"
-        elif arg.dtype.primitive_type is PrimitiveIntegerType() and len(arg) == 2:
-            arg1 = self.scope.get_temporary_variable(PythonNativeInt())
-            arg2 = self.scope.get_temporary_variable(PythonNativeInt())
-            assign1 = Assign(arg1, arg[0])
-            assign2 = Assign(arg2, arg[1])
-            self._additional_code += self._print(assign1)
-            self._additional_code += self._print(assign2)
-            return f"({arg1} < {arg2} ? {arg1} : {arg2})"
-=======
     def _print_PythonRound(self, expr):
         self.add_import(c_imports['pyc_math_c'])
         arg = self._print(expr.arg)
         ndigits = self._print(expr.ndigits or LiteralInteger(0))
         if isinstance(expr.arg.class_type.primitive_type, (PrimitiveBooleanType, PrimitiveIntegerType)):
             return f'ipyc_bankers_round({arg}, {ndigits})'
->>>>>>> a9792a74
         else:
             return f'fpyc_bankers_round({arg}, {ndigits})'
 
@@ -992,17 +949,6 @@
                                  + PYCCEL_RESTRICTION_TODO, symbol=expr, severity='fatal')
         if primitive_type is PrimitiveFloatingPointType():
             self.add_import(c_imports['math'])
-<<<<<<< HEAD
-            return f"fmax({self._print(arg[0])}, {self._print(arg[1])})"
-        elif arg.dtype.primitive_type is PrimitiveIntegerType() and len(arg) == 2:
-            arg1 = self.scope.get_temporary_variable(PythonNativeInt())
-            arg2 = self.scope.get_temporary_variable(PythonNativeInt())
-            assign1 = Assign(arg1, arg[0])
-            assign2 = Assign(arg2, arg[1])
-            self._additional_code += self._print(assign1)
-            self._additional_code += self._print(assign2)
-            return f"({arg1} > {arg2} ? {arg1} : {arg2})"
-=======
             arg1 = self._print(arg[0])
             arg2 = self._print(arg[1])
             return f"f{expr.name}({arg1}, {arg2})"
@@ -1030,7 +976,6 @@
             arg1 = self._print(arg[0])
             arg2 = self._print(arg[1])
             return f"complex_{expr.name}({arg1}, {arg2})"
->>>>>>> a9792a74
         else:
             return errors.report(f"{expr.name} in C does not support {len(arg)} arguments of type {arg.dtype}\n"
                                  + PYCCEL_RESTRICTION_TODO, symbol=expr, severity='fatal')
@@ -1185,18 +1130,6 @@
 
     def _print_If(self, expr):
         lines = []
-<<<<<<< HEAD
-        for i, (c, e) in enumerate(expr.blocks):
-            var = self._print(e)
-            if i == 0:
-                lines.append(f"if ({self._print(c)})\n{{\n")
-            elif i == len(expr.blocks) - 1 and isinstance(c, LiteralTrue):
-                lines.append("else\n{\n")
-            else:
-                lines.append(f"else if ({self._print(c)})\n{{\n")
-            lines.append(var + "}\n")
-        return "".join(lines)
-=======
         condition_setup = []
         for i, (c, b) in enumerate(expr.blocks):
             body = self._print(b)
@@ -1220,7 +1153,6 @@
             lines.append("{\n")
             lines.append(body + "}\n")
         return "".join(chain(condition_setup, lines))
->>>>>>> a9792a74
 
     def _print_IfTernaryOperator(self, expr):
         cond = self._print(expr.cond)
@@ -1247,16 +1179,6 @@
         return ' || '.join(args)
 
     def _print_PyccelEq(self, expr):
-<<<<<<< HEAD
-        lhs = self._print(expr.args[0])
-        rhs = self._print(expr.args[1])
-        return f'{lhs} == {rhs}'
-
-    def _print_PyccelNe(self, expr):
-        lhs = self._print(expr.args[0])
-        rhs = self._print(expr.args[1])
-        return f'{lhs} != {rhs}'
-=======
         lhs, rhs = expr.args
         if isinstance(lhs.class_type, StringType) and isinstance(rhs.class_type, StringType):
             lhs_code = self._print(CStrStr(lhs))
@@ -1295,7 +1217,6 @@
             errors.report(PYCCEL_RESTRICTION_TODO,
                     symbol = expr, severity = 'error')
             return ''
->>>>>>> a9792a74
 
     def _print_PyccelLt(self, expr):
         lhs = self._print(expr.args[0])
@@ -1318,10 +1239,6 @@
         return f'{lhs} >= {rhs}'
 
     def _print_PyccelNot(self, expr):
-<<<<<<< HEAD
-        a = self._print(expr.args[0])
-        return f'!{a}'
-=======
         arg = expr.args[0]
         a = self._print(arg)
         if isinstance(arg, PyccelOperator) and not isinstance(arg, PyccelAssociativeParenthesis):
@@ -1341,7 +1258,6 @@
             raise errors.report(PYCCEL_RESTRICTION_TODO,
                     symbol = expr,
                     severity='fatal')
->>>>>>> a9792a74
 
     def _print_PyccelMod(self, expr):
         self.add_import(c_imports['math'])
@@ -1480,11 +1396,7 @@
                                .replace('\v', '\\v')\
                                .replace('"', '\\"')\
                                .replace("'", "\\'")
-<<<<<<< HEAD
-        return f'"{format_str}"'
-=======
         return f'cstr_lit("{format_str}")'
->>>>>>> a9792a74
 
     def get_print_format_and_arg(self, var):
         """
@@ -1800,28 +1712,6 @@
         else:
             return dtype
 
-<<<<<<< HEAD
-    def _print_FuncAddressDeclare(self, expr):
-        args = list(expr.arguments)
-        if len(expr.results) == 1:
-            ret_type = self.get_declare_type(expr.results[0])
-        elif len(expr.results) > 1:
-            ret_type = self._print(datatype('int'))
-            args += [a.clone(name = a.name, memory_handling='alias') for a in expr.results]
-        else:
-            ret_type = self._print(datatype('void'))
-        name = expr.name
-        if not args:
-            arg_code = 'void'
-        else:
-            # TODO: extract informations needed for printing in case of function argument which itself has a function argument
-            arg_code = ', '.join(self._print_FuncAddressDeclare(i)
-                        if isinstance(i, FunctionAddress) else f'{self.get_declare_type(i)} {i}'
-                        for i in args)
-        return f'{ret_type} (*{name})({arg_code});\n'
-
-=======
->>>>>>> a9792a74
     def _print_Declare(self, expr):
         var = expr.variable
         if isinstance(var.class_type, InhomogeneousTupleType):
@@ -2104,19 +1994,6 @@
         return Slice(start, stop, step)
 
     def _print_PyccelArraySize(self, expr):
-<<<<<<< HEAD
-        arg = expr.arg
-        if self.is_c_pointer(arg):
-            return f'{self._print(ObjectAddress(arg))}->length'
-        return f'{self._print(arg)}.length'
-
-    def _print_PyccelArrayShapeElement(self, expr):
-        arg = expr.arg
-        index = self._print(expr.index)
-        if self.is_c_pointer(arg):
-            return f'{self._print(ObjectAddress(arg))}->shape[{index}]'
-        return f'{self._print(arg)}.shape[{index}]'
-=======
         arg = self._print(ObjectAddress(expr.arg))
         return f'cspan_size({arg})'
 
@@ -2138,7 +2015,6 @@
             return f'cstr_size({arg_code})'
         else:
             raise NotImplementedError(f"Don't know how to represent shape of object of type {arg.class_type}")
->>>>>>> a9792a74
 
     def _print_Allocate(self, expr):
         free_code = ''
@@ -2495,43 +2371,21 @@
     def _print_NumpyLinspace(self, expr):
         start = self._print(expr.start)
         step  = self._print(expr.step)
-<<<<<<< HEAD
-        index = self._print(expr.ind)
-        stop = self._cast_to(expr.stop, expr.dtype).format(self._print(expr.stop))
-
-        init_value = f'({start} + {index}*{step})'
-        if not isinstance(expr.endpoint, LiteralFalse):
-            init_value = f'({start} + {index}*{step})'
-=======
         stop = self._cast_to(expr.stop, expr.dtype).format(self._print(expr.stop))
         index = self._print(expr.ind)
 
         init_value = f'({start} + {index}*{step})'
         endpoint_code = ''
         if not isinstance(expr.endpoint, LiteralFalse):
->>>>>>> a9792a74
             lhs_source = expr.get_user_nodes(Assign)[0].lhs
             lhs_source.substitute(expr.ind, PyccelMinus(expr.num, LiteralInteger(1), simplify = True))
             lhs = self._print(lhs_source)
 
             if isinstance(expr.endpoint, LiteralTrue):
-<<<<<<< HEAD
-                condition = lhs + f' = {stop}'
-            else:
-                condition = lhs + f' = {self._print(expr.endpoint)} ? {stop} : ' + lhs
-
-        v = self._cast_to(expr.stop, expr.dtype).format(self._print(expr.stop))
-
-        if isinstance(expr.endpoint, LiteralFalse):
-            code = init_value
-        else:
-            code = init_value + ';\n' + condition
-=======
                 endpoint_code = f'{lhs} = {stop}'
             else:
                 cond = self._print(expr.endpoint)
                 endpoint_code = f'{lhs} = {cond} ? {stop} : {lhs}'
->>>>>>> a9792a74
 
         if expr.dtype.primitive_type is PrimitiveIntegerType():
             self.add_import(c_imports['math'])
@@ -2622,11 +2476,7 @@
         else:
             args = self._temporary_args + args
         self._temporary_args = []
-<<<<<<< HEAD
-        args = ', '.join(self._print(a) for a in args)
-=======
         args = ', '.join(self._print(ai) for a in args for ai in self.scope.collect_all_tuple_elements(a))
->>>>>>> a9792a74
 
         call_code = f'{func.name}({args})'
         if func.results.var is not Nil() and \
@@ -2678,13 +2528,8 @@
                 unneeded_var = not any(b in vars_in_deallocate_nodes or b.is_ndarray for b in variables) and \
                         isinstance(last_assign.lhs, Variable) and not last_assign.lhs.is_ndarray
                 if unneeded_var:
-<<<<<<< HEAD
-                    code = ''.join(self._print(a) for a in expr.stmt.body if a is not last_assign)
+                    code = code + ''.join(self._print(a) for a in expr.stmt.body if a is not last_assign)
                     return code + f'return {self._print(last_assign.rhs)};\n'
-=======
-                    code = code + ''.join(self._print(a) for a in expr.stmt.body if a is not last_assign)
-                    return code + 'return {};\n'.format(self._print(last_assign.rhs))
->>>>>>> a9792a74
                 else:
                     if isinstance(last_assign.lhs, Variable):
                         last_assign.lhs.is_temp = False
@@ -2692,11 +2537,7 @@
 
         returned_value = self.scope.collect_tuple_element(args[0])
 
-<<<<<<< HEAD
-        return code + f'return {self._print(args[0])};\n'
-=======
         return code + f'return {self._print(returned_value)};\n'
->>>>>>> a9792a74
 
     def _print_Pass(self, expr):
         return '// pass\n'
@@ -2741,12 +2582,6 @@
         self.add_import(c_imports['math'])
         code = ' / '.join(self._print(a if a.dtype.primitive_type is PrimitiveFloatingPointType()
                                         else NumpyFloat(a)) for a in expr.args)
-<<<<<<< HEAD
-        if (need_to_cast):
-            cast_type = self.get_c_type(expr.dtype)
-            return f"({cast_type})floor({code})"
-=======
->>>>>>> a9792a74
         return f"floor({code})"
 
     def _print_PyccelRShift(self, expr):
@@ -2807,15 +2642,10 @@
         rhs = expr.rhs
         if isinstance(rhs, (FunctionCall, DictPopitem)) and isinstance(rhs.class_type, InhomogeneousTupleType):
             self._temporary_args = [ObjectAddress(a) for a in lhs]
-<<<<<<< HEAD
-            return prefix_code + self._print(rhs) + ';\n'
-        # Inhomogenous tuples are unravelled and therefore do not exist in the c printer
-=======
             code = self._print(rhs)
             self._temporary_args = []
             return code
         # Inhomogeneous tuples are unravelled and therefore do not exist in the c printer
->>>>>>> a9792a74
         if isinstance(rhs, (NumpyArray, PythonTuple)):
             return self.copy_NumpyArray_Data(lhs, rhs)
         if isinstance(rhs, (NumpySum, NumpyAmax, NumpyAmin)):
@@ -2824,23 +2654,10 @@
             return self.arrayFill(expr)
         lhs_code = self._print(lhs)
         if isinstance(rhs, (PythonList, PythonSet, PythonDict)):
-<<<<<<< HEAD
-            return prefix_code+self.init_stc_container(rhs, expr)
-        rhs = self._print(expr.rhs)
-        return prefix_code + f'{lhs} = {rhs};\n'
-
-    def _print_SetPop(self, expr):
-        dtype = expr.set_variable.class_type
-        var_type = self.get_c_type(dtype)
-        self.add_import(Import('Set_extensions', AsName(VariableTypeAnnotation(dtype), var_type)))
-        set_var = self._print(ObjectAddress(expr.set_variable))
-        return f'{var_type}_pop({set_var})'
-=======
             rhs_code = self.init_stc_container(rhs, expr.lhs.class_type)
         else:
             rhs_code = self._print(rhs)
         return f'{lhs_code} = {rhs_code};\n'
->>>>>>> a9792a74
 
     def _print_AliasAssign(self, expr):
         lhs_var = expr.lhs
@@ -2854,13 +2671,6 @@
             lhs = self._print(lhs_var)
 
             if isinstance(rhs_var, Variable) and rhs_var.is_ndarray:
-<<<<<<< HEAD
-                lhs = self._print(lhs_address)
-                if lhs_var.order == rhs_var.order:
-                    return f'alias_assign({lhs}, {rhs});\n'
-                else:
-                    return f'transpose_alias_assign({lhs}, {rhs});\n'
-=======
                 lhs_ptr = self._print(lhs_address)
                 rhs = self._print(rhs_address)
                 rhs_type = self.get_c_type(rhs_var.class_type)
@@ -2869,7 +2679,6 @@
                 if lhs_var.order != rhs_var.order:
                     code += f'cspan_transpose({lhs_ptr});\n'
                 return code
->>>>>>> a9792a74
             else:
                 rhs = self._print(rhs_var)
                 return f'{lhs} = {rhs};\n'
@@ -2938,19 +2747,7 @@
         body = self._print(additional_assign) + self._print(expr.body)
 
         self.exit_scope()
-<<<<<<< HEAD
-        # testing if the step is a value or an expression
-        if isinstance(test_step, Literal):
-            op = '>' if isinstance(iterable.step, PyccelUnarySub) else '<'
-            return (f'for ({counter} = {start}; {counter} {op} {stop}; {counter} += '
-                        f'{step})\n{{\n{body}}}\n')
-        else:
-            return (
-                f'for ({counter} = {start}; ({step} > 0) ? ({counter} < {stop}) : ({counter} > {stop}); {counter} += '
-                f'{step})\n{{\n{body}}}\n')
-=======
         return for_code + '{\n' + body + '}\n'
->>>>>>> a9792a74
 
     def _print_FunctionalFor(self, expr):
         loops = ''.join(self._print(i) for i in expr.loops)
@@ -3063,16 +2860,11 @@
             return self._print(cast_func(expr.value))
 
     def _print_Variable(self, expr):
-<<<<<<< HEAD
-        if self.is_c_pointer(expr):
-            return f'(*{expr.name})'
-=======
         managed_mem = get_managed_memory_object(expr)
         if managed_mem is not expr:
             return f'(*{managed_mem.name}.get)'
         elif self.is_c_pointer(expr):
-            return '(*{0})'.format(expr.name)
->>>>>>> a9792a74
+            return '(*{expr.name})'
         else:
             return expr.name
 
@@ -3504,21 +3296,6 @@
 
     def indent_code(self, code):
         """
-<<<<<<< HEAD
-        Indent the code by the tabwidth saved in the settings.
-
-        Indent the code by the tabwidth saved in the settings.
-
-        Parameters
-        ----------
-        code : str | list of str
-            The code of a list of lines of code.
-
-        Returns
-        -------
-        str | list of str
-            The indented code.
-=======
         Add the necessary indentation to a string of code or a list of code lines.
 
         Add the necessary indentation to a string of code or a list of code lines.
@@ -3532,7 +3309,6 @@
         -------
         str | list[str]
             The indented code. The type matches the type of the argument.
->>>>>>> a9792a74
         """
 
         if isinstance(code, str):
@@ -3554,11 +3330,7 @@
                 pretty.append(line)
                 continue
             level -= decrease[n]
-<<<<<<< HEAD
-            pretty.append(f"{tab*level}{line}")
-=======
             indent = tab*level
             pretty.append(f"{indent}{line}")
->>>>>>> a9792a74
             level += increase[n]
         return pretty