# coding: utf-8
#------------------------------------------------------------------------------------------#
# This file is part of Pyccel which is released under MIT License. See the LICENSE file or #
# go to https://github.com/pyccel/pyccel/blob/devel/LICENSE for full license details.      #
#------------------------------------------------------------------------------------------#
import functools
from itertools import chain
import re

from pyccel.ast.basic     import ScopedAstNode

from pyccel.ast.builtins  import PythonRange, PythonComplex
<<<<<<< HEAD
from pyccel.ast.builtins  import PythonPrint, PythonType, PythonLen
from pyccel.ast.builtins  import PythonList, PythonTuple, PythonSet
=======
from pyccel.ast.builtins  import PythonPrint, PythonType
from pyccel.ast.builtins  import PythonList, PythonTuple, PythonSet, PythonDict
>>>>>>> d82bb624

from pyccel.ast.core      import Declare, For, CodeBlock
from pyccel.ast.core      import FuncAddressDeclare, FunctionCall, FunctionCallArgument
from pyccel.ast.core      import Allocate, Deallocate
from pyccel.ast.core      import FunctionAddress
from pyccel.ast.core      import Assign, Import, AugAssign, AliasAssign
from pyccel.ast.core      import SeparatorComment
from pyccel.ast.core      import Module, AsName, Iterable

from pyccel.ast.operators import PyccelAdd, PyccelMul, PyccelMinus, PyccelLt, PyccelGt
from pyccel.ast.operators import PyccelAssociativeParenthesis, PyccelMod
from pyccel.ast.operators import PyccelUnarySub, IfTernaryOperator

from pyccel.ast.datatypes import PythonNativeInt, PythonNativeBool, VoidType
from pyccel.ast.datatypes import TupleType, FixedSizeNumericType
from pyccel.ast.datatypes import CustomDataType, StringType, HomogeneousTupleType, HomogeneousListType, HomogeneousSetType
from pyccel.ast.datatypes import PrimitiveBooleanType, PrimitiveIntegerType, PrimitiveFloatingPointType, PrimitiveComplexType
from pyccel.ast.datatypes import HomogeneousContainerType, DictType

from pyccel.ast.internals import Slice, PrecomputedCode, PyccelArrayShapeElement

from pyccel.ast.literals  import LiteralTrue, LiteralFalse, LiteralImaginaryUnit, LiteralFloat
from pyccel.ast.literals  import LiteralString, LiteralInteger, Literal
from pyccel.ast.literals  import Nil

from pyccel.ast.mathext  import math_constants

from pyccel.ast.numpyext import NumpyFull, NumpyArray
from pyccel.ast.numpyext import NumpyReal, NumpyImag, NumpyFloat, NumpySize

from pyccel.ast.numpytypes import NumpyInt8Type, NumpyInt16Type, NumpyInt32Type, NumpyInt64Type
from pyccel.ast.numpytypes import NumpyFloat32Type, NumpyFloat64Type, NumpyComplex64Type, NumpyComplex128Type
from pyccel.ast.numpytypes import NumpyNDArrayType, numpy_precision_map

from pyccel.ast.type_annotations import VariableTypeAnnotation

from pyccel.ast.utilities import expand_to_loops

from pyccel.ast.variable import IndexedElement
from pyccel.ast.variable import Variable
from pyccel.ast.variable import DottedName
from pyccel.ast.variable import DottedVariable
from pyccel.ast.variable import InhomogeneousTupleVariable

from pyccel.ast.c_concepts import ObjectAddress, CMacro, CStringExpression, PointerCast, CNativeInt

from pyccel.codegen.printing.codeprinter import CodePrinter

from pyccel.parser.scope import Scope

from pyccel.errors.errors   import Errors
from pyccel.errors.messages import (PYCCEL_RESTRICTION_TODO, INCOMPATIBLE_TYPEVAR_TO_FUNC,
                                    PYCCEL_RESTRICTION_IS_ISNOT, UNSUPPORTED_ARRAY_RANK)


errors = Errors()

# TODO: add examples

__all__ = ["CCodePrinter", "ccode"]

# dictionary mapping numpy function to (argument_conditions, C_function).
# Used in CCodePrinter._print_NumpyUfuncBase(self, expr)
numpy_ufunc_to_c_float = {
    'NumpyAbs'  : 'fabs',
    'NumpyFabs' : 'fabs',
    'NumpyFloor': 'floor',  # TODO: might require special treatment with casting
    # ---
    'NumpyExp' : 'exp',
    'NumpyLog' : 'log',
    'NumpySqrt': 'sqrt',
    # ---
    'NumpySin'    : 'sin',
    'NumpyCos'    : 'cos',
    'NumpyTan'    : 'tan',
    'NumpyArcsin' : 'asin',
    'NumpyArccos' : 'acos',
    'NumpyArctan' : 'atan',
    'NumpyArctan2': 'atan2',
    'NumpySinh'   : 'sinh',
    'NumpyCosh'   : 'cosh',
    'NumpyTanh'   : 'tanh',
    'NumpyArcsinh': 'asinh',
    'NumpyArccosh': 'acosh',
    'NumpyArctanh': 'atanh',
    'NumpyIsInf':'isinf',
    'NumpyIsFinite':'isfinite',
    'NumpyIsNan':'isnan',
}

numpy_ufunc_to_c_complex = {
    'NumpyAbs'  : 'cabs',
    # ---
    'NumpyExp' : 'cexp',
    'NumpyLog' : 'clog',
    'NumpySqrt': 'csqrt',
    # ---
    'NumpySin'    : 'csin',
    'NumpyCos'    : 'ccos',
    'NumpyTan'    : 'ctan',
    'NumpyArcsin' : 'casin',
    'NumpyArccos' : 'cacos',
    'NumpyArctan' : 'catan',
    'NumpySinh'   : 'csinh',
    'NumpyCosh'   : 'ccosh',
    'NumpyTanh'   : 'ctanh',
    'NumpyArcsinh': 'casinh',
    'NumpyArccosh': 'cacosh',
    'NumpyArctanh': 'catanh',
}

# dictionary mapping Math function to (argument_conditions, C_function).
# Used in CCodePrinter._print_MathFunctionBase(self, expr)
# Math function ref https://docs.python.org/3/library/math.html
math_function_to_c = {
    # ---------- Number-theoretic and representation functions ------------
    'MathCeil'     : 'ceil',
    # 'MathComb'   : 'com' # TODO
    'MathCopysign': 'copysign',
    'MathFabs'   : 'fabs',
    'MathFloor'    : 'floor',
    # 'MathFmod'   : '???',  # TODO
    # 'MathRexp'   : '???'   TODO requires two output
    # 'MathFsum'   : '???',  # TODO
    # 'MathIsclose' : '???',  # TODO
    'MathIsfinite': 'isfinite', # int isfinite(real-floating x);
    'MathIsinf'   : 'isinf', # int isinf(real-floating x);
    'MathIsnan'   : 'isnan', # int isnan(real-floating x);
    # 'MathIsqrt'  : '???' TODO
    'MathLdexp'  : 'ldexp',
    # 'MathModf'  : '???' TODO return two value
    # 'MathPerm'  : '???' TODO
    # 'MathProd'  : '???' TODO
    'MathRemainder'  : 'remainder',
    'MathTrunc'  : 'trunc',

    # ----------------- Power and logarithmic functions -----------------------

    'MathExp'    : 'exp',
    'MathExpm1'  : 'expm1',
    'MathLog'    : 'log',      # take also an option arg [base]
    'MathLog1p'  : 'log1p',
    'MathLog2'  : 'log2',
    'MathLog10'  : 'log10',
    'MathPow'    : 'pow',
    'MathSqrt'   : 'sqrt',

    # --------------------- Trigonometric functions ---------------------------

    'MathAcos'   : 'acos',
    'MathAsin'   : 'asin',
    'MathAtan'   : 'atan',
    'MathAtan2'  : 'atan2',
    'MathCos'    : 'cos',
    # 'MathDist'  : '???', TODO
    'MathHypot'  : 'hypot',
    'MathSin'    : 'sin',
    'MathTan'    : 'tan',


    # -------------------------- Hyperbolic functions -------------------------

    'MathAcosh'  : 'acosh',
    'MathAsinh'  : 'asinh',
    'MathAtanh'  : 'atanh',
    'MathCosh'   : 'cosh',
    'MathSinh'   : 'sinh',
    'MathTanh'   : 'tanh',

    # --------------------------- Special functions ---------------------------

    'MathErf'    : 'erf',
    'MathErfc'   : 'erfc',
    'MathGamma'  : 'tgamma',
    'MathLgamma' : 'lgamma',

    # --------------------------- internal functions --------------------------
    'MathFactorial' : 'pyc_factorial',
    'MathGcd'       : 'pyc_gcd',
    'MathDegrees'   : 'pyc_degrees',
    'MathRadians'   : 'pyc_radians',
    'MathLcm'       : 'pyc_lcm',
    # --------------------------- cmath functions --------------------------
    'CmathAcos'  : 'cacos',
    'CmathAcosh' : 'cacosh',
    'CmathAsin'  : 'casin',
    'CmathAsinh' : 'casinh',
    'CmathAtan'  : 'catan',
    'CmathAtanh' : 'catanh',
    'CmathCos'   : 'ccos',
    'CmathCosh'  : 'ccosh',
    'CmathExp'   : 'cexp',
    'CmathSin'   : 'csin',
    'CmathSinh'  : 'csinh',
    'CmathSqrt'  : 'csqrt',
    'CmathTan'   : 'ctan',
    'CmathTanh'  : 'ctanh',
}

c_library_headers = (
    "complex",
    "ctype",
    "float",
    "math",
    "stdarg",
    "stdbool",
    "stddef",
    "stdint",
    "stdio",
    "stdlib",
    "string",
    "tgmath",
    "inttypes",
)

import_dict = {'omp_lib' : 'omp' }

c_imports = {n : Import(n, Module(n, (), ())) for n in
                ['stdlib',
                 'math',
                 'string',
                 'ndarrays',
                 'complex',
                 'stdint',
                 'pyc_math_c',
                 'stdio',
                 "inttypes",
                 'stdbool',
                 'assert',
                 'numpy_c']}

import_header_guard_prefix = {'Set_extensions' : '_TOOLS_SET'}

class CCodePrinter(CodePrinter):
    """
    A printer for printing code in C.

    A printer to convert Pyccel's AST to strings of c code.
    As for all printers the navigation of this file is done via _print_X
    functions.

    Parameters
    ----------
    filename : str
            The name of the file being pyccelised.
    prefix_module : str
            A prefix to be added to the name of the module.
    """
    printmethod = "_ccode"
    language = "C"

    _default_settings = {
        'tabwidth': 4,
    }

    dtype_registry = {CNativeInt()    : 'int',
                      VoidType() : 'void',
                      (PrimitiveComplexType(),8) : 'double complex',
                      (PrimitiveComplexType(),4) : 'float complex',
                      (PrimitiveFloatingPointType(),8)   : 'double',
                      (PrimitiveFloatingPointType(),4)   : 'float',
                      (PrimitiveIntegerType(),4)     : 'int32_t',
                      (PrimitiveIntegerType(),8)     : 'int64_t',
                      (PrimitiveIntegerType(),2)     : 'int16_t',
                      (PrimitiveIntegerType(),1)     : 'int8_t',
                      (PrimitiveBooleanType(),-1) : 'bool',
                      }

    ndarray_type_registry = {
                      NumpyFloat64Type()    : 'nd_double',
                      NumpyFloat32Type()    : 'nd_float',
                      NumpyComplex128Type() : 'nd_cdouble',
                      NumpyComplex64Type()  : 'nd_cfloat',
                      NumpyInt64Type()      : 'nd_int64',
                      NumpyInt32Type()      : 'nd_int32',
                      NumpyInt16Type()      : 'nd_int16',
                      NumpyInt8Type()       : 'nd_int8',
                      PythonNativeBool()    : 'nd_bool'}

    type_to_format = {(PrimitiveFloatingPointType(),8) : '%.15lf',
                      (PrimitiveFloatingPointType(),4) : '%.6f',
                      (PrimitiveIntegerType(),4)       : '%d',
                      (PrimitiveIntegerType(),8)       : LiteralString("%") + CMacro('PRId64'),
                      (PrimitiveIntegerType(),2)       : LiteralString("%") + CMacro('PRId16'),
                      (PrimitiveIntegerType(),1)       : LiteralString("%") + CMacro('PRId8'),
                      StringType()                  : '%s',
                      }

    def __init__(self, filename, prefix_module = None):

        errors.set_target(filename)

        super().__init__()
        self.prefix_module = prefix_module
        self._additional_imports = {'stdlib':c_imports['stdlib']}
        self._additional_code = ''
        self._additional_args = []
        self._temporary_args = []
        self._current_module = None
        self._in_header = False

    def get_additional_imports(self):
        """return the additional imports collected in printing stage"""
        return self._additional_imports.keys()

    def add_import(self, import_obj):
        """
        Add a new import to the current context.

        Add a new import to the current context. This allows the import to be recognised
        at the compiling/linking stage. If the source of the import is not new then any
        new targets are added to the Import object.

        Parameters
        ----------
        import_obj : Import
            The AST node describing the import.
        """
        if import_obj.source not in self._additional_imports:
            self._additional_imports[import_obj.source] = import_obj
        elif import_obj.target:
            self._additional_imports[import_obj.source].define_target(import_obj.target)

    def _format_code(self, lines):
        return self.indent_code(lines)

    def _flatten_list(self, irregular_list):
        if isinstance(irregular_list, (PythonList, PythonTuple)):
            f_list = [element for item in irregular_list for element in self._flatten_list(item)]
            return f_list
        else:
            return [irregular_list]

    def is_c_pointer(self, a):
        """
        Indicate whether the object is a pointer in C code.

        Some objects are accessed via a C pointer so that they can be modified in
        their scope and that modification can be retrieved elsewhere. This
        information cannot be found trivially so this function provides that
        information while avoiding easily outdated code to be repeated.

        The main reasons for this treatment are:
        1. It is the actual memory address of an object
        2. It is a reference to another object (e.g. an alias, an optional argument, or one of multiple return arguments)

        See codegen_stage.md in the developer docs for more details.

        Parameters
        ----------
        a : TypedAstNode
            The object whose storage we are enquiring about.

        Returns
        -------
        bool
            True if a C pointer, False otherwise.
        """
        if isinstance(a, (Nil, ObjectAddress, PointerCast)):
            return True
        if isinstance(a, FunctionCall):
            a = a.funcdef.results[0].var
        if isinstance(getattr(a, 'dtype', None), CustomDataType) and a.is_argument:
            return True

        if not isinstance(a, Variable):
            return False
        return (a.is_alias and not isinstance(a.class_type, HomogeneousContainerType)) \
                or a.is_optional or \
                any(a is bi for b in self._additional_args for bi in b)

    #========================== Numpy Elements ===============================#
    def copy_NumpyArray_Data(self, expr):
        """
        Get code which copies data from a Ndarray or a homogeneous tuple into a Ndarray.

        When data is copied from a homogeneous tuple, the code declares and fills
        a dummy data_buffer and copies the data from it to a NdArray struct.
        When data is copied from a Ndarray this is done directly without an intermediate
        structure.

        Parameters
        ----------
        expr : TypedAstNode
            The Assign Node used to get the lhs and rhs.

        Returns
        -------
        str
            A string containing the code which allocates and copies the data.
        """
        rhs = expr.rhs
        lhs = expr.lhs
        if rhs.rank == 0:
            raise NotImplementedError(str(expr))
        arg = rhs.arg if isinstance(rhs, NumpyArray) else rhs
        lhs_address = self._print(ObjectAddress(lhs))

        # If the data is copied from a Variable rather than a list or tuple
        # use the function array_copy_data directly
        if isinstance(arg, Variable):
            return f"array_copy_data({lhs_address}, {self._print(arg)}, 0);\n"

        order = lhs.order
        lhs_dtype = lhs.dtype
        declare_dtype = self.get_c_type(lhs_dtype)
        if isinstance(lhs.class_type, NumpyNDArrayType):
            #set dtype to the C struct types
            dtype = self.find_in_ndarray_type_registry(lhs_dtype)
        elif isinstance(lhs.class_type, HomogeneousTupleType):
            dtype = self.find_in_ndarray_type_registry(numpy_precision_map[
                        (lhs_dtype.primitive_type, lhs_dtype.precision)])
        else:
            raise NotImplementedError(f"Don't know how to index {lhs.class_type} type")

        flattened_list = self._flatten_list(arg)
        operations = ""

        # Get the variable where the data will be copied
        if order == "F":
            # If the order is F then the data should be copied non-contiguously so a temporary
            # variable is required to pass to array_copy_data
            new_dtype = lhs.class_type.swap_order()
            temp_var = self.scope.get_temporary_variable(lhs, class_type=new_dtype)
            operations += self._print(Allocate(temp_var, shape=lhs.shape, status="unallocated"))
            copy_to = temp_var
        else:
            copy_to = lhs
        copy_to_data_var = DottedVariable(lhs.dtype, dtype, lhs=copy_to)

        num_elements = len(flattened_list)
        # Get the offset variable if it is needed
        if num_elements != 1 and not all(v.rank == 0 for v in flattened_list):
            offset_var = self.scope.get_temporary_variable(PythonNativeInt(), 'offset')
            operations += self._print(Assign(offset_var, LiteralInteger(0)))
        else:
            offset_var = LiteralInteger(0)
        offset_str = self._print(offset_var)

        # Copy each of the elements
        i = 0
        while i < num_elements:
            current_element = flattened_list[i]
            # Copy an array element
            if isinstance(current_element, (Variable, IndexedElement)) and current_element.rank >= 1:
                elem_name = self._print(current_element)
                target = self._print(ObjectAddress(copy_to))
                operations += f"array_copy_data({target}, {elem_name}, {offset_str});\n"
                i += 1
                if i < num_elements:
                    operations += self._print(AugAssign(offset_var, '+', NumpySize(current_element)))

            # Copy multiple scalar elements
            else:
                self.add_import(c_imports['string'])
                remaining_elements = flattened_list[i:]
                lenSubset = next((i for i,v in enumerate(remaining_elements) if v.rank != 0), len(remaining_elements))
                if lenSubset == 0:
                    errors.report(f"Can't copy {rhs} into {lhs}", symbol=expr,
                            severity='fatal')
                subset = remaining_elements[:lenSubset]

                # Declare list of consecutive elements
                subset_str = "{" + ', '.join(self._print(elem) for elem in subset) + "}"
                dummy_array_name = self.scope.get_new_name()
                operations += f"{declare_dtype} {dummy_array_name}[] = {subset_str};\n"

                copy_to_data = self._print(copy_to_data_var)
                type_size = self._print(DottedVariable(VoidType(), 'type_size', lhs=copy_to))
                operations += f"memcpy(&{copy_to_data}[{offset_str}], {dummy_array_name}, {lenSubset} * {type_size});\n"

                i += lenSubset
                if i < num_elements:
                    operations += self._print(AugAssign(offset_var, '+', LiteralInteger(lenSubset)))

        if order == "F":
            operations += f"array_copy_data({lhs_address}, {self._print(copy_to)}, 0);\n" + self._print(Deallocate(copy_to))
        return operations

    def arrayFill(self, expr):
        """
        Print the assignment of a NdArray.

        Print the code necessary to create and fill an ndarray.

        Parameters
        ----------
        expr : TypedAstNode
            The Assign Node used to get the lhs and rhs.

        Returns
        -------
        str
            Return a str that contains a call to the C function array_fill.
        """
        rhs = expr.rhs
        lhs = expr.lhs
        code_init = ''
        declare_dtype = self.get_c_type(rhs.dtype)

        if rhs.fill_value is not None:
            if isinstance(rhs.fill_value, Literal):
                code_init += 'array_fill(({0}){1}, {2});\n'.format(declare_dtype, self._print(rhs.fill_value), self._print(lhs))
            else:
                code_init += 'array_fill({0}, {1});\n'.format(self._print(rhs.fill_value), self._print(lhs))
        return code_init

    def _init_stack_array(self, expr):
        """
        Return a string which handles the assignment of a stack ndarray.

        Print the code necessary to initialise a ndarray on the stack.

        Parameters
        ----------
        expr : TypedAstNode
            The Assign Node used to get the lhs and rhs.

        Returns
        -------
        buffer_array : str
            String initialising the stack (C) array which stores the data.
        array_init   : str
            String containing the rhs of the initialization of a stack array.
        """
        var = expr
        dtype = self.get_c_type(var.dtype)
        if isinstance(var.class_type, NumpyNDArrayType):
            np_dtype = self.find_in_ndarray_type_registry(var.dtype)
        elif isinstance(var.class_type, HomogeneousContainerType):
            np_dtype = self.find_in_ndarray_type_registry(numpy_precision_map[(var.dtype.primitive_type, var.dtype.precision)])
        else:
            raise NotImplementedError(f"Don't know how to index {expr.class_type} type")
        shape = ", ".join(self._print(i) for i in var.alloc_shape)
        tot_shape = self._print(functools.reduce(
            lambda x,y: PyccelMul(x,y,simplify=True), var.alloc_shape))
        declare_dtype = self.get_c_type(NumpyInt64Type())

        dummy_array_name = self.scope.get_new_name('array_dummy')
        buffer_array = "{dtype} {name}[{size}];\n".format(
                dtype = dtype,
                name  = dummy_array_name,
                size  = tot_shape)
        shape_init = "({declare_dtype}[]){{{shape}}}".format(declare_dtype=declare_dtype, shape=shape)
        strides_init = "({declare_dtype}[{length}]){{0}}".format(declare_dtype=declare_dtype, length=len(var.shape))
        array_init = ' = (t_ndarray){{\n.{0}={1},\n .shape={2},\n .strides={3},\n '
        array_init += '.nd={4},\n .type={0},\n .is_view={5}\n}};\n'
        array_init = array_init.format(np_dtype, dummy_array_name,
                    shape_init, strides_init, len(var.shape), 'false')
        array_init += 'stack_array_init(&{})'.format(self._print(var))
        self.add_import(c_imports['ndarrays'])
        return buffer_array, array_init

    def _handle_inline_func_call(self, expr):
        """
        Print a function call to an inline function.

        Use the arguments passed to an inline function to print
        its body with the passed arguments in place of the function
        arguments.

        Parameters
        ----------
        expr : FunctionCall
            The function call which should be printed inline.

        Returns
        -------
        str
            The code for the inline function.
        """
        func = expr.funcdef
        body = func.body

        for b in body.body:
            if isinstance(b, ScopedAstNode):
                b.scope.update_parent_scope(self.scope, is_loop=True)

        # Print any arguments using the same inline function
        # As the function definition is modified directly this function
        # cannot be called recursively with the same FunctionDef
        args = []
        for a in expr.args:
            if a.is_user_of(func):
                code = PrecomputedCode(self._print(a))
                args.append(code)
            else:
                args.append(a.value)

        # Create new local variables to ensure there are no name collisions
        new_local_vars = [self.scope.get_temporary_variable(v) \
                            for v in func.local_vars]

        parent_assign = expr.get_direct_user_nodes(lambda x: isinstance(x, Assign))
        if parent_assign:
            results = {r.var : l for r,l in zip(func.results, parent_assign[0].lhs)}
            orig_res_vars = list(results.keys())
            new_res_vars  = self._temporary_args
            new_res_vars = [a.obj if isinstance(a, ObjectAddress) else a for a in new_res_vars]
            self._temporary_args = []
            body.substitute(orig_res_vars, new_res_vars)

        # Replace the arguments in the code
        func.swap_in_args(args, new_local_vars)

        func.remove_presence_checks()

        # Collect code but strip empty end
        body_code = self._print(body)
        code_lines = body_code.split('\n')[:-1]
        return_regex = re.compile(r'\breturn\b')
        has_results = [return_regex.search(l) is not None for l in code_lines]

        if len(func.results) == 0 and not any(has_results):
            code = body_code
        else:
            result_idx = has_results.index(True)
            result_line = code_lines[result_idx]

            body_code = '\n'.join(code_lines[:result_idx])+'\n'

            if len(func.results) != 1:
                code = body_code
            else:
                self._additional_code += body_code
                # Strip return and ; from return statement
                code = result_line[7:-1]

        # Put back original arguments
        func.reinstate_presence_checks()
        func.swap_out_args()
        if parent_assign:
            body.substitute(new_res_vars, orig_res_vars)

        if func.global_vars or func.global_funcs:
            mod = func.get_direct_user_nodes(lambda x: isinstance(x, Module))[0]
            self.add_import(Import(mod.name, [AsName(v, v.name) \
                for v in (*func.global_vars, *func.global_funcs)]))
            for v in (*func.global_vars, *func.global_funcs):
                self.scope.insert_symbol(v.name)

        for b in body.body:
            if isinstance(b, ScopedAstNode):
                b.scope.update_parent_scope(func.scope, is_loop=True)

        return code

    def init_stc_container(self, expr, assignment_type):
        """
        Generate the initialization of an STC container in C.

        This method generates and prints the C code for initializing a container using the STC `c_init()` method.

        Parameters
        ----------
        expr : TypedAstNode
            The object representing the container being printed (e.g., PythonList, PythonSet).
    
        assignment_type : PyccelType
            The type of the STC container
        
        Returns
        -------
        str
            The generated C code for the container initialization.
        """

<<<<<<< HEAD
        dtype = self.get_c_type(assignment_type)
        element_type = assignment_type.element_type
        init_args = [self.init_stc_container(a, element_type) if isinstance(a, (PythonList, PythonSet)) \
                    else self._print(a) for a in expr.args]
        keyraw = '{' + ', '.join(init_args) + '}'
        return f'c_init({dtype}, {keyraw})'
=======
        class_type = assignment_var.lhs.class_type
        dtype = self.get_c_type(class_type)
        if isinstance(expr, PythonDict):
            dict_item_strs = [(self._print(k), self._print(v)) for k,v in zip(expr.keys, expr.values)]
            keyraw = '{' + ', '.join(f'{{{k}, {v}}}' for k,v in dict_item_strs) + '}'
        else:
            keyraw = '{' + ', '.join(self._print(a) for a in expr.args) + '}'
        container_name = self._print(assignment_var.lhs)
        init = f'{container_name} = c_init({dtype}, {keyraw});\n'
        return init
>>>>>>> d82bb624

    def rename_imported_methods(self, expr):
        """
        Rename class methods from user-defined imports.

        This function is responsible for renaming methods of classes from
        the imported modules, ensuring that the names are correct 
        by prefixing them with their class names.

        Parameters
        ----------
        expr : iterable[ClassDef]
            The ClassDef objects found in the module being renamed.
        """
        for classDef in expr:
            class_scope = classDef.scope
            for method in classDef.methods:
                if not method.is_inline:
                    class_scope.rename_function(method, f"{classDef.name}__{method.name.lstrip('__')}")
            for interface in classDef.interfaces:
                for func in interface.functions:
                    if not func.is_inline:
                        class_scope.rename_function(func, f"{classDef.name}__{func.name.lstrip('__')}")

    # ============ Elements ============ #

    def _print_PythonAbs(self, expr):
        if expr.arg.dtype.primitive_type is PrimitiveFloatingPointType():
            self.add_import(c_imports['math'])
            func = "fabs"
        elif expr.arg.dtype.primitive_type is PrimitiveComplexType():
            self.add_import(c_imports['complex'])
            func = "cabs"
        else:
            func = "labs"
        return "{}({})".format(func, self._print(expr.arg))

    def _print_PythonMin(self, expr):
        arg = expr.args[0]
        if arg.dtype.primitive_type is PrimitiveFloatingPointType() and len(arg) == 2:
            self.add_import(c_imports['math'])
            return "fmin({}, {})".format(self._print(arg[0]),
                                         self._print(arg[1]))
        elif arg.dtype.primitive_type is PrimitiveIntegerType() and len(arg) == 2:
            arg1 = self.scope.get_temporary_variable(PythonNativeInt())
            arg2 = self.scope.get_temporary_variable(PythonNativeInt())
            assign1 = Assign(arg1, arg[0])
            assign2 = Assign(arg2, arg[1])
            self._additional_code += self._print(assign1)
            self._additional_code += self._print(assign2)
            return f"({arg1} < {arg2} ? {arg1} : {arg2})"
        else:
            return errors.report("min in C is only supported for 2 scalar arguments", symbol=expr,
                    severity='fatal')

    def _print_PythonMax(self, expr):
        arg = expr.args[0]
        if arg.dtype.primitive_type is PrimitiveFloatingPointType() and len(arg) == 2:
            self.add_import(c_imports['math'])
            return "fmax({}, {})".format(self._print(arg[0]),
                                         self._print(arg[1]))
        elif arg.dtype.primitive_type is PrimitiveIntegerType() and len(arg) == 2:
            arg1 = self.scope.get_temporary_variable(PythonNativeInt())
            arg2 = self.scope.get_temporary_variable(PythonNativeInt())
            assign1 = Assign(arg1, arg[0])
            assign2 = Assign(arg2, arg[1])
            self._additional_code += self._print(assign1)
            self._additional_code += self._print(assign2)
            return f"({arg1} > {arg2} ? {arg1} : {arg2})"
        else:
            return errors.report("max in C is only supported for 2 scalar arguments", symbol=expr,
                    severity='fatal')

    def _print_SysExit(self, expr):
        code = ""
        if not isinstance(getattr(expr.status.dtype, 'primitive_type', None), PrimitiveIntegerType) \
                or expr.status.rank > 0:
            print_arg = FunctionCallArgument(expr.status)
            code = self._print(PythonPrint((print_arg, ), file="stderr"))
            arg = "1"
        else:
            arg = self._print(expr.status)
        return f"{code}exit({arg});\n"

    def _print_PythonFloat(self, expr):
        value = self._print(expr.arg)
        type_name = self.get_c_type(expr.dtype)
        return '({0})({1})'.format(type_name, value)

    def _print_PythonInt(self, expr):
        self.add_import(c_imports['stdint'])
        value = self._print(expr.arg)
        type_name = self.get_c_type(expr.dtype)
        return '({0})({1})'.format(type_name, value)

    def _print_PythonBool(self, expr):
        value = self._print(expr.arg)
        return '({} != 0)'.format(value)

    def _print_Literal(self, expr):
        return repr(expr.python_value)

    def _print_LiteralInteger(self, expr):
        if isinstance(expr, LiteralInteger) and getattr(expr.dtype, 'precision', -1) == 8:
            self.add_import(c_imports['stdint'])
            return f"INT64_C({repr(expr.python_value)})"
        return repr(expr.python_value)

    def _print_LiteralFloat(self, expr):
        if isinstance(expr, LiteralFloat) and expr.dtype.precision == 4:
            return f"{repr(expr.python_value)}f"
        return repr(expr.python_value)

    def _print_LiteralComplex(self, expr):
        if expr.real == LiteralFloat(0):
            return self._print(PyccelAssociativeParenthesis(PyccelMul(expr.imag, LiteralImaginaryUnit())))
        else:
            return self._print(PyccelAssociativeParenthesis(PyccelAdd(expr.real,
                            PyccelMul(expr.imag, LiteralImaginaryUnit()))))

    def _print_PythonComplex(self, expr):
        if expr.is_cast:
            value = self._print(expr.internal_var)
        else:
            value = self._print(PyccelAssociativeParenthesis(PyccelAdd(expr.real,
                            PyccelMul(expr.imag, LiteralImaginaryUnit()))))
        type_name = self.get_c_type(expr.dtype)
        return '({0})({1})'.format(type_name, value)

    def _print_LiteralImaginaryUnit(self, expr):
        self.add_import(c_imports['complex'])
        return '_Complex_I'

    def _print_Header(self, expr):
        return ''

    def _print_ModuleHeader(self, expr):
        self.set_scope(expr.module.scope)
        self._current_module = expr.module
        self._in_header = True
        name = expr.module.name
        if isinstance(name, AsName):
            name = name.name
        # TODO: Add interfaces
        classes = ""
        funcs = ""
        for classDef in expr.module.classes:
            if classDef.docstring is not None:
                classes += self._print(classDef.docstring)
            classes += f"struct {classDef.name} {{\n"
            classes += ''.join(self._print(Declare(var)) for var in classDef.attributes)
            for method in classDef.methods:
                    funcs += f"{self.function_signature(method)};\n"
            for interface in classDef.interfaces:
                for func in interface.functions:
                    funcs += f"{self.function_signature(func)};\n"
            classes += "};\n"
        funcs += '\n'.join(f"{self.function_signature(f)};" for f in expr.module.funcs if not f.is_inline)

        global_variables = ''.join(['extern '+self._print(d) for d in expr.module.declarations if not d.variable.is_private])

        # Print imports last to be sure that all additional_imports have been collected
        imports = [*expr.module.imports, *self._additional_imports.values()]
        imports = ''.join(self._print(i) for i in imports)

        self._in_header = False
        self.exit_scope()
        self._current_module = None
        return (f"#ifndef {name.upper()}_H\n \
                #define {name.upper()}_H\n\n \
                {imports}\n \
                {global_variables}\n \
                {classes}\n \
                {funcs}\n \
                #endif // {name}_H\n")

    def _print_Module(self, expr):
        self.set_scope(expr.scope)
        self._current_module = expr
        for item in expr.imports:
            if item.source_module and item.source_module is not self._current_module:
                self.rename_imported_methods(item.source_module.classes)
        self.rename_imported_methods(expr.classes)
        body    = ''.join(self._print(i) for i in expr.body)

        global_variables = ''.join([self._print(d) for d in expr.declarations])

        # Print imports last to be sure that all additional_imports have been collected
        imports = Import(self.scope.get_python_name(expr.name), Module(expr.name,(),()))
        imports = self._print(imports)

        code = ('{imports}\n'
                '{variables}\n'
                '{body}\n').format(
                        imports   = imports,
                        variables = global_variables,
                        body      = body)

        self.exit_scope()
        self._current_module = None
        return code

    def _print_Break(self, expr):
        return 'break;\n'

    def _print_Continue(self, expr):
        return 'continue;\n'

    def _print_While(self, expr):
        self.set_scope(expr.scope)
        body = self._print(expr.body)
        self.exit_scope()
        cond = self._print(expr.test)
        return 'while({condi})\n{{\n{body}}}\n'.format(condi = cond, body = body)

    def _print_If(self, expr):
        lines = []
        for i, (c, e) in enumerate(expr.blocks):
            var = self._print(e)
            if i == 0:
                lines.append("if (%s)\n{\n" % self._print(c))
            elif i == len(expr.blocks) - 1 and isinstance(c, LiteralTrue):
                lines.append("else\n{\n")
            else:
                lines.append("else if (%s)\n{\n" % self._print(c))
            lines.append("%s}\n" % var)
        return "".join(lines)

    def _print_IfTernaryOperator(self, expr):
        cond = self._print(expr.cond)
        value_true = self._print(expr.value_true)
        value_false = self._print(expr.value_false)
        return '{cond} ? {true} : {false}'.format(cond = cond, true =value_true, false = value_false)

    def _print_LiteralTrue(self, expr):
        return '1'

    def _print_LiteralFalse(self, expr):
        return '0'

    def _print_PyccelAnd(self, expr):
        args = [self._print(a) for a in expr.args]
        return ' && '.join(a for a in args)

    def _print_PyccelOr(self, expr):
        args = [self._print(a) for a in expr.args]
        return ' || '.join(a for a in args)

    def _print_PyccelEq(self, expr):
        lhs = self._print(expr.args[0])
        rhs = self._print(expr.args[1])
        return '{0} == {1}'.format(lhs, rhs)

    def _print_PyccelNe(self, expr):
        lhs = self._print(expr.args[0])
        rhs = self._print(expr.args[1])
        return '{0} != {1}'.format(lhs, rhs)

    def _print_PyccelLt(self, expr):
        lhs = self._print(expr.args[0])
        rhs = self._print(expr.args[1])
        return '{0} < {1}'.format(lhs, rhs)

    def _print_PyccelLe(self, expr):
        lhs = self._print(expr.args[0])
        rhs = self._print(expr.args[1])
        return '{0} <= {1}'.format(lhs, rhs)

    def _print_PyccelGt(self, expr):
        lhs = self._print(expr.args[0])
        rhs = self._print(expr.args[1])
        return '{0} > {1}'.format(lhs, rhs)

    def _print_PyccelGe(self, expr):
        lhs = self._print(expr.args[0])
        rhs = self._print(expr.args[1])
        return '{0} >= {1}'.format(lhs, rhs)

    def _print_PyccelNot(self, expr):
        a = self._print(expr.args[0])
        return '!{}'.format(a)

    def _print_PyccelMod(self, expr):
        self.add_import(c_imports['math'])
        self.add_import(c_imports['pyc_math_c'])

        first = self._print(expr.args[0])
        second = self._print(expr.args[1])

        if expr.dtype.primitive_type is PrimitiveIntegerType():
            return "pyc_modulo({n}, {base})".format(n=first, base=second)

        if expr.args[0].dtype.primitive_type is PrimitiveIntegerType():
            first = self._print(NumpyFloat(expr.args[0]))
        if expr.args[1].dtype.primitive_type is PrimitiveIntegerType():
            second = self._print(NumpyFloat(expr.args[1]))
        return "pyc_fmodulo({n}, {base})".format(n=first, base=second)

    def _print_PyccelPow(self, expr):
        b = expr.args[0]
        e = expr.args[1]

        if expr.dtype.primitive_type is PrimitiveComplexType():
            b = self._print(b if b.dtype.primitive_type is PrimitiveComplexType() else PythonComplex(b))
            e = self._print(e if e.dtype.primitive_type is PrimitiveComplexType() else PythonComplex(e))
            self.add_import(c_imports['complex'])
            return 'cpow({}, {})'.format(b, e)

        self.add_import(c_imports['math'])
        b = self._print(b if b.dtype.primitive_type is PrimitiveFloatingPointType() else NumpyFloat(b))
        e = self._print(e if e.dtype.primitive_type is PrimitiveFloatingPointType() else NumpyFloat(e))
        code = 'pow({}, {})'.format(b, e)
        return self._cast_to(expr, expr.dtype).format(code)

    def _print_Import(self, expr):
        if expr.ignore:
            return ''
        if isinstance(expr.source, AsName):
            source = expr.source.name
        else:
            source = expr.source
        if isinstance(source, DottedName):
            source = source.name[-1]
        else:
            source = self._print(source)
        if source.startswith('stc/') or source in import_header_guard_prefix:
            code = ''
            for t in expr.target:
                dtype = t.object.class_type
                container_type = t.target
                if isinstance(dtype, DictType):
                    container_key_key = self.get_c_type(dtype.key_type)
                    container_val_key = self.get_c_type(dtype.value_type)
                    container_key = f'{container_key_key}_{container_val_key}'
                    element_decl = f'#define i_key {container_key_key}\n#define i_val {container_val_key}\n'
                else:
                    container_key = self.get_c_type(dtype.element_type)
                    element_decl = f'#define i_key {container_key}\n'
                header_guard_prefix = import_header_guard_prefix.get(source, '')
                header_guard = f'{header_guard_prefix}_{container_type.upper()}'
                code += ''.join((f'#ifndef {header_guard}\n',
                        f'#define {header_guard}\n',
                        f'#define i_type {container_type}\n',
                        element_decl,
                        f'#include <{source}.h>\n',
                        f'#endif // {header_guard}\n\n'))
            return code
        # Get with a default value is not used here as it is
        # slower and on most occasions the import will not be in the
        # dictionary
        if source in import_dict: # pylint: disable=consider-using-get
            source = import_dict[source]


        if source is None:
            return ''
        if expr.source in c_library_headers:
            return '#include <{0}.h>\n'.format(source)
        else:
            return '#include "{0}.h"\n'.format(source)

    def _print_LiteralString(self, expr):
        format_str = format(expr.python_value)
        format_str = format_str.replace("\\", "\\\\")\
                               .replace('\a', '\\a')\
                               .replace('\b', '\\b')\
                               .replace('\f', '\\f')\
                               .replace("\n", "\\n")\
                               .replace('\r', '\\r')\
                               .replace('\t', '\\t')\
                               .replace('\v', '\\v')\
                               .replace('"', '\\"')\
                               .replace("'", "\\'")
        return '"{}"'.format(format_str)

    def get_print_format_and_arg(self, var):
        """
        Get the C print format string for the object var.

        Get the C print format string which will allow the generated code
        to print the variable passed as argument.

        Parameters
        ----------
        var : TypedAstNode
            The object which will be printed.

        Returns
        -------
        arg_format : str
            The format which should be printed in the format string of the
            generated print expression.
        arg : str
            The code which should be printed in the arguments of the generated
            print expression to print the object.
        """
        if isinstance(var.dtype, FixedSizeNumericType):
            primitive_type = var.dtype.primitive_type
            if isinstance(primitive_type, PrimitiveComplexType):
                _, real_part = self.get_print_format_and_arg(NumpyReal(var))
                float_format, imag_part = self.get_print_format_and_arg(NumpyImag(var))
                return f'({float_format} + {float_format}j)', f'{real_part}, {imag_part}'
            elif isinstance(primitive_type, PrimitiveBooleanType):
                return self.get_print_format_and_arg(IfTernaryOperator(var, LiteralString("True"), LiteralString("False")))
            else:
                try:
                    arg_format = self.type_to_format[(primitive_type, var.dtype.precision)]
                except KeyError:
                    errors.report(f"Printing {var.dtype} type is not supported currently", severity='fatal')
                arg = self._print(var)
        else:
            try:
                arg_format = self.type_to_format[var.dtype]
            except KeyError:
                errors.report(f"Printing {var.dtype} type is not supported currently", severity='fatal')

            arg = self._print(var)

        return arg_format, arg

    def _print_CStringExpression(self, expr):
        return "".join(self._print(e) for e in expr.get_flat_expression_list())

    def _print_CMacro(self, expr):
        return str(expr.macro)

    def _print_PythonPrint(self, expr):
        self.add_import(c_imports['stdio'])
        self.add_import(c_imports['inttypes'])
        end = '\n'
        sep = ' '
        code = ''
        empty_end = FunctionCallArgument(LiteralString(''), 'end')
        space_end = FunctionCallArgument(LiteralString(' '), 'end')
        empty_sep = FunctionCallArgument(LiteralString(''), 'sep')
        kwargs = [f for f in expr.expr if f.has_keyword]
        for f in kwargs:
            if f.keyword == 'sep'      :   sep = str(f.value)
            elif f.keyword == 'end'    :   end = str(f.value)
            else: errors.report("{} not implemented as a keyworded argument".format(f.keyword), severity='fatal')
        args_format = []
        args = []
        orig_args = [f for f in expr.expr if not f.has_keyword]

        def formatted_args_to_printf(args_format, args, end):
            args_format = CStringExpression(sep).join(args_format)
            args_format += end
            args_format = self._print(args_format)
            args_code = ', '.join([args_format, *args])
            if expr.file == 'stderr':
                return f"fprintf(stderr, {args_code});\n"
            return f"printf({args_code});\n"

        if len(orig_args) == 0:
            return formatted_args_to_printf(args_format, args, end)

        tuple_start = FunctionCallArgument(LiteralString('('))
        tuple_sep   = LiteralString(', ')
        tuple_end   = FunctionCallArgument(LiteralString(')'))

        for i, f in enumerate(orig_args):
            f = f.value
            if isinstance(f, (InhomogeneousTupleVariable, PythonTuple)):
                if args_format:
                    code += formatted_args_to_printf(args_format, args, sep)
                    args_format = []
                    args = []
                args = [FunctionCallArgument(print_arg) for tuple_elem in f for print_arg in (tuple_elem, tuple_sep)][:-1]
                if len(f) == 1:
                    args.append(FunctionCallArgument(LiteralString(',')))
                if i + 1 == len(orig_args):
                    end_of_tuple = FunctionCallArgument(LiteralString(end), 'end')
                else:
                    end_of_tuple = FunctionCallArgument(LiteralString(sep), 'end')
                code += self._print(PythonPrint([tuple_start, *args, tuple_end, empty_sep, end_of_tuple]))
                args = []
                continue
            if isinstance(f, PythonType):
                f = f.print_string

            if isinstance(f, FunctionCall) and isinstance(f.class_type, TupleType):
                tmp_list = [self.scope.get_temporary_variable(a.var.dtype) for a in f.funcdef.results]
                tmp_arg_format_list = []
                for a in tmp_list:
                    arg_format, arg = self.get_print_format_and_arg(a)
                    tmp_arg_format_list.append(arg_format)
                    args.append(arg)
                tmp_arg_format_list = CStringExpression(', ').join(tmp_arg_format_list)
                args_format.append(CStringExpression('(', tmp_arg_format_list, ')'))
                assign = Assign(tmp_list, f)
                self._additional_code += self._print(assign)
            elif f.rank > 0 and not isinstance(f.class_type, StringType):
                if args_format:
                    code += formatted_args_to_printf(args_format, args, sep)
                    args_format = []
                    args = []
                for_index = self.scope.get_temporary_variable(PythonNativeInt(), name = 'i')
                max_index = PyccelMinus(f.shape[0], LiteralInteger(1), simplify = True)
                for_range = PythonRange(max_index)
                print_body = [ FunctionCallArgument(f[for_index]) ]
                if f.rank == 1:
                    print_body.append(space_end)

                for_body  = [PythonPrint(print_body, file=expr.file)]
                for_scope = self.scope.create_new_loop_scope()
                for_loop  = For(for_index, for_range, for_body, scope=for_scope)
                for_end   = FunctionCallArgument(LiteralString(']'+end if i == len(orig_args)-1 else ']'), keyword='end')

                body = CodeBlock([PythonPrint([ FunctionCallArgument(LiteralString('[')), empty_end],
                                                file=expr.file),
                                  for_loop,
                                  PythonPrint([ FunctionCallArgument(f[max_index]), for_end],
                                                file=expr.file)],
                                 unravelled = True)
                code += self._print(body)
            else:
                arg_format, arg = self.get_print_format_and_arg(f)
                args_format.append(arg_format)
                args.append(arg)
        if args_format:
            code += formatted_args_to_printf(args_format, args, end)
        return code

    def get_c_type(self, dtype):
        """
        Find the corresponding C type of the PyccelType.

        For scalar types, this function searches for the corresponding C data type
        in the `dtype_registry`.  If the provided type is a container (like
        `HomogeneousSetType` or `HomogeneousListType`),  it recursively identifies
        the type of an element of the container and uses it to calculate the
        appropriate type for the `STC` container.
        A `PYCCEL_RESTRICTION_TODO` error is raised if the dtype is not found in the registry.

        Parameters
        ----------
        dtype : PyccelType
            The data type of the expression. This can be a fixed-size numeric type,
            a primitive type, or a container type.

        Returns
        -------
        str
            The code which declares the data type in C or the corresponding `STC` container
            type.

        Raises
        ------
        PyccelCodegenError
            If the dtype is not found in the dtype_registry.
        """
        if isinstance(dtype, FixedSizeNumericType):
            primitive_type = dtype.primitive_type
            if isinstance(primitive_type, PrimitiveComplexType):
                self.add_import(c_imports['complex'])
                return f'{self.get_c_type(dtype.element_type)} complex'
            elif isinstance(primitive_type, PrimitiveIntegerType):
                self.add_import(c_imports['stdint'])
            elif isinstance(dtype, PythonNativeBool):
                self.add_import(c_imports['stdbool'])
                return 'bool'

            key = (primitive_type, dtype.precision)
        elif isinstance(dtype, (HomogeneousSetType, HomogeneousListType)):
            container_type = 'hset' if dtype.name == 'set' else 'vec'
            element_type = self.get_c_type(dtype.element_type).replace(' ', '_')
            i_type = f'{container_type}_{element_type}'
            self.add_import(Import(f'stc/{container_type}', AsName(VariableTypeAnnotation(dtype), i_type)))
            return i_type
        elif isinstance(dtype, DictType):
            container_type = 'hmap'
            key_type = self.get_c_type(dtype.key_type).replace(' ', '_')
            val_type = self.get_c_type(dtype.value_type).replace(' ', '_')
            i_type = f'{container_type}_{key_type}_{val_type}'
            self.add_import(Import(f'stc/{container_type}', AsName(VariableTypeAnnotation(dtype), i_type)))
            return i_type
        else:
            key = dtype

        try :
            return self.dtype_registry[key]
        except KeyError:
            raise errors.report(PYCCEL_RESTRICTION_TODO, #pylint: disable=raise-missing-from
                    symbol = dtype,
                    severity='fatal')

    def find_in_ndarray_type_registry(self, dtype):
        """
        Find the descriptor for the datatype in the ndarray_type_registry.

        Find the tag which allows the user to access data of the specified
        type within a ndarray.
        Raise PYCCEL_RESTRICTION_TODO if not found.

        Parameters
        ----------
        dtype : DataType
            The data type of the expression.

        Returns
        -------
        str
            The code which declares the datatype in C.
        """
        try :
            return self.ndarray_type_registry[dtype]
        except KeyError:
            raise errors.report(PYCCEL_RESTRICTION_TODO, #pylint: disable=raise-missing-from
                    symbol = dtype,
                    severity='fatal')

    def get_declare_type(self, expr):
        """
        Get the string which describes the type in a declaration.

        This function returns the code which describes the type
        of the `expr` object such that the declaration can be written as:
        `f"{self.get_declare_type(expr)} {expr.name}"`
        The function takes care of reporting errors for unknown types and
        importing any necessary additional imports (e.g. stdint/ndarrays).

        Parameters
        ----------
        expr : Variable
            The variable whose type should be described.

        Returns
        -------
        str
            The code describing the type.

        Raises
        ------
        PyccelCodegenError
            If the type is not supported in the C code or the rank is too large.

        Examples
        --------
        >>> v = Variable('int', 'x')
        >>> self.get_declare_type(v)
        'int64_t'

        For an object accessed via a pointer:
        >>> v = Variable('int', 'x', is_optional=True, rank=1)
        >>> self.get_declare_type(v)
        't_ndarray*'
        """
        class_type = expr.class_type
        rank  = expr.rank

        if rank > 0:
            if isinstance(expr.class_type, (HomogeneousSetType, HomogeneousListType, DictType)):
                dtype = self.get_c_type(expr.class_type)
                return dtype
            if isinstance(expr.class_type,(HomogeneousTupleType, NumpyNDArrayType)):
                if expr.rank > 15:
                    errors.report(UNSUPPORTED_ARRAY_RANK, symbol=expr, severity='fatal')
                self.add_import(c_imports['ndarrays'])
                dtype = 't_ndarray'
            else:
                errors.report(PYCCEL_RESTRICTION_TODO+' (rank>0)', symbol=expr, severity='fatal')
        elif not isinstance(class_type, CustomDataType):
            dtype = self.get_c_type(expr.dtype)
        else:
            dtype = self._print(expr.class_type)

        if self.is_c_pointer(expr):
            return f'{dtype}*'
        else:
            return dtype

    def _print_FuncAddressDeclare(self, expr):
        args = list(expr.arguments)
        if len(expr.results) == 1:
            ret_type = self.get_declare_type(expr.results[0])
        elif len(expr.results) > 1:
            ret_type = self._print(datatype('int'))
            args += [a.clone(name = a.name, memory_handling='alias') for a in expr.results]
        else:
            ret_type = self._print(datatype('void'))
        name = expr.name
        if not args:
            arg_code = 'void'
        else:
            # TODO: extract informations needed for printing in case of function argument which itself has a function argument
            arg_code = ', '.join('{}'.format(self._print_FuncAddressDeclare(i))
                        if isinstance(i, FunctionAddress) else f'{self.get_declare_type(i)} {i}'
                        for i in args)
        return f'{ret_type} (*{name})({arg_code});\n'

    def _print_Declare(self, expr):
        if isinstance(expr.variable, InhomogeneousTupleVariable):
            return ''.join(self._print_Declare(Declare(v,intent=expr.intent, static=expr.static)) for v in expr.variable)

        declaration_type = self.get_declare_type(expr.variable)
        variable = self._print(expr.variable.name)

        if expr.variable.is_stack_array:
            preface, init = self._init_stack_array(expr.variable,)
        elif declaration_type == 't_ndarray' and not self._in_header:
            preface = ''
            init    = ' = {.shape = NULL}'
        else:
            preface = ''
            init    = ''

        external = 'extern ' if expr.external else ''
        static = 'static ' if expr.static else ''

        declaration = f'{static}{external}{declaration_type} {variable}{init};\n'

        return preface + declaration

    def function_signature(self, expr, print_arg_names = True):
        """
        Get the C representation of the function signature.

        Extract from the function definition `expr` all the
        information (name, input, output) needed to create the
        function signature and return a string describing the
        function.

        This is not a declaration as the signature does not end
        with a semi-colon.

        Parameters
        ----------
        expr : FunctionDef
            The function definition for which a signature is needed.

        print_arg_names : bool, default : True
            Indicates whether argument names should be printed.

        Returns
        -------
        str
            Signature of the function.
        """
        arg_vars = [a.var for a in expr.arguments]
        result_vars = [r.var for r in expr.results if not r.is_argument]

        n_results = len(result_vars)

        if n_results == 1:
            ret_type = self.get_declare_type(result_vars[0])
        elif n_results > 1:
            ret_type = self.get_c_type(PythonNativeInt())
            arg_vars.extend(result_vars)
            self._additional_args.append(result_vars) # Ensure correct result for is_c_pointer
        else:
            ret_type = self.get_c_type(VoidType())

        name = expr.name
        if not arg_vars:
            arg_code = 'void'
        else:
            def get_arg_declaration(var):
                """ Get the code which declares the argument variable.
                """
                code = "const " * var.is_const
                code += self.get_declare_type(var)
                if print_arg_names:
                    code += ' ' + var.name
                return code

            arg_code_list = [self.function_signature(var, False) if isinstance(var, FunctionAddress)
                                else get_arg_declaration(var) for var in arg_vars]
            arg_code = ', '.join(arg_code_list)

        if self._additional_args :
            self._additional_args.pop()

        static = 'static ' if expr.is_static else ''

        if isinstance(expr, FunctionAddress):
            return f'{static}{ret_type} (*{name})({arg_code})'
        else:
            return f'{static}{ret_type} {name}({arg_code})'

    def _print_IndexedElement(self, expr):
        base = expr.base
        inds = list(expr.indices)
        base_shape = base.shape
        allow_negative_indexes = expr.allows_negative_indexes
<<<<<<< HEAD
        if isinstance(base.class_type, NumpyNDArrayType):
            #set dtype to the C struct types
            dtype = self.find_in_ndarray_type_registry(expr.dtype)
        elif isinstance(base.class_type, HomogeneousTupleType):
            dtype = self.find_in_ndarray_type_registry(numpy_precision_map[(expr.dtype.primitive_type, expr.dtype.precision)])
        else:
            raise NotImplementedError(f"Don't know how to index {expr.class_type} type")
=======
>>>>>>> d82bb624

        if isinstance(base, IndexedElement):
            while isinstance(base, IndexedElement) and isinstance(base.class_type, (NumpyNDArrayType, HomogeneousTupleType)):
                inds = list(base.indices) + inds
                base = base.base

        for i, ind in enumerate(inds):
            if isinstance(ind, PyccelUnarySub) and isinstance(ind.args[0], LiteralInteger):
                inds[i] = PyccelMinus(base_shape[i], ind.args[0], simplify = True)
            else:
                #indices of indexedElement of len==1 shouldn't be a tuple
                if isinstance(ind, tuple) and len(ind) == 1:
                    inds[i].args = ind[0]
                if allow_negative_indexes and \
                        not isinstance(ind, LiteralInteger) and not isinstance(ind, Slice):
                    inds[i] = IfTernaryOperator(PyccelLt(ind, LiteralInteger(0)),
                        PyccelAdd(base_shape[i], ind, simplify = True), ind)

        if isinstance(base.class_type, HomogeneousListType):
            assign = expr.get_user_nodes(Assign)
            index = self._print(inds[0])
            list_var = self._print(ObjectAddress(base))
            container_type = self.get_c_type(base.class_type)
            if assign:
                assert len(assign) == 1
                assign_node = assign[0]
                lhs = assign_node.lhs
                if lhs == expr or lhs.is_user_of(expr):
                    return f"(*{container_type}_at_mut({list_var},{index}))"
            return f"(*{container_type}_at({list_var},{index}))"

        base_name = self._print(base)
        if isinstance(base.class_type, NumpyNDArrayType):
            #set dtype to the C struct types
            dtype = self.find_in_ndarray_type_registry(expr.dtype)
        elif isinstance(base.class_type, HomogeneousTupleType):
            dtype = self.find_in_ndarray_type_registry(numpy_precision_map[(expr.dtype.primitive_type, expr.dtype.precision)])
        else:
            raise NotImplementedError(f"Don't know how to index {expr.class_type} type")
        if expr.rank > 0:
            #managing the Slice input
            for i , ind in enumerate(inds):
                if isinstance(ind, Slice):
                    inds[i] = self._new_slice_with_processed_arguments(ind, PyccelArrayShapeElement(base, i),
                        allow_negative_indexes)
                else:
                    inds[i] = Slice(ind, PyccelAdd(ind, LiteralInteger(1), simplify = True), LiteralInteger(1),
                        Slice.Element)
            indices = ", ".join(self._print(i) for i in inds)
            return f"array_slicing({base_name}, {expr.rank}, {indices})"
        indices = ", ".join(self._cast_to(i, NumpyInt64Type()).format(self._print(i)) for i in inds)
        return f"GET_ELEMENT({base_name}, {dtype}, {indices})"


    def _cast_to(self, expr, dtype):
        """
        Add a cast to an expression when needed.

        Get a format string which provides the code to cast the object `expr`
        to the specified dtype. If the dtypes already
        match then the format string will simply print the expression.

        Parameters
        ----------
        expr : TypedAstNode
            The expression to be cast.
        dtype : PyccelType
            The target type of the cast.

        Returns
        -------
        str
            A format string that contains the desired cast type.
            NB: You should insert the expression to be cast in the string
            after using this function.
        """
        if expr.dtype != dtype:
            cast=self.get_c_type(dtype)
            return '({}){{}}'.format(cast)
        return '{}'

    def _print_DottedVariable(self, expr):
        """convert dotted Variable to their C equivalent"""

        name_code = self._print(expr.name)
        if self.is_c_pointer(expr.lhs):
            code = f'{self._print(ObjectAddress(expr.lhs))}->{name_code}'
        else:
            lhs_code = self._print(expr.lhs)
            code = f'{lhs_code}.{name_code}'
        if self.is_c_pointer(expr):
            return f'(*{code})'
        else:
            return code

    @staticmethod
    def _new_slice_with_processed_arguments(_slice, array_size, allow_negative_index):
        """
        Create new slice with information collected from old slice and decorators.

        Create a new slice where the original `start`, `stop`, and `step` have
        been processed using basic simplifications, as well as additional rules
        identified by the function decorators.

        Parameters
        ----------
        _slice : Slice
            Slice needed to collect (start, stop, step).

        array_size : PyccelArrayShapeElement
            Call to function size().

        allow_negative_index : bool
            True when the decorator allow_negative_index is present.

        Returns
        -------
        Slice
            The new slice with processed arguments (start, stop, step).
        """
        start = LiteralInteger(0) if _slice.start is None else _slice.start
        stop = array_size if _slice.stop is None else _slice.stop

        # negative start and end in slice
        if isinstance(start, PyccelUnarySub) and isinstance(start.args[0], LiteralInteger):
            start = PyccelMinus(array_size, start.args[0], simplify = True)
        elif allow_negative_index and not isinstance(start, (LiteralInteger, PyccelArrayShapeElement)):
            start = IfTernaryOperator(PyccelLt(start, LiteralInteger(0)),
                            PyccelMinus(array_size, start, simplify = True), start)

        if isinstance(stop, PyccelUnarySub) and isinstance(stop.args[0], LiteralInteger):
            stop = PyccelMinus(array_size, stop.args[0], simplify = True)
        elif allow_negative_index and not isinstance(stop, (LiteralInteger, PyccelArrayShapeElement)):
            stop = IfTernaryOperator(PyccelLt(stop, LiteralInteger(0)),
                            PyccelMinus(array_size, stop, simplify = True), stop)

        # steps in slices
        step = _slice.step

        if step is None:
            step = LiteralInteger(1)

        # negative step in slice
        elif isinstance(step, PyccelUnarySub) and isinstance(step.args[0], LiteralInteger):
            start = PyccelMinus(array_size, LiteralInteger(1), simplify = True) if _slice.start is None else start
            stop = LiteralInteger(0) if _slice.stop is None else stop

        # variable step in slice
        elif allow_negative_index and step and not isinstance(step, LiteralInteger):
            og_start = start
            start = IfTernaryOperator(PyccelGt(step, LiteralInteger(0)), start, PyccelMinus(stop, LiteralInteger(1), simplify = True))
            stop = IfTernaryOperator(PyccelGt(step, LiteralInteger(0)), stop, og_start)

        return Slice(start, stop, step)

    def _print_PyccelArraySize(self, expr):
        arg = expr.arg
        if self.is_c_pointer(arg):
            return '{}->length'.format(self._print(ObjectAddress(arg)))
        return '{}.length'.format(self._print(arg))

    def _print_PyccelArrayShapeElement(self, expr):
        arg = expr.arg
        if self.is_c_pointer(arg):
            return '{}->shape[{}]'.format(self._print(ObjectAddress(arg)), self._print(expr.index))
        return '{}.shape[{}]'.format(self._print(arg), self._print(expr.index))

    def _print_Allocate(self, expr):
        free_code = ''
        variable = expr.variable
        if isinstance(variable.class_type, (HomogeneousListType, HomogeneousSetType, DictType)):
            return ''
        if variable.rank > 0:
            #free the array if its already allocated and checking if its not null if the status is unknown
            if  (expr.status == 'unknown'):
                shape_var = DottedVariable(VoidType(), 'shape', lhs = variable)
                free_code = f'if ({self._print(shape_var)} != NULL)\n'
                free_code += "{{\n{}}}\n".format(self._print(Deallocate(variable)))
            elif (expr.status == 'allocated'):
                free_code += self._print(Deallocate(variable))
            self.add_import(c_imports['ndarrays'])
            shape = ", ".join(self._print(i) for i in expr.shape)
            if isinstance(variable.class_type, NumpyNDArrayType):
                #set dtype to the C struct types
                dtype = self.find_in_ndarray_type_registry(variable.dtype)
            elif isinstance(variable.class_type, HomogeneousContainerType):
                dtype = self.find_in_ndarray_type_registry(numpy_precision_map[(variable.dtype.primitive_type, variable.dtype.precision)])
            else:
                raise NotImplementedError(f"Don't know how to index {variable.class_type} type")
            shape_dtype = self.get_c_type(NumpyInt64Type())
            shape_Assign = "("+ shape_dtype +"[]){" + shape + "}"
            is_view = 'false' if variable.on_heap else 'true'
            order = "order_f" if expr.order == "F" else "order_c"
            alloc_code = f"{self._print(variable)} = array_create({variable.rank}, {shape_Assign}, {dtype}, {is_view}, {order});\n"
            return f'{free_code}{alloc_code}'
        elif variable.is_alias:
            var_code = self._print(ObjectAddress(variable))
            if expr.like:
                declaration_type = self.get_declare_type(expr.like)
                return f'{var_code} = malloc(sizeof({declaration_type}));\n'
            else:
                raise NotImplementedError(f"Allocate not implemented for {variable}")
        else:
            raise NotImplementedError(f"Allocate not implemented for {variable}")

    def _print_Deallocate(self, expr):
<<<<<<< HEAD
        var = expr.variable
        if isinstance(var.class_type, (HomogeneousListType, HomogeneousSetType)):
            variable_address = self._print(ObjectAddress(var))
            container_type = self.get_c_type(var.class_type)
=======
        if isinstance(expr.variable.class_type, (HomogeneousListType, HomogeneousSetType, DictType)):
            variable_address = self._print(ObjectAddress(expr.variable))
            container_type = self.get_c_type(expr.variable.class_type)
>>>>>>> d82bb624
            return f'{container_type}_drop({variable_address});\n'
        if isinstance(var, InhomogeneousTupleVariable):
            return ''.join(self._print(Deallocate(v)) for v in var)
        variable_address = self._print(ObjectAddress(var))
        if isinstance(var.dtype, CustomDataType):
            Pyccel__del = var.cls_base.scope.find('__del__').name
            return f"{Pyccel__del}({variable_address});\n"
        elif isinstance(var.class_type, (NumpyNDArrayType, HomogeneousContainerType)):
            if var.is_alias:
                return f'free_pointer({variable_address});\n'
            else:
                return f'free_array({variable_address});\n'
        else:
            return f'free({variable_address});\n'

    def _print_Slice(self, expr):
        start = self._print(expr.start)
        stop = self._print(expr.stop)
        step = self._print(expr.step)
        slice_type = 'RANGE' if expr.slice_type == Slice.Range else 'ELEMENT'
        return f'new_slice({start}, {stop}, {step}, {slice_type})'

    def _print_NumpyUfuncBase(self, expr):
        """ Convert a Python expression with a Numpy function call to C
        function call

        Parameters
        ----------
            expr : Pyccel ast node
                Python expression with a Numpy function call

        Returns
        -------
            string
                Equivalent expression in C language

        Example
        -------
            numpy.cos(x) ==> cos(x)

        """
        # add necessary include
        self.add_import(c_imports['math'])
        type_name = type(expr).__name__
        try:
            func_name = numpy_ufunc_to_c_float[type_name]
        except KeyError:
            errors.report(PYCCEL_RESTRICTION_TODO, severity='fatal')
        args = []
        for arg in expr.args:
            if arg.dtype.primitive_type is PrimitiveComplexType():
                self.add_import(c_imports['complex'])
                try:
                    func_name = numpy_ufunc_to_c_complex[type_name]
                    args.append(self._print(arg))
                except KeyError:
                    errors.report(INCOMPATIBLE_TYPEVAR_TO_FUNC.format(type_name) ,severity='fatal')
            elif arg.dtype.primitive_type is not PrimitiveFloatingPointType():
                args.append(self._print(NumpyFloat(arg)))
            else :
                args.append(self._print(arg))
        code_args = ', '.join(args)
        return '{0}({1})'.format(func_name, code_args)

    def _print_NumpySign(self, expr):
        """ Print the corresponding C function for a call to Numpy.sign

        Parameters
        ----------
            expr : Pyccel ast node
                Python expression with Numpy.sign call

        Returns
        -------
            string
                Equivalent internal function in C

        Example
        -------
            import numpy

            numpy.sign(x) => isign(x)   (x is integer)
            numpy.sign(x) => fsign(x)   (x if float)
            numpy.sign(x) => csign(x)   (x is complex)

        """
        self.add_import(c_imports['numpy_c'])
        primitive_type = expr.dtype.primitive_type
        func = ''
        if isinstance(primitive_type, PrimitiveIntegerType):
            func = 'isign'
        elif isinstance(primitive_type, PrimitiveFloatingPointType):
            func = 'fsign'
        elif isinstance(primitive_type, PrimitiveComplexType):
            func = 'csign'

        return f'{func}({self._print(expr.args[0])})'

    def _print_NumpyIsFinite(self, expr):
        """
        Convert a Python expression with a numpy isfinite function call to C function call
        """

        self.add_import(c_imports['numpy_c'])
        code_arg = self._print(expr.arg)
        return f"isfinite({code_arg})"

    def _print_NumpyIsInf(self, expr):
        """
        Convert a Python expression with a numpy isinf function call to C function call
        """

        self.add_import(c_imports['numpy_c'])
        code_arg = self._print(expr.arg)
        return f"isinf({code_arg})"

    def _print_NumpyIsNan(self, expr):
        """
        Convert a Python expression with a numpy isnan function call to C function call
        """

        self.add_import(c_imports['numpy_c'])
        code_arg = self._print(expr.arg)
        return f"isnan({code_arg})"

    def _print_MathFunctionBase(self, expr):
        """ Convert a Python expression with a math function call to C
        function call

        Parameters
        ----------
            expr : Pyccel ast node
                Python expression with a Math function call

        Returns
        -------
            string
                Equivalent expression in C language

        ------
        Example:
        --------
            math.sin(x) ==> sin(x)

        """
        # add necessary include
        type_name = type(expr).__name__
        try:
            func_name = math_function_to_c[type_name]
        except KeyError:
            errors.report(PYCCEL_RESTRICTION_TODO, severity='fatal')

        if func_name.startswith("pyc"):
            self.add_import(c_imports['pyc_math_c'])
        else:
            if expr.dtype.primitive_type is PrimitiveComplexType():
                self.add_import(c_imports['complex'])
            else:
                self.add_import(c_imports['math'])
        if expr.dtype.primitive_type is PrimitiveComplexType():
            args = [self._print(a) for a in expr.args]
        else:
            args = []
            for arg in expr.args:
                if arg.dtype.primitive_type is not PrimitiveFloatingPointType() \
                        and not func_name.startswith("pyc"):
                    args.append(self._print(NumpyFloat(arg)))
                else:
                    args.append(self._print(arg))
        code_args = ', '.join(args)
        if expr.dtype.primitive_type is PrimitiveIntegerType():
            cast_type = self.get_c_type(expr.dtype)
            return f'({cast_type}){func_name}({code_args})'
        return f'{func_name}({code_args})'

    def _print_MathIsfinite(self, expr):
        """Convert a Python expression with a math isfinite function call to C
        function call"""
        # add necessary include
        self.add_import(c_imports['math'])
        arg = expr.args[0]
        if arg.dtype.primitive_type is PrimitiveIntegerType():
            code_arg = self._print(NumpyFloat(arg))
        else:
            code_arg = self._print(arg)
        return "isfinite({})".format(code_arg)

    def _print_MathIsinf(self, expr):
        """Convert a Python expression with a math isinf function call to C
        function call"""
        # add necessary include
        self.add_import(c_imports['math'])
        arg = expr.args[0]
        if arg.dtype.primitive_type is PrimitiveIntegerType():
            code_arg = self._print(NumpyFloat(arg))
        else:
            code_arg = self._print(arg)
        return "isinf({})".format(code_arg)

    def _print_MathIsnan(self, expr):
        """Convert a Python expression with a math isnan function call to C
        function call"""
        # add necessary include
        self.add_import(c_imports['math'])
        arg = expr.args[0]
        if arg.dtype.primitive_type is PrimitiveIntegerType():
            code_arg = self._print(NumpyFloat(arg))
        else:
            code_arg = self._print(arg)
        return "isnan({})".format(code_arg)

    def _print_MathTrunc(self, expr):
        """Convert a Python expression with a math trunc function call to C
        function call"""
        # add necessary include
        self.add_import(c_imports['math'])
        arg = expr.args[0]
        if arg.dtype.primitive_type is PrimitiveIntegerType():
            code_arg = self._print(NumpyFloat(arg))
        else:
            code_arg = self._print(arg)
        return "trunc({})".format(code_arg)

    def _print_FunctionAddress(self, expr):
        return expr.name

    def _print_NumpyWhere(self, expr):
        cond = self._print(expr.condition)
        value_true = self._print(expr.value_true)
        value_false = self._print(expr.value_false)
        stmt = '{cond} ? {true} : {false}'.format(cond = cond,
                true = value_true, false = value_false)
        return stmt

    def _print_Rand(self, expr):
        raise NotImplementedError("Rand not implemented")

    def _print_NumpyRandint(self, expr):
        raise NotImplementedError("Randint not implemented")

    def _print_NumpyMod(self, expr):
        return self._print(PyccelMod(*expr.args))

    def _print_NumpySum(self, expr):
        '''
        Convert a call to numpy.sum to the equivalent function in C.
        '''
        if not isinstance(expr.arg, (NumpyArray, Variable, IndexedElement)):
            raise TypeError(f'Expecting a NumpyArray, given {type(expr.arg)}')
        dtype = expr.arg.dtype
        primitive_type = dtype.primitive_type
        prec  = dtype.precision
        name  = self._print(expr.arg)

        if isinstance(primitive_type, PrimitiveIntegerType):
            return f'numpy_sum_int{prec * 8}({name})'
        elif isinstance(primitive_type, PrimitiveFloatingPointType):
            return f'numpy_sum_float{prec * 8}({name})'
        elif isinstance(primitive_type, PrimitiveComplexType):
            return f'numpy_sum_complex{prec * 16}({name})'
        elif isinstance(primitive_type, PrimitiveBooleanType):
            return f'numpy_sum_bool({name})'
        raise NotImplementedError('Sum not implemented for argument')

    def _print_NumpyAmax(self, expr):
        '''
        Convert a call to numpy.max to the equivalent function in C.
        '''
        dtype = expr.arg.dtype
        primitive_type = dtype.primitive_type
        prec  = dtype.precision
        name  = self._print(expr.arg)
        if isinstance(primitive_type, PrimitiveIntegerType):
            return f'numpy_amax_int{prec * 8}({name})'
        elif isinstance(primitive_type, PrimitiveFloatingPointType):
            return f'numpy_amax_float{prec * 8}({name})'
        elif isinstance(primitive_type, PrimitiveComplexType):
            return f'numpy_amax_complex{prec * 16}({name})'
        elif isinstance(primitive_type, PrimitiveBooleanType):
            return f'numpy_amax_bool({name})'

    def _print_NumpyAmin(self, expr):
        '''
        Convert a call to numpy.min to the equivalent function in C.
        '''
        dtype = expr.arg.dtype
        primitive_type = dtype.primitive_type
        prec  = dtype.precision
        name  = self._print(expr.arg)
        if isinstance(primitive_type, PrimitiveIntegerType):
            return f'numpy_amin_int{prec * 8}({name})'
        elif isinstance(primitive_type, PrimitiveFloatingPointType):
            return f'numpy_amin_float{prec * 8}({name})'
        elif isinstance(primitive_type, PrimitiveComplexType):
            return f'numpy_amin_complex{prec * 16}({name})'
        elif isinstance(primitive_type, PrimitiveBooleanType):
            return f'numpy_amin_bool({name})'

    def _print_NumpyLinspace(self, expr):
        template = '({start} + {index}*{step})'
        if not isinstance(expr.endpoint, LiteralFalse):
            template = '({start} + {index}*{step})'
            lhs_source = expr.get_user_nodes(Assign)[0].lhs
            lhs_source.substitute(expr.ind, PyccelMinus(expr.num, LiteralInteger(1), simplify = True))
            lhs = self._print(lhs_source)

            if isinstance(expr.endpoint, LiteralTrue):
                cond_template = lhs + ' = {stop}'
            else:
                cond_template = lhs + ' = {cond} ? {stop} : ' + lhs

        v = self._cast_to(expr.stop, expr.dtype).format(self._print(expr.stop))

        init_value = template.format(
            start = self._print(expr.start),
            step  = self._print(expr.step),
            index = self._print(expr.ind),
        )
        if isinstance(expr.endpoint, LiteralFalse):
            code = init_value
        elif isinstance(expr.endpoint, LiteralTrue):
            code = init_value + ';\n' + cond_template.format(stop = v)
        else:
            code = init_value + ';\n' + cond_template.format(cond=self._print(expr.endpoint),stop = v)

        return code

    def _print_Interface(self, expr):
        return ""

    def _print_FunctionDef(self, expr):
        if expr.is_inline:
            return ''

        self.set_scope(expr.scope)

        arguments = [a.var for a in expr.arguments]
        results = [r.var for r in expr.results]
        if len(expr.results) > 1:
            self._additional_args.append(results)

        body  = self._print(expr.body)
        decs  = [Declare(i) if isinstance(i, Variable) else FuncAddressDeclare(i) for i in expr.local_vars]

        if len(results) == 1 :
            res = results[0]
            if isinstance(res, Variable) and not res.is_temp:
                decs += [Declare(res)]
            elif not isinstance(res, Variable):
                raise NotImplementedError(f"Can't return {type(res)} from a function")
        decs += [Declare(v) for v in self.scope.variables.values() \
                if v not in chain(expr.local_vars, results, arguments)]
        decs  = ''.join(self._print(i) for i in decs)

        sep = self._print(SeparatorComment(40))
        if self._additional_args :
            self._additional_args.pop()
        for i in expr.imports:
            self.add_import(i)
        docstring = self._print(expr.docstring) if expr.docstring else ''

        parts = [sep,
                 docstring,
                '{signature}\n{{\n'.format(signature=self.function_signature(expr)),
                 decs,
                 body,
                 '}\n',
                 sep]

        self.exit_scope()

        return ''.join(p for p in parts if p)

    def _print_FunctionCall(self, expr):
        func = expr.funcdef
        if func.is_inline:
            return self._handle_inline_func_call(expr)
         # Ensure the correct syntax is used for pointers
        args = []
        for a, f in zip(expr.args, func.arguments):
            arg_val = a.value or Nil()
            f = f.var
            if self.is_c_pointer(f):
                if isinstance(arg_val, Variable):
                    args.append(ObjectAddress(arg_val))
                elif not self.is_c_pointer(arg_val):
                    tmp_var = self.scope.get_temporary_variable(f.dtype)
                    assign = Assign(tmp_var, arg_val)
                    self._additional_code += self._print(assign)
                    args.append(ObjectAddress(tmp_var))
                else:
                    args.append(arg_val)
            else :
                args.append(arg_val)

        args += self._temporary_args
        self._temporary_args = []
        args = ', '.join(['{}'.format(self._print(a)) for a in args])

        call_code = f'{func.name}({args})'
        if not func.results:
            return f'{call_code};\n'
        else:
            return call_code

    def _print_Return(self, expr):
        code = ''
        args = [ObjectAddress(a) if isinstance(a, Variable) and self.is_c_pointer(a) else a for a in expr.expr]

        if len(args) == 0:
            return 'return;\n'

        if len(args) > 1:
            if expr.stmt:
                return self._print(expr.stmt)+'return 0;\n'
            return 'return 0;\n'

        if expr.stmt:
            # get Assign nodes from the CodeBlock object expr.stmt.
            last_assign = expr.stmt.get_attribute_nodes((Assign, AliasAssign), excluded_nodes=FunctionCall)
            deallocate_nodes = expr.stmt.get_attribute_nodes(Deallocate, excluded_nodes=(Assign,))
            vars_in_deallocate_nodes = [i.variable for i in deallocate_nodes]

            # Check the Assign objects list in case of
            # the user assigns a variable to an object contains IndexedElement object.
            if not last_assign:
                code = ''+self._print(expr.stmt)
            elif isinstance(last_assign[-1], (AugAssign, AliasAssign)):
                last_assign[-1].lhs.is_temp = False
                code = ''+self._print(expr.stmt)
            else:
                # make sure that stmt contains one assign node.
                last_assign = last_assign[-1]
                variables = last_assign.rhs.get_attribute_nodes(Variable)
                unneeded_var = not any(b in vars_in_deallocate_nodes or b.is_ndarray for b in variables)
                if unneeded_var:
                    code = ''.join(self._print(a) for a in expr.stmt.body if a is not last_assign)
                    return code + 'return {};\n'.format(self._print(last_assign.rhs))
                else:
                    last_assign.lhs.is_temp = False
                    code = self._print(expr.stmt)

        return code + 'return {0};\n'.format(self._print(args[0]))

    def _print_Pass(self, expr):
        return '// pass\n'

    def _print_Nil(self, expr):
        return 'NULL'

    def _print_NilArgument(self, expr):
        raise errors.report("Trying to use optional argument in inline function without providing a variable",
                symbol=expr,
                severity='fatal')

    def _print_PyccelAdd(self, expr):
        return ' + '.join(self._print(a) for a in expr.args)

    def _print_PyccelMinus(self, expr):
        args = [self._print(a) for a in expr.args]
        if len(args) == 1:
            return '-{}'.format(args[0])
        return ' - '.join(args)

    def _print_PyccelMul(self, expr):
        return ' * '.join(self._print(a) for a in expr.args)

    def _print_PyccelDiv(self, expr):
        if all(a.dtype.primitive_type is PrimitiveIntegerType() for a in expr.args):
            args = [NumpyFloat(a) for a in expr.args]
        else:
            args = expr.args
        return  ' / '.join(self._print(a) for a in args)

    def _print_PyccelFloorDiv(self, expr):
        self.add_import(c_imports['math'])
        # the result type of the floor division is dependent on the arguments
        # type, if all arguments are integers the result is integer otherwise
        # the result type is float
        need_to_cast = all(a.dtype.primitive_type is PrimitiveIntegerType() for a in expr.args)
        code = ' / '.join(self._print(a if a.dtype.primitive_type is PrimitiveFloatingPointType()
                                        else NumpyFloat(a)) for a in expr.args)
        if (need_to_cast):
            cast_type = self.get_c_type(expr.dtype)
            return "({})floor({})".format(cast_type, code)
        return "floor({})".format(code)

    def _print_PyccelRShift(self, expr):
        return ' >> '.join(self._print(a) for a in expr.args)

    def _print_PyccelLShift(self, expr):
        return ' << '.join(self._print(a) for a in expr.args)

    def _print_PyccelBitXor(self, expr):
        if expr.dtype is PythonNativeBool():
            return '{0} != {1}'.format(self._print(expr.args[0]), self._print(expr.args[1]))
        return ' ^ '.join(self._print(a) for a in expr.args)

    def _print_PyccelBitOr(self, expr):
        if expr.dtype is PythonNativeBool():
            return ' || '.join(self._print(a) for a in expr.args)
        return ' | '.join(self._print(a) for a in expr.args)

    def _print_PyccelBitAnd(self, expr):
        if expr.dtype is PythonNativeBool():
            return ' && '.join(self._print(a) for a in expr.args)
        return ' & '.join(self._print(a) for a in expr.args)

    def _print_PyccelInvert(self, expr):
        return '~{}'.format(self._print(expr.args[0]))

    def _print_PyccelAssociativeParenthesis(self, expr):
        return '({})'.format(self._print(expr.args[0]))

    def _print_PyccelUnary(self, expr):
        return '+{}'.format(self._print(expr.args[0]))

    def _print_PyccelUnarySub(self, expr):
        return '-{}'.format(self._print(expr.args[0]))

    def _print_AugAssign(self, expr):
        op = expr.op
        lhs = expr.lhs
        rhs = expr.rhs

        if op == '%' and isinstance(lhs.dtype.primitive_type, PrimitiveFloatingPointType):
            _expr = expr.to_basic_assign()
            expr.invalidate_node()
            return self._print(_expr)

        lhs_code = self._print(lhs)
        rhs_code = self._print(rhs)
        return f'{lhs_code} {op}= {rhs_code};\n'

    def _print_Assign(self, expr):
        prefix_code = ''
        lhs = expr.lhs
        rhs = expr.rhs
        if isinstance(rhs, FunctionCall) and isinstance(rhs.class_type, TupleType):
            self._temporary_args = [ObjectAddress(a) for a in lhs]
            return prefix_code+'{};\n'.format(self._print(rhs))
        # Inhomogenous tuples are unravelled and therefore do not exist in the c printer
        if isinstance(rhs, (NumpyArray, PythonTuple)):
            return prefix_code+self.copy_NumpyArray_Data(expr)
        if isinstance(rhs, (NumpyFull)):
            return prefix_code+self.arrayFill(expr)
        lhs = self._print(expr.lhs)
<<<<<<< HEAD
        if isinstance(rhs, (PythonList, PythonSet)):
            rhs = self.init_stc_container(rhs, expr.lhs.class_type)
=======
        if isinstance(rhs, (PythonList, PythonSet, PythonDict)):
            return prefix_code+self.init_stc_container(rhs, expr)
        rhs = self._print(expr.rhs)
>>>>>>> d82bb624
        return prefix_code+'{} = {};\n'.format(lhs, rhs)

    def _print_SetPop(self, expr):
        dtype = expr.set_variable.class_type
        var_type = self.get_c_type(dtype)
        self.add_import(Import('Set_extensions', AsName(VariableTypeAnnotation(dtype), var_type)))
        set_var = self._print(ObjectAddress(expr.set_variable))
        return f'{var_type}_pop({set_var})'

    def _print_AliasAssign(self, expr):
        lhs_var = expr.lhs
        rhs_var = expr.rhs

        lhs_address = ObjectAddress(lhs_var)
        rhs_address = ObjectAddress(rhs_var)

        # the below condition handles the case of reassinging a pointer to an array view.
        # setting the pointer's is_view attribute to false so it can be ignored by the free_pointer function.
        if isinstance(lhs_var, Variable) and lhs_var.is_ndarray and not lhs_var.is_optional:
            rhs = self._print(rhs_var)

            if isinstance(rhs_var, Variable) and rhs_var.is_ndarray:
                lhs = self._print(lhs_address)
                if lhs_var.order == rhs_var.order:
                    return 'alias_assign({}, {});\n'.format(lhs, rhs)
                else:
                    return 'transpose_alias_assign({}, {});\n'.format(lhs, rhs)
            else:
                lhs = self._print(lhs_var)
                return f'{lhs} = {rhs};\n'
        else:
            lhs = self._print(lhs_address)
            rhs = self._print(rhs_address)

            return f'{lhs} = {rhs};\n'

    def _print_For(self, expr):
        self.set_scope(expr.scope)

        indices = expr.iterable.loop_counters
        index = indices[0] if indices else expr.target
        if expr.iterable.num_loop_counters_required:
            self.scope.insert_variable(index)

        target   = index
        iterable = expr.iterable.get_range()

        if not isinstance(iterable, PythonRange):
            # Only iterable currently supported is PythonRange
            errors.report(PYCCEL_RESTRICTION_TODO, symbol=expr,
                severity='fatal')

        counter    = self._print(target)
        body       = self._print(expr.body)

        additional_assign = CodeBlock(expr.iterable.get_assigns(expr.target))
        body = self._print(additional_assign) + body

        start = self._print(iterable.start)
        stop  = self._print(iterable.stop )
        step  = self._print(iterable.step )

        test_step = iterable.step
        if isinstance(test_step, PyccelUnarySub):
            test_step = iterable.step.args[0]

        self.exit_scope()
        # testing if the step is a value or an expression
        if isinstance(test_step, Literal):
            op = '>' if isinstance(iterable.step, PyccelUnarySub) else '<'
            return ('for ({counter} = {start}; {counter} {op} {stop}; {counter} += '
                        '{step})\n{{\n{body}}}\n').format(counter=counter, start=start, op=op,
                                                          stop=stop, step=step, body=body)
        else:
            return (
                'for ({counter} = {start}; ({step} > 0) ? ({counter} < {stop}) : ({counter} > {stop}); {counter} += '
                '{step})\n{{\n{body}}}\n').format(counter=counter, start=start,
                                                  stop=stop, step=step, body=body)

    def _print_FunctionalFor(self, expr):
        loops = ''.join(self._print(i) for i in expr.loops)
        return loops

    def _print_CodeBlock(self, expr):
        if not expr.unravelled:
            body_exprs = expand_to_loops(expr,
                    self.scope.get_temporary_variable, self.scope,
                    language_has_vectors = False)
        else:
            body_exprs = expr.body
        body_stmts = []
        for b in body_exprs :
            code = self._print(b)
            code = self._additional_code + code
            self._additional_code = ''
            body_stmts.append(code)
        return ''.join(self._print(b) for b in body_stmts)

    def _print_Idx(self, expr):
        return self._print(expr.label)

    def _print_Exp1(self, expr):
        return "M_E"

    def _print_Pi(self, expr):
        return 'M_PI'

    def _print_Infinity(self, expr):
        return 'HUGE_VAL'

    def _print_NegativeInfinity(self, expr):
        return '-HUGE_VAL'

    def _print_PythonReal(self, expr):
        return 'creal({})'.format(self._print(expr.internal_var))

    def _print_PythonImag(self, expr):
        return 'cimag({})'.format(self._print(expr.internal_var))

    def _print_PythonConjugate(self, expr):
        return 'conj({})'.format(self._print(expr.internal_var))

    def _handle_is_operator(self, Op, expr):
        """
        Get the code to print an `is` or `is not` expression.

        Get the code to print an `is` or `is not` expression. These two operators
        function similarly so this helper function reduces code duplication.

        Parameters
        ----------
        Op : str
            The C operator representing "is" or "is not".

        expr : PyccelIs/PyccelIsNot
            The expression being printed.

        Returns
        -------
        str
            The code describing the expression.

        Raises
        ------
        PyccelError : Raised if the comparison is poorly defined.
        """

        lhs = self._print(expr.lhs)
        rhs = self._print(expr.rhs)
        a = expr.args[0]
        b = expr.args[1]

        if Nil() in expr.args:
            lhs = ObjectAddress(expr.lhs) if isinstance(expr.lhs, Variable) else expr.lhs
            rhs = ObjectAddress(expr.rhs) if isinstance(expr.rhs, Variable) else expr.rhs

            lhs = self._print(lhs)
            rhs = self._print(rhs)
            return '{} {} {}'.format(lhs, Op, rhs)

        if (a.dtype is PythonNativeBool() and b.dtype is PythonNativeBool()):
            return '{} {} {}'.format(lhs, Op, rhs)
        else:
            errors.report(PYCCEL_RESTRICTION_IS_ISNOT,
                          symbol=expr, severity='fatal')

    def _print_PyccelIsNot(self, expr):
        return self._handle_is_operator("!=", expr)

    def _print_PyccelIs(self, expr):
        return self._handle_is_operator("==", expr)

    def _print_Piecewise(self, expr):
        if expr.args[-1].cond is not True:
            # We need the last conditional to be a True, otherwise the resulting
            # function may not return a result.
            raise ValueError("All Piecewise expressions must contain an "
                             "(expr, True) statement to be used as a default "
                             "condition. Without one, the generated "
                             "expression may not evaluate to anything under "
                             "some condition.")
        lines = []
        if expr.has(Assign):
            for i, (e, c) in enumerate(expr.args):
                if i == 0:
                    lines.append("if (%s) {\n" % self._print(c))
                elif i == len(expr.args) - 1 and c is True:
                    lines.append("else {\n")
                else:
                    lines.append("else if (%s) {\n" % self._print(c))
                code0 = self._print(e)
                lines.append(code0)
                lines.append("}\n")
            return "".join(lines)
        else:
            # The piecewise was used in an expression, need to do inline
            # operators. This has the downside that inline operators will
            # not work for statements that span multiple lines (Matrix or
            # Indexed expressions).
            ecpairs = ["((%s) ? (\n%s\n)\n" % (self._print(c), self._print(e))
                    for e, c in expr.args[:-1]]
            last_line = ": (\n%s\n)" % self._print(expr.args[-1].expr)
            return ": ".join(ecpairs) + last_line + " ".join([")"*len(ecpairs)])

    def _print_Constant(self, expr):
        if expr == math_constants['inf']:
            self.add_import(c_imports['math'])
            return 'HUGE_VAL'
        elif expr == math_constants['nan']:
            self.add_import(c_imports['math'])
            return 'NAN'
        elif expr == math_constants['pi']:
            self.add_import(c_imports['math'])
            return 'M_PI'
        elif expr == math_constants['e']:
            self.add_import(c_imports['math'])
            return 'M_E'
        else:
            cast_func = DtypePrecisionToCastFunction[expr.dtype]
            return self._print(cast_func(expr.value))


    def _print_Variable(self, expr):
        if self.is_c_pointer(expr):
            return '(*{0})'.format(expr.name)
        else:
            return expr.name

    def _print_FunctionDefArgument(self, expr):
        return self._print(expr.name)

    def _print_FunctionCallArgument(self, expr):
        return self._print(expr.value)

    def _print_ObjectAddress(self, expr):
        obj_code = self._print(expr.obj)
        if obj_code.startswith('(*') and obj_code.endswith(')'):
            return f'{obj_code[2:-1]}'
        elif isinstance(expr.obj, ObjectAddress) or not self.is_c_pointer(expr.obj):
            return f'&{obj_code}'
        else:
            return obj_code

    def _print_PointerCast(self, expr):
        declare_type = self.get_declare_type(expr.cast_type)
        if not self.is_c_pointer(expr.cast_type):
            declare_type += '*'
        obj = expr.obj
        if not isinstance(obj, ObjectAddress):
            obj = ObjectAddress(expr.obj)
        var_code = self._print(obj)
        return f'(*({declare_type})({var_code}))'

    def _print_Comment(self, expr):
        comments = self._print(expr.text)

        return '/*' + comments + '*/\n'

    def _print_Assert(self, expr):
        condition = self._print(expr.test)
        self.add_import(c_imports['assert'])
        return "assert({0});\n".format(condition)

    def _print_PyccelSymbol(self, expr):
        return expr

    def _print_CommentBlock(self, expr):
        txts = expr.comments
        header = expr.header
        header_size = len(expr.header)

        ln = max(len(i) for i in txts)
        if ln<max(20, header_size+4):
            ln = 20
        top  = '/*' + '_'*int((ln-header_size)/2) + header + '_'*int((ln-header_size)/2) + '*/\n'
        ln = len(top)-4
        bottom = '/*' + '_'*ln + '*/\n'

        txts = ['/*' + t + ' '*(ln - len(t)) + '*/\n' for t in txts]

        body = ''.join(i for i in txts)

        return ''.join([top, body, bottom])

    def _print_EmptyNode(self, expr):
        return ''

    #=================== OMP ==================

    def _print_OmpAnnotatedComment(self, expr):
        clauses = ''
        if expr.combined:
            clauses = ' ' + expr.combined
        clauses += str(expr.txt)
        if expr.has_nowait:
            clauses = clauses + ' nowait'
        omp_expr = '#pragma omp {}{}\n'.format(expr.name, clauses)

        if expr.is_multiline:
            if expr.combined is None:
                omp_expr += '{\n'
            elif (expr.combined and "for" not in expr.combined):
                if ("masked taskloop" not in expr.combined) and ("distribute" not in expr.combined):
                    omp_expr += '{\n'

        return omp_expr

    def _print_Omp_End_Clause(self, expr):
        return '}\n'
    #=====================================

    def _print_Program(self, expr):
        mod = expr.get_direct_user_nodes(lambda x: isinstance(x, Module))[0]
        self._current_module = mod
        self.set_scope(expr.scope)
        body  = self._print(expr.body)
        variables = self.scope.variables.values()
        decs = ''.join(self._print(Declare(v)) for v in variables)

        imports = [*expr.imports, *self._additional_imports.values()]
        imports = ''.join(self._print(i) for i in imports)

        self.exit_scope()
        self._current_module = None
        return ('{imports}'
                'int main()\n{{\n'
                '{decs}'
                '{body}'
                'return 0;\n'
                '}}').format(imports=imports,
                                    decs=decs,
                                    body=body)

    #================== CLASSES ==================

    def _print_CustomDataType(self, expr):
        return "struct " + expr.name

    def _print_Del(self, expr):
        return ''.join(self._print(var) for var in expr.variables)

    def _print_ClassDef(self, expr):
        methods = ''.join(self._print(method) for method in expr.methods)
        interfaces = ''.join(self._print(function) for interface in expr.interfaces for function in interface.functions)

        return methods + interfaces
    #=================== MACROS ==================

    def _print_MacroShape(self, expr):
        var = expr.argument
        if not isinstance(var, (Variable, IndexedElement)):
            raise TypeError('Expecting a variable, given {}'.format(type(var)))
        shape = var.shape

        if len(shape) == 1:
            shape = shape[0]


        elif not(expr.index is None):
            if expr.index < len(shape):
                shape = shape[expr.index]
            else:
                shape = '1'

        return self._print(shape)

    def _print_MacroCount(self, expr):

        var = expr.argument

        if var.rank == 0:
            return '1'
        else:
            return self._print(functools.reduce(
                lambda x,y: PyccelMul(x,y,simplify=True), var.shape))

    def _print_PrecomputedCode(self, expr):
        return expr.code


    def indent_code(self, code):
        """Accepts a string of code or a list of code lines"""

        if isinstance(code, str):
            code_lines = self.indent_code(code.splitlines(True))
            return ''.join(code_lines)

        tab = " "*self._default_settings["tabwidth"]
        inc_token = ('{', '(', '{\n', '(\n')
        dec_token = ('}', ')')

        code = [ line.lstrip(' \t') for line in code ]

        increase = [ int(any(map(line.endswith, inc_token))) for line in code ]
        decrease = [ int(any(map(line.startswith, dec_token)))
                     for line in code ]

        pretty = []
        level = 0
        for n, line in enumerate(code):
            if line == '' or line == '\n':
                pretty.append(line)
                continue
            level -= decrease[n]
            pretty.append("%s%s" % (tab*level, line))
            level += increase[n]
        return pretty
<|MERGE_RESOLUTION|>--- conflicted
+++ resolved
@@ -10,13 +10,8 @@
 from pyccel.ast.basic     import ScopedAstNode
 
 from pyccel.ast.builtins  import PythonRange, PythonComplex
-<<<<<<< HEAD
 from pyccel.ast.builtins  import PythonPrint, PythonType, PythonLen
-from pyccel.ast.builtins  import PythonList, PythonTuple, PythonSet
-=======
-from pyccel.ast.builtins  import PythonPrint, PythonType
 from pyccel.ast.builtins  import PythonList, PythonTuple, PythonSet, PythonDict
->>>>>>> d82bb624
 
 from pyccel.ast.core      import Declare, For, CodeBlock
 from pyccel.ast.core      import FuncAddressDeclare, FunctionCall, FunctionCallArgument
@@ -684,25 +679,18 @@
             The generated C code for the container initialization.
         """
 
-<<<<<<< HEAD
         dtype = self.get_c_type(assignment_type)
-        element_type = assignment_type.element_type
-        init_args = [self.init_stc_container(a, element_type) if isinstance(a, (PythonList, PythonSet)) \
-                    else self._print(a) for a in expr.args]
-        keyraw = '{' + ', '.join(init_args) + '}'
-        return f'c_init({dtype}, {keyraw})'
-=======
-        class_type = assignment_var.lhs.class_type
-        dtype = self.get_c_type(class_type)
         if isinstance(expr, PythonDict):
             dict_item_strs = [(self._print(k), self._print(v)) for k,v in zip(expr.keys, expr.values)]
             keyraw = '{' + ', '.join(f'{{{k}, {v}}}' for k,v in dict_item_strs) + '}'
         else:
-            keyraw = '{' + ', '.join(self._print(a) for a in expr.args) + '}'
+            element_type = assignment_type.element_type
+            init_args = [self.init_stc_container(a, element_type) if isinstance(a, (PythonList, PythonSet, PythonDict)) \
+                         else self._print(a) for a in expr.args]
+            keyraw = '{' + ', '.join(init_args) + '}'
         container_name = self._print(assignment_var.lhs)
         init = f'{container_name} = c_init({dtype}, {keyraw});\n'
         return init
->>>>>>> d82bb624
 
     def rename_imported_methods(self, expr):
         """
@@ -1487,16 +1475,6 @@
         inds = list(expr.indices)
         base_shape = base.shape
         allow_negative_indexes = expr.allows_negative_indexes
-<<<<<<< HEAD
-        if isinstance(base.class_type, NumpyNDArrayType):
-            #set dtype to the C struct types
-            dtype = self.find_in_ndarray_type_registry(expr.dtype)
-        elif isinstance(base.class_type, HomogeneousTupleType):
-            dtype = self.find_in_ndarray_type_registry(numpy_precision_map[(expr.dtype.primitive_type, expr.dtype.precision)])
-        else:
-            raise NotImplementedError(f"Don't know how to index {expr.class_type} type")
-=======
->>>>>>> d82bb624
 
         if isinstance(base, IndexedElement):
             while isinstance(base, IndexedElement) and isinstance(base.class_type, (NumpyNDArrayType, HomogeneousTupleType)):
@@ -1703,16 +1681,10 @@
             raise NotImplementedError(f"Allocate not implemented for {variable}")
 
     def _print_Deallocate(self, expr):
-<<<<<<< HEAD
         var = expr.variable
-        if isinstance(var.class_type, (HomogeneousListType, HomogeneousSetType)):
+        if isinstance(var.class_type, (HomogeneousListType, HomogeneousSetType, DictType)):
             variable_address = self._print(ObjectAddress(var))
             container_type = self.get_c_type(var.class_type)
-=======
-        if isinstance(expr.variable.class_type, (HomogeneousListType, HomogeneousSetType, DictType)):
-            variable_address = self._print(ObjectAddress(expr.variable))
-            container_type = self.get_c_type(expr.variable.class_type)
->>>>>>> d82bb624
             return f'{container_type}_drop({variable_address});\n'
         if isinstance(var, InhomogeneousTupleVariable):
             return ''.join(self._print(Deallocate(v)) for v in var)
@@ -2260,14 +2232,9 @@
         if isinstance(rhs, (NumpyFull)):
             return prefix_code+self.arrayFill(expr)
         lhs = self._print(expr.lhs)
-<<<<<<< HEAD
-        if isinstance(rhs, (PythonList, PythonSet)):
-            rhs = self.init_stc_container(rhs, expr.lhs.class_type)
-=======
         if isinstance(rhs, (PythonList, PythonSet, PythonDict)):
-            return prefix_code+self.init_stc_container(rhs, expr)
+            return prefix_code+self.init_stc_container(rhs, expr.lhs.class_type)
         rhs = self._print(expr.rhs)
->>>>>>> d82bb624
         return prefix_code+'{} = {};\n'.format(lhs, rhs)
 
     def _print_SetPop(self, expr):
