--- conflicted
+++ resolved
@@ -751,21 +751,10 @@
             keys = self.get_stc_init_elements(class_type.key_type, expr.keys)
             keyraw = '{' + ', '.join(f'{{{k}, {v}}}' for k,v in zip(keys, values)) + '}'
         else:
-<<<<<<< HEAD
             args = self.get_stc_init_elements(class_type.element_type, expr.args)
             split = '\n' if any(len(a) > 10 for a in args) else ''
             keyraw = '{' + split + f',{split}'.join(args) + split + '}'
-        return f'c_init({dtype}, {keyraw})'
-=======
-            if isinstance(class_type.element_type, StringType):
-                args = [self._print(CStrStr(a)) for a in expr.args]
-            else:
-                args = [self._print(a) for a in expr.args]
-            keyraw = '{' + ', '.join(args) + '}'
-        container_name = self._print(assignment_var)
-        init = f'{container_name} = c_make({dtype}, {keyraw});\n'
-        return init
->>>>>>> 2641e998
+        return f'c_make({dtype}, {keyraw})'
 
     def rename_imported_methods(self, expr):
         """
