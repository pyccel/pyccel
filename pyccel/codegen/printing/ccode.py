--- conflicted
+++ resolved
@@ -3157,39 +3157,6 @@
             assert isinstance(arg.class_type, CharType) and getattr(arg, 'is_alias', True)
             return f'cstr_from({arg_code})'
 
-<<<<<<< HEAD
-    #=================== MACROS ==================
-
-    def _print_MacroShape(self, expr):
-        var = expr.argument
-        if not isinstance(var, (Variable, IndexedElement)):
-            raise TypeError(f'Expecting a variable, given {type(var)}')
-        shape = var.shape
-
-        if len(shape) == 1:
-            shape = shape[0]
-
-
-        elif not(expr.index is None):
-            if expr.index < len(shape):
-                shape = shape[expr.index]
-            else:
-                shape = '1'
-
-        return self._print(shape)
-
-    def _print_MacroCount(self, expr):
-
-        var = expr.argument
-
-        if var.rank == 0:
-            return '1'
-        else:
-            return self._print(functools.reduce(
-                lambda x,y: PyccelMul(x,y,simplify=True), var.shape))
-
-=======
->>>>>>> 7d18ce43
     def _print_PrecomputedCode(self, expr):
         return expr.code
 
