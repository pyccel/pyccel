--- conflicted
+++ resolved
@@ -291,13 +291,8 @@
 
     #========================== Numpy Elements ===============================#
 
-<<<<<<< HEAD
-    def varCpy(self, lhs, rhs, expr, offset=""):
+    def varCpy(self, lhs, expr, offset=""):
         """ generates the 'memcpy' line needed to cpy a 'Variable/ndarray' to another
-=======
-    def varCpy(self, lhs, expr, pad=""):
-        """ generates the 'array_copy_data' line needed to cpy/concat a 'Variable/ndarray' to another
->>>>>>> d19e2209
 
         parameters
         ----------
@@ -307,13 +302,8 @@
             expr : 'Variable'
                 Used to extract the name of the variable to copy from
 
-<<<<<<< HEAD
             offset : 'str'
                 Contains the opertion needed to avoid overwriting previous data
-=======
-            pad : 'str'
-                Contains the value needed ad padding to avoid overwriting any existing data
->>>>>>> d19e2209
 
         Return
         ------
@@ -372,13 +362,8 @@
                         if order == "C":
                             offset = f"(({i}.buffer_size) * {n}) / {self._print(i)}.type_size"
                         else:
-<<<<<<< HEAD
                             offset = n
-                        assignations += self.varCpy(lhs, rhs, i, offset)
-=======
-                            pad = n
-                        assignations += self.varCpy(lhs, i, pad)
->>>>>>> d19e2209
+                        assignations += self.varCpy(lhs, i, offset)
                     else:
                         assignations += self.varCpy(lhs, i)
             return assignations
