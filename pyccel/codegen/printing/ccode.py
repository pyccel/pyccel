--- conflicted
+++ resolved
@@ -14,17 +14,9 @@
 from pyccel.ast.core      import Declare
 from pyccel.ast.core      import FuncAddressDeclare, FunctionCall
 from pyccel.ast.core      import Deallocate
-<<<<<<< HEAD
 from pyccel.ast.core      import FunctionAddress
-from pyccel.ast.core      import IfTernaryOperator
 from pyccel.ast.core      import Assign, datatype, Import
 from pyccel.ast.core      import SeparatorComment
-=======
-from pyccel.ast.core      import FunctionAddress, PyccelArraySize
-from pyccel.ast.core      import Assign, datatype, Variable, Import
-from pyccel.ast.core      import SeparatorComment, VariableAddress
-from pyccel.ast.core      import DottedName
->>>>>>> 4cb02bc7
 from pyccel.ast.core      import create_incremented_string
 
 from pyccel.ast.operators import PyccelAdd, PyccelMul, PyccelMinus, PyccelLt, PyccelGt
