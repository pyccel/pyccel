# coding: utf-8
#------------------------------------------------------------------------------------------#
# This file is part of Pyccel which is released under MIT License. See the LICENSE file or #
# go to https://github.com/pyccel/pyccel/blob/master/LICENSE for full license details.     #
#------------------------------------------------------------------------------------------#
# pylint: disable=R0201
# pylint: disable=missing-function-docstring
import functools
from itertools import chain
import re

from pyccel.ast.basic     import ScopedNode

from pyccel.ast.builtins  import PythonRange, PythonComplex
from pyccel.ast.builtins  import PythonPrint, PythonType
from pyccel.ast.builtins  import PythonList, PythonTuple

from pyccel.ast.core      import Declare, For, CodeBlock
from pyccel.ast.core      import FuncAddressDeclare, FunctionCall, FunctionCallArgument, FunctionDef
from pyccel.ast.core      import Deallocate
from pyccel.ast.core      import FunctionAddress, FunctionDefArgument
from pyccel.ast.core      import Assign, Import, AugAssign, AliasAssign
from pyccel.ast.core      import SeparatorComment
from pyccel.ast.core      import Module, AsName

from pyccel.ast.operators import PyccelAdd, PyccelMul, PyccelMinus, PyccelLt, PyccelGt
from pyccel.ast.operators import PyccelAssociativeParenthesis, PyccelMod
from pyccel.ast.operators import PyccelUnarySub, IfTernaryOperator

from pyccel.ast.datatypes import NativeInteger, NativeBool, NativeComplex
from pyccel.ast.datatypes import NativeFloat, NativeTuple, datatype, default_precision

from pyccel.ast.internals import Slice, PrecomputedCode, get_final_precision

from pyccel.ast.literals  import LiteralTrue, LiteralFalse, LiteralImaginaryUnit, LiteralFloat
from pyccel.ast.literals  import LiteralString, LiteralInteger, Literal
from pyccel.ast.literals  import Nil

from pyccel.ast.mathext  import math_constants

from pyccel.ast.numpyext import NumpyFull, NumpyArray, NumpyArange
from pyccel.ast.numpyext import NumpyReal, NumpyImag, NumpyFloat

from pyccel.ast.utilities import expand_to_loops

from pyccel.ast.variable import IndexedElement
from pyccel.ast.variable import PyccelArraySize, Variable, VariableAddress
from pyccel.ast.variable import DottedName
from pyccel.ast.variable import InhomogeneousTupleVariable, HomogeneousTupleVariable


from pyccel.codegen.printing.codeprinter import CodePrinter

from pyccel.errors.errors   import Errors
from pyccel.errors.messages import (PYCCEL_RESTRICTION_TODO, INCOMPATIBLE_TYPEVAR_TO_FUNC,
                                    PYCCEL_RESTRICTION_IS_ISNOT, UNSUPPORTED_ARRAY_RANK)


errors = Errors()

# TODO: add examples

__all__ = ["CCodePrinter", "ccode"]

# dictionary mapping numpy function to (argument_conditions, C_function).
# Used in CCodePrinter._print_NumpyUfuncBase(self, expr)
numpy_ufunc_to_c_float = {
    'NumpyAbs'  : 'fabs',
    'NumpyFabs'  : 'fabs',
    'NumpyMin'  : 'minval',
    'NumpyMax'  : 'maxval',
    'NumpyFloor': 'floor',  # TODO: might require special treatment with casting
    # ---
    'NumpyExp' : 'exp',
    'NumpyLog' : 'log',
    'NumpySqrt': 'sqrt',
    # ---
    'NumpySin'    : 'sin',
    'NumpyCos'    : 'cos',
    'NumpyTan'    : 'tan',
    'NumpyArcsin' : 'asin',
    'NumpyArccos' : 'acos',
    'NumpyArctan' : 'atan',
    'NumpyArctan2': 'atan2',
    'NumpySinh'   : 'sinh',
    'NumpyCosh'   : 'cosh',
    'NumpyTanh'   : 'tanh',
    'NumpyArcsinh': 'asinh',
    'NumpyArccosh': 'acosh',
    'NumpyArctanh': 'atanh',
}

numpy_ufunc_to_c_complex = {
    'NumpyAbs'  : 'cabs',
    'NumpyMin'  : 'minval',
    'NumpyMax'  : 'maxval',
    # ---
    'NumpyExp' : 'cexp',
    'NumpyLog' : 'clog',
    'NumpySqrt': 'csqrt',
    # ---
    'NumpySin'    : 'csin',
    'NumpyCos'    : 'ccos',
    'NumpyTan'    : 'ctan',
    'NumpyArcsin' : 'casin',
    'NumpyArccos' : 'cacos',
    'NumpyArctan' : 'catan',
    'NumpySinh'   : 'csinh',
    'NumpyCosh'   : 'ccosh',
    'NumpyTanh'   : 'ctanh',
    'NumpyArcsinh': 'casinh',
    'NumpyArccosh': 'cacosh',
    'NumpyArctanh': 'catanh',
}

# dictionary mapping Math function to (argument_conditions, C_function).
# Used in CCodePrinter._print_MathFunctionBase(self, expr)
# Math function ref https://docs.python.org/3/library/math.html
math_function_to_c = {
    # ---------- Number-theoretic and representation functions ------------
    'MathCeil'     : 'ceil',
    # 'MathComb'   : 'com' # TODO
    'MathCopysign': 'copysign',
    'MathFabs'   : 'fabs',
    'MathFloor'    : 'floor',
    # 'MathFmod'   : '???',  # TODO
    # 'MathRexp'   : '???'   TODO requires two output
    # 'MathFsum'   : '???',  # TODO
    # 'MathIsclose' : '???',  # TODO
    'MathIsfinite': 'isfinite', # int isfinite(real-floating x);
    'MathIsinf'   : 'isinf', # int isinf(real-floating x);
    'MathIsnan'   : 'isnan', # int isnan(real-floating x);
    # 'MathIsqrt'  : '???' TODO
    'MathLdexp'  : 'ldexp',
    # 'MathModf'  : '???' TODO return two value
    # 'MathPerm'  : '???' TODO
    # 'MathProd'  : '???' TODO
    'MathRemainder'  : 'remainder',
    'MathTrunc'  : 'trunc',

    # ----------------- Power and logarithmic functions -----------------------

    'MathExp'    : 'exp',
    'MathExpm1'  : 'expm1',
    'MathLog'    : 'log',      # take also an option arg [base]
    'MathLog1p'  : 'log1p',
    'MathLog2'  : 'log2',
    'MathLog10'  : 'log10',
    'MathPow'    : 'pow',
    'MathSqrt'   : 'sqrt',

    # --------------------- Trigonometric functions ---------------------------

    'MathAcos'   : 'acos',
    'MathAsin'   : 'asin',
    'MathAtan'   : 'atan',
    'MathAtan2'  : 'atan2',
    'MathCos'    : 'cos',
    # 'MathDist'  : '???', TODO
    'MathHypot'  : 'hypot',
    'MathSin'    : 'sin',
    'MathTan'    : 'tan',


    # -------------------------- Hyperbolic functions -------------------------

    'MathAcosh'  : 'acosh',
    'MathAsinh'  : 'asinh',
    'MathAtanh'  : 'atanh',
    'MathCosh'   : 'cosh',
    'MathSinh'   : 'sinh',
    'MathTanh'   : 'tanh',

    # --------------------------- Special functions ---------------------------

    'MathErf'    : 'erf',
    'MathErfc'   : 'erfc',
    'MathGamma'  : 'tgamma',
    'MathLgamma' : 'lgamma',

    # --------------------------- internal functions --------------------------
    'MathFactorial' : 'pyc_factorial',
    'MathGcd'       : 'pyc_gcd',
    'MathDegrees'   : 'pyc_degrees',
    'MathRadians'   : 'pyc_radians',
    'MathLcm'       : 'pyc_lcm',
}

c_library_headers = (
    "complex",
    "ctype",
    "float",
    "math",
    "stdarg",
    "stdbool",
    "stddef",
    "stdint",
    "stdio",
    "stdlib",
    "string",
    "tgmath",
)

dtype_registry = {('float',8)   : 'double',
                  ('float',4)   : 'float',
                  ('complex',8) : 'double complex',
                  ('complex',4) : 'float complex',
                  ('int',4)     : 'int32_t',
                  ('int',8)     : 'int64_t',
                  ('int',2)     : 'int16_t',
                  ('int',1)     : 'int8_t',
                  ('bool',4)    : 'bool'}

ndarray_type_registry = {
                  ('float',8)   : 'nd_double',
                  ('float',4)   : 'nd_float',
                  ('complex',8) : 'nd_cdouble',
                  ('complex',4) : 'nd_cfloat',
                  ('int',8)     : 'nd_int64',
                  ('int',4)     : 'nd_int32',
                  ('int',2)     : 'nd_int16',
                  ('int',1)     : 'nd_int8',
                  ('bool',4)    : 'nd_bool'}

import_dict = {'omp_lib' : 'omp' }

c_imports = {n : Import(n, Module(n, (), ())) for n in
                ['stdlib',
                 'math',
                 'string',
                 'ndarrays',
                 'math',
                 'complex',
                 'stdint',
                 'pyc_math_c',
                 'stdio',
                 'stdbool']}

class CCodePrinter(CodePrinter):
    """A printer to convert python expressions to strings of c code"""
    printmethod = "_ccode"
    language = "C"

    _default_settings = {
        'tabwidth': 4,
    }

    def __init__(self, filename, prefix_module = None):

        errors.set_target(filename, 'file')

        super().__init__()
        self.prefix_module = prefix_module
        self._additional_imports = {'stdlib':c_imports['stdlib']}
        self._additional_code = ''
        self._additional_args = []
        self._temporary_args = []
        self._current_module = None
        self._in_header = False
        # Dictionary linking optional variables to their
        # temporary counterparts which provide allocated
        # memory
        # Key is optional variable
        self._optional_partners = {}

    def get_additional_imports(self):
        """return the additional imports collected in printing stage"""
        return self._additional_imports.keys()

    def add_import(self, import_obj):
        if import_obj.source not in self._additional_imports:
            self._additional_imports[import_obj.source] = import_obj

    def _get_statement(self, codestring):
        return "%s;\n" % codestring

    def _get_comment(self, text):
        return "// {0}\n".format(text)

    def _format_code(self, lines):
        return self.indent_code(lines)

    def _flatten_list(self, irregular_list):
        if isinstance(irregular_list, (PythonList, PythonTuple)):
            f_list = [element for item in irregular_list for element in self._flatten_list(item)]
            return f_list
        else:
            return [irregular_list]

    #========================== Numpy Elements ===============================#
    def copy_NumpyArray_Data(self, expr):
        """ print the assignment of a NdArray or a homogeneous tuple

        parameters
        ----------
            expr : PyccelAstNode
                The Assign Node used to get the lhs and rhs
        Return
        ------
            String
                Return a str that contains the declaration of a dummy data_buffer
                       and a call to an operator which copies it to an NdArray struct
        """
        rhs = expr.rhs
        lhs = expr.lhs
        if rhs.rank == 0:
            raise NotImplementedError(str(expr))
<<<<<<< HEAD
        dummy_array_name = self.namespace.get_new_name('array_dummy')
=======
        dummy_array_name = self.scope.get_new_name('array_dummy')
>>>>>>> 65e1fc32
        declare_dtype = self.find_in_dtype_registry(self._print(rhs.dtype), rhs.precision)
        dtype = self.find_in_ndarray_type_registry(self._print(rhs.dtype), rhs.precision)
        arg = rhs.arg if isinstance(rhs, NumpyArray) else rhs
        if rhs.rank > 1:
            # flattening the args to use them in C initialization.
            arg = self._flatten_list(arg)

        self.add_import(c_imports['string'])
        if isinstance(arg, Variable):
            arg = self._print(arg)
            cpy_data = "memcpy({0}.{2}, {1}.{2}, {0}.buffer_size);\n".format(lhs, arg, dtype)
            return '%s' % (cpy_data)
        else :
            arg = ', '.join(self._print(i) for i in arg)
            dummy_array = "%s %s[] = {%s};\n" % (declare_dtype, dummy_array_name, arg)
            cpy_data = "memcpy({0}.{2}, {1}, {0}.buffer_size);\n".format(self._print(lhs), dummy_array_name, dtype)
            return  '%s%s' % (dummy_array, cpy_data)

    def arrayFill(self, expr):
        """ print the assignment of a NdArray

        parameters
        ----------
            expr : PyccelAstNode
                The Assign Node used to get the lhs and rhs
        Return
        ------
            String
                Return a str that contains a call to the C function array_fill,
        """
        rhs = expr.rhs
        lhs = expr.lhs
        code_init = ''
        declare_dtype = self.find_in_dtype_registry(self._print(rhs.dtype), rhs.precision)

        if rhs.fill_value is not None:
            if isinstance(rhs.fill_value, Literal):
                code_init += 'array_fill(({0}){1}, {2});\n'.format(declare_dtype, self._print(rhs.fill_value), self._print(lhs))
            else:
                code_init += 'array_fill({0}, {1});\n'.format(self._print(rhs.fill_value), self._print(lhs))
        return code_init

    def _init_stack_array(self, expr):
        """ return a string which handles the assignment of a stack ndarray

        Parameters
        ----------
            expr : PyccelAstNode
                The Assign Node used to get the lhs and rhs
        Returns
        -------
            buffer_array : str
                String initialising the stack (C) array which stores the data
            array_init   : str
                String containing the rhs of the initialization of a stack_array
        """

        var = expr
        dtype_str = self._print(var.dtype)
        dtype = self.find_in_dtype_registry(dtype_str, var.precision)
        np_dtype = self.find_in_ndarray_type_registry(dtype_str, var.precision)
        shape = ", ".join(self._print(i) for i in var.alloc_shape)
        tot_shape = self._print(functools.reduce(
            lambda x,y: PyccelMul(x,y,simplify=True), var.alloc_shape))
        declare_dtype = self.find_in_dtype_registry('int', 8)

<<<<<<< HEAD
        dummy_array_name = self.namespace.get_new_name('array_dummy')
=======
        dummy_array_name = self.scope.get_new_name('array_dummy')
>>>>>>> 65e1fc32
        buffer_array = "{dtype} {name}[{size}];\n".format(
                dtype = dtype,
                name  = dummy_array_name,
                size  = tot_shape)
        shape_init = "({declare_dtype}[]){{{shape}}}".format(declare_dtype=declare_dtype, shape=shape)
        strides_init = "({declare_dtype}[{length}]){{0}}".format(declare_dtype=declare_dtype, length=len(var.shape))
        array_init = ' = (t_ndarray){{\n.{0}={1},\n .shape={2},\n .strides={3},\n '
        array_init += '.nd={4},\n .type={0},\n .is_view={5}\n}};\n'
        array_init = array_init.format(np_dtype, dummy_array_name,
                    shape_init, strides_init, len(var.shape), 'false')
        array_init += 'stack_array_init(&{})'.format(self._print(var))
        self.add_import(c_imports['ndarrays'])
        return buffer_array, array_init

    def fill_NumpyArange(self, expr, lhs):
        """ print the assignment of a NumpyArange
        parameters
        ----------
            expr : NumpyArange
                The node holding NumpyArange
            lhs : Variable
                 The left hand of Assign
        Return
        ------
            String
                Return string that contains the Assign code and the For loop
                responsible for filling the array values
        """
        start  = self._print(expr.start)
        stop   = self._print(expr.stop)
        step   = self._print(expr.step)
        dtype  = self.find_in_ndarray_type_registry(self._print(expr.dtype), expr.precision)

<<<<<<< HEAD
        target = self.namespace.get_temporary_variable(expr.dtype)
        index  = self.namespace.get_temporary_variable(NativeInteger())
=======
        target = self.scope.get_temporary_variable(expr.dtype)
        index  = self.scope.get_temporary_variable(NativeInteger())
>>>>>>> 65e1fc32

        self._additional_code += self._print(Assign(index, LiteralInteger(0)))

        code = 'for({target} = {start}; {target} {op} {stop}; {target} += {step})'
        code += '\n{{\n{lhs}.{dtype}[{index}] = {target};\n'
        code += self._print(AugAssign(index, '+', LiteralInteger(1))) + '\n}}'
        code = code.format(target = self._print(target),
                            start = start,
                            stop  = stop,
                            op    = '<' if not isinstance(expr.step, PyccelUnarySub) else '>',
                            step  = step,
                            index = self._print(index),
                            lhs   = lhs,
                            dtype = dtype)
        return code

    def _handle_inline_func_call(self, expr):
        """ Print a function call to an inline function
        """
        func = expr.funcdef
        body = func.body

        for b in body.body:
            if isinstance(b, ScopedNode):
<<<<<<< HEAD
                b.scope.update_parent_scope(self.namespace, is_loop=True)
=======
                b.scope.update_parent_scope(self.scope, is_loop=True)
>>>>>>> 65e1fc32

        # Print any arguments using the same inline function
        # As the function definition is modified directly this function
        # cannot be called recursively with the same FunctionDef
        args = []
        for a in expr.args:
            if a.is_user_of(func):
                code = PrecomputedCode(self._print(a))
                args.append(code)
            else:
                args.append(a.value)

<<<<<<< HEAD
        new_local_vars = [self.namespace.get_temporary_variable(v) \
=======
        new_local_vars = [self.scope.get_temporary_variable(v) \
>>>>>>> 65e1fc32
                            for v in func.local_vars]

        parent_assign = expr.get_direct_user_nodes(lambda x: isinstance(x, Assign))
        if parent_assign:
            results = dict(zip(func.results, parent_assign[0].lhs))
            orig_res_vars = list(results.keys())
            new_res_vars  = self._temporary_args
            new_res_vars = [a.variable if isinstance(a, VariableAddress) else a for a in new_res_vars]
            self._temporary_args = []
            body.substitute(orig_res_vars, new_res_vars)

        # Replace the arguments in the code
        func.swap_in_args(args, new_local_vars)

        func.remove_presence_checks()

        # Collect code but strip empty end
        body_code = self._print(body)
        code_lines = body_code.split('\n')[:-1]
        return_regex = re.compile(r'\breturn\b')
        has_results = [return_regex.search(l) is not None for l in code_lines]

        if len(func.results) == 0 and not any(has_results):
            code = body_code
        else:
            result_idx = has_results.index(True)
            result_line = code_lines[result_idx]

            body_code = '\n'.join(code_lines[:result_idx])+'\n'

            if len(func.results) != 1:
                code = body_code
            else:
                self._additional_code += body_code
                # Strip return and ; from return statement
                code = result_line[7:-1]

        # Put back original arguments
        func.reinstate_presence_checks()
        func.swap_out_args()
        if parent_assign:
            body.substitute(new_res_vars, orig_res_vars)

        if func.global_vars or func.global_funcs:
            mod = func.get_direct_user_nodes(lambda x: isinstance(x, Module))[0]
            self.add_import(Import(mod.name, [AsName(v, v.name) \
                for v in (*func.global_vars, *func.global_funcs)]))
            for v in (*func.global_vars, *func.global_funcs):
<<<<<<< HEAD
                self.namespace.insert_symbol(v.name)
=======
                self.scope.insert_symbol(v.name)
>>>>>>> 65e1fc32

        for b in body.body:
            if isinstance(b, ScopedNode):
                b.scope.update_parent_scope(func.scope, is_loop=True)

        return code

    # ============ Elements ============ #

    def _print_PythonAbs(self, expr):
        if expr.arg.dtype is NativeFloat():
            self.add_import(c_imports['math'])
            func = "fabs"
        elif expr.arg.dtype is NativeComplex():
            self.add_import(c_imports['complex'])
            func = "cabs"
        else:
            func = "labs"
        return "{}({})".format(func, self._print(expr.arg))

    def _print_PythonMin(self, expr):
        arg = expr.args[0]
        if arg.dtype is NativeFloat() and len(arg) == 2:
            self.add_import(c_imports['math'])
            return "fmin({}, {})".format(self._print(arg[0]),
                                         self._print(arg[1]))
        else:
            return errors.report("min in C is only supported for 2 float arguments", symbol=expr,
                    severity='fatal')

    def _print_PythonMax(self, expr):
        arg = expr.args[0]
        if arg.dtype is NativeFloat() and len(arg) == 2:
            self.add_import(c_imports['math'])
            return "fmax({}, {})".format(self._print(arg[0]),
                                         self._print(arg[1]))
        else:
            return errors.report("max in C is only supported for 2 float arguments", symbol=expr,
                    severity='fatal')

    def _print_PythonFloat(self, expr):
        value = self._print(expr.arg)
        type_name = self.find_in_dtype_registry('float', expr.precision)
        return '({0})({1})'.format(type_name, value)

    def _print_PythonInt(self, expr):
        self.add_import(c_imports['stdint'])
        value = self._print(expr.arg)
        type_name = self.find_in_dtype_registry('int', expr.precision)
        return '({0})({1})'.format(type_name, value)

    def _print_PythonBool(self, expr):
        value = self._print(expr.arg)
        return '({} != 0)'.format(value)

    def _print_Literal(self, expr):
        return repr(expr.python_value)

    def _print_LiteralComplex(self, expr):
        if expr.real == LiteralFloat(0):
            return self._print(PyccelAssociativeParenthesis(PyccelMul(expr.imag, LiteralImaginaryUnit())))
        else:
            return self._print(PyccelAssociativeParenthesis(PyccelAdd(expr.real,
                            PyccelMul(expr.imag, LiteralImaginaryUnit()))))

    def _print_PythonComplex(self, expr):
        if expr.is_cast:
            value = self._print(expr.internal_var)
        else:
            value = self._print(PyccelAssociativeParenthesis(PyccelAdd(expr.real,
                            PyccelMul(expr.imag, LiteralImaginaryUnit()))))
        type_name = self.find_in_dtype_registry('complex', expr.precision)
        return '({0})({1})'.format(type_name, value)

    def _print_LiteralImaginaryUnit(self, expr):
        self.add_import(c_imports['complex'])
        return '_Complex_I'

    def _print_PythonLen(self, expr):
        var = expr.arg
        if var.rank > 0:
            return self._print(var.shape[0])
        else:
            return errors.report("PythonLen not implemented for type {}\n".format(type(expr.arg)) +
                    PYCCEL_RESTRICTION_TODO,
                    symbol = expr, severity='fatal')

    def _print_Header(self, expr):
        return ''

    def _print_ModuleHeader(self, expr):
        self.set_scope(expr.module.scope)
        self._in_header = True
        name = expr.module.name
        if isinstance(name, AsName):
            name = name.name
        # TODO: Add classes and interfaces
        funcs = '\n'.join('{};'.format(self.function_signature(f)) for f in expr.module.funcs)

        global_variables = ''.join(['extern '+self._print(d) for d in expr.module.declarations if not d.variable.is_private])

        # Print imports last to be sure that all additional_imports have been collected
        imports = [*expr.module.imports, *self._additional_imports.values()]
        imports = ''.join(self._print(i) for i in imports)

        self._in_header = False
        self.exit_scope()
        return ('#ifndef {name}_H\n'
                '#define {name}_H\n\n'
                '{imports}\n'
                '{variables}\n'
                #'{classes}\n'
                '{funcs}\n'
                #'{interfaces}\n'
                '#endif // {name}_H\n').format(
                        name    = name.upper(),
                        imports = imports,
                        variables = global_variables,
                        funcs   = funcs)

    def _print_Module(self, expr):
        self.set_scope(expr.scope)
        self._current_module = expr.name
        body    = ''.join(self._print(i) for i in expr.body)

        global_variables = ''.join([self._print(d) for d in expr.declarations])

        # Print imports last to be sure that all additional_imports have been collected
        imports = [Import(expr.name, Module(expr.name,(),())), *self._additional_imports.values()]
        imports = ''.join(self._print(i) for i in imports)

        code = ('{imports}\n'
                '{variables}\n'
                '{body}\n').format(
                        imports   = imports,
                        variables = global_variables,
                        body      = body)

        self.exit_scope()
        return code

    def _print_Break(self, expr):
        return 'break;\n'

    def _print_Continue(self, expr):
        return 'continue;\n'

    def _print_While(self, expr):
        self.set_scope(expr.scope)
        body = self._print(expr.body)
        self.exit_scope()
        cond = self._print(expr.test)
        return 'while({condi})\n{{\n{body}}}\n'.format(condi = cond, body = body)

    def _print_If(self, expr):
        lines = []
        for i, (c, e) in enumerate(expr.blocks):
            var = self._print(e)
            if i == 0:
                lines.append("if (%s)\n{\n" % self._print(c))
            elif i == len(expr.blocks) - 1 and isinstance(c, LiteralTrue):
                lines.append("else\n{\n")
            else:
                lines.append("else if (%s)\n{\n" % self._print(c))
            lines.append("%s}\n" % var)
        return "".join(lines)

    def _print_IfTernaryOperator(self, expr):
        cond = self._print(expr.cond)
        value_true = self._print(expr.value_true)
        value_false = self._print(expr.value_false)
        return '{cond} ? {true} : {false}'.format(cond = cond, true =value_true, false = value_false)

    def _print_LiteralTrue(self, expr):
        return '1'

    def _print_LiteralFalse(self, expr):
        return '0'

    def _print_PyccelAnd(self, expr):
        args = [self._print(a) for a in expr.args]
        return ' && '.join(a for a in args)

    def _print_PyccelOr(self, expr):
        args = [self._print(a) for a in expr.args]
        return ' || '.join(a for a in args)

    def _print_PyccelEq(self, expr):
        lhs = self._print(expr.args[0])
        rhs = self._print(expr.args[1])
        return '{0} == {1}'.format(lhs, rhs)

    def _print_PyccelNe(self, expr):
        lhs = self._print(expr.args[0])
        rhs = self._print(expr.args[1])
        return '{0} != {1}'.format(lhs, rhs)

    def _print_PyccelLt(self, expr):
        lhs = self._print(expr.args[0])
        rhs = self._print(expr.args[1])
        return '{0} < {1}'.format(lhs, rhs)

    def _print_PyccelLe(self, expr):
        lhs = self._print(expr.args[0])
        rhs = self._print(expr.args[1])
        return '{0} <= {1}'.format(lhs, rhs)

    def _print_PyccelGt(self, expr):
        lhs = self._print(expr.args[0])
        rhs = self._print(expr.args[1])
        return '{0} > {1}'.format(lhs, rhs)

    def _print_PyccelGe(self, expr):
        lhs = self._print(expr.args[0])
        rhs = self._print(expr.args[1])
        return '{0} >= {1}'.format(lhs, rhs)

    def _print_PyccelNot(self, expr):
        a = self._print(expr.args[0])
        return '!{}'.format(a)

    def _print_PyccelMod(self, expr):
        self.add_import(c_imports['math'])
        self.add_import(c_imports['pyc_math_c'])

        first = self._print(expr.args[0])
        second = self._print(expr.args[1])

        if expr.dtype is NativeInteger():
            return "MOD_PYC({n}, {base})".format(n=first, base=second)

        if expr.args[0].dtype is NativeInteger():
            first = self._print(NumpyFloat(expr.args[0]))
        if expr.args[1].dtype is NativeInteger():
            second = self._print(NumpyFloat(expr.args[1]))
        return "FMOD_PYC({n}, {base})".format(n=first, base=second)

    def _print_PyccelPow(self, expr):
        b = expr.args[0]
        e = expr.args[1]

        if expr.dtype is NativeComplex():
            b = self._print(b if b.dtype is NativeComplex() else PythonComplex(b))
            e = self._print(e if e.dtype is NativeComplex() else PythonComplex(e))
            self.add_import(c_imports['complex'])
            return 'cpow({}, {})'.format(b, e)

        self.add_import(c_imports['math'])
        b = self._print(b if b.dtype is NativeFloat() else NumpyFloat(b))
        e = self._print(e if e.dtype is NativeFloat() else NumpyFloat(e))
        code = 'pow({}, {})'.format(b, e)
        if expr.dtype is NativeInteger():
            dtype = self._print(expr.dtype)
            prec  = expr.precision
            cast_type = self.find_in_dtype_registry(dtype, prec)
            return '({}){}'.format(cast_type, code)
        return code

    def _print_Import(self, expr):
        if expr.ignore:
            return ''
        if isinstance(expr.source, AsName):
            source = expr.source.name
        else:
            source = expr.source
        if isinstance(source, DottedName):
            source = source.name[-1]
        else:
            source = self._print(source)

        # Get with a default value is not used here as it is
        # slower and on most occasions the import will not be in the
        # dictionary
        if source in import_dict: # pylint: disable=consider-using-get
            source = import_dict[source]

        if source is None:
            return ''
        if expr.source in c_library_headers:
            return '#include <{0}.h>\n'.format(source)
        else:
            return '#include "{0}.h"\n'.format(source)

    def _print_LiteralString(self, expr):
        format_str = format(expr.arg)
        format_str = format_str.replace("\\", "\\\\")\
                               .replace('\a', '\\a')\
                               .replace('\b', '\\b')\
                               .replace('\f', '\\f')\
                               .replace("\n", "\\n")\
                               .replace('\r', '\\r')\
                               .replace('\t', '\\t')\
                               .replace('\v', '\\v')\
                               .replace('"', '\\"')\
                               .replace("'", "\\'")
        return '"{}"'.format(format_str)

    def get_print_format_and_arg(self, var):
        type_to_format = {('float',8)   : '%.12lf',
                          ('float',4)   : '%.12f',
                          ('complex',8) : '(%.12lf + %.12lfj)',
                          ('complex',4) : '(%.12f + %.12fj)',
                          ('int',4)     : '%d',
                          ('int',8)     : '%ld',
                          ('int',2)     : '%hd',
                          ('int',1)     : '%c',
                          ('bool',4)    : '%s',
                          ('string', 0) : '%s'}
        try:
            arg_format = type_to_format[(self._print(var.dtype), get_final_precision(var))]
        except KeyError:
            errors.report("{} type is not supported currently".format(var.dtype), severity='fatal')
        if var.dtype is NativeComplex():
            arg = '{}, {}'.format(self._print(NumpyReal(var)), self._print(NumpyImag(var)))
        elif var.dtype is NativeBool():
            arg = '{} ? "True" : "False"'.format(self._print(var))
        else:
            arg = self._print(var)
        return arg_format, arg

    def extract_function_call_results(self, expr):
<<<<<<< HEAD
        tmp_list = [self.namespace.get_temporary_variable(a.dtype) for a in expr.funcdef.results]
=======
        tmp_list = [self.scope.get_temporary_variable(a.dtype) for a in expr.funcdef.results]
>>>>>>> 65e1fc32
        return tmp_list

    def _print_PythonPrint(self, expr):
        self.add_import(c_imports['stdio'])
        end = '\n'
        sep = ' '
        code = ''
        empty_end = FunctionCallArgument(LiteralString(''), 'end')
        space_end = FunctionCallArgument(LiteralString(' '), 'end')
        kwargs = [f for f in expr.expr if f.has_keyword]
        for f in kwargs:
            if f.keyword == 'sep'      :   sep = str(f.value)
            elif f.keyword == 'end'    :   end = str(f.value)
            else: errors.report("{} not implemented as a keyworded argument".format(f.keyword), severity='fatal')
        args_format = []
        args = []
        orig_args = [f for f in expr.expr if not f.has_keyword]

        def formatted_args_to_printf(args_format, args, end):
            args_format = sep.join(args_format)
            args_format += end
            args_format = self._print(LiteralString(args_format))
            args_code = ', '.join([args_format, *args])
            return "printf({});\n".format(args_code)

        if len(orig_args) == 0:
            return formatted_args_to_printf(args_format, args, end)

        for i, f in enumerate(orig_args):
            f = f.value
            if isinstance(f, PythonType):
                f = f.print_string

            if isinstance(f, FunctionCall) and isinstance(f.dtype, NativeTuple):
                tmp_list = self.extract_function_call_results(f)
                tmp_arg_format_list = []
                for a in tmp_list:
                    arg_format, arg = self.get_print_format_and_arg(a)
                    tmp_arg_format_list.append(arg_format)
                    args.append(arg)
                args_format.append('({})'.format(', '.join(tmp_arg_format_list)))
                assign = Assign(tmp_list, f)
                self._additional_code += self._print(assign)
            elif f.rank > 0:
                if args_format:
                    code += formatted_args_to_printf(args_format, args, sep)
                    args_format = []
                    args = []
<<<<<<< HEAD
                for_index = self.namespace.get_temporary_variable(NativeInteger(), name = 'i')
=======
                for_index = self.scope.get_temporary_variable(NativeInteger(), name = 'i')
>>>>>>> 65e1fc32
                max_index = PyccelMinus(f.shape[0], LiteralInteger(1), simplify = True)
                for_range = PythonRange(max_index)
                print_body = [ FunctionCallArgument(f[for_index]) ]
                if f.rank == 1:
                    print_body.append(space_end)

                for_body  = [PythonPrint(print_body)]
<<<<<<< HEAD
                for_scope = self.namespace.create_new_loop_scope()
=======
                for_scope = self.scope.create_new_loop_scope()
>>>>>>> 65e1fc32
                for_loop  = For(for_index, for_range, for_body, scope=for_scope)
                for_end   = FunctionCallArgument(LiteralString(']'+end if i == len(orig_args)-1 else ']'), keyword='end')

                body = CodeBlock([PythonPrint([ FunctionCallArgument(LiteralString('[')), empty_end]),
                                  for_loop,
                                  PythonPrint([ FunctionCallArgument(f[max_index]), for_end])],
                                 unravelled = True)
                code += self._print(body)
            else:
                arg_format, arg = self.get_print_format_and_arg(f)
                args_format.append(arg_format)
                args.append(arg)
        if args_format:
            code += formatted_args_to_printf(args_format, args, end)
        return code

    def find_in_dtype_registry(self, dtype, prec):
        if prec == -1:
            prec = default_precision[dtype]
        try :
            return dtype_registry[(dtype, prec)]
        except KeyError:
            errors.report(PYCCEL_RESTRICTION_TODO,
                    symbol = "{}[kind = {}]".format(dtype, prec),
                    severity='fatal')

    def find_in_ndarray_type_registry(self, dtype, prec):
        if prec == -1:
            prec = default_precision[dtype]
        try :
            return ndarray_type_registry[(dtype, prec)]
        except KeyError:
            errors.report(PYCCEL_RESTRICTION_TODO,
                    symbol = "{}[kind = {}]".format(dtype, prec),
                    severity='fatal')

    def get_declare_type(self, expr):
        dtype = self._print(expr.dtype)
        prec  = expr.precision
        rank  = expr.rank
        if isinstance(expr.dtype, NativeInteger):
            self.add_import(c_imports['stdint'])
        dtype = self.find_in_dtype_registry(dtype, prec)
        if rank > 0:
            if expr.is_ndarray or isinstance(expr, HomogeneousTupleVariable):
                if expr.rank > 15:
                    errors.report(UNSUPPORTED_ARRAY_RANK, symbol=expr, severity='fatal')
                self.add_import(c_imports['ndarrays'])
                dtype = 't_ndarray'
            else:
                errors.report(PYCCEL_RESTRICTION_TODO+' (rank>0)', symbol=expr, severity='fatal')

        if self.stored_in_c_pointer(expr):
            return '{0} *'.format(dtype)
        else:
            return '{0} '.format(dtype)

    def _print_FuncAddressDeclare(self, expr):
        args = list(expr.arguments)
        if len(expr.results) == 1:
            ret_type = self.get_declare_type(expr.results[0])
        elif len(expr.results) > 1:
            ret_type = self._print(datatype('int')) + ' '
            args += [a.clone(name = a.name, is_pointer =True) for a in expr.results]
        else:
            ret_type = self._print(datatype('void')) + ' '
        name = expr.name
        if not args:
            arg_code = 'void'
        else:
            # TODO: extract informations needed for printing in case of function argument which itself has a function argument
            arg_code = ', '.join('{}'.format(self._print_FuncAddressDeclare(i))
                        if isinstance(i, FunctionAddress) else '{0}{1}'.format(self.get_declare_type(i), i)
                        for i in args)
        return '{}(*{})({});\n'.format(ret_type, name, arg_code)

    def _print_Declare(self, expr):
        if isinstance(expr.variable, InhomogeneousTupleVariable):
            return ''.join(self._print_Declare(Declare(v.dtype,v,intent=expr.intent, static=expr.static)) for v in expr.variable)

        declaration_type = self.get_declare_type(expr.variable)
        variable = self._print(expr.variable.name)

        if expr.variable.is_stack_array:
            preface, init = self._init_stack_array(expr.variable,)
        elif declaration_type == 't_ndarray ' and not self._in_header:
            preface = ''
            init    = ' = {.shape = NULL}'
        else:
            preface = ''
            init    = ''

        declaration = '{dtype}{var}{init};\n'.format(
                            dtype = declaration_type,
                            var   = variable,
                            init  = init)

        return preface + declaration

    def _print_NativeBool(self, expr):
        self.add_import(c_imports['stdbool'])
        return 'bool'

    def _print_NativeInteger(self, expr):
        return 'int'

    def _print_NativeFloat(self, expr):
        return 'float'

    def _print_NativeVoid(self, expr):
        return 'void'

    def _print_NativeComplex(self, expr):
        self.add_import(c_imports['complex'])
        return 'complex'
    def _print_NativeString(self, expr):
        return 'string'

    def function_signature(self, expr, print_arg_names = True):
        """Extract from function definition all the information
        (name, input, output) needed to create the signature

        Parameters
        ----------
        expr            : FunctionDef
            the function defintion

        print_arg_names : Bool
            default value True and False when we don't need to print
            arguments names

        Return
        ------
        String
            Signature of the function
        """
        args = list(expr.arguments)
        if len(expr.results) == 1:
            ret_type = self.get_declare_type(expr.results[0])
        elif len(expr.results) > 1:
            ret_type = self._print(datatype('int')) + ' '
            args += [FunctionDefArgument(a.clone(name = a.name, is_pointer =True)) for a in expr.results]
        else:
            ret_type = self._print(datatype('void')) + ' '
        name = expr.name
        if not args:
            arg_code = 'void'
        else:
            arg_code = ', '.join('{}'.format(self.function_signature(i.var, False))
                        if isinstance(i.var, FunctionAddress)
                        else '{0}'.format(self.get_declare_type(i.var)) + (i.name if print_arg_names else '')
                        for i in args)
        if isinstance(expr, FunctionAddress):
            return '{}(*{})({})'.format(ret_type, name, arg_code)
        else:
            return '{0}{1}({2})'.format(ret_type, name, arg_code)

    def _print_IndexedElement(self, expr):
        base = expr.base
        inds = list(expr.indices)
        base_shape = base.shape
        allow_negative_indexes = True if isinstance(base, PythonTuple) else base.allows_negative_indexes
        for i, ind in enumerate(inds):
            if isinstance(ind, PyccelUnarySub) and isinstance(ind.args[0], LiteralInteger):
                inds[i] = PyccelMinus(base_shape[i], ind.args[0], simplify = True)
            else:
                #indices of indexedElement of len==1 shouldn't be a tuple
                if isinstance(ind, tuple) and len(ind) == 1:
                    inds[i].args = ind[0]
                if allow_negative_indexes and \
                        not isinstance(ind, LiteralInteger) and not isinstance(ind, Slice):
                    inds[i] = IfTernaryOperator(PyccelLt(ind, LiteralInteger(0)),
                        PyccelAdd(base_shape[i], ind, simplify = True), ind)
        #set dtype to the C struct types
        dtype = self._print(expr.dtype)
        dtype = self.find_in_ndarray_type_registry(dtype, expr.precision)
        base_name = self._print(base)
        if getattr(base, 'is_ndarray', False) or isinstance(base, HomogeneousTupleVariable):
            if expr.rank > 0:
                #managing the Slice input
                for i , ind in enumerate(inds):
                    if isinstance(ind, Slice):
                        inds[i] = self._new_slice_with_processed_arguments(ind, PyccelArraySize(base, i),
                            allow_negative_indexes)
                    else:
                        inds[i] = Slice(ind, PyccelAdd(ind, LiteralInteger(1), simplify = True), LiteralInteger(1))
                inds = [self._print(i) for i in inds]
                return "array_slicing(%s, %s, %s)" % (base_name, expr.rank, ", ".join(inds))
            inds = [self._cast_to(i, NativeInteger(), 8).format(self._print(i)) for i in inds]
        else:
            raise NotImplementedError(expr)
        return "GET_ELEMENT(%s, %s, %s)" % (base_name, dtype, ", ".join(inds))


    def _cast_to(self, expr, dtype, precision):
        """ add cast to an expression when needed
        parameters
        ----------
            expr      : PyccelAstNode
                the expression to be cast
            dtype     : Datatype
                base type of the cast
            precision : integer
                precision of the base type of the cast

        Return
        ------
            String
                Return format string that contains the desired cast type
                NB: You should insert the expression to be cast in the string after using this function.
        """
        if (expr.dtype != dtype or expr.precision != precision):
            cast=self.find_in_dtype_registry(self._print(dtype), precision)
            return '({}){{}}'.format(cast)
        return '{}'

    def _print_DottedVariable(self, expr):
        """convert dotted Variable to their C equivalent"""
        return '{}.{}'.format(self._print(expr.lhs), self._print(expr.name))

    @staticmethod
    def _new_slice_with_processed_arguments(_slice, array_size, allow_negative_index):
        """ Create new slice with informations collected from old slice and decorators

        Parameters
        ----------
            _slice : Slice
                slice needed to collect (start, stop, step)
            array_size : PyccelArraySize
                call to function size()
            allow_negative_index : Bool
                True when the decorator allow_negative_index is present
        Returns
        -------
            Slice
        """
        start = LiteralInteger(0) if _slice.start is None else _slice.start
        stop = array_size if _slice.stop is None else _slice.stop

        # negative start and end in slice
        if isinstance(start, PyccelUnarySub) and isinstance(start.args[0], LiteralInteger):
            start = PyccelMinus(array_size, start.args[0], simplify = True)
        elif allow_negative_index and not isinstance(start, (LiteralInteger, PyccelArraySize)):
            start = IfTernaryOperator(PyccelLt(start, LiteralInteger(0)),
                            PyccelMinus(array_size, start, simplify = True), start)

        if isinstance(stop, PyccelUnarySub) and isinstance(stop.args[0], LiteralInteger):
            stop = PyccelMinus(array_size, stop.args[0], simplify = True)
        elif allow_negative_index and not isinstance(stop, (LiteralInteger, PyccelArraySize)):
            stop = IfTernaryOperator(PyccelLt(stop, LiteralInteger(0)),
                            PyccelMinus(array_size, stop, simplify = True), stop)

        # steps in slices
        step = _slice.step

        if step is None:
            step = LiteralInteger(1)

        # negative step in slice
        elif isinstance(step, PyccelUnarySub) and isinstance(step.args[0], LiteralInteger):
            start = PyccelMinus(array_size, LiteralInteger(1), simplify = True) if _slice.start is None else start
            stop = LiteralInteger(0) if _slice.stop is None else stop

        # variable step in slice
        elif allow_negative_index and step and not isinstance(step, LiteralInteger):
            og_start = start
            start = IfTernaryOperator(PyccelGt(step, LiteralInteger(0)), start, PyccelMinus(stop, LiteralInteger(1), simplify = True))
            stop = IfTernaryOperator(PyccelGt(step, LiteralInteger(0)), stop, og_start)

        return Slice(start, stop, step)

    def _print_PyccelArraySize(self, expr):
        return '{}.shape[{}]'.format(expr.arg, expr.index)

    def _print_Allocate(self, expr):
        free_code = ''
        #free the array if its already allocated and checking if its not null if the status is unknown
        if  (expr.status == 'unknown'):
            free_code = 'if (%s.shape != NULL)\n' % self._print(expr.variable.name)
            free_code += "{{\n{}}}\n".format(self._print(Deallocate(expr.variable)))
        elif  (expr.status == 'allocated'):
            free_code += self._print(Deallocate(expr.variable))
        self.add_import(c_imports['ndarrays'])
        shape = ", ".join(self._print(i) for i in expr.shape)
        dtype = self._print(expr.variable.dtype)
        dtype = self.find_in_ndarray_type_registry(dtype, expr.variable.precision)
        shape_dtype = self.find_in_dtype_registry('int', 8)
        shape_Assign = "("+ shape_dtype +"[]){" + shape + "}"
        alloc_code = "{} = array_create({}, {}, {});\n".format(expr.variable, len(expr.shape), shape_Assign, dtype)
        return '{}{}'.format(free_code, alloc_code)

    def _print_Deallocate(self, expr):
        if isinstance(expr.variable, InhomogeneousTupleVariable):
            return ''.join(self._print(Deallocate(v)) for v in expr.variable)
        if expr.variable.is_pointer:
            return 'free_pointer({});\n'.format(self._print(expr.variable))
        return 'free_array({});\n'.format(self._print(expr.variable))

    def _print_Slice(self, expr):
        start = self._print(expr.start)
        stop = self._print(expr.stop)
        step = self._print(expr.step)
        return 'new_slice({}, {}, {})'.format(start, stop, step)

    def _print_NumpyUfuncBase(self, expr):
        """ Convert a Python expression with a Numpy function call to C
        function call

        Parameters
        ----------
            expr : Pyccel ast node
                Python expression with a Numpy function call

        Returns
        -------
            string
                Equivalent expression in C language

        Example
        -------
            numpy.cos(x) ==> cos(x)

        """
        # add necessary include
        self.add_import(c_imports['math'])
        type_name = type(expr).__name__
        try:
            func_name = numpy_ufunc_to_c_float[type_name]
        except KeyError:
            errors.report(PYCCEL_RESTRICTION_TODO, severity='fatal')
        args = []
        for arg in expr.args:
            if arg.dtype is NativeComplex():
                self.add_import(c_imports['complex'])
                try:
                    func_name = numpy_ufunc_to_c_complex[type_name]
                    args.append(self._print(arg))
                except KeyError:
                    errors.report(INCOMPATIBLE_TYPEVAR_TO_FUNC.format(type_name) ,severity='fatal')
            elif arg.dtype is not NativeFloat():
                args.append(self._print(NumpyFloat(arg)))
            else :
                args.append(self._print(arg))
        code_args = ', '.join(args)
        return '{0}({1})'.format(func_name, code_args)

    def _print_MathFunctionBase(self, expr):
        """ Convert a Python expression with a math function call to C
        function call

        Parameters
        ----------
            expr : Pyccel ast node
                Python expression with a Math function call

        Returns
        -------
            string
                Equivalent expression in C language

        ------
        Example:
        --------
            math.sin(x) ==> sin(x)

        """
        # add necessary include
        type_name = type(expr).__name__
        try:
            func_name = math_function_to_c[type_name]
        except KeyError:
            errors.report(PYCCEL_RESTRICTION_TODO, severity='fatal')

        if func_name.startswith("pyc"):
            self.add_import(c_imports['pyc_math_c'])
        else:
            if expr.dtype is NativeComplex():
                self.add_import(c_imports['cmath'])
            else:
                self.add_import(c_imports['math'])
        args = []
        for arg in expr.args:
            if arg.dtype != NativeFloat() and not func_name.startswith("pyc"):
                args.append(self._print(NumpyFloat(arg)))
            else:
                args.append(self._print(arg))
        code_args = ', '.join(args)
        if expr.dtype == NativeInteger():
            cast_type = self.find_in_dtype_registry('int', expr.precision)
            return '({0}){1}({2})'.format(cast_type, func_name, code_args)
        return '{0}({1})'.format(func_name, code_args)

    def _print_MathIsfinite(self, expr):
        """Convert a Python expression with a math isfinite function call to C
        function call"""
        # add necessary include
        self.add_import(c_imports['math'])
        arg = expr.args[0]
        if arg.dtype is NativeInteger():
            code_arg = self._print(NumpyFloat(arg))
        else:
            code_arg = self._print(arg)
        return "isfinite({})".format(code_arg)

    def _print_MathIsinf(self, expr):
        """Convert a Python expression with a math isinf function call to C
        function call"""
        # add necessary include
        self.add_import(c_imports['math'])
        arg = expr.args[0]
        if arg.dtype is NativeInteger():
            code_arg = self._print(NumpyFloat(arg))
        else:
            code_arg = self._print(arg)
        return "isinf({})".format(code_arg)

    def _print_MathIsnan(self, expr):
        """Convert a Python expression with a math isnan function call to C
        function call"""
        # add necessary include
        self.add_import(c_imports['math'])
        arg = expr.args[0]
        if arg.dtype is NativeInteger():
            code_arg = self._print(NumpyFloat(arg))
        else:
            code_arg = self._print(arg)
        return "isnan({})".format(code_arg)

    def _print_MathTrunc(self, expr):
        """Convert a Python expression with a math trunc function call to C
        function call"""
        # add necessary include
        self.add_import(c_imports['math'])
        arg = expr.args[0]
        if arg.dtype is NativeInteger():
            code_arg = self._print(NumpyFloat(arg))
        else:
            code_arg = self._print(arg)
        return "trunc({})".format(code_arg)

    def _print_FunctionAddress(self, expr):
        return expr.name

    def _print_Rand(self, expr):
        raise NotImplementedError("Rand not implemented")

    def _print_NumpyRandint(self, expr):
        raise NotImplementedError("Randint not implemented")

    def _print_NumpyMod(self, expr):
        return self._print(PyccelMod(*expr.args))

    def _print_NumpyLinspace(self, expr):
        template = '({start} + {index}*{step})'
        if not isinstance(expr.endpoint, LiteralFalse):
            template = '({start} + {index}*{step})'
            lhs_source = expr.get_user_nodes(Assign)[0].lhs
            lhs_source.substitute(expr.ind, PyccelMinus(expr.num, LiteralInteger(1), simplify = True))
            lhs = self._print(lhs_source)

            if isinstance(expr.endpoint, LiteralTrue):
                cond_template = lhs + ' = {stop}'
            else:
                cond_template = lhs + ' = {cond} ? {stop} : ' + lhs

        dtype = self._print(expr.dtype)
        v = self._cast_to(expr.stop, dtype, expr.precision).format(self._print(expr.stop))

        init_value = template.format(
            start = self._print(expr.start),
            step  = self._print(expr.step),
            index = self._print(expr.ind),
        )
        if isinstance(expr.endpoint, LiteralFalse):
            code = init_value
        elif isinstance(expr.endpoint, LiteralTrue):
            code = init_value + ';\n' + cond_template.format(stop = v)
        else:
            code = init_value + ';\n' + cond_template.format(cond=self._print(expr.endpoint),stop = v)

        return code

    def _print_Interface(self, expr):
        return ""

    def _print_FunctionDef(self, expr):
        if expr.is_inline:
            return ''
        self.set_scope(expr.scope)

        if len(expr.results) > 1:
            self._additional_args.append(expr.results)
        body  = self._print(expr.body)
        decs  = [Declare(i.dtype, i) if isinstance(i, Variable) else FuncAddressDeclare(i) for i in expr.local_vars]
        if len(expr.results) <= 1 :
            for i in expr.results:
                if isinstance(i, Variable) and not i.is_temp:
                    decs += [Declare(i.dtype, i)]
                elif not isinstance(i, Variable):
                    decs += [FuncAddressDeclare(i)]
        arguments = [a.var for a in expr.arguments]
<<<<<<< HEAD
        decs += [Declare(v.dtype,v) for v in self.namespace.variables.values() \
=======
        decs += [Declare(v.dtype,v) for v in self.scope.variables.values() \
>>>>>>> 65e1fc32
                if v not in chain(expr.local_vars, expr.results, arguments)]
        decs  = ''.join(self._print(i) for i in decs)

        sep = self._print(SeparatorComment(40))
        if self._additional_args :
            self._additional_args.pop()
        for i in expr.imports:
            self.add_import(i)
        doc_string = self._print(expr.doc_string) if expr.doc_string else ''

        parts = [sep,
                 doc_string,
                '{signature}\n{{\n'.format(signature=self.function_signature(expr)),
                 decs,
                 body,
                 '}\n',
                 sep]

        self.exit_scope()

        return ''.join(p for p in parts if p)

    def stored_in_c_pointer(self, a):
        """
        Indicates whether the object a needs to be stored in a pointer
        in c code

        Parameters
        ----------
        a : PyccelAstNode
        """
        if isinstance(a, (Nil, VariableAddress)):
            return True
        if isinstance(a, FunctionCall):
            results = a.funcdef.results
            if len(results)==1:
                a = a.funcdef.results[0]
            else:
                return False

        if not isinstance(a, Variable):
            return False
        return (a.is_pointer and not a.is_ndarray) or a.is_optional or \
                any(a is bi for b in self._additional_args for bi in b)

    def _print_FunctionCall(self, expr):
        func = expr.funcdef
        if func.is_inline:
            return self._handle_inline_func_call(expr)
         # Ensure the correct syntax is used for pointers
        args = []
        for a, f in zip(expr.args, func.arguments):
            a = a.value if a else Nil()
            f = f.var
            if self.stored_in_c_pointer(f):
                if isinstance(a, Variable):
                    args.append(VariableAddress(a))
                elif not self.stored_in_c_pointer(a):
<<<<<<< HEAD
                    tmp_var = self.namespace.get_temporary_variable(f.dtype)
=======
                    tmp_var = self.scope.get_temporary_variable(f.dtype)
>>>>>>> 65e1fc32
                    assign = Assign(tmp_var, a)
                    self._additional_code += self._print(assign)
                    args.append(VariableAddress(tmp_var))
                else:
                    args.append(a)
            else :
                args.append(a)

        args += self._temporary_args
        self._temporary_args = []
        args = ', '.join(['{}'.format(self._print(a)) for a in args])
        if not func.results:
            return '{}({});\n'.format(func.name, args)
        return '{}({})'.format(func.name, args)

    def _print_Constant(self, expr):
        """ Convert a Python expression with a math constant call to C
        function call

        Parameters
        ----------
            expr : Pyccel ast node
                Python expression with a Math constant

        Returns
        -------
            string
                String represent the value of the constant

        Example
        -------
            math.pi ==> 3.14159265358979

        """
        val = LiteralFloat(expr.value)
        return self._print(val)

    def _print_Return(self, expr):
        code = ''
        args = [VariableAddress(a) if isinstance(a, Variable) and self.stored_in_c_pointer(a) else a for a in expr.expr]

        if len(args) == 0:
            return 'return;\n'

        if len(args) > 1:
            if expr.stmt:
                return self._print(expr.stmt)+'return 0;\n'
            return 'return 0;\n'

        if expr.stmt:
            # get Assign nodes from the CodeBlock object expr.stmt.
            last_assign = expr.stmt.get_attribute_nodes(Assign, excluded_nodes=FunctionCall)
            deallocate_nodes = expr.stmt.get_attribute_nodes(Deallocate, excluded_nodes=(Assign,))
            vars_in_deallocate_nodes = [i.variable for i in deallocate_nodes]

            # Check the Assign objects list in case of
            # the user assigns a variable to an object contains IndexedElement object.
            if not last_assign:
                code = ''+self._print(expr.stmt)
            elif isinstance(last_assign[-1], AugAssign):
                last_assign[-1].lhs.is_temp = False
                code = ''+self._print(expr.stmt)
            else:
                # make sure that stmt contains one assign node.
                last_assign = last_assign[-1]
                variables = last_assign.rhs.get_attribute_nodes(Variable, excluded_nodes=(FunctionDef,))
                unneeded_var = not any(b in vars_in_deallocate_nodes for b in variables)
                if unneeded_var:
                    code = ''.join(self._print(a) for a in expr.stmt.body if a is not last_assign)
                    return code + 'return {};\n'.format(self._print(last_assign.rhs))
                else:
                    code = ''+self._print(expr.stmt)
                    last_assign.lhs.is_temp = False

        return code + 'return {0};\n'.format(self._print(args[0]))

    def _print_Pass(self, expr):
        return '// pass\n'

    def _print_Nil(self, expr):
        return 'NULL'

    def _print_NilArgument(self, expr):
        raise errors.report("Trying to use optional argument in inline function without providing a variable",
                symbol=expr,
                severity='fatal')

    def _print_PyccelAdd(self, expr):
        return ' + '.join(self._print(a) for a in expr.args)

    def _print_PyccelMinus(self, expr):
        args = [self._print(a) for a in expr.args]
        if len(args) == 1:
            return '-{}'.format(args[0])
        return ' - '.join(args)

    def _print_PyccelMul(self, expr):
        return ' * '.join(self._print(a) for a in expr.args)

    def _print_PyccelDiv(self, expr):
        if all(a.dtype is NativeInteger() for a in expr.args):
            args = [NumpyFloat(a) for a in expr.args]
        else:
            args = expr.args
        return  ' / '.join(self._print(a) for a in args)

    def _print_PyccelFloorDiv(self, expr):
        self.add_import(c_imports['math'])
        # the result type of the floor division is dependent on the arguments
        # type, if all arguments are integers the result is integer otherwise
        # the result type is float
        need_to_cast = all(a.dtype is NativeInteger() for a in expr.args)
        code = ' / '.join(self._print(a if a.dtype is NativeFloat() else NumpyFloat(a)) for a in expr.args)
        if (need_to_cast):
            cast_type = self.find_in_dtype_registry('int', expr.precision)
            return "({})floor({})".format(cast_type, code)
        return "floor({})".format(code)

    def _print_PyccelRShift(self, expr):
        return ' >> '.join(self._print(a) for a in expr.args)

    def _print_PyccelLShift(self, expr):
        return ' << '.join(self._print(a) for a in expr.args)

    def _print_PyccelBitXor(self, expr):
        if expr.dtype is NativeBool():
            return '{0} != {1}'.format(self._print(expr.args[0]), self._print(expr.args[1]))
        return ' ^ '.join(self._print(a) for a in expr.args)

    def _print_PyccelBitOr(self, expr):
        if expr.dtype is NativeBool():
            return ' || '.join(self._print(a) for a in expr.args)
        return ' | '.join(self._print(a) for a in expr.args)

    def _print_PyccelBitAnd(self, expr):
        if expr.dtype is NativeBool():
            return ' && '.join(self._print(a) for a in expr.args)
        return ' & '.join(self._print(a) for a in expr.args)

    def _print_PyccelInvert(self, expr):
        return '~{}'.format(self._print(expr.args[0]))

    def _print_PyccelAssociativeParenthesis(self, expr):
        return '({})'.format(self._print(expr.args[0]))

    def _print_PyccelUnary(self, expr):
        return '+{}'.format(self._print(expr.args[0]))

    def _print_PyccelUnarySub(self, expr):
        return '-{}'.format(self._print(expr.args[0]))

    def _print_AugAssign(self, expr):
        lhs_code = self._print(expr.lhs)
        op = expr.op
        rhs_code = self._print(expr.rhs)
        return "{0} {1}= {2};\n".format(lhs_code, op, rhs_code)

    def _print_Assign(self, expr):
        prefix_code = ''
        lhs = expr.lhs
        rhs = expr.rhs
        if isinstance(lhs, Variable) and lhs.is_optional:
            if lhs in self._optional_partners:
                # Collect temporary variable which provides
                # allocated memory space for this optional variable
                tmp_var = self._optional_partners[lhs]
            else:
                # Create temporary variable to provide allocated
                # memory space before assigning to the pointer value
                # (may be NULL)
<<<<<<< HEAD
                tmp_var = self.namespace.get_temporary_variable(lhs,
=======
                tmp_var = self.scope.get_temporary_variable(lhs,
>>>>>>> 65e1fc32
                        is_optional = False)
                self._optional_partners[lhs] = tmp_var
            # Point optional variable at an allocated memory space
            prefix_code = self._print(AliasAssign(lhs, tmp_var))
        if isinstance(rhs, FunctionCall) and isinstance(rhs.dtype, NativeTuple):
            self._temporary_args = [VariableAddress(a) for a in lhs]
            return prefix_code+'{};\n'.format(self._print(rhs))
        # Inhomogenous tuples are unravelled and therefore do not exist in the c printer
        if isinstance(rhs, (NumpyArray, PythonTuple)):
            return prefix_code+self.copy_NumpyArray_Data(expr)
        if isinstance(rhs, (NumpyFull)):
            return prefix_code+self.arrayFill(expr)
        if isinstance(rhs, NumpyArange):
            return prefix_code+self.fill_NumpyArange(rhs, lhs)
        lhs = self._print(expr.lhs)
        rhs = self._print(expr.rhs)
        return prefix_code+'{} = {};\n'.format(lhs, rhs)

    def _print_AliasAssign(self, expr):
        lhs_var = expr.lhs
        rhs_var = expr.rhs

        lhs_address = VariableAddress(lhs_var)
        # Ensure everything which can be stored in a VariableAddress is
        try:
            rhs_address = VariableAddress(rhs_var)
        except TypeError:
            rhs_address = rhs_var

        # the below condition handles the case of reassinging a pointer to an array view.
        # setting the pointer's is_view attribute to false so it can be ignored by the free_pointer function.
        if not self.stored_in_c_pointer(lhs_var) and \
                isinstance(lhs_var, Variable) and lhs_var.is_ndarray:
            rhs = self._print(rhs_var)

            if isinstance(rhs_var, Variable) and rhs_var.is_ndarray:
                lhs = self._print(lhs_address)
                if lhs_var.order == rhs_var.order:
                    return 'alias_assign({}, {});\n'.format(lhs, rhs)
                else:
                    return 'transpose_alias_assign({}, {});\n'.format(lhs, rhs)
            else:
                lhs = self._print(lhs_var)
                return '{} = {};\n'.format(lhs, rhs)
        else:
            lhs = self._print(lhs_address)
            rhs = self._print(rhs_address)

            return '{} = {};\n'.format(lhs, rhs)

    def _print_For(self, expr):
        self.set_scope(expr.scope)

        indices = expr.iterable.loop_counters
        index = indices[0] if indices else expr.target
        if expr.iterable.num_loop_counters_required:
<<<<<<< HEAD
            self.namespace.insert_variable(index)
=======
            self.scope.insert_variable(index)
>>>>>>> 65e1fc32

        target   = index
        iterable = expr.iterable.get_range()

        if not isinstance(iterable, PythonRange):
            # Only iterable currently supported is PythonRange
            errors.report(PYCCEL_RESTRICTION_TODO, symbol=expr,
                severity='fatal')

        counter    = self._print(target)
        body       = self._print(expr.body)

        additional_assign = CodeBlock(expr.iterable.get_assigns(expr.target))
        body = self._print(additional_assign) + body

        start = self._print(iterable.start)
        stop  = self._print(iterable.stop )
        step  = self._print(iterable.step )

        test_step = iterable.step
        if isinstance(test_step, PyccelUnarySub):
            test_step = iterable.step.args[0]

        self.exit_scope()
        # testing if the step is a value or an expression
        if isinstance(test_step, Literal):
            op = '>' if isinstance(iterable.step, PyccelUnarySub) else '<'
            return ('for ({counter} = {start}; {counter} {op} {stop}; {counter} += '
                        '{step})\n{{\n{body}}}\n').format(counter=counter, start=start, op=op,
                                                          stop=stop, step=step, body=body)
        else:
            return (
                'for ({counter} = {start}; ({step} > 0) ? ({counter} < {stop}) : ({counter} > {stop}); {counter} += '
                '{step})\n{{\n{body}}}\n').format(counter=counter, start=start,
                                                  stop=stop, step=step, body=body)

    def _print_FunctionalFor(self, expr):
        loops = ''.join(self._print(i) for i in expr.loops)
        return loops

    def _print_CodeBlock(self, expr):
        if not expr.unravelled:
            body_exprs = expand_to_loops(expr,
<<<<<<< HEAD
                    self.namespace.get_temporary_variable, self.namespace,
=======
                    self.scope.get_temporary_variable, self.scope,
>>>>>>> 65e1fc32
                    language_has_vectors = False)
        else:
            body_exprs = expr.body
        body_stmts = []
        for b in body_exprs :
            code = self._print(b)
            code = self._additional_code + code
            self._additional_code = ''
            body_stmts.append(code)
        return ''.join(self._print(b) for b in body_stmts)

    def _print_Idx(self, expr):
        return self._print(expr.label)

    def _print_Exp1(self, expr):
        return "M_E"

    def _print_Pi(self, expr):
        return 'M_PI'

    def _print_Infinity(self, expr):
        return 'HUGE_VAL'

    def _print_NegativeInfinity(self, expr):
        return '-HUGE_VAL'

    def _print_PythonReal(self, expr):
        return 'creal({})'.format(self._print(expr.internal_var))

    def _print_PythonImag(self, expr):
        return 'cimag({})'.format(self._print(expr.internal_var))

    def _print_PythonConjugate(self, expr):
        return 'conj({})'.format(self._print(expr.internal_var))

    def _handle_is_operator(self, Op, expr):

        lhs = self._print(expr.lhs)
        rhs = self._print(expr.rhs)
        a = expr.args[0]
        b = expr.args[1]

        if Nil() in expr.args:
            lhs = VariableAddress(expr.lhs) if isinstance(expr.lhs, Variable) else expr.lhs
            rhs = VariableAddress(expr.rhs) if isinstance(expr.rhs, Variable) else expr.rhs

            lhs = self._print(lhs)
            rhs = self._print(rhs)
            return '{} {} {}'.format(lhs, Op, rhs)

        if (a.dtype is NativeBool() and b.dtype is NativeBool()):
            return '{} {} {}'.format(lhs, Op, rhs)
        else:
            errors.report(PYCCEL_RESTRICTION_IS_ISNOT,
                          symbol=expr, severity='fatal')

    def _print_PyccelIsNot(self, expr):
        return self._handle_is_operator("!=", expr)

    def _print_PyccelIs(self, expr):
        return self._handle_is_operator("==", expr)

    def _print_Piecewise(self, expr):
        if expr.args[-1].cond is not True:
            # We need the last conditional to be a True, otherwise the resulting
            # function may not return a result.
            raise ValueError("All Piecewise expressions must contain an "
                             "(expr, True) statement to be used as a default "
                             "condition. Without one, the generated "
                             "expression may not evaluate to anything under "
                             "some condition.")
        lines = []
        if expr.has(Assign):
            for i, (e, c) in enumerate(expr.args):
                if i == 0:
                    lines.append("if (%s) {\n" % self._print(c))
                elif i == len(expr.args) - 1 and c is True:
                    lines.append("else {\n")
                else:
                    lines.append("else if (%s) {\n" % self._print(c))
                code0 = self._print(e)
                lines.append(code0)
                lines.append("}\n")
            return "".join(lines)
        else:
            # The piecewise was used in an expression, need to do inline
            # operators. This has the downside that inline operators will
            # not work for statements that span multiple lines (Matrix or
            # Indexed expressions).
            ecpairs = ["((%s) ? (\n%s\n)\n" % (self._print(c), self._print(e))
                    for e, c in expr.args[:-1]]
            last_line = ": (\n%s\n)" % self._print(expr.args[-1].expr)
            return ": ".join(ecpairs) + last_line + " ".join([")"*len(ecpairs)])

    def _print_Constant(self, expr):
        if expr == math_constants['inf']:
            self.add_import(c_imports['math'])
            return 'HUGE_VAL'
        elif expr == math_constants['pi']:
            self.add_import(c_imports['math'])
            return 'M_PI'
        elif expr == math_constants['e']:
            self.add_import(c_imports['math'])
            return 'M_E'
        else:
            raise NotImplementedError("Constant not implemented")

    def _print_Variable(self, expr):
        if self.stored_in_c_pointer(expr):
            return '(*{0})'.format(expr.name)
        else:
            return expr.name

    def _print_FunctionDefArgument(self, expr):
        return self._print(expr.name)

    def _print_FunctionCallArgument(self, expr):
        return self._print(expr.value)

    def _print_VariableAddress(self, expr):
        if isinstance(expr.variable, IndexedElement):
            return '&{}'.format(self._print(expr.variable))
        elif self.stored_in_c_pointer(expr.variable):
            return '{}'.format(expr.variable.name)
        else:
            return '&{}'.format(expr.variable.name)

    def _print_Comment(self, expr):
        comments = self._print(expr.text)

        return '/*' + comments + '*/\n'

    def _print_PyccelSymbol(self, expr):
        return expr

    def _print_CommentBlock(self, expr):
        txts = expr.comments
        header = expr.header
        header_size = len(expr.header)

        ln = max(len(i) for i in txts)
        if ln<max(20, header_size+4):
            ln = 20
        top  = '/*' + '_'*int((ln-header_size)/2) + header + '_'*int((ln-header_size)/2) + '*/\n'
        ln = len(top)-4
        bottom = '/*' + '_'*ln + '*/\n'

        txts = ['/*' + t + ' '*(ln - len(t)) + '*/\n' for t in txts]

        body = ''.join(i for i in txts)

        return ''.join([top, body, bottom])

    def _print_EmptyNode(self, expr):
        return ''

    #=================== OMP ==================

    def _print_OmpAnnotatedComment(self, expr):
        clauses = ''
        if expr.combined:
            clauses = ' ' + expr.combined
        clauses += str(expr.txt)
        if expr.has_nowait:
            clauses = clauses + ' nowait'
        omp_expr = '#pragma omp {}{}\n'.format(expr.name, clauses)

        if expr.is_multiline:
            if expr.combined is None:
                omp_expr += '{\n'
            elif (expr.combined and "for" not in expr.combined):
                if ("masked taskloop" not in expr.combined) and ("distribute" not in expr.combined):
                    omp_expr += '{\n'

        return omp_expr

    def _print_Omp_End_Clause(self, expr):
        return '}\n'
    #=====================================

    def _print_Program(self, expr):
        self.set_scope(expr.scope)
        body  = self._print(expr.body)
<<<<<<< HEAD
        variables = self.namespace.variables.values()
=======
        variables = self.scope.variables.values()
>>>>>>> 65e1fc32
        decs = ''.join(self._print(Declare(v.dtype, v)) for v in variables)

        imports = [*expr.imports, *self._additional_imports.values()]
        imports = ''.join(self._print(i) for i in imports)

        self.exit_scope()
        return ('{imports}'
                'int main()\n{{\n'
                '{decs}'
                '{body}'
                'return 0;\n'
                '}}').format(imports=imports,
                                    decs=decs,
                                    body=body)

    #=================== MACROS ==================

    def _print_MacroShape(self, expr):
        var = expr.argument
        if not isinstance(var, (Variable, IndexedElement)):
            raise TypeError('Expecting a variable, given {}'.format(type(var)))
        shape = var.shape

        if len(shape) == 1:
            shape = shape[0]


        elif not(expr.index is None):
            if expr.index < len(shape):
                shape = shape[expr.index]
            else:
                shape = '1'

        return self._print(shape)

    def _print_MacroCount(self, expr):

        var = expr.argument

        if var.rank == 0:
            return '1'
        else:
            return self._print(functools.reduce(
                lambda x,y: PyccelMul(x,y,simplify=True), var.shape))

    def _print_PrecomputedCode(self, expr):
        return expr.code


    def indent_code(self, code):
        """Accepts a string of code or a list of code lines"""

        if isinstance(code, str):
            code_lines = self.indent_code(code.splitlines(True))
            return ''.join(code_lines)

        tab = " "*self._default_settings["tabwidth"]
        inc_token = ('{', '(', '{\n', '(\n')
        dec_token = ('}', ')')

        code = [ line.lstrip(' \t') for line in code ]

        increase = [ int(any(map(line.endswith, inc_token))) for line in code ]
        decrease = [ int(any(map(line.startswith, dec_token)))
                     for line in code ]

        pretty = []
        level = 0
        for n, line in enumerate(code):
            if line == '' or line == '\n':
                pretty.append(line)
                continue
            level -= decrease[n]
            pretty.append("%s%s" % (tab*level, line))
            level += increase[n]
        return pretty

def ccode(expr, filename, assign_to=None, **settings):
    """Converts an expr to a string of c code

    expr : Expr
        A pyccel expression to be converted.
    filename : str
        The name of the file being translated. Used in error printing
    assign_to : optional
        When given, the argument is used as the name of the variable to which
        the expression is assigned. Can be a string, ``Symbol``,
        ``MatrixSymbol``, or ``Indexed`` type. This is helpful in case of
        line-wrapping, or for expressions that generate multi-line statements.
    precision : integer, optional
        The precision for numbers such as pi [default=15].
    user_functions : dict, optional
        A dictionary where keys are ``FunctionClass`` instances and values are
        their string representations. Alternatively, the dictionary value can
        be a list of tuples i.e. [(argument_test, cfunction_string)]. See below
        for examples.
    dereference : iterable, optional
        An iterable of symbols that should be dereferenced in the printed code
        expression. These would be values passed by address to the function.
        For example, if ``dereference=[a]``, the resulting code would print
        ``(*a)`` instead of ``a``.
    """
    return CCodePrinter(filename, **settings).doprint(expr, assign_to)<|MERGE_RESOLUTION|>--- conflicted
+++ resolved
@@ -305,11 +305,7 @@
         lhs = expr.lhs
         if rhs.rank == 0:
             raise NotImplementedError(str(expr))
-<<<<<<< HEAD
-        dummy_array_name = self.namespace.get_new_name('array_dummy')
-=======
         dummy_array_name = self.scope.get_new_name('array_dummy')
->>>>>>> 65e1fc32
         declare_dtype = self.find_in_dtype_registry(self._print(rhs.dtype), rhs.precision)
         dtype = self.find_in_ndarray_type_registry(self._print(rhs.dtype), rhs.precision)
         arg = rhs.arg if isinstance(rhs, NumpyArray) else rhs
@@ -376,11 +372,7 @@
             lambda x,y: PyccelMul(x,y,simplify=True), var.alloc_shape))
         declare_dtype = self.find_in_dtype_registry('int', 8)
 
-<<<<<<< HEAD
-        dummy_array_name = self.namespace.get_new_name('array_dummy')
-=======
         dummy_array_name = self.scope.get_new_name('array_dummy')
->>>>>>> 65e1fc32
         buffer_array = "{dtype} {name}[{size}];\n".format(
                 dtype = dtype,
                 name  = dummy_array_name,
@@ -414,13 +406,8 @@
         step   = self._print(expr.step)
         dtype  = self.find_in_ndarray_type_registry(self._print(expr.dtype), expr.precision)
 
-<<<<<<< HEAD
-        target = self.namespace.get_temporary_variable(expr.dtype)
-        index  = self.namespace.get_temporary_variable(NativeInteger())
-=======
         target = self.scope.get_temporary_variable(expr.dtype)
         index  = self.scope.get_temporary_variable(NativeInteger())
->>>>>>> 65e1fc32
 
         self._additional_code += self._print(Assign(index, LiteralInteger(0)))
 
@@ -445,11 +432,7 @@
 
         for b in body.body:
             if isinstance(b, ScopedNode):
-<<<<<<< HEAD
-                b.scope.update_parent_scope(self.namespace, is_loop=True)
-=======
                 b.scope.update_parent_scope(self.scope, is_loop=True)
->>>>>>> 65e1fc32
 
         # Print any arguments using the same inline function
         # As the function definition is modified directly this function
@@ -462,11 +445,7 @@
             else:
                 args.append(a.value)
 
-<<<<<<< HEAD
-        new_local_vars = [self.namespace.get_temporary_variable(v) \
-=======
         new_local_vars = [self.scope.get_temporary_variable(v) \
->>>>>>> 65e1fc32
                             for v in func.local_vars]
 
         parent_assign = expr.get_direct_user_nodes(lambda x: isinstance(x, Assign))
@@ -515,11 +494,7 @@
             self.add_import(Import(mod.name, [AsName(v, v.name) \
                 for v in (*func.global_vars, *func.global_funcs)]))
             for v in (*func.global_vars, *func.global_funcs):
-<<<<<<< HEAD
-                self.namespace.insert_symbol(v.name)
-=======
                 self.scope.insert_symbol(v.name)
->>>>>>> 65e1fc32
 
         for b in body.body:
             if isinstance(b, ScopedNode):
@@ -841,11 +816,7 @@
         return arg_format, arg
 
     def extract_function_call_results(self, expr):
-<<<<<<< HEAD
-        tmp_list = [self.namespace.get_temporary_variable(a.dtype) for a in expr.funcdef.results]
-=======
         tmp_list = [self.scope.get_temporary_variable(a.dtype) for a in expr.funcdef.results]
->>>>>>> 65e1fc32
         return tmp_list
 
     def _print_PythonPrint(self, expr):
@@ -894,11 +865,7 @@
                     code += formatted_args_to_printf(args_format, args, sep)
                     args_format = []
                     args = []
-<<<<<<< HEAD
-                for_index = self.namespace.get_temporary_variable(NativeInteger(), name = 'i')
-=======
                 for_index = self.scope.get_temporary_variable(NativeInteger(), name = 'i')
->>>>>>> 65e1fc32
                 max_index = PyccelMinus(f.shape[0], LiteralInteger(1), simplify = True)
                 for_range = PythonRange(max_index)
                 print_body = [ FunctionCallArgument(f[for_index]) ]
@@ -906,11 +873,7 @@
                     print_body.append(space_end)
 
                 for_body  = [PythonPrint(print_body)]
-<<<<<<< HEAD
-                for_scope = self.namespace.create_new_loop_scope()
-=======
                 for_scope = self.scope.create_new_loop_scope()
->>>>>>> 65e1fc32
                 for_loop  = For(for_index, for_range, for_body, scope=for_scope)
                 for_end   = FunctionCallArgument(LiteralString(']'+end if i == len(orig_args)-1 else ']'), keyword='end')
 
@@ -1412,11 +1375,7 @@
                 elif not isinstance(i, Variable):
                     decs += [FuncAddressDeclare(i)]
         arguments = [a.var for a in expr.arguments]
-<<<<<<< HEAD
-        decs += [Declare(v.dtype,v) for v in self.namespace.variables.values() \
-=======
         decs += [Declare(v.dtype,v) for v in self.scope.variables.values() \
->>>>>>> 65e1fc32
                 if v not in chain(expr.local_vars, expr.results, arguments)]
         decs  = ''.join(self._print(i) for i in decs)
 
@@ -1475,11 +1434,7 @@
                 if isinstance(a, Variable):
                     args.append(VariableAddress(a))
                 elif not self.stored_in_c_pointer(a):
-<<<<<<< HEAD
-                    tmp_var = self.namespace.get_temporary_variable(f.dtype)
-=======
                     tmp_var = self.scope.get_temporary_variable(f.dtype)
->>>>>>> 65e1fc32
                     assign = Assign(tmp_var, a)
                     self._additional_code += self._print(assign)
                     args.append(VariableAddress(tmp_var))
@@ -1650,11 +1605,7 @@
                 # Create temporary variable to provide allocated
                 # memory space before assigning to the pointer value
                 # (may be NULL)
-<<<<<<< HEAD
-                tmp_var = self.namespace.get_temporary_variable(lhs,
-=======
                 tmp_var = self.scope.get_temporary_variable(lhs,
->>>>>>> 65e1fc32
                         is_optional = False)
                 self._optional_partners[lhs] = tmp_var
             # Point optional variable at an allocated memory space
@@ -1711,11 +1662,7 @@
         indices = expr.iterable.loop_counters
         index = indices[0] if indices else expr.target
         if expr.iterable.num_loop_counters_required:
-<<<<<<< HEAD
-            self.namespace.insert_variable(index)
-=======
             self.scope.insert_variable(index)
->>>>>>> 65e1fc32
 
         target   = index
         iterable = expr.iterable.get_range()
@@ -1759,11 +1706,7 @@
     def _print_CodeBlock(self, expr):
         if not expr.unravelled:
             body_exprs = expand_to_loops(expr,
-<<<<<<< HEAD
-                    self.namespace.get_temporary_variable, self.namespace,
-=======
                     self.scope.get_temporary_variable, self.scope,
->>>>>>> 65e1fc32
                     language_has_vectors = False)
         else:
             body_exprs = expr.body
@@ -1947,11 +1890,7 @@
     def _print_Program(self, expr):
         self.set_scope(expr.scope)
         body  = self._print(expr.body)
-<<<<<<< HEAD
-        variables = self.namespace.variables.values()
-=======
         variables = self.scope.variables.values()
->>>>>>> 65e1fc32
         decs = ''.join(self._print(Declare(v.dtype, v)) for v in variables)
 
         imports = [*expr.imports, *self._additional_imports.values()]
