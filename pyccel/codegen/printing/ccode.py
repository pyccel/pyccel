# coding: utf-8
#------------------------------------------------------------------------------------------#
# This file is part of Pyccel which is released under MIT License. See the LICENSE file or #
# go to https://github.com/pyccel/pyccel/blob/devel/LICENSE for full license details.      #
#------------------------------------------------------------------------------------------#
import functools
from itertools import chain
import re
from packaging.version import Version

import numpy as np

from pyccel.ast.basic     import ScopedAstNode

from pyccel.ast.bind_c    import BindCPointer

<<<<<<< HEAD
from pyccel.ast.builtins  import PythonRange, PythonComplex, PythonMin, PythonMax
from pyccel.ast.builtins  import PythonPrint, PythonType
=======
from pyccel.ast.builtins  import PythonRange, PythonComplex
from pyccel.ast.builtins  import PythonPrint, PythonType, VariableIterator
>>>>>>> 49abd63e
from pyccel.ast.builtins  import PythonList, PythonTuple, PythonSet, PythonDict, PythonLen

from pyccel.ast.builtin_methods.dict_methods  import DictItems

from pyccel.ast.core      import Declare, For, CodeBlock
from pyccel.ast.core      import FuncAddressDeclare, FunctionCall, FunctionCallArgument
from pyccel.ast.core      import Allocate, Deallocate
from pyccel.ast.core      import FunctionAddress
from pyccel.ast.core      import Assign, Import, AugAssign, AliasAssign
from pyccel.ast.core      import SeparatorComment
from pyccel.ast.core      import Module, AsName

from pyccel.ast.c_concepts import ObjectAddress, CMacro, CStringExpression, PointerCast, CNativeInt
from pyccel.ast.c_concepts import CStackArray

from pyccel.ast.datatypes import PythonNativeInt, PythonNativeBool, VoidType
from pyccel.ast.datatypes import TupleType, FixedSizeNumericType
from pyccel.ast.datatypes import CustomDataType, StringType, HomogeneousTupleType
from pyccel.ast.datatypes import InhomogeneousTupleType, HomogeneousListType, HomogeneousSetType
from pyccel.ast.datatypes import PrimitiveBooleanType, PrimitiveIntegerType, PrimitiveFloatingPointType, PrimitiveComplexType
from pyccel.ast.datatypes import HomogeneousContainerType, DictType

from pyccel.ast.internals import Slice, PrecomputedCode, PyccelArrayShapeElement

from pyccel.ast.literals  import LiteralTrue, LiteralFalse, LiteralImaginaryUnit, LiteralFloat
from pyccel.ast.literals  import LiteralString, LiteralInteger, Literal
from pyccel.ast.literals  import Nil

from pyccel.ast.low_level_tools import IteratorType

from pyccel.ast.mathext  import math_constants

from pyccel.ast.numpyext import NumpyFull, NumpyArray
from pyccel.ast.numpyext import NumpyReal, NumpyImag, NumpyFloat, NumpySize

from pyccel.ast.numpytypes import NumpyInt8Type, NumpyInt16Type, NumpyInt32Type, NumpyInt64Type
from pyccel.ast.numpytypes import NumpyFloat32Type, NumpyFloat64Type, NumpyComplex64Type, NumpyComplex128Type
from pyccel.ast.numpytypes import NumpyNDArrayType, numpy_precision_map

from pyccel.ast.operators import PyccelAdd, PyccelMul, PyccelMinus, PyccelLt, PyccelGt
from pyccel.ast.operators import PyccelAssociativeParenthesis, PyccelMod
from pyccel.ast.operators import PyccelUnarySub, IfTernaryOperator

from pyccel.ast.type_annotations import VariableTypeAnnotation

from pyccel.ast.utilities import expand_to_loops, is_literal_integer

from pyccel.ast.variable import IndexedElement
from pyccel.ast.variable import Variable
from pyccel.ast.variable import DottedName
from pyccel.ast.variable import DottedVariable

from pyccel.codegen.printing.codeprinter import CodePrinter

from pyccel.errors.errors   import Errors
from pyccel.errors.messages import (PYCCEL_RESTRICTION_TODO, INCOMPATIBLE_TYPEVAR_TO_FUNC,
                                    PYCCEL_RESTRICTION_IS_ISNOT, UNSUPPORTED_ARRAY_RANK)

numpy_v1 = Version(np.__version__) < Version("2.0.0")

errors = Errors()

# TODO: add examples

__all__ = ["CCodePrinter", "ccode"]

# dictionary mapping numpy function to (argument_conditions, C_function).
# Used in CCodePrinter._print_NumpyUfuncBase(self, expr)
numpy_ufunc_to_c_float = {
    'NumpyAbs'  : 'fabs',
    'NumpyFabs' : 'fabs',
    'NumpyFloor': 'floor',  # TODO: might require special treatment with casting
    # ---
    'NumpyExp' : 'exp',
    'NumpyLog' : 'log',
    'NumpySqrt': 'sqrt',
    # ---
    'NumpySin'    : 'sin',
    'NumpyCos'    : 'cos',
    'NumpyTan'    : 'tan',
    'NumpyArcsin' : 'asin',
    'NumpyArccos' : 'acos',
    'NumpyArctan' : 'atan',
    'NumpyArctan2': 'atan2',
    'NumpySinh'   : 'sinh',
    'NumpyCosh'   : 'cosh',
    'NumpyTanh'   : 'tanh',
    'NumpyArcsinh': 'asinh',
    'NumpyArccosh': 'acosh',
    'NumpyArctanh': 'atanh',
}

numpy_ufunc_to_c_complex = {
    'NumpyAbs'  : 'cabs',
    # ---
    'NumpyExp' : 'cexp',
    'NumpyLog' : 'clog',
    'NumpySqrt': 'csqrt',
    # ---
    'NumpySin'    : 'csin',
    'NumpyCos'    : 'ccos',
    'NumpyTan'    : 'ctan',
    'NumpyArcsin' : 'casin',
    'NumpyArccos' : 'cacos',
    'NumpyArctan' : 'catan',
    'NumpySinh'   : 'csinh',
    'NumpyCosh'   : 'ccosh',
    'NumpyTanh'   : 'ctanh',
    'NumpyArcsinh': 'casinh',
    'NumpyArccosh': 'cacosh',
    'NumpyArctanh': 'catanh',
}

# dictionary mapping Math function to (argument_conditions, C_function).
# Used in CCodePrinter._print_MathFunctionBase(self, expr)
# Math function ref https://docs.python.org/3/library/math.html
math_function_to_c = {
    # ---------- Number-theoretic and representation functions ------------
    'MathCeil'     : 'ceil',
    # 'MathComb'   : 'com' # TODO
    'MathCopysign': 'copysign',
    'MathFabs'   : 'fabs',
    'MathFloor'    : 'floor',
    # 'MathFmod'   : '???',  # TODO
    # 'MathRexp'   : '???'   TODO requires two output
    # 'MathFsum'   : '???',  # TODO
    # 'MathIsclose' : '???',  # TODO
    'MathIsfinite': 'isfinite', # int isfinite(real-floating x);
    'MathIsinf'   : 'isinf', # int isinf(real-floating x);
    'MathIsnan'   : 'isnan', # int isnan(real-floating x);
    # 'MathIsqrt'  : '???' TODO
    'MathLdexp'  : 'ldexp',
    # 'MathModf'  : '???' TODO return two value
    # 'MathPerm'  : '???' TODO
    # 'MathProd'  : '???' TODO
    'MathRemainder'  : 'remainder',
    'MathTrunc'  : 'trunc',

    # ----------------- Power and logarithmic functions -----------------------

    'MathExp'    : 'exp',
    'MathExpm1'  : 'expm1',
    'MathLog'    : 'log',      # take also an option arg [base]
    'MathLog1p'  : 'log1p',
    'MathLog2'  : 'log2',
    'MathLog10'  : 'log10',
    'MathPow'    : 'pow',
    'MathSqrt'   : 'sqrt',

    # --------------------- Trigonometric functions ---------------------------

    'MathAcos'   : 'acos',
    'MathAsin'   : 'asin',
    'MathAtan'   : 'atan',
    'MathAtan2'  : 'atan2',
    'MathCos'    : 'cos',
    # 'MathDist'  : '???', TODO
    'MathHypot'  : 'hypot',
    'MathSin'    : 'sin',
    'MathTan'    : 'tan',


    # -------------------------- Hyperbolic functions -------------------------

    'MathAcosh'  : 'acosh',
    'MathAsinh'  : 'asinh',
    'MathAtanh'  : 'atanh',
    'MathCosh'   : 'cosh',
    'MathSinh'   : 'sinh',
    'MathTanh'   : 'tanh',

    # --------------------------- Special functions ---------------------------

    'MathErf'    : 'erf',
    'MathErfc'   : 'erfc',
    'MathGamma'  : 'tgamma',
    'MathLgamma' : 'lgamma',

    # --------------------------- internal functions --------------------------
    'MathFactorial' : 'pyc_factorial',
    'MathGcd'       : 'pyc_gcd',
    'MathDegrees'   : 'pyc_degrees',
    'MathRadians'   : 'pyc_radians',
    'MathLcm'       : 'pyc_lcm',
    # --------------------------- cmath functions --------------------------
    'CmathAcos'  : 'cacos',
    'CmathAcosh' : 'cacosh',
    'CmathAsin'  : 'casin',
    'CmathAsinh' : 'casinh',
    'CmathAtan'  : 'catan',
    'CmathAtanh' : 'catanh',
    'CmathCos'   : 'ccos',
    'CmathCosh'  : 'ccosh',
    'CmathExp'   : 'cexp',
    'CmathSin'   : 'csin',
    'CmathSinh'  : 'csinh',
    'CmathSqrt'  : 'csqrt',
    'CmathTan'   : 'ctan',
    'CmathTanh'  : 'ctanh',
}

c_library_headers = (
    "complex",
    "ctype",
    "float",
    "math",
    "stdarg",
    "stdbool",
    "stddef",
    "stdint",
    "stdio",
    "stdlib",
    "string",
    "tgmath",
    "inttypes",
)

import_dict = {'omp_lib' : 'omp' }

c_imports = {n : Import(n, Module(n, (), ())) for n in
                ['stdlib',
                 'math',
                 'string',
                 'ndarrays',
                 'complex',
                 'stdint',
                 'pyc_math_c',
                 'stdio',
                 "inttypes",
                 'stdbool',
                 'assert']}

import_header_guard_prefix = {'Set_extensions'    : '_TOOLS_SET',
                              'List_extensions'   : '_TOOLS_LIST',
                              'Common_extensions' : '_TOOLS_COMMON'}


stc_header_mapping = {'List_extensions': 'stc/vec',
                      'Set_extensions': 'stc/hset',
                      'Common_extensions': 'stc/common'}

class CCodePrinter(CodePrinter):
    """
    A printer for printing code in C.

    A printer to convert Pyccel's AST to strings of c code.
    As for all printers the navigation of this file is done via _print_X
    functions.

    Parameters
    ----------
    filename : str
            The name of the file being pyccelised.
    prefix_module : str
            A prefix to be added to the name of the module.
    """
    printmethod = "_ccode"
    language = "C"

    _default_settings = {
        'tabwidth': 4,
    }

    dtype_registry = {CNativeInt()    : 'int',
                      VoidType() : 'void',
                      (PrimitiveComplexType(),8) : 'double complex',
                      (PrimitiveComplexType(),4) : 'float complex',
                      (PrimitiveFloatingPointType(),8)   : 'double',
                      (PrimitiveFloatingPointType(),4)   : 'float',
                      (PrimitiveIntegerType(),4)     : 'int32_t',
                      (PrimitiveIntegerType(),8)     : 'int64_t',
                      (PrimitiveIntegerType(),2)     : 'int16_t',
                      (PrimitiveIntegerType(),1)     : 'int8_t',
                      (PrimitiveBooleanType(),-1) : 'bool',
                      }

    ndarray_type_registry = {
                      NumpyFloat64Type()    : 'nd_double',
                      NumpyFloat32Type()    : 'nd_float',
                      NumpyComplex128Type() : 'nd_cdouble',
                      NumpyComplex64Type()  : 'nd_cfloat',
                      NumpyInt64Type()      : 'nd_int64',
                      NumpyInt32Type()      : 'nd_int32',
                      NumpyInt16Type()      : 'nd_int16',
                      NumpyInt8Type()       : 'nd_int8',
                      PythonNativeBool()    : 'nd_bool'}

    type_to_format = {(PrimitiveFloatingPointType(),8) : '%.15lf',
                      (PrimitiveFloatingPointType(),4) : '%.6f',
                      (PrimitiveIntegerType(),4)       : '%d',
                      (PrimitiveIntegerType(),8)       : LiteralString("%") + CMacro('PRId64'),
                      (PrimitiveIntegerType(),2)       : LiteralString("%") + CMacro('PRId16'),
                      (PrimitiveIntegerType(),1)       : LiteralString("%") + CMacro('PRId8'),
                      StringType()                  : '%s',
                      }

    def __init__(self, filename, prefix_module = None):

        errors.set_target(filename)

        super().__init__()
        self.prefix_module = prefix_module
        self._additional_imports = {'stdlib':c_imports['stdlib']}
        self._additional_code = ''
        self._additional_args = []
        self._temporary_args = []
        self._current_module = None
        self._in_header = False

    def sort_imports(self, imports):
        """
        Sort imports to avoid any errors due to bad ordering.

        Sort imports. This is important so that types exist before they are used to create
        container types. E.g. it is important that complex or inttypes be imported before
        vec_int or vec_double_complex is declared.

        Parameters
        ----------
        imports : list[Import]
            A list of the imports.

        Returns
        -------
        list[Import]
            A sorted list of the imports.
        """
        import_src = [str(i.source) for i in imports]
        stc_imports = [i for i in import_src if i.startswith('stc/') or i in import_header_guard_prefix]
        non_stc_imports = [i for i in import_src if i not in stc_imports]
        stc_imports.sort()
        non_stc_imports.sort()
        sorted_imports = [imports[import_src.index(name)] for name in chain(non_stc_imports, stc_imports)]
        return sorted_imports

    def _format_code(self, lines):
        return self.indent_code(lines)

    def _flatten_list(self, irregular_list):
        if isinstance(irregular_list, (PythonList, PythonTuple)):
            f_list = [element for item in irregular_list for element in self._flatten_list(item)]
            return f_list
        else:
            return [irregular_list]

    def is_c_pointer(self, a):
        """
        Indicate whether the object is a pointer in C code.

        Some objects are accessed via a C pointer so that they can be modified in
        their scope and that modification can be retrieved elsewhere. This
        information cannot be found trivially so this function provides that
        information while avoiding easily outdated code to be repeated.

        The main reasons for this treatment are:
        1. It is the actual memory address of an object
        2. It is a reference to another object (e.g. an alias, an optional argument, or one of multiple return arguments)

        See codegen_stage.md in the developer docs for more details.

        Parameters
        ----------
        a : TypedAstNode
            The object whose storage we are enquiring about.

        Returns
        -------
        bool
            True if a C pointer, False otherwise.
        """
        if isinstance(a, (Nil, ObjectAddress, PointerCast)):
            return True
        if isinstance(a, FunctionCall):
            a = a.funcdef.results[0].var
        if isinstance(getattr(a, 'dtype', None), CustomDataType) and a.is_argument:
            return True

        if not isinstance(a, Variable):
            return False
        return (a.is_alias and not isinstance(a.class_type, (HomogeneousTupleType, NumpyNDArrayType))) \
                or a.is_optional or \
                any(a is bi for b in self._additional_args for bi in b)

    #========================== Numpy Elements ===============================#
    def copy_NumpyArray_Data(self, expr):
        """
        Get code which copies data from a Ndarray or a homogeneous tuple into a Ndarray.

        When data is copied from a homogeneous tuple, the code declares and fills
        a dummy data_buffer and copies the data from it to a NdArray struct.
        When data is copied from a Ndarray this is done directly without an intermediate
        structure.

        Parameters
        ----------
        expr : TypedAstNode
            The Assign Node used to get the lhs and rhs.

        Returns
        -------
        str
            A string containing the code which allocates and copies the data.
        """
        rhs = expr.rhs
        lhs = expr.lhs
        if rhs.rank == 0:
            raise NotImplementedError(str(expr))
        arg = rhs.arg if isinstance(rhs, NumpyArray) else rhs
        lhs_address = self._print(ObjectAddress(lhs))

        # If the data is copied from a Variable rather than a list or tuple
        # use the function array_copy_data directly
        if isinstance(arg, Variable):
            return f"array_copy_data({lhs_address}, {self._print(arg)}, 0);\n"

        order = lhs.order
        lhs_dtype = lhs.dtype
        declare_dtype = self.get_c_type(lhs_dtype)
        if isinstance(lhs.class_type, NumpyNDArrayType):
            #set dtype to the C struct types
            dtype = self.find_in_ndarray_type_registry(lhs_dtype)
        elif isinstance(lhs.class_type, HomogeneousTupleType):
            dtype = self.find_in_ndarray_type_registry(numpy_precision_map[
                        (lhs_dtype.primitive_type, lhs_dtype.precision)])
        else:
            raise NotImplementedError(f"Don't know how to index {lhs.class_type} type")

        flattened_list = self._flatten_list(arg)
        operations = ""

        # Get the variable where the data will be copied
        if order == "F":
            # If the order is F then the data should be copied non-contiguously so a temporary
            # variable is required to pass to array_copy_data
            new_dtype = lhs.class_type.swap_order()
            temp_var = self.scope.get_temporary_variable(lhs, class_type=new_dtype)
            operations += self._print(Allocate(temp_var, shape=lhs.shape, status="unallocated"))
            copy_to = temp_var
        else:
            copy_to = lhs
        copy_to_data_var = DottedVariable(lhs.dtype, dtype, lhs=copy_to)

        num_elements = len(flattened_list)
        # Get the offset variable if it is needed
        if num_elements != 1 and not all(v.rank == 0 for v in flattened_list):
            offset_var = self.scope.get_temporary_variable(PythonNativeInt(), 'offset')
            operations += self._print(Assign(offset_var, LiteralInteger(0)))
        else:
            offset_var = LiteralInteger(0)
        offset_str = self._print(offset_var)

        # Copy each of the elements
        i = 0
        while i < num_elements:
            current_element = flattened_list[i]
            # Copy an array element
            if isinstance(current_element, (Variable, IndexedElement)) and current_element.rank >= 1:
                elem_name = self._print(current_element)
                target = self._print(ObjectAddress(copy_to))
                operations += f"array_copy_data({target}, {elem_name}, {offset_str});\n"
                i += 1
                if i < num_elements:
                    operations += self._print(AugAssign(offset_var, '+', NumpySize(current_element)))

            # Copy multiple scalar elements
            else:
                self.add_import(c_imports['string'])
                remaining_elements = flattened_list[i:]
                lenSubset = next((i for i,v in enumerate(remaining_elements) if v.rank != 0), len(remaining_elements))
                if lenSubset == 0:
                    errors.report(f"Can't copy {rhs} into {lhs}", symbol=expr,
                            severity='fatal')
                subset = remaining_elements[:lenSubset]

                # Declare list of consecutive elements
                subset_str = "{" + ', '.join(self._print(elem) for elem in subset) + "}"
                dummy_array_name = self.scope.get_new_name()
                operations += f"{declare_dtype} {dummy_array_name}[] = {subset_str};\n"

                copy_to_data = self._print(copy_to_data_var)
                type_size = self._print(DottedVariable(VoidType(), 'type_size', lhs=copy_to))
                operations += f"memcpy(&{copy_to_data}[{offset_str}], {dummy_array_name}, {lenSubset} * {type_size});\n"

                i += lenSubset
                if i < num_elements:
                    operations += self._print(AugAssign(offset_var, '+', LiteralInteger(lenSubset)))

        if order == "F":
            operations += f"array_copy_data({lhs_address}, {self._print(copy_to)}, 0);\n" + self._print(Deallocate(copy_to))
        return operations

    def arrayFill(self, expr):
        """
        Print the assignment of a NdArray.

        Print the code necessary to create and fill an ndarray.

        Parameters
        ----------
        expr : TypedAstNode
            The Assign Node used to get the lhs and rhs.

        Returns
        -------
        str
            Return a str that contains a call to the C function array_fill.
        """
        rhs = expr.rhs
        lhs = expr.lhs
        code_init = ''
        declare_dtype = self.get_c_type(rhs.dtype)

        if rhs.fill_value is not None:
            if isinstance(rhs.fill_value, Literal):
                code_init += 'array_fill(({0}){1}, {2});\n'.format(declare_dtype, self._print(rhs.fill_value), self._print(lhs))
            else:
                code_init += 'array_fill({0}, {1});\n'.format(self._print(rhs.fill_value), self._print(lhs))
        return code_init

    def _init_stack_array(self, expr):
        """
        Return a string which handles the assignment of a stack ndarray.

        Print the code necessary to initialise a ndarray on the stack.

        Parameters
        ----------
        expr : TypedAstNode
            The Assign Node used to get the lhs and rhs.

        Returns
        -------
        buffer_array : str
            String initialising the stack (C) array which stores the data.
        array_init   : str
            String containing the rhs of the initialization of a stack array.
        """
        var = expr
        dtype = self.get_c_type(var.dtype)
        if isinstance(var.class_type, NumpyNDArrayType):
            np_dtype = self.find_in_ndarray_type_registry(var.dtype)
        elif isinstance(var.class_type, HomogeneousContainerType):
            np_dtype = self.find_in_ndarray_type_registry(numpy_precision_map[(var.dtype.primitive_type, var.dtype.precision)])
        else:
            raise NotImplementedError(f"Don't know how to index {expr.class_type} type")
        shape = ", ".join(self._print(i) for i in var.alloc_shape)
        tot_shape = self._print(functools.reduce(
            lambda x,y: PyccelMul(x,y,simplify=True), var.alloc_shape))
        declare_dtype = self.get_c_type(NumpyInt64Type())

        dummy_array_name = self.scope.get_new_name('array_dummy')
        buffer_array = "{dtype} {name}[{size}];\n".format(
                dtype = dtype,
                name  = dummy_array_name,
                size  = tot_shape)
        shape_init = "({declare_dtype}[]){{{shape}}}".format(declare_dtype=declare_dtype, shape=shape)
        strides_init = "({declare_dtype}[{length}]){{0}}".format(declare_dtype=declare_dtype, length=len(var.shape))
        array_init = ' = (t_ndarray){{\n.{0}={1},\n .shape={2},\n .strides={3},\n '
        array_init += '.nd={4},\n .type={0},\n .is_view={5}\n}};\n'
        array_init = array_init.format(np_dtype, dummy_array_name,
                    shape_init, strides_init, len(var.shape), 'false')
        array_init += 'stack_array_init(&{})'.format(self._print(var))
        self.add_import(c_imports['ndarrays'])
        return buffer_array, array_init

    def _handle_inline_func_call(self, expr):
        """
        Print a function call to an inline function.

        Use the arguments passed to an inline function to print
        its body with the passed arguments in place of the function
        arguments.

        Parameters
        ----------
        expr : FunctionCall
            The function call which should be printed inline.

        Returns
        -------
        str
            The code for the inline function.
        """
        func = expr.funcdef
        body = func.body

        for b in body.body:
            if isinstance(b, ScopedAstNode):
                b.scope.update_parent_scope(self.scope, is_loop=True)

        # Print any arguments using the same inline function
        # As the function definition is modified directly this function
        # cannot be called recursively with the same FunctionDef
        args = []
        for a in expr.args:
            if a.is_user_of(func):
                code = PrecomputedCode(self._print(a))
                args.append(code)
            else:
                args.append(a.value)

        # Create new local variables to ensure there are no name collisions
        new_local_vars = [self.scope.get_temporary_variable(v) \
                            for v in func.local_vars]

        parent_assign = expr.get_direct_user_nodes(lambda x: isinstance(x, Assign))
        if parent_assign:
            results = {r.var : l for r,l in zip(func.results, parent_assign[0].lhs)}
            orig_res_vars = list(results.keys())
            new_res_vars  = self._temporary_args
            new_res_vars = [a.obj if isinstance(a, ObjectAddress) else a for a in new_res_vars]
            self._temporary_args = []
            body.substitute(orig_res_vars, new_res_vars)

        # Replace the arguments in the code
        func.swap_in_args(args, new_local_vars)

        func.remove_presence_checks()

        # Collect code but strip empty end
        body_code = self._print(body)
        code_lines = body_code.split('\n')[:-1]
        return_regex = re.compile(r'\breturn\b')
        has_results = [return_regex.search(l) is not None for l in code_lines]

        if len(func.results) == 0 and not any(has_results):
            code = body_code
        else:
            result_idx = has_results.index(True)
            result_line = code_lines[result_idx]

            body_code = '\n'.join(code_lines[:result_idx])+'\n'

            if len(func.results) != 1:
                code = body_code
            else:
                self._additional_code += body_code
                # Strip return and ; from return statement
                code = result_line[7:-1]

        # Put back original arguments
        func.reinstate_presence_checks()
        func.swap_out_args()
        if parent_assign:
            body.substitute(new_res_vars, orig_res_vars)

        if func.global_vars or func.global_funcs:
            mod = func.get_direct_user_nodes(lambda x: isinstance(x, Module))[0]
            self.add_import(Import(mod.name, [AsName(v, v.name) \
                for v in (*func.global_vars, *func.global_funcs)]))
            for v in (*func.global_vars, *func.global_funcs):
                self.scope.insert_symbol(v.name)

        for b in body.body:
            if isinstance(b, ScopedAstNode):
                b.scope.update_parent_scope(func.scope, is_loop=True)

        return code

    def init_stc_container(self, expr, assignment_var):
        """
        Generate the initialization of an STC container in C.

        This method generates and prints the C code for initializing a container using the STC `c_init()` method.

        Parameters
        ----------
        expr : TypedAstNode
            The object representing the container being printed (e.g., PythonList, PythonSet).

        assignment_var : Assign
            The assignment node where the Python container (rhs) is being initialized
            and saved into a variable (lhs).

        Returns
        -------
        str
            The generated C code for the container initialization.
        """

        class_type = assignment_var.lhs.class_type
        dtype = self.get_c_type(class_type)
        if isinstance(expr, PythonDict):
            dict_item_strs = [(self._print(k), self._print(v)) for k,v in zip(expr.keys, expr.values)]
            keyraw = '{' + ', '.join(f'{{{k}, {v}}}' for k,v in dict_item_strs) + '}'
        else:
            keyraw = '{' + ', '.join(self._print(a) for a in expr.args) + '}'
        container_name = self._print(assignment_var.lhs)
        init = f'{container_name} = c_init({dtype}, {keyraw});\n'
        return init

    def invalidate_stc_headers(self, imports):
        """
        Invalidate STC headers when STC extension headers are present.

        This function iterates over the list of imports and removes any targets
        from STC headers if the target is present in their corresponding
        STC extension headers.
        The STC extension headers take care of including the standard
        headers.

        Parameters
        ----------
        imports : list of Import
            The list of Import objects representing the header files to include.

        Returns
        -------
        None
            The function modifies the `imports` list in-place.
        """
        for imp in imports:
            if imp.source in stc_header_mapping:
                for imp2 in imports:
                    if imp2.source == stc_header_mapping[imp.source]:
                        imp2.remove_target(imp.target)

    def rename_imported_methods(self, expr):
        """
        Rename class methods from user-defined imports.

        This function is responsible for renaming methods of classes from
        the imported modules, ensuring that the names are correct
        by prefixing them with their class names.

        Parameters
        ----------
        expr : iterable[ClassDef]
            The ClassDef objects found in the module being renamed.
        """
        for classDef in expr:
            class_scope = classDef.scope
            for method in classDef.methods:
                if not method.is_inline:
                    class_scope.rename_function(method, f"{classDef.name}__{method.name.lstrip('__')}")
            for interface in classDef.interfaces:
                for func in interface.functions:
                    if not func.is_inline:
                        class_scope.rename_function(func, f"{classDef.name}__{func.name.lstrip('__')}")

    # ============ Elements ============ #

    def _print_PythonAbs(self, expr):
        if expr.arg.dtype.primitive_type is PrimitiveFloatingPointType():
            self.add_import(c_imports['math'])
            func = "fabs"
        elif expr.arg.dtype.primitive_type is PrimitiveComplexType():
            self.add_import(c_imports['complex'])
            func = "cabs"
        else:
            func = "labs"
        return "{}({})".format(func, self._print(expr.arg))

    def _print_PythonMinMax(self, expr):
        arg = expr.args[0]
        if arg.dtype.primitive_type is PrimitiveFloatingPointType() and len(arg) == 2:
            self.add_import(c_imports['math'])
            arg1 = self._print(arg[0])
            arg2 = self._print(arg[1])
            return f"f{expr.name}({arg1}, {arg2})"
        elif arg.dtype.primitive_type is PrimitiveIntegerType() and len(arg) == 2:
            if isinstance(arg[0], Variable):
                arg1 = self._print(arg[0])
            else:
                arg1_temp = self.scope.get_temporary_variable(PythonNativeInt())
                assign1 = Assign(arg1_temp, arg[0])
                self._additional_code += self._print(assign1)
                arg1 = self._print(arg1_temp)

            if isinstance(arg[1], Variable):
                arg2 = self._print(arg[1])
            else:
                arg2_temp = self.scope.get_temporary_variable(PythonNativeInt())
                assign2 = Assign(arg2_temp, arg[1])
                self._additional_code += self._print(assign2)
                arg2 = self._print(arg2_temp)

            op = '<' if isinstance(expr, PythonMin) else '>'
            return f"({arg1} {op} {arg2} ? {arg1} : {arg2})"
        elif len(arg) > 2 and isinstance(arg.dtype.primitive_type, (PrimitiveFloatingPointType, PrimitiveIntegerType)):
            key = self.get_declare_type(arg[0])
            self.add_import(Import('stc/common', AsName(VariableTypeAnnotation(arg.dtype), key)))
            self.add_import(Import('Common_extensions', AsName(VariableTypeAnnotation(arg.dtype), key)))
            return  f'{key}_{expr.name}({len(arg)}, {", ".join(self._print(a) for a in arg)})'
        else:
            return errors.report(f"{expr.name} in C does not support arguments of type {arg.dtype}", symbol=expr,
                    severity='fatal')        

    def _print_PythonMin(self, expr):
        return self._print_PythonMinMax(expr)

    def _print_PythonMax(self, expr):
        return self._print_PythonMinMax(expr)

    def _print_SysExit(self, expr):
        code = ""
        if not isinstance(getattr(expr.status.dtype, 'primitive_type', None), PrimitiveIntegerType) \
                or expr.status.rank > 0:
            print_arg = FunctionCallArgument(expr.status)
            code = self._print(PythonPrint((print_arg, ), file="stderr"))
            arg = "1"
        else:
            arg = self._print(expr.status)
        return f"{code}exit({arg});\n"

    def _print_PythonFloat(self, expr):
        value = self._print(expr.arg)
        type_name = self.get_c_type(expr.dtype)
        return '({0})({1})'.format(type_name, value)

    def _print_PythonInt(self, expr):
        self.add_import(c_imports['stdint'])
        value = self._print(expr.arg)
        type_name = self.get_c_type(expr.dtype)
        return '({0})({1})'.format(type_name, value)

    def _print_PythonBool(self, expr):
        value = self._print(expr.arg)
        return '({} != 0)'.format(value)

    def _print_Literal(self, expr):
        return repr(expr.python_value)

    def _print_LiteralInteger(self, expr):
        if isinstance(expr, LiteralInteger) and getattr(expr.dtype, 'precision', -1) == 8:
            self.add_import(c_imports['stdint'])
            return f"INT64_C({repr(expr.python_value)})"
        return repr(expr.python_value)

    def _print_LiteralFloat(self, expr):
        if isinstance(expr, LiteralFloat) and expr.dtype.precision == 4:
            return f"{repr(expr.python_value)}f"
        return repr(expr.python_value)

    def _print_LiteralComplex(self, expr):
        if expr.real == LiteralFloat(0):
            return self._print(PyccelAssociativeParenthesis(PyccelMul(expr.imag, LiteralImaginaryUnit())))
        else:
            return self._print(PyccelAssociativeParenthesis(PyccelAdd(expr.real,
                            PyccelMul(expr.imag, LiteralImaginaryUnit()))))

    def _print_PythonComplex(self, expr):
        if expr.is_cast:
            value = self._print(expr.internal_var)
        else:
            value = self._print(PyccelAssociativeParenthesis(PyccelAdd(expr.real,
                            PyccelMul(expr.imag, LiteralImaginaryUnit()))))
        type_name = self.get_c_type(expr.dtype)
        return '({0})({1})'.format(type_name, value)

    def _print_LiteralImaginaryUnit(self, expr):
        self.add_import(c_imports['complex'])
        return '_Complex_I'

    def _print_Header(self, expr):
        return ''

    def _print_ModuleHeader(self, expr):
        self.set_scope(expr.module.scope)
        self._current_module = expr.module
        self._in_header = True
        name = expr.module.name
        if isinstance(name, AsName):
            name = name.name
        # TODO: Add interfaces
        classes = ""
        funcs = ""
        for classDef in expr.module.classes:
            if classDef.docstring is not None:
                classes += self._print(classDef.docstring)
            classes += f"struct {classDef.name} {{\n"
            classes += ''.join(self._print(Declare(var)) for var in classDef.attributes)
            for method in classDef.methods:
                    funcs += f"{self.function_signature(method)};\n"
            for interface in classDef.interfaces:
                for func in interface.functions:
                    funcs += f"{self.function_signature(func)};\n"
            classes += "};\n"
        funcs += '\n'.join(f"{self.function_signature(f)};" for f in expr.module.funcs if not f.is_inline)

        global_variables = ''.join(['extern '+self._print(d) for d in expr.module.declarations if not d.variable.is_private])

        # Print imports last to be sure that all additional_imports have been collected
        imports = [*expr.module.imports, *self._additional_imports.values()]
        self.invalidate_stc_headers(imports)
        imports = self.sort_imports(imports)
        imports = ''.join(self._print(i) for i in imports)

        self._in_header = False
        self.exit_scope()
        self._current_module = None
        return (f"#ifndef {name.upper()}_H\n \
                #define {name.upper()}_H\n\n \
                {imports}\n \
                {global_variables}\n \
                {classes}\n \
                {funcs}\n \
                #endif // {name}_H\n")

    def _print_Module(self, expr):
        self.set_scope(expr.scope)
        self._current_module = expr
        for item in expr.imports:
            if item.source_module and item.source_module is not self._current_module:
                self.rename_imported_methods(item.source_module.classes)
        self.rename_imported_methods(expr.classes)
        body    = ''.join(self._print(i) for i in expr.body)

        global_variables = ''.join([self._print(d) for d in expr.declarations])

        # Print imports last to be sure that all additional_imports have been collected
        imports = Import(self.scope.get_python_name(expr.name), Module(expr.name,(),()))
        imports = self._print(imports)

        code = ('{imports}\n'
                '{variables}\n'
                '{body}\n').format(
                        imports   = imports,
                        variables = global_variables,
                        body      = body)

        self.exit_scope()
        self._current_module = None
        return code

    def _print_Break(self, expr):
        return 'break;\n'

    def _print_Continue(self, expr):
        return 'continue;\n'

    def _print_While(self, expr):
        self.set_scope(expr.scope)
        body = self._print(expr.body)
        self.exit_scope()
        cond = self._print(expr.test)
        return 'while({condi})\n{{\n{body}}}\n'.format(condi = cond, body = body)

    def _print_If(self, expr):
        lines = []
        for i, (c, e) in enumerate(expr.blocks):
            var = self._print(e)
            if i == 0:
                lines.append("if (%s)\n{\n" % self._print(c))
            elif i == len(expr.blocks) - 1 and isinstance(c, LiteralTrue):
                lines.append("else\n{\n")
            else:
                lines.append("else if (%s)\n{\n" % self._print(c))
            lines.append("%s}\n" % var)
        return "".join(lines)

    def _print_IfTernaryOperator(self, expr):
        cond = self._print(expr.cond)
        value_true = self._print(expr.value_true)
        value_false = self._print(expr.value_false)
        return '{cond} ? {true} : {false}'.format(cond = cond, true =value_true, false = value_false)

    def _print_LiteralTrue(self, expr):
        return '1'

    def _print_LiteralFalse(self, expr):
        return '0'

    def _print_PyccelAnd(self, expr):
        args = [self._print(a) for a in expr.args]
        return ' && '.join(a for a in args)

    def _print_PyccelOr(self, expr):
        args = [self._print(a) for a in expr.args]
        return ' || '.join(a for a in args)

    def _print_PyccelEq(self, expr):
        lhs = self._print(expr.args[0])
        rhs = self._print(expr.args[1])
        return '{0} == {1}'.format(lhs, rhs)

    def _print_PyccelNe(self, expr):
        lhs = self._print(expr.args[0])
        rhs = self._print(expr.args[1])
        return '{0} != {1}'.format(lhs, rhs)

    def _print_PyccelLt(self, expr):
        lhs = self._print(expr.args[0])
        rhs = self._print(expr.args[1])
        return '{0} < {1}'.format(lhs, rhs)

    def _print_PyccelLe(self, expr):
        lhs = self._print(expr.args[0])
        rhs = self._print(expr.args[1])
        return '{0} <= {1}'.format(lhs, rhs)

    def _print_PyccelGt(self, expr):
        lhs = self._print(expr.args[0])
        rhs = self._print(expr.args[1])
        return '{0} > {1}'.format(lhs, rhs)

    def _print_PyccelGe(self, expr):
        lhs = self._print(expr.args[0])
        rhs = self._print(expr.args[1])
        return '{0} >= {1}'.format(lhs, rhs)

    def _print_PyccelNot(self, expr):
        a = self._print(expr.args[0])
        return '!{}'.format(a)

    def _print_PyccelIn(self, expr):
        container_type = expr.container.class_type
        element = self._print(expr.element)
        container = self._print(ObjectAddress(expr.container))
        c_type = self.get_c_type(expr.container.class_type)
        if isinstance(container_type, (HomogeneousSetType, DictType)):
            return f'{c_type}_contains({container}, {element})'
        elif isinstance(container_type, HomogeneousListType):
            return f'{c_type}_find({container}, {element}).ref != {c_type}_end({container}).ref'
        else:
            raise errors.report(PYCCEL_RESTRICTION_TODO,
                    symbol = expr,
                    severity='fatal')

    def _print_PyccelMod(self, expr):
        self.add_import(c_imports['math'])
        self.add_import(c_imports['pyc_math_c'])

        first = self._print(expr.args[0])
        second = self._print(expr.args[1])

        if expr.dtype.primitive_type is PrimitiveIntegerType():
            return "pyc_modulo({n}, {base})".format(n=first, base=second)

        if expr.args[0].dtype.primitive_type is PrimitiveIntegerType():
            first = self._print(NumpyFloat(expr.args[0]))
        if expr.args[1].dtype.primitive_type is PrimitiveIntegerType():
            second = self._print(NumpyFloat(expr.args[1]))
        return "pyc_fmodulo({n}, {base})".format(n=first, base=second)

    def _print_PyccelPow(self, expr):
        b = expr.args[0]
        e = expr.args[1]

        if expr.dtype.primitive_type is PrimitiveComplexType():
            b = self._print(b if b.dtype.primitive_type is PrimitiveComplexType() else PythonComplex(b))
            e = self._print(e if e.dtype.primitive_type is PrimitiveComplexType() else PythonComplex(e))
            self.add_import(c_imports['complex'])
            return 'cpow({}, {})'.format(b, e)

        self.add_import(c_imports['math'])
        b = self._print(b if b.dtype.primitive_type is PrimitiveFloatingPointType() else NumpyFloat(b))
        e = self._print(e if e.dtype.primitive_type is PrimitiveFloatingPointType() else NumpyFloat(e))
        code = 'pow({}, {})'.format(b, e)
        return self._cast_to(expr, expr.dtype).format(code)

    def _print_Import(self, expr):
        if expr.ignore:
            return ''
        if isinstance(expr.source, AsName):
            source = expr.source.name
        else:
            source = expr.source
        if isinstance(source, DottedName):
            source = source.name[-1].python_value
        else:
            source = self._print(source)
        if source.startswith('stc/') or source in import_header_guard_prefix:
            code = ''
            for t in expr.target:
                if source == 'Common_extensions':
                    element_decl = f'#define i_key {t.local_alias}\n'
                    header_guard_prefix = import_header_guard_prefix.get(source, '')
                    header_guard = f'{header_guard_prefix}_{t.local_alias.upper()}'
                    code += ''.join((f'#ifndef {header_guard}\n',
                        f'#define {header_guard}\n',
                        element_decl,
                        f'#include <{stc_header_mapping[source]}.h>\n', 
                        f'#include <{source}.h>\n',
                        f'#endif // {header_guard}\n\n'))
                else:
                    class_type = t.object.class_type
                    container_type = t.local_alias
                    if isinstance(class_type, DictType):
                        container_key_key = self.get_c_type(class_type.key_type)
                        container_val_key = self.get_c_type(class_type.value_type)
                        container_key = f'{container_key_key}_{container_val_key}'
                        element_decl = f'#define i_key {container_key_key}\n#define i_val {container_val_key}\n'
                    else:
                        container_key = self.get_c_type(class_type.element_type)
                        element_decl = f'#define i_key {container_key}\n'
                    if isinstance(class_type, HomogeneousListType) and isinstance(class_type.element_type, FixedSizeNumericType) \
                            and not isinstance(class_type.element_type.primitive_type, PrimitiveComplexType):
                        element_decl += '#define i_use_cmp\n'
                    header_guard_prefix = import_header_guard_prefix.get(source, '')
                    header_guard = f'{header_guard_prefix}_{container_type.upper()}'
                    code += ''.join((f'#ifndef {header_guard}\n',
                            f'#define {header_guard}\n',
                            f'#define i_type {container_type}\n',
                            element_decl,
                            '#define i_more\n' if source in import_header_guard_prefix else '',
                            f'#include <{stc_header_mapping[source]}.h>\n' if source in import_header_guard_prefix else '', 
                            f'#include <{source}.h>\n',
                            f'#endif // {header_guard}\n\n'))
            return code
        # Get with a default value is not used here as it is
        # slower and on most occasions the import will not be in the
        # dictionary
        if source in import_dict: # pylint: disable=consider-using-get
            source = import_dict[source]


        if source is None:
            return ''
        if expr.source in c_library_headers:
            return '#include <{0}.h>\n'.format(source)
        else:
            return '#include "{0}.h"\n'.format(source)

    def _print_LiteralString(self, expr):
        format_str = format(expr.python_value)
        format_str = format_str.replace("\\", "\\\\")\
                               .replace('\a', '\\a')\
                               .replace('\b', '\\b')\
                               .replace('\f', '\\f')\
                               .replace("\n", "\\n")\
                               .replace('\r', '\\r')\
                               .replace('\t', '\\t')\
                               .replace('\v', '\\v')\
                               .replace('"', '\\"')\
                               .replace("'", "\\'")
        return '"{}"'.format(format_str)

    def get_print_format_and_arg(self, var):
        """
        Get the C print format string for the object var.

        Get the C print format string which will allow the generated code
        to print the variable passed as argument.

        Parameters
        ----------
        var : TypedAstNode
            The object which will be printed.

        Returns
        -------
        arg_format : str
            The format which should be printed in the format string of the
            generated print expression.
        arg : str
            The code which should be printed in the arguments of the generated
            print expression to print the object.
        """
        if isinstance(var.dtype, FixedSizeNumericType):
            primitive_type = var.dtype.primitive_type
            if isinstance(primitive_type, PrimitiveComplexType):
                _, real_part = self.get_print_format_and_arg(NumpyReal(var))
                float_format, imag_part = self.get_print_format_and_arg(NumpyImag(var))
                return f'({float_format} + {float_format}j)', f'{real_part}, {imag_part}'
            elif isinstance(primitive_type, PrimitiveBooleanType):
                return self.get_print_format_and_arg(IfTernaryOperator(var, LiteralString("True"), LiteralString("False")))
            else:
                try:
                    arg_format = self.type_to_format[(primitive_type, var.dtype.precision)]
                except KeyError:
                    errors.report(f"Printing {var.dtype} type is not supported currently", severity='fatal')
                arg = self._print(var)
        else:
            try:
                arg_format = self.type_to_format[var.dtype]
            except KeyError:
                errors.report(f"Printing {var.dtype} type is not supported currently", severity='fatal')

            arg = self._print(var)

        return arg_format, arg

    def _print_CStringExpression(self, expr):
        return "".join(self._print(e) for e in expr.get_flat_expression_list())

    def _print_CMacro(self, expr):
        return str(expr.macro)

    def _print_PythonPrint(self, expr):
        self.add_import(c_imports['stdio'])
        self.add_import(c_imports['inttypes'])
        end = '\n'
        sep = ' '
        code = ''
        empty_end = FunctionCallArgument(LiteralString(''), 'end')
        space_end = FunctionCallArgument(LiteralString(' '), 'end')
        empty_sep = FunctionCallArgument(LiteralString(''), 'sep')
        kwargs = [f for f in expr.expr if f.has_keyword]
        for f in kwargs:
            if f.keyword == 'sep'      :   sep = str(f.value)
            elif f.keyword == 'end'    :   end = str(f.value)
            else: errors.report("{} not implemented as a keyworded argument".format(f.keyword), severity='fatal')
        args_format = []
        args = []
        orig_args = [f for f in expr.expr if not f.has_keyword]

        def formatted_args_to_printf(args_format, args, end):
            args_format = CStringExpression(sep).join(args_format)
            args_format += end
            args_format = self._print(args_format)
            args_code = ', '.join([args_format, *args])
            if expr.file == 'stderr':
                return f"fprintf(stderr, {args_code});\n"
            return f"printf({args_code});\n"

        if len(orig_args) == 0:
            return formatted_args_to_printf(args_format, args, end)

        tuple_start = FunctionCallArgument(LiteralString('('))
        tuple_sep   = LiteralString(', ')
        tuple_end   = FunctionCallArgument(LiteralString(')'))

        for i, f in enumerate(orig_args):
            f = f.value

            if isinstance(f, PythonTuple):
                if args_format:
                    code += formatted_args_to_printf(args_format, args, sep)
                    args_format = []
                    args = []
                args = [FunctionCallArgument(print_arg) for tuple_elem in f for print_arg in (tuple_elem, tuple_sep)][:-1]
                if len(f) == 1:
                    args.append(FunctionCallArgument(LiteralString(',')))
                if i + 1 == len(orig_args):
                    end_of_tuple = FunctionCallArgument(LiteralString(end), 'end')
                else:
                    end_of_tuple = FunctionCallArgument(LiteralString(sep), 'end')
                code += self._print(PythonPrint([tuple_start, *args, tuple_end, empty_sep, end_of_tuple]))
                args = []
                continue
            if isinstance(f, PythonType):
                f = f.print_string

            if isinstance(f, FunctionCall) and isinstance(f.class_type, TupleType):
                tmp_list = [self.scope.get_temporary_variable(a.var.dtype) for a in f.funcdef.results]
                tmp_arg_format_list = []
                for a in tmp_list:
                    arg_format, arg = self.get_print_format_and_arg(a)
                    tmp_arg_format_list.append(arg_format)
                    args.append(arg)
                tmp_arg_format_list = CStringExpression(', ').join(tmp_arg_format_list)
                args_format.append(CStringExpression('(', tmp_arg_format_list, ')'))
                assign = Assign(tmp_list, f)
                self._additional_code += self._print(assign)
            elif f.rank > 0 and not isinstance(f.class_type, StringType):
                if args_format:
                    code += formatted_args_to_printf(args_format, args, sep)
                    args_format = []
                    args = []
                for_index = self.scope.get_temporary_variable(PythonNativeInt(), name = 'i')
                max_index = PyccelMinus(f.shape[0], LiteralInteger(1), simplify = True)
                for_range = PythonRange(max_index)
                print_body = [ FunctionCallArgument(f[for_index]) ]
                if f.rank == 1:
                    print_body.append(space_end)

                for_body  = [PythonPrint(print_body, file=expr.file)]
                for_scope = self.scope.create_new_loop_scope()
                for_loop  = For((for_index,), for_range, for_body, scope=for_scope)
                for_end   = FunctionCallArgument(LiteralString(']'+end if i == len(orig_args)-1 else ']'), keyword='end')

                body = CodeBlock([PythonPrint([ FunctionCallArgument(LiteralString('[')), empty_end],
                                                file=expr.file),
                                  for_loop,
                                  PythonPrint([ FunctionCallArgument(f[max_index]), for_end],
                                                file=expr.file)],
                                 unravelled = True)
                code += self._print(body)
            elif isinstance(f, LiteralString):
                args_format.append(f.python_value)
            else:
                arg_format, arg = self.get_print_format_and_arg(f)
                args_format.append(arg_format)
                args.append(arg)
        if args_format:
            code += formatted_args_to_printf(args_format, args, end)
        return code

    def get_c_type(self, dtype):
        """
        Find the corresponding C type of the PyccelType.

        For scalar types, this function searches for the corresponding C data type
        in the `dtype_registry`.  If the provided type is a container (like
        `HomogeneousSetType` or `HomogeneousListType`),  it recursively identifies
        the type of an element of the container and uses it to calculate the
        appropriate type for the `STC` container.
        A `PYCCEL_RESTRICTION_TODO` error is raised if the dtype is not found in the registry.

        Parameters
        ----------
        dtype : PyccelType
            The data type of the expression. This can be a fixed-size numeric type,
            a primitive type, or a container type.

        Returns
        -------
        str
            The code which declares the data type in C or the corresponding `STC` container
            type.

        Raises
        ------
        PyccelCodegenError
            If the dtype is not found in the dtype_registry.
        """
        if isinstance(dtype, FixedSizeNumericType):
            primitive_type = dtype.primitive_type
            if isinstance(primitive_type, PrimitiveComplexType):
                self.add_import(c_imports['complex'])
                return f'{self.get_c_type(dtype.element_type)} complex'
            elif isinstance(primitive_type, PrimitiveIntegerType):
                self.add_import(c_imports['stdint'])
            elif isinstance(dtype, PythonNativeBool):
                self.add_import(c_imports['stdbool'])
                return 'bool'

            key = (primitive_type, dtype.precision)
        elif isinstance(dtype, (HomogeneousSetType, HomogeneousListType)):
            container_type = 'hset' if dtype.name == 'set' else 'vec'
            element_type = self.get_c_type(dtype.element_type).replace(' ', '_')
            i_type = f'{container_type}_{element_type}'
            self.add_import(Import(f'stc/{container_type}', AsName(VariableTypeAnnotation(dtype), i_type)))
            return i_type
        elif isinstance(dtype, DictType):
            container_type = 'hmap'
            key_type = self.get_c_type(dtype.key_type).replace(' ', '_')
            val_type = self.get_c_type(dtype.value_type).replace(' ', '_')
            i_type = f'{container_type}_{key_type}_{val_type}'
            self.add_import(Import(f'stc/{container_type}', AsName(VariableTypeAnnotation(dtype), i_type)))
            return i_type
        else:
            key = dtype

        try :
            return self.dtype_registry[key]
        except KeyError:
            raise errors.report(PYCCEL_RESTRICTION_TODO, #pylint: disable=raise-missing-from
                    symbol = dtype,
                    severity='fatal')

    def find_in_ndarray_type_registry(self, dtype):
        """
        Find the descriptor for the datatype in the ndarray_type_registry.

        Find the tag which allows the user to access data of the specified
        type within a ndarray.
        Raise PYCCEL_RESTRICTION_TODO if not found.

        Parameters
        ----------
        dtype : DataType
            The data type of the expression.

        Returns
        -------
        str
            The code which declares the datatype in C.
        """
        try :
            return self.ndarray_type_registry[dtype]
        except KeyError:
            raise errors.report(PYCCEL_RESTRICTION_TODO, #pylint: disable=raise-missing-from
                    symbol = dtype,
                    severity='fatal')

    def get_declare_type(self, expr):
        """
        Get the string which describes the type in a declaration.

        This function returns the code which describes the type
        of the `expr` object such that the declaration can be written as:
        `f"{self.get_declare_type(expr)} {expr.name}"`
        The function takes care of reporting errors for unknown types and
        importing any necessary additional imports (e.g. stdint/ndarrays).

        Parameters
        ----------
        expr : Variable
            The variable whose type should be described.

        Returns
        -------
        str
            The code describing the type.

        Raises
        ------
        PyccelCodegenError
            If the type is not supported in the C code or the rank is too large.

        Examples
        --------
        >>> v = Variable('int', 'x')
        >>> self.get_declare_type(v)
        'int64_t'

        For an object accessed via a pointer:
        >>> v = Variable('int', 'x', is_optional=True, rank=1)
        >>> self.get_declare_type(v)
        't_ndarray*'
        """
        class_type = expr.class_type
        rank  = expr.rank

        if rank > 0:
            if isinstance(expr.class_type, (HomogeneousSetType, HomogeneousListType, DictType)):
                dtype = self.get_c_type(expr.class_type)
            elif isinstance(expr.class_type, CStackArray):
                return self.get_c_type(expr.class_type.element_type)
            elif isinstance(expr.class_type, (HomogeneousTupleType, NumpyNDArrayType)):
                if expr.rank > 15:
                    errors.report(UNSUPPORTED_ARRAY_RANK, symbol=expr, severity='fatal')
                self.add_import(c_imports['ndarrays'])
                dtype = 't_ndarray'
            else:
                errors.report(PYCCEL_RESTRICTION_TODO+' (rank>0)', symbol=expr, severity='fatal')
        elif not isinstance(class_type, CustomDataType):
            dtype = self.get_c_type(expr.dtype)
        else:
            dtype = self._print(expr.class_type)

        if self.is_c_pointer(expr):
            return f'{dtype}*'
        else:
            return dtype

    def _print_FuncAddressDeclare(self, expr):
        args = list(expr.arguments)
        if len(expr.results) == 1:
            ret_type = self.get_declare_type(expr.results[0])
        elif len(expr.results) > 1:
            ret_type = self._print(datatype('int'))
            args += [a.clone(name = a.name, memory_handling='alias') for a in expr.results]
        else:
            ret_type = self._print(datatype('void'))
        name = expr.name
        if not args:
            arg_code = 'void'
        else:
            # TODO: extract informations needed for printing in case of function argument which itself has a function argument
            arg_code = ', '.join('{}'.format(self._print_FuncAddressDeclare(i))
                        if isinstance(i, FunctionAddress) else f'{self.get_declare_type(i)} {i}'
                        for i in args)
        return f'{ret_type} (*{name})({arg_code});\n'

    def _print_Declare(self, expr):
        var = expr.variable
        if isinstance(var.class_type, InhomogeneousTupleType):
            return ''

        declaration_type = self.get_declare_type(var)
        variable = self._print(var.name)

        init = f' = {self._print(expr.value)}' if expr.value is not None else ''

        if isinstance(var.class_type, CStackArray):
            assert init == ''
            preface = ''
            if isinstance(var.alloc_shape[0], (int, LiteralInteger)):
                init = f'[{var.alloc_shape[0]}]'
            else:
                declaration_type += '*'
                init = ''
        elif var.is_stack_array:
            preface, init = self._init_stack_array(var)
        elif declaration_type == 't_ndarray' and not self._in_header:
            assert init == ''
            preface = ''
            init    = ' = {.shape = NULL}'
        elif isinstance(var.class_type, (HomogeneousListType, HomogeneousSetType, DictType)):
            preface = ''
            init = ' = {0}'
        else:
            preface = ''

        external = 'extern ' if expr.external else ''
        static = 'static ' if expr.static else ''

        declaration = f'{static}{external}{declaration_type} {variable}{init};\n'

        return preface + declaration

    def function_signature(self, expr, print_arg_names = True):
        """
        Get the C representation of the function signature.

        Extract from the function definition `expr` all the
        information (name, input, output) needed to create the
        function signature and return a string describing the
        function.

        This is not a declaration as the signature does not end
        with a semi-colon.

        Parameters
        ----------
        expr : FunctionDef
            The function definition for which a signature is needed.

        print_arg_names : bool, default : True
            Indicates whether argument names should be printed.

        Returns
        -------
        str
            Signature of the function.
        """
        arg_vars = [a.var for a in expr.arguments]
        result_vars = [r.var for r in expr.results if not r.is_argument]

        n_results = len(result_vars)

        if n_results == 1:
            ret_type = self.get_declare_type(result_vars[0])
        elif n_results > 1:
            ret_type = self.get_c_type(PythonNativeInt())
            arg_vars.extend(result_vars)
            self._additional_args.append(result_vars) # Ensure correct result for is_c_pointer
        else:
            ret_type = self.get_c_type(VoidType())

        name = expr.name
        if not arg_vars:
            arg_code = 'void'
        else:
            def get_arg_declaration(var):
                """ Get the code which declares the argument variable.
                """
                code = "const " * var.is_const
                code += self.get_declare_type(var)
                if print_arg_names:
                    code += ' ' + var.name
                return code

            arg_code_list = [self.function_signature(var, False) if isinstance(var, FunctionAddress)
                                else get_arg_declaration(var) for var in arg_vars]
            arg_code = ', '.join(arg_code_list)

        if self._additional_args :
            self._additional_args.pop()

        static = 'static ' if expr.is_static else ''

        if isinstance(expr, FunctionAddress):
            return f'{static}{ret_type} (*{name})({arg_code})'
        else:
            return f'{static}{ret_type} {name}({arg_code})'

    def _print_IndexedElement(self, expr):
        base = expr.base
        inds = list(expr.indices)
        base_shape = base.shape
        allow_negative_indexes = expr.allows_negative_indexes

        if isinstance(base, IndexedElement):
            while isinstance(base, IndexedElement) and isinstance(base.class_type, (NumpyNDArrayType, HomogeneousTupleType)):
                inds = list(base.indices) + inds
                base = base.base

        for i, ind in enumerate(inds):
            if isinstance(ind, PyccelUnarySub) and isinstance(ind.args[0], LiteralInteger):
                inds[i] = PyccelMinus(base_shape[i], ind.args[0], simplify = True)
            else:
                #indices of indexedElement of len==1 shouldn't be a tuple
                if isinstance(ind, tuple) and len(ind) == 1:
                    inds[i].args = ind[0]
                if allow_negative_indexes and \
                        not isinstance(ind, LiteralInteger) and not isinstance(ind, Slice):
                    inds[i] = IfTernaryOperator(PyccelLt(ind, LiteralInteger(0)),
                        PyccelAdd(base_shape[i], ind, simplify = True), ind)

        if isinstance(base.class_type, HomogeneousListType):
            assign = expr.get_user_nodes(Assign)
            index = self._print(inds[0])
            list_var = self._print(ObjectAddress(base))
            container_type = self.get_c_type(base.class_type)
            if assign:
                assert len(assign) == 1
                assign_node = assign[0]
                lhs = assign_node.lhs
                if lhs == expr or lhs.is_user_of(expr):
                    return f"(*{container_type}_at_mut({list_var},{index}))"
            return f"(*{container_type}_at({list_var},{index}))"

        base_name = self._print(base)
        if isinstance(base.class_type, NumpyNDArrayType):
            #set dtype to the C struct types
            dtype = self.find_in_ndarray_type_registry(expr.dtype)
        elif isinstance(base.class_type, HomogeneousTupleType):
            dtype = self.find_in_ndarray_type_registry(numpy_precision_map[(expr.dtype.primitive_type, expr.dtype.precision)])
        else:
            raise NotImplementedError(f"Don't know how to index {expr.class_type} type")
        if expr.rank > 0:
            #managing the Slice input
            for i , ind in enumerate(inds):
                if isinstance(ind, Slice):
                    inds[i] = self._new_slice_with_processed_arguments(ind, PyccelArrayShapeElement(base, i),
                        allow_negative_indexes)
                else:
                    inds[i] = Slice(ind, PyccelAdd(ind, LiteralInteger(1), simplify = True), LiteralInteger(1),
                        Slice.Element)
            indices = ", ".join(self._print(i) for i in inds)
            return f"array_slicing({base_name}, {expr.rank}, {indices})"
        indices = ", ".join(self._cast_to(i, NumpyInt64Type()).format(self._print(i)) for i in inds)
        return f"GET_ELEMENT({base_name}, {dtype}, {indices})"


    def _cast_to(self, expr, dtype):
        """
        Add a cast to an expression when needed.

        Get a format string which provides the code to cast the object `expr`
        to the specified dtype. If the dtypes already
        match then the format string will simply print the expression.

        Parameters
        ----------
        expr : TypedAstNode
            The expression to be cast.
        dtype : PyccelType
            The target type of the cast.

        Returns
        -------
        str
            A format string that contains the desired cast type.
            NB: You should insert the expression to be cast in the string
            after using this function.
        """
        if expr.dtype != dtype:
            cast=self.get_c_type(dtype)
            return '({}){{}}'.format(cast)
        return '{}'

    def _print_DottedVariable(self, expr):
        """convert dotted Variable to their C equivalent"""

        name_code = self._print(expr.name)
        if self.is_c_pointer(expr.lhs):
            code = f'{self._print(ObjectAddress(expr.lhs))}->{name_code}'
        else:
            lhs_code = self._print(expr.lhs)
            code = f'{lhs_code}.{name_code}'
        if self.is_c_pointer(expr):
            return f'(*{code})'
        else:
            return code

    @staticmethod
    def _new_slice_with_processed_arguments(_slice, array_size, allow_negative_index):
        """
        Create new slice with information collected from old slice and decorators.

        Create a new slice where the original `start`, `stop`, and `step` have
        been processed using basic simplifications, as well as additional rules
        identified by the function decorators.

        Parameters
        ----------
        _slice : Slice
            Slice needed to collect (start, stop, step).

        array_size : PyccelArrayShapeElement
            Call to function size().

        allow_negative_index : bool
            True when the decorator allow_negative_index is present.

        Returns
        -------
        Slice
            The new slice with processed arguments (start, stop, step).
        """
        start = LiteralInteger(0) if _slice.start is None else _slice.start
        stop = array_size if _slice.stop is None else _slice.stop

        # negative start and end in slice
        if isinstance(start, PyccelUnarySub) and isinstance(start.args[0], LiteralInteger):
            start = PyccelMinus(array_size, start.args[0], simplify = True)
        elif allow_negative_index and not isinstance(start, (LiteralInteger, PyccelArrayShapeElement)):
            start = IfTernaryOperator(PyccelLt(start, LiteralInteger(0)),
                            PyccelMinus(array_size, start, simplify = True), start)

        if isinstance(stop, PyccelUnarySub) and isinstance(stop.args[0], LiteralInteger):
            stop = PyccelMinus(array_size, stop.args[0], simplify = True)
        elif allow_negative_index and not isinstance(stop, (LiteralInteger, PyccelArrayShapeElement)):
            stop = IfTernaryOperator(PyccelLt(stop, LiteralInteger(0)),
                            PyccelMinus(array_size, stop, simplify = True), stop)

        # steps in slices
        step = _slice.step

        if step is None:
            step = LiteralInteger(1)

        # negative step in slice
        elif isinstance(step, PyccelUnarySub) and isinstance(step.args[0], LiteralInteger):
            start = PyccelMinus(array_size, LiteralInteger(1), simplify = True) if _slice.start is None else start
            stop = LiteralInteger(0) if _slice.stop is None else stop

        # variable step in slice
        elif allow_negative_index and step and not isinstance(step, LiteralInteger):
            og_start = start
            start = IfTernaryOperator(PyccelGt(step, LiteralInteger(0)), start, PyccelMinus(stop, LiteralInteger(1), simplify = True))
            stop = IfTernaryOperator(PyccelGt(step, LiteralInteger(0)), stop, og_start)

        return Slice(start, stop, step)

    def _print_PyccelArraySize(self, expr):
        arg = expr.arg
        if self.is_c_pointer(arg):
            return '{}->length'.format(self._print(ObjectAddress(arg)))
        return '{}.length'.format(self._print(arg))

    def _print_PyccelArrayShapeElement(self, expr):
        arg = expr.arg
        if isinstance(arg.class_type, (NumpyNDArrayType, HomogeneousTupleType)):
            idx = self._print(expr.index)
            if self.is_c_pointer(arg):
                arg_code = self._print(ObjectAddress(arg))
                return f'{arg_code}->shape[{idx}]'
            arg_code = self._print(arg)
            return f'{arg_code}.shape[{idx}]'
        elif isinstance(arg.class_type, (HomogeneousListType, HomogeneousSetType, DictType)):
            c_type = self.get_c_type(arg.class_type)
            arg_code = self._print(ObjectAddress(arg))
            return f'{c_type}_size({arg_code})'
        else:
            raise NotImplementedError(f"Don't know how to represent shape of object of type {arg.class_type}")

    def _print_Allocate(self, expr):
        free_code = ''
        variable = expr.variable
        if isinstance(variable.class_type, (HomogeneousListType, HomogeneousSetType, DictType)):
            if expr.status in ('allocated', 'unknown'):
                free_code = f'{self._print(Deallocate(variable))}\n'
            if expr.shape[0] is None:
                return free_code
            size = self._print(expr.shape[0])
            variable_address = self._print(ObjectAddress(expr.variable))
            container_type = self.get_c_type(expr.variable.class_type)
            if expr.alloc_type == 'reserve':
                return free_code + f'{container_type}_reserve({variable_address}, {size});\n'
            elif expr.alloc_type == 'resize':
                return f'{container_type}_resize({variable_address}, {size}, {0});\n'
            return free_code
        if isinstance(variable.class_type, (NumpyNDArrayType, HomogeneousTupleType)):
            #free the array if its already allocated and checking if its not null if the status is unknown
            if  (expr.status == 'unknown'):
                shape_var = DottedVariable(VoidType(), 'shape', lhs = variable)
                free_code = f'if ({self._print(shape_var)} != NULL)\n'
                free_code += "{{\n{}}}\n".format(self._print(Deallocate(variable)))
            elif (expr.status == 'allocated'):
                free_code += self._print(Deallocate(variable))
            self.add_import(c_imports['ndarrays'])
            shape = ", ".join(self._print(i) for i in expr.shape)
            if isinstance(variable.class_type, NumpyNDArrayType):
                #set dtype to the C struct types
                dtype = self.find_in_ndarray_type_registry(variable.dtype)
            elif isinstance(variable.class_type, HomogeneousContainerType):
                dtype = self.find_in_ndarray_type_registry(numpy_precision_map[(variable.dtype.primitive_type, variable.dtype.precision)])
            else:
                raise NotImplementedError(f"Don't know how to index {variable.class_type} type")
            shape_dtype = self.get_c_type(NumpyInt64Type())
            shape_Assign = "("+ shape_dtype +"[]){" + shape + "}"
            is_view = 'false' if variable.on_heap else 'true'
            order = "order_f" if expr.order == "F" else "order_c"
            alloc_code = f"{self._print(variable)} = array_create({variable.rank}, {shape_Assign}, {dtype}, {is_view}, {order});\n"
            return f'{free_code}{alloc_code}'
        elif variable.is_alias:
            var_code = self._print(ObjectAddress(variable))
            if expr.like:
                declaration_type = self.get_declare_type(expr.like)
                malloc_size = f'sizeof({declaration_type})'
                if variable.rank:
                    malloc_size = ' * '.join([malloc_size, *(self._print(s) for s in expr.shape)])
                return f'{var_code} = malloc({malloc_size});\n'
            else:
                raise NotImplementedError(f"Allocate not implemented for {variable}")
        else:
            raise NotImplementedError(f"Allocate not implemented for {variable}")

    def _print_Deallocate(self, expr):
        if isinstance(expr.variable.class_type, (HomogeneousListType, HomogeneousSetType, DictType)):
            if expr.variable.is_alias:
                return ''
            variable_address = self._print(ObjectAddress(expr.variable))
            container_type = self.get_c_type(expr.variable.class_type)
            return f'{container_type}_drop({variable_address});\n'
        if isinstance(expr.variable.class_type, InhomogeneousTupleType):
            return ''.join(self._print(Deallocate(v)) for v in expr.variable)
        variable_address = self._print(ObjectAddress(expr.variable))
        if isinstance(expr.variable.dtype, CustomDataType):
            Pyccel__del = expr.variable.cls_base.scope.find('__del__').name
            return f"{Pyccel__del}({variable_address});\n"
        elif isinstance(expr.variable.class_type, (NumpyNDArrayType, HomogeneousContainerType)):
            if expr.variable.is_alias:
                return f'free_pointer({variable_address});\n'
            else:
                return f'free_array({variable_address});\n'
        else:
            return f'free({variable_address});\n'

    def _print_Slice(self, expr):
        start = self._print(expr.start)
        stop = self._print(expr.stop)
        step = self._print(expr.step)
        slice_type = 'RANGE' if expr.slice_type == Slice.Range else 'ELEMENT'
        return f'new_slice({start}, {stop}, {step}, {slice_type})'

    def _print_NumpyUfuncBase(self, expr):
        """ Convert a Python expression with a Numpy function call to C
        function call

        Parameters
        ----------
            expr : Pyccel ast node
                Python expression with a Numpy function call

        Returns
        -------
            string
                Equivalent expression in C language

        Example
        -------
            numpy.cos(x) ==> cos(x)

        """
        # add necessary include
        self.add_import(c_imports['math'])
        type_name = type(expr).__name__
        try:
            func_name = numpy_ufunc_to_c_float[type_name]
        except KeyError:
            errors.report(PYCCEL_RESTRICTION_TODO, severity='fatal')
        args = []
        for arg in expr.args:
            if arg.dtype.primitive_type is PrimitiveComplexType():
                self.add_import(c_imports['complex'])
                try:
                    func_name = numpy_ufunc_to_c_complex[type_name]
                    args.append(self._print(arg))
                except KeyError:
                    errors.report(INCOMPATIBLE_TYPEVAR_TO_FUNC.format(type_name) ,severity='fatal')
            elif arg.dtype.primitive_type is not PrimitiveFloatingPointType():
                args.append(self._print(NumpyFloat(arg)))
            else :
                args.append(self._print(arg))
        code_args = ', '.join(args)
        return '{0}({1})'.format(func_name, code_args)

    def _print_NumpySign(self, expr):
        """ Print the corresponding C function for a call to Numpy.sign

        Parameters
        ----------
            expr : Pyccel ast node
                Python expression with Numpy.sign call

        Returns
        -------
            string
                Equivalent internal function in C

        Example
        -------
            import numpy

            numpy.sign(x) => isign(x)   (x is integer)
            numpy.sign(x) => fsign(x)   (x if float)
            numpy.sign(x) => csign(x)   (x is complex)

        """
        self.add_import(c_imports['pyc_math_c'])
        primitive_type = expr.dtype.primitive_type
        func = ''
        if isinstance(primitive_type, PrimitiveIntegerType):
            func = 'isign'
        elif isinstance(primitive_type, PrimitiveFloatingPointType):
            func = 'fsign'
        elif isinstance(primitive_type, PrimitiveComplexType):
            func = 'csgn' if numpy_v1 else 'csign'

        return f'{func}({self._print(expr.args[0])})'

    def _print_NumpyIsFinite(self, expr):
        """
        Convert a Python expression with a numpy isfinite function call to C function call
        """

        self.add_import(c_imports['math'])
        code_arg = self._print(expr.arg)
        return f"isfinite({code_arg})"

    def _print_NumpyIsInf(self, expr):
        """
        Convert a Python expression with a numpy isinf function call to C function call
        """

        self.add_import(c_imports['math'])
        code_arg = self._print(expr.arg)
        return f"isinf({code_arg})"

    def _print_NumpyIsNan(self, expr):
        """
        Convert a Python expression with a numpy isnan function call to C function call
        """

        self.add_import(c_imports['math'])
        code_arg = self._print(expr.arg)
        return f"isnan({code_arg})"

    def _print_MathFunctionBase(self, expr):
        """ Convert a Python expression with a math function call to C
        function call

        Parameters
        ----------
            expr : Pyccel ast node
                Python expression with a Math function call

        Returns
        -------
            string
                Equivalent expression in C language

        ------
        Example:
        --------
            math.sin(x) ==> sin(x)

        """
        # add necessary include
        type_name = type(expr).__name__
        try:
            func_name = math_function_to_c[type_name]
        except KeyError:
            errors.report(PYCCEL_RESTRICTION_TODO, severity='fatal')

        if func_name.startswith("pyc"):
            self.add_import(c_imports['pyc_math_c'])
        else:
            if expr.dtype.primitive_type is PrimitiveComplexType():
                self.add_import(c_imports['complex'])
            else:
                self.add_import(c_imports['math'])
        if expr.dtype.primitive_type is PrimitiveComplexType():
            args = [self._print(a) for a in expr.args]
        else:
            args = []
            for arg in expr.args:
                if arg.dtype.primitive_type is not PrimitiveFloatingPointType() \
                        and not func_name.startswith("pyc"):
                    args.append(self._print(NumpyFloat(arg)))
                else:
                    args.append(self._print(arg))
        code_args = ', '.join(args)
        if expr.dtype.primitive_type is PrimitiveIntegerType():
            cast_type = self.get_c_type(expr.dtype)
            return f'({cast_type}){func_name}({code_args})'
        return f'{func_name}({code_args})'

    def _print_MathIsfinite(self, expr):
        """Convert a Python expression with a math isfinite function call to C
        function call"""
        # add necessary include
        self.add_import(c_imports['math'])
        arg = expr.args[0]
        if arg.dtype.primitive_type is PrimitiveIntegerType():
            code_arg = self._print(NumpyFloat(arg))
        else:
            code_arg = self._print(arg)
        return "isfinite({})".format(code_arg)

    def _print_MathIsinf(self, expr):
        """Convert a Python expression with a math isinf function call to C
        function call"""
        # add necessary include
        self.add_import(c_imports['math'])
        arg = expr.args[0]
        if arg.dtype.primitive_type is PrimitiveIntegerType():
            code_arg = self._print(NumpyFloat(arg))
        else:
            code_arg = self._print(arg)
        return "isinf({})".format(code_arg)

    def _print_MathIsnan(self, expr):
        """Convert a Python expression with a math isnan function call to C
        function call"""
        # add necessary include
        self.add_import(c_imports['math'])
        arg = expr.args[0]
        if arg.dtype.primitive_type is PrimitiveIntegerType():
            code_arg = self._print(NumpyFloat(arg))
        else:
            code_arg = self._print(arg)
        return "isnan({})".format(code_arg)

    def _print_MathTrunc(self, expr):
        """Convert a Python expression with a math trunc function call to C
        function call"""
        # add necessary include
        self.add_import(c_imports['math'])
        arg = expr.args[0]
        if arg.dtype.primitive_type is PrimitiveIntegerType():
            code_arg = self._print(NumpyFloat(arg))
        else:
            code_arg = self._print(arg)
        return "trunc({})".format(code_arg)

    def _print_FunctionAddress(self, expr):
        return expr.name

    def _print_NumpyWhere(self, expr):
        cond = self._print(expr.condition)
        value_true = self._print(expr.value_true)
        value_false = self._print(expr.value_false)
        stmt = '{cond} ? {true} : {false}'.format(cond = cond,
                true = value_true, false = value_false)
        return stmt

    def _print_Rand(self, expr):
        raise NotImplementedError("Rand not implemented")

    def _print_NumpyRandint(self, expr):
        raise NotImplementedError("Randint not implemented")

    def _print_NumpyMod(self, expr):
        return self._print(PyccelMod(*expr.args))

    def _print_NumpySum(self, expr):
        '''
        Convert a call to numpy.sum to the equivalent function in C.
        '''
        if not isinstance(expr.arg, (NumpyArray, Variable, IndexedElement)):
            raise TypeError(f'Expecting a NumpyArray, given {type(expr.arg)}')
        dtype = expr.arg.dtype
        primitive_type = dtype.primitive_type
        prec  = dtype.precision
        name  = self._print(expr.arg)

        if isinstance(primitive_type, PrimitiveIntegerType):
            return f'numpy_sum_int{prec * 8}({name})'
        elif isinstance(primitive_type, PrimitiveFloatingPointType):
            return f'numpy_sum_float{prec * 8}({name})'
        elif isinstance(primitive_type, PrimitiveComplexType):
            return f'numpy_sum_complex{prec * 16}({name})'
        elif isinstance(primitive_type, PrimitiveBooleanType):
            return f'numpy_sum_bool({name})'
        raise NotImplementedError('Sum not implemented for argument')

    def _print_NumpyAmax(self, expr):
        '''
        Convert a call to numpy.max to the equivalent function in C.
        '''
        dtype = expr.arg.dtype
        primitive_type = dtype.primitive_type
        prec  = dtype.precision
        name  = self._print(expr.arg)
        if isinstance(primitive_type, PrimitiveIntegerType):
            return f'numpy_amax_int{prec * 8}({name})'
        elif isinstance(primitive_type, PrimitiveFloatingPointType):
            return f'numpy_amax_float{prec * 8}({name})'
        elif isinstance(primitive_type, PrimitiveComplexType):
            return f'numpy_amax_complex{prec * 16}({name})'
        elif isinstance(primitive_type, PrimitiveBooleanType):
            return f'numpy_amax_bool({name})'

    def _print_NumpyAmin(self, expr):
        '''
        Convert a call to numpy.min to the equivalent function in C.
        '''
        dtype = expr.arg.dtype
        primitive_type = dtype.primitive_type
        prec  = dtype.precision
        name  = self._print(expr.arg)
        if isinstance(primitive_type, PrimitiveIntegerType):
            return f'numpy_amin_int{prec * 8}({name})'
        elif isinstance(primitive_type, PrimitiveFloatingPointType):
            return f'numpy_amin_float{prec * 8}({name})'
        elif isinstance(primitive_type, PrimitiveComplexType):
            return f'numpy_amin_complex{prec * 16}({name})'
        elif isinstance(primitive_type, PrimitiveBooleanType):
            return f'numpy_amin_bool({name})'

    def _print_NumpyLinspace(self, expr):
        template = '({start} + {index}*{step})'
        if not isinstance(expr.endpoint, LiteralFalse):
            template = '({start} + {index}*{step})'
            lhs_source = expr.get_user_nodes(Assign)[0].lhs
            lhs_source.substitute(expr.ind, PyccelMinus(expr.num, LiteralInteger(1), simplify = True))
            lhs = self._print(lhs_source)

            if isinstance(expr.endpoint, LiteralTrue):
                cond_template = lhs + ' = {stop}'
            else:
                cond_template = lhs + ' = {cond} ? {stop} : ' + lhs

        v = self._cast_to(expr.stop, expr.dtype).format(self._print(expr.stop))

        init_value = template.format(
            start = self._print(expr.start),
            step  = self._print(expr.step),
            index = self._print(expr.ind),
        )
        if isinstance(expr.endpoint, LiteralFalse):
            code = init_value
        elif isinstance(expr.endpoint, LiteralTrue):
            code = init_value + ';\n' + cond_template.format(stop = v)
        else:
            code = init_value + ';\n' + cond_template.format(cond=self._print(expr.endpoint),stop = v)

        return code

    def _print_Interface(self, expr):
        return ""

    def _print_FunctionDef(self, expr):
        if expr.is_inline:
            return ''

        self.set_scope(expr.scope)

        arguments = [a.var for a in expr.arguments]
        results = [r.var for r in expr.results]
        if len(expr.results) > 1:
            self._additional_args.append(results)

        body  = self._print(expr.body)
        decs = [Declare(i, value=(Nil() if i.is_alias and isinstance(i.class_type, (VoidType, BindCPointer)) else None))
                if isinstance(i, Variable) else FuncAddressDeclare(i) for i in expr.local_vars]

        if len(results) == 1 :
            res = results[0]
            if isinstance(res, Variable) and not res.is_temp:
                decs += [Declare(res)]
            elif not isinstance(res, Variable):
                raise NotImplementedError(f"Can't return {type(res)} from a function")
        decs += [Declare(v) for v in self.scope.variables.values() \
                if v not in chain(expr.local_vars, results, arguments)]
        decs  = ''.join(self._print(i) for i in decs)

        sep = self._print(SeparatorComment(40))
        if self._additional_args :
            self._additional_args.pop()
        for i in expr.imports:
            self.add_import(i)
        docstring = self._print(expr.docstring) if expr.docstring else ''

        parts = [sep,
                 docstring,
                '{signature}\n{{\n'.format(signature=self.function_signature(expr)),
                 decs,
                 body,
                 '}\n',
                 sep]

        self.exit_scope()

        return ''.join(p for p in parts if p)

    def _print_FunctionCall(self, expr):
        func = expr.funcdef
        if func.is_inline:
            return self._handle_inline_func_call(expr)
         # Ensure the correct syntax is used for pointers
        args = []
        for a, f in zip(expr.args, func.arguments):
            arg_val = a.value or Nil()
            f = f.var
            if self.is_c_pointer(f):
                if isinstance(arg_val, Variable):
                    args.append(ObjectAddress(arg_val))
                elif not self.is_c_pointer(arg_val):
                    tmp_var = self.scope.get_temporary_variable(f.dtype)
                    assign = Assign(tmp_var, arg_val)
                    self._additional_code += self._print(assign)
                    args.append(ObjectAddress(tmp_var))
                else:
                    args.append(arg_val)
            else :
                args.append(arg_val)

        args += self._temporary_args
        self._temporary_args = []
        args = ', '.join(['{}'.format(self._print(a)) for a in args])

        call_code = f'{func.name}({args})'
        if not func.results:
            return f'{call_code};\n'
        else:
            return call_code

    def _print_Return(self, expr):
        code = ''
        args = [ObjectAddress(a) if isinstance(a, Variable) and self.is_c_pointer(a) else a for a in expr.expr]

        if len(args) == 0:
            return 'return;\n'

        if len(args) > 1:
            if expr.stmt:
                return self._print(expr.stmt)+'return 0;\n'
            return 'return 0;\n'

        if expr.stmt:
            # get Assign nodes from the CodeBlock object expr.stmt.
            last_assign = expr.stmt.get_attribute_nodes((Assign, AliasAssign), excluded_nodes=FunctionCall)
            deallocate_nodes = expr.stmt.get_attribute_nodes(Deallocate, excluded_nodes=(Assign,))
            vars_in_deallocate_nodes = [i.variable for i in deallocate_nodes]

            # Check the Assign objects list in case of
            # the user assigns a variable to an object contains IndexedElement object.
            if not last_assign:
                code = ''+self._print(expr.stmt)
            elif isinstance(last_assign[-1], (AugAssign, AliasAssign)):
                last_assign[-1].lhs.is_temp = False
                code = ''+self._print(expr.stmt)
            else:
                # make sure that stmt contains one assign node.
                last_assign = last_assign[-1]
                variables = last_assign.rhs.get_attribute_nodes(Variable)
                unneeded_var = not any(b in vars_in_deallocate_nodes or b.is_ndarray for b in variables)
                if unneeded_var:
                    code = ''.join(self._print(a) for a in expr.stmt.body if a is not last_assign)
                    return code + 'return {};\n'.format(self._print(last_assign.rhs))
                else:
                    last_assign.lhs.is_temp = False
                    code = self._print(expr.stmt)

        return code + 'return {0};\n'.format(self._print(args[0]))

    def _print_Pass(self, expr):
        return '// pass\n'

    def _print_Nil(self, expr):
        return 'NULL'

    def _print_NilArgument(self, expr):
        raise errors.report("Trying to use optional argument in inline function without providing a variable",
                symbol=expr,
                severity='fatal')

    def _print_PyccelAdd(self, expr):
        return ' + '.join(self._print(a) for a in expr.args)

    def _print_PyccelMinus(self, expr):
        args = [self._print(a) for a in expr.args]
        if len(args) == 1:
            return '-{}'.format(args[0])
        return ' - '.join(args)

    def _print_PyccelMul(self, expr):
        return ' * '.join(self._print(a) for a in expr.args)

    def _print_PyccelDiv(self, expr):
        if all(a.dtype.primitive_type is PrimitiveIntegerType() for a in expr.args):
            args = [NumpyFloat(a) for a in expr.args]
        else:
            args = expr.args
        return  ' / '.join(self._print(a) for a in args)

    def _print_PyccelFloorDiv(self, expr):
        self.add_import(c_imports['math'])
        # the result type of the floor division is dependent on the arguments
        # type, if all arguments are integers the result is integer otherwise
        # the result type is float
        need_to_cast = all(a.dtype.primitive_type is PrimitiveIntegerType() for a in expr.args)
        code = ' / '.join(self._print(a if a.dtype.primitive_type is PrimitiveFloatingPointType()
                                        else NumpyFloat(a)) for a in expr.args)
        if (need_to_cast):
            cast_type = self.get_c_type(expr.dtype)
            return "({})floor({})".format(cast_type, code)
        return "floor({})".format(code)

    def _print_PyccelRShift(self, expr):
        return ' >> '.join(self._print(a) for a in expr.args)

    def _print_PyccelLShift(self, expr):
        return ' << '.join(self._print(a) for a in expr.args)

    def _print_PyccelBitXor(self, expr):
        if expr.dtype is PythonNativeBool():
            return '{0} != {1}'.format(self._print(expr.args[0]), self._print(expr.args[1]))
        return ' ^ '.join(self._print(a) for a in expr.args)

    def _print_PyccelBitOr(self, expr):
        if expr.dtype is PythonNativeBool():
            return ' || '.join(self._print(a) for a in expr.args)
        return ' | '.join(self._print(a) for a in expr.args)

    def _print_PyccelBitAnd(self, expr):
        if expr.dtype is PythonNativeBool():
            return ' && '.join(self._print(a) for a in expr.args)
        return ' & '.join(self._print(a) for a in expr.args)

    def _print_PyccelInvert(self, expr):
        return '~{}'.format(self._print(expr.args[0]))

    def _print_PyccelAssociativeParenthesis(self, expr):
        return '({})'.format(self._print(expr.args[0]))

    def _print_PyccelUnary(self, expr):
        return '+{}'.format(self._print(expr.args[0]))

    def _print_PyccelUnarySub(self, expr):
        return '-{}'.format(self._print(expr.args[0]))

    def _print_AugAssign(self, expr):
        op = expr.op
        lhs = expr.lhs
        rhs = expr.rhs

        if op == '%' and isinstance(lhs.dtype.primitive_type, PrimitiveFloatingPointType):
            _expr = expr.to_basic_assign()
            expr.invalidate_node()
            return self._print(_expr)

        lhs_code = self._print(lhs)
        rhs_code = self._print(rhs)
        return f'{lhs_code} {op}= {rhs_code};\n'

    def _print_Assign(self, expr):
        lhs = expr.lhs
        rhs = expr.rhs
        if isinstance(rhs, FunctionCall) and isinstance(rhs.class_type, TupleType):
            self._temporary_args = [ObjectAddress(a) for a in lhs]
            return f'{self._print(rhs)};\n'
        # Inhomogenous tuples are unravelled and therefore do not exist in the c printer
        if isinstance(rhs, (NumpyArray, PythonTuple)):
            return self.copy_NumpyArray_Data(expr)
        if isinstance(rhs, (NumpyFull)):
            return self.arrayFill(expr)
        lhs = self._print(expr.lhs)
        if isinstance(rhs, (PythonList, PythonSet, PythonDict)):
            return self.init_stc_container(rhs, expr)
        rhs = self._print(expr.rhs)
        return f'{lhs} = {rhs};\n'

    def _print_AliasAssign(self, expr):
        lhs_var = expr.lhs
        rhs_var = expr.rhs

        lhs_address = ObjectAddress(lhs_var)
        rhs_address = ObjectAddress(rhs_var)

        # the below condition handles the case of reassinging a pointer to an array view.
        # setting the pointer's is_view attribute to false so it can be ignored by the free_pointer function.
        if isinstance(lhs_var, Variable) and lhs_var.is_ndarray and not lhs_var.is_optional:
            rhs = self._print(rhs_var)

            if isinstance(rhs_var, Variable) and rhs_var.is_ndarray:
                lhs = self._print(lhs_address)
                if lhs_var.order == rhs_var.order:
                    return 'alias_assign({}, {});\n'.format(lhs, rhs)
                else:
                    return 'transpose_alias_assign({}, {});\n'.format(lhs, rhs)
            else:
                lhs = self._print(lhs_var)
                return f'{lhs} = {rhs};\n'
        else:
            lhs = self._print(lhs_address)
            rhs = self._print(rhs_address)

            return f'{lhs} = {rhs};\n'

    def _print_For(self, expr):
        self.set_scope(expr.scope)

        iterable = expr.iterable
        indices = iterable.loop_counters

        if isinstance(iterable, (VariableIterator, DictItems)) and \
                isinstance(iterable.variable.class_type, (DictType, HomogeneousSetType, HomogeneousListType)):
            var = iterable.variable
            iterable_type = var.class_type
            counter = Variable(IteratorType(iterable_type), indices[0].name)
            c_type = self.get_c_type(iterable_type)
            iterable_code = self._print(var)
            for_code = f'c_foreach ({self._print(counter)}, {c_type}, {iterable_code})'
            tmp_ref = DottedVariable(VoidType(), 'ref', memory_handling='alias', lhs = counter)
            if isinstance(iterable, DictItems):
                assigns = [Assign(expr.target[0], DottedVariable(VoidType(), 'first', lhs = tmp_ref)),
                           Assign(expr.target[1], DottedVariable(VoidType(), 'second', lhs = tmp_ref))]
            else:
                assigns = [Assign(expr.target[0], tmp_ref)]
            additional_assign = CodeBlock(assigns)
        else:
            range_iterable = iterable.get_range()
            if indices:
                index = indices[0]
                if iterable.num_loop_counters_required and index.is_temp:
                    self.scope.insert_variable(index)
            else:
                index = expr.target[0]

            targets = iterable.get_assign_targets()
            additional_assign = CodeBlock([AliasAssign(i, t) if i.is_alias else Assign(i, t) \
                                    for i,t in zip(expr.target[-len(targets):], targets)])

            index_code = self._print(index)
            step = range_iterable.step
            start_code = self._print(range_iterable.start)
            stop_code  = self._print(range_iterable.stop )
            step_code  = self._print(range_iterable.step )

            # testing if the step is a value or an expression
            if is_literal_integer(step):
                op = '>' if int(step) < 0 else '<'
                stop_condition = f'{index_code} {op} {stop_code}'
            else:
                stop_condition = f'({step_code} > 0) ? ({index_code} < {stop_code}) : ({index_code} > {stop_code})'
            for_code = f'for ({index_code} = {start_code}; {stop_condition}; {index_code} += {step_code})\n'

        if self._additional_code:
            for_code = self._additional_code + for_code
            self._additional_code = ''

        if self._additional_code:
            for_code = self._additional_code + for_code
            self._additional_code = ''

        body = self._print(additional_assign) + self._print(expr.body)

        self.exit_scope()
        return for_code + '{\n' + body + '}\n'

    def _print_FunctionalFor(self, expr):
        loops = ''.join(self._print(i) for i in expr.loops)
        return loops

    def _print_CodeBlock(self, expr):
        if not expr.unravelled:
            body_exprs = expand_to_loops(expr,
                    self.scope.get_temporary_variable, self.scope,
                    language_has_vectors = False)
        else:
            body_exprs = expr.body
        body_stmts = []
        for b in body_exprs :
            code = self._print(b)
            code = self._additional_code + code
            self._additional_code = ''
            body_stmts.append(code)
        return ''.join(self._print(b) for b in body_stmts)

    def _print_Idx(self, expr):
        return self._print(expr.label)

    def _print_Exp1(self, expr):
        return "M_E"

    def _print_Pi(self, expr):
        return 'M_PI'

    def _print_Infinity(self, expr):
        return 'HUGE_VAL'

    def _print_NegativeInfinity(self, expr):
        return '-HUGE_VAL'

    def _print_PythonReal(self, expr):
        return 'creal({})'.format(self._print(expr.internal_var))

    def _print_PythonImag(self, expr):
        return 'cimag({})'.format(self._print(expr.internal_var))

    def _print_PythonConjugate(self, expr):
        return 'conj({})'.format(self._print(expr.internal_var))

    def _handle_is_operator(self, Op, expr):
        """
        Get the code to print an `is` or `is not` expression.

        Get the code to print an `is` or `is not` expression. These two operators
        function similarly so this helper function reduces code duplication.

        Parameters
        ----------
        Op : str
            The C operator representing "is" or "is not".

        expr : PyccelIs/PyccelIsNot
            The expression being printed.

        Returns
        -------
        str
            The code describing the expression.

        Raises
        ------
        PyccelError : Raised if the comparison is poorly defined.
        """

        lhs = self._print(expr.lhs)
        rhs = self._print(expr.rhs)
        a = expr.args[0]
        b = expr.args[1]

        if Nil() in expr.args:
            lhs = ObjectAddress(expr.lhs) if isinstance(expr.lhs, Variable) else expr.lhs
            rhs = ObjectAddress(expr.rhs) if isinstance(expr.rhs, Variable) else expr.rhs

            lhs = self._print(lhs)
            rhs = self._print(rhs)
            return '{} {} {}'.format(lhs, Op, rhs)

        if (a.dtype is PythonNativeBool() and b.dtype is PythonNativeBool()):
            return '{} {} {}'.format(lhs, Op, rhs)
        else:
            errors.report(PYCCEL_RESTRICTION_IS_ISNOT,
                          symbol=expr, severity='fatal')

    def _print_PyccelIsNot(self, expr):
        return self._handle_is_operator("!=", expr)

    def _print_PyccelIs(self, expr):
        return self._handle_is_operator("==", expr)

    def _print_Piecewise(self, expr):
        if expr.args[-1].cond is not True:
            # We need the last conditional to be a True, otherwise the resulting
            # function may not return a result.
            raise ValueError("All Piecewise expressions must contain an "
                             "(expr, True) statement to be used as a default "
                             "condition. Without one, the generated "
                             "expression may not evaluate to anything under "
                             "some condition.")
        lines = []
        if expr.has(Assign):
            for i, (e, c) in enumerate(expr.args):
                if i == 0:
                    lines.append("if (%s) {\n" % self._print(c))
                elif i == len(expr.args) - 1 and c is True:
                    lines.append("else {\n")
                else:
                    lines.append("else if (%s) {\n" % self._print(c))
                code0 = self._print(e)
                lines.append(code0)
                lines.append("}\n")
            return "".join(lines)
        else:
            # The piecewise was used in an expression, need to do inline
            # operators. This has the downside that inline operators will
            # not work for statements that span multiple lines (Matrix or
            # Indexed expressions).
            ecpairs = ["((%s) ? (\n%s\n)\n" % (self._print(c), self._print(e))
                    for e, c in expr.args[:-1]]
            last_line = ": (\n%s\n)" % self._print(expr.args[-1].expr)
            return ": ".join(ecpairs) + last_line + " ".join([")"*len(ecpairs)])

    def _print_Constant(self, expr):
        if expr == math_constants['inf']:
            self.add_import(c_imports['math'])
            return 'HUGE_VAL'
        elif expr == math_constants['nan']:
            self.add_import(c_imports['math'])
            return 'NAN'
        elif expr == math_constants['pi']:
            self.add_import(c_imports['math'])
            return 'M_PI'
        elif expr == math_constants['e']:
            self.add_import(c_imports['math'])
            return 'M_E'
        else:
            cast_func = DtypePrecisionToCastFunction[expr.dtype]
            return self._print(cast_func(expr.value))


    def _print_Variable(self, expr):
        if self.is_c_pointer(expr):
            return '(*{0})'.format(expr.name)
        else:
            return expr.name

    def _print_FunctionDefArgument(self, expr):
        return self._print(expr.name)

    def _print_FunctionCallArgument(self, expr):
        return self._print(expr.value)

    def _print_ObjectAddress(self, expr):
        obj_code = self._print(expr.obj)
        if isinstance(expr.obj, ObjectAddress) or not self.is_c_pointer(expr.obj):
            return f'&{obj_code}'
        else:
            if obj_code.startswith('(*') and obj_code.endswith(')'):
                return f'{obj_code[2:-1]}'
            else:
                return obj_code

    def _print_PointerCast(self, expr):
        declare_type = self.get_declare_type(expr.cast_type)
        if not self.is_c_pointer(expr.cast_type):
            declare_type += '*'
        obj = expr.obj
        if not isinstance(obj, ObjectAddress):
            obj = ObjectAddress(expr.obj)
        var_code = self._print(obj)
        return f'(*({declare_type})({var_code}))'

    def _print_Comment(self, expr):
        comments = self._print(expr.text)

        return '/*' + comments + '*/\n'

    def _print_Assert(self, expr):
        condition = self._print(expr.test)
        self.add_import(c_imports['assert'])
        return "assert({0});\n".format(condition)

    def _print_PyccelSymbol(self, expr):
        return expr

    def _print_CommentBlock(self, expr):
        txts = expr.comments
        header = expr.header
        header_size = len(expr.header)

        ln = max(len(i) for i in txts)
        if ln<max(20, header_size+4):
            ln = 20
        top  = '/*' + '_'*int((ln-header_size)/2) + header + '_'*int((ln-header_size)/2) + '*/\n'
        ln = len(top)-4
        bottom = '/*' + '_'*ln + '*/\n'

        txts = ['/*' + t + ' '*(ln - len(t)) + '*/\n' for t in txts]

        body = ''.join(i for i in txts)

        return ''.join([top, body, bottom])

    def _print_EmptyNode(self, expr):
        return ''

    #=================== OMP ==================

    def _print_OmpAnnotatedComment(self, expr):
        clauses = ''
        if expr.combined:
            clauses = ' ' + expr.combined
        clauses += str(expr.txt)
        if expr.has_nowait:
            clauses = clauses + ' nowait'
        omp_expr = '#pragma omp {}{}\n'.format(expr.name, clauses)

        if expr.is_multiline:
            if expr.combined is None:
                omp_expr += '{\n'
            elif (expr.combined and "for" not in expr.combined):
                if ("masked taskloop" not in expr.combined) and ("distribute" not in expr.combined):
                    omp_expr += '{\n'

        return omp_expr

    def _print_Omp_End_Clause(self, expr):
        return '}\n'
    #=====================================

    def _print_Program(self, expr):
        mod = expr.get_direct_user_nodes(lambda x: isinstance(x, Module))[0]
        self._current_module = mod
        self.set_scope(expr.scope)
        body  = self._print(expr.body)
        variables = self.scope.variables.values()
        decs = ''.join(self._print(Declare(v)) for v in variables)

        imports = [*expr.imports, *self._additional_imports.values()]
        self.invalidate_stc_headers(imports)
        imports = self.sort_imports(imports)
        imports = ''.join(self._print(i) for i in imports)

        self.exit_scope()
        self._current_module = None
        return ('{imports}'
                'int main()\n{{\n'
                '{decs}'
                '{body}'
                'return 0;\n'
                '}}').format(imports=imports,
                                    decs=decs,
                                    body=body)

    #================== CLASSES ==================

    def _print_CustomDataType(self, expr):
        return "struct " + expr.name

    def _print_Del(self, expr):
        return ''.join(self._print(var) for var in expr.variables)

    def _print_ClassDef(self, expr):
        methods = ''.join(self._print(method) for method in expr.methods)
        interfaces = ''.join(self._print(function) for interface in expr.interfaces for function in interface.functions)

        return methods + interfaces

    #================== List methods ==================
    def _print_ListAppend(self, expr):
        target = expr.list_obj
        class_type = target.class_type
        c_type = self.get_c_type(class_type)
        arg = self._print(expr.args[0])
        list_obj = self._print(ObjectAddress(expr.list_obj))
        return f'{c_type}_push({list_obj}, {arg});\n'

    def _print_ListPop(self, expr):
        class_type = expr.list_obj.class_type
        c_type = self.get_c_type(class_type)
        list_obj = self._print(ObjectAddress(expr.list_obj))
        if expr.index_element:
            self.add_import(Import('List_extensions', AsName(VariableTypeAnnotation(class_type), c_type)))
            if is_literal_integer(expr.index_element) and int(expr.index_element) < 0:
                idx_code = self._print(PyccelAdd(PythonLen(expr.list_obj), expr.index_element, simplify=True))
            else:
                idx_code = self._print(expr.index_element)
            return f'{c_type}_pull_elem({list_obj}, {idx_code})'
        else:
            return f'{c_type}_pull({list_obj})'

    #================== Set methods ==================

    def _print_SetPop(self, expr):
        dtype = expr.set_variable.class_type
        var_type = self.get_c_type(dtype)
        self.add_import(Import('Set_extensions', AsName(VariableTypeAnnotation(dtype), var_type)))
        set_var = self._print(ObjectAddress(expr.set_variable))
        return f'{var_type}_pop({set_var})'

    def _print_SetClear(self, expr):
        var_type = self.get_declare_type(expr.set_variable)
        set_var = self._print(ObjectAddress(expr.set_variable))
        return f'{var_type}_clear({set_var});\n'

    def _print_SetAdd(self, expr):
        var_type = self.get_declare_type(expr.set_variable)
        set_var = self._print(ObjectAddress(expr.set_variable))
        arg = self._print(expr.args[0])
        return f'{var_type}_push({set_var}, {arg});\n'

    def _print_SetCopy(self, expr):
        var_type = self.get_declare_type(expr.set_variable)
        set_var = self._print(expr.set_variable)
        return f'{var_type}_clone({set_var})'

    def _print_SetUnion(self, expr):
        assign_base = expr.get_direct_user_nodes(lambda n: isinstance(n, Assign))
        if not assign_base:
            errors.report("The result of the union call must be saved into a variable",
                    severity='error', symbol=expr)
        class_type = expr.set_variable.class_type
        var_type = self.get_c_type(class_type)
        self.add_import(Import('Set_extensions', AsName(VariableTypeAnnotation(class_type), var_type)))
        set_var = self._print(ObjectAddress(expr.set_variable))
        args = ', '.join([str(len(expr.args)), *(self._print(ObjectAddress(a)) for a in expr.args)])
        return f'{var_type}_union({set_var}, {args})'

    #=================== MACROS ==================

    def _print_MacroShape(self, expr):
        var = expr.argument
        if not isinstance(var, (Variable, IndexedElement)):
            raise TypeError('Expecting a variable, given {}'.format(type(var)))
        shape = var.shape

        if len(shape) == 1:
            shape = shape[0]


        elif not(expr.index is None):
            if expr.index < len(shape):
                shape = shape[expr.index]
            else:
                shape = '1'

        return self._print(shape)

    def _print_MacroCount(self, expr):

        var = expr.argument

        if var.rank == 0:
            return '1'
        else:
            return self._print(functools.reduce(
                lambda x,y: PyccelMul(x,y,simplify=True), var.shape))

    def _print_PrecomputedCode(self, expr):
        return expr.code


    def indent_code(self, code):
        """Accepts a string of code or a list of code lines"""

        if isinstance(code, str):
            code_lines = self.indent_code(code.splitlines(True))
            return ''.join(code_lines)

        tab = " "*self._default_settings["tabwidth"]
        inc_token = ('{', '(', '{\n', '(\n')
        dec_token = ('}', ')')

        code = [ line.lstrip(' \t') for line in code ]

        increase = [ int(any(map(line.endswith, inc_token))) for line in code ]
        decrease = [ int(any(map(line.startswith, dec_token)))
                     for line in code ]

        pretty = []
        level = 0
        for n, line in enumerate(code):
            if line == '' or line == '\n':
                pretty.append(line)
                continue
            level -= decrease[n]
            pretty.append("%s%s" % (tab*level, line))
            level += increase[n]
        return pretty<|MERGE_RESOLUTION|>--- conflicted
+++ resolved
@@ -14,13 +14,9 @@
 
 from pyccel.ast.bind_c    import BindCPointer
 
-<<<<<<< HEAD
 from pyccel.ast.builtins  import PythonRange, PythonComplex, PythonMin, PythonMax
 from pyccel.ast.builtins  import PythonPrint, PythonType
-=======
-from pyccel.ast.builtins  import PythonRange, PythonComplex
-from pyccel.ast.builtins  import PythonPrint, PythonType, VariableIterator
->>>>>>> 49abd63e
+
 from pyccel.ast.builtins  import PythonList, PythonTuple, PythonSet, PythonDict, PythonLen
 
 from pyccel.ast.builtin_methods.dict_methods  import DictItems
