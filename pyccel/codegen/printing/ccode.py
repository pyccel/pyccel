# coding: utf-8
#------------------------------------------------------------------------------------------#
# This file is part of Pyccel which is released under MIT License. See the LICENSE file or #
# go to https://github.com/pyccel/pyccel/blob/master/LICENSE for full license details.     #
#------------------------------------------------------------------------------------------#
# pylint: disable=R0201
# pylint: disable=missing-function-docstring
import functools
import operator

from pyccel.ast.builtins  import PythonRange, PythonFloat, PythonComplex

from pyccel.ast.core      import Declare
from pyccel.ast.core      import FuncAddressDeclare, FunctionCall, FunctionDef
from pyccel.ast.core      import Deallocate
from pyccel.ast.core      import FunctionAddress
from pyccel.ast.core      import Assign, datatype, Import, AugAssign
from pyccel.ast.core      import SeparatorComment
from pyccel.ast.core      import create_incremented_string

from pyccel.ast.operators import PyccelAdd, PyccelMul, PyccelMinus, PyccelLt, PyccelGt
from pyccel.ast.operators import PyccelAssociativeParenthesis
from pyccel.ast.operators import PyccelUnarySub, IfTernaryOperator

from pyccel.ast.datatypes import NativeInteger, NativeBool, NativeComplex, NativeReal, NativeTuple

from pyccel.ast.internals import Slice

from pyccel.ast.literals  import LiteralTrue, LiteralImaginaryUnit, LiteralFloat
from pyccel.ast.literals  import LiteralString, LiteralInteger, Literal
from pyccel.ast.literals  import Nil

from pyccel.ast.numpyext import NumpyFull, NumpyArray, NumpyArange
from pyccel.ast.numpyext import NumpyReal, NumpyImag, NumpyFloat

from pyccel.ast.utilities import expand_to_loops

from pyccel.ast.variable import ValuedVariable
from pyccel.ast.variable import PyccelArraySize, Variable, VariableAddress
from pyccel.ast.variable import DottedName


from pyccel.codegen.printing.codeprinter import CodePrinter

from pyccel.errors.errors   import Errors
from pyccel.errors.messages import (PYCCEL_RESTRICTION_TODO, INCOMPATIBLE_TYPEVAR_TO_FUNC,
                                    PYCCEL_RESTRICTION_IS_ISNOT )


errors = Errors()

# TODO: add examples

__all__ = ["CCodePrinter", "ccode"]

# dictionary mapping numpy function to (argument_conditions, C_function).
# Used in CCodePrinter._print_NumpyUfuncBase(self, expr)
numpy_ufunc_to_c_real = {
    'NumpyAbs'  : 'fabs',
    'NumpyFabs'  : 'fabs',
    'NumpyMin'  : 'minval',
    'NumpyMax'  : 'maxval',
    'NumpyFloor': 'floor',  # TODO: might require special treatment with casting
    # ---
    'NumpyExp' : 'exp',
    'NumpyLog' : 'log',
    'NumpySqrt': 'sqrt',
    # ---
    'NumpySin'    : 'sin',
    'NumpyCos'    : 'cos',
    'NumpyTan'    : 'tan',
    'NumpyArcsin' : 'asin',
    'NumpyArccos' : 'acos',
    'NumpyArctan' : 'atan',
    'NumpyArctan2': 'atan2',
    'NumpySinh'   : 'sinh',
    'NumpyCosh'   : 'cosh',
    'NumpyTanh'   : 'tanh',
    'NumpyArcsinh': 'asinh',
    'NumpyArccosh': 'acosh',
    'NumpyArctanh': 'atanh',
}

numpy_ufunc_to_c_complex = {
    'NumpyAbs'  : 'cabs',
    'NumpyMin'  : 'minval',
    'NumpyMax'  : 'maxval',
    # ---
    'NumpyExp' : 'cexp',
    'NumpyLog' : 'clog',
    'NumpySqrt': 'csqrt',
    # ---
    'NumpySin'    : 'csin',
    'NumpyCos'    : 'ccos',
    'NumpyTan'    : 'ctan',
    'NumpyArcsin' : 'casin',
    'NumpyArccos' : 'cacos',
    'NumpyArctan' : 'catan',
    'NumpySinh'   : 'csinh',
    'NumpyCosh'   : 'ccosh',
    'NumpyTanh'   : 'ctanh',
    'NumpyArcsinh': 'casinh',
    'NumpyArccosh': 'cacosh',
    'NumpyArctanh': 'catanh',
}

# dictionary mapping Math function to (argument_conditions, C_function).
# Used in CCodePrinter._print_MathFunctionBase(self, expr)
# Math function ref https://docs.python.org/3/library/math.html
math_function_to_c = {
    # ---------- Number-theoretic and representation functions ------------
    'MathCeil'     : 'ceil',
    # 'MathComb'   : 'com' # TODO
    'MathCopysign': 'copysign',
    'MathFabs'   : 'fabs',
    'MathFloor'    : 'floor',
    # 'MathFmod'   : '???',  # TODO
    # 'MathRexp'   : '???'   TODO requires two output
    # 'MathFsum'   : '???',  # TODO
    # 'MathIsclose' : '???',  # TODO
    'MathIsfinite': 'isfinite', # int isfinite(real-floating x);
    'MathIsinf'   : 'isinf', # int isinf(real-floating x);
    'MathIsnan'   : 'isnan', # int isnan(real-floating x);
    # 'MathIsqrt'  : '???' TODO
    'MathLdexp'  : 'ldexp',
    # 'MathModf'  : '???' TODO return two value
    # 'MathPerm'  : '???' TODO
    # 'MathProd'  : '???' TODO
    'MathRemainder'  : 'remainder',
    'MathTrunc'  : 'trunc',

    # ----------------- Power and logarithmic functions -----------------------

    'MathExp'    : 'exp',
    'MathExpm1'  : 'expm1',
    'MathLog'    : 'log',      # take also an option arg [base]
    'MathLog1p'  : 'log1p',
    'MathLog2'  : 'log2',
    'MathLog10'  : 'log10',
    'MathPow'    : 'pow',
    'MathSqrt'   : 'sqrt',

    # --------------------- Trigonometric functions ---------------------------

    'MathAcos'   : 'acos',
    'MathAsin'   : 'asin',
    'MathAtan'   : 'atan',
    'MathAtan2'  : 'atan2',
    'MathCos'    : 'cos',
    # 'MathDist'  : '???', TODO
    'MathHypot'  : 'hypot',
    'MathSin'    : 'sin',
    'MathTan'    : 'tan',


    # -------------------------- Hyperbolic functions -------------------------

    'MathAcosh'  : 'acosh',
    'MathAsinh'  : 'asinh',
    'MathAtanh'  : 'atanh',
    'MathCosh'   : 'cosh',
    'MathSinh'   : 'sinh',
    'MathTanh'   : 'tanh',

    # --------------------------- Special functions ---------------------------

    'MathErf'    : 'erf',
    'MathErfc'   : 'erfc',
    'MathGamma'  : 'tgamma',
    'MathLgamma' : 'lgamma',

    # --------------------------- internal functions --------------------------
    'MathFactorial' : 'pyc_factorial',
    'MathGcd'       : 'pyc_gcd',
    'MathDegrees'   : 'pyc_degrees',
    'MathRadians'   : 'pyc_radians',
    'MathLcm'       : 'pyc_lcm',
}

c_library_headers = (
    "complex",
    "ctype",
    "float",
    "math",
    "stdarg",
    "stdbool",
    "stddef",
    "stdint",
    "stdio",
    "stdlib",
    "tgmath",
)

dtype_registry = {('real',8)    : 'double',
                  ('real',4)    : 'float',
                  ('complex',8) : 'double complex',
                  ('complex',4) : 'float complex',
                  ('int',4)     : 'int32_t',
                  ('int',8)     : 'int64_t',
                  ('int',2)     : 'int16_t',
                  ('int',1)     : 'int8_t',
                  ('bool',4)    : 'bool'}

ndarray_type_registry = {('real',8)    : 'nd_double',
                  ('real',4)    : 'nd_float',
                  ('complex',8) : 'nd_cdouble',
                  ('complex',4) : 'nd_cfloat',
                  ('int',8)     : 'nd_int64',
                  ('int',4)     : 'nd_int32',
                  ('int',2)     : 'nd_int16',
                  ('int',1)     : 'nd_int8',
                  ('bool',4)    : 'nd_bool'}

import_dict = {'omp_lib' : 'omp' }

class CCodePrinter(CodePrinter):
    """A printer to convert python expressions to strings of c code"""
    printmethod = "_ccode"
    language = "C"

    _default_settings = {
        'tabwidth': 4,
    }

    def __init__(self, parser, prefix_module = None):

        if parser.filename:
            errors.set_target(parser.filename, 'file')

        super().__init__()
        self.prefix_module = prefix_module
        self._additional_imports = set(['stdlib'])
        self._parser = parser
        self._additional_code = ''
        self._additional_declare = []
        self._additional_args = []
        self._temporary_args = []

    def get_additional_imports(self):
        """return the additional imports collected in printing stage"""
        return self._additional_imports

    def _get_statement(self, codestring):
        return "%s;" % codestring

    def _get_comment(self, text):
        return "// {0}".format(text)

    def _format_code(self, lines):
        return self.indent_code(lines)

    def _traverse_matrix_indices(self, mat):
        rows, cols = mat.shape
        return ((i, j) for i in range(rows) for j in range(cols))

    #========================== Numpy Elements ===============================#
    def copy_NumpyArray_Data(self, expr):
        """ print the assignment of a NdArray

        parameters
        ----------
            expr : PyccelAstNode
                The Assign Node used to get the lhs and rhs
        Return
        ------
            String
                Return a str that contains the declaration of a dummy data_buffer
                       and a call to an operator which copies it to an NdArray struct
                if the ndarray is a stack_array the str will contain the initialization
        """
        rhs = expr.rhs
        lhs = expr.lhs
        if rhs.rank == 0:
            raise NotImplementedError(str(expr))
        dummy_array_name, _ = create_incremented_string(self._parser.used_names, prefix = 'array_dummy')
        declare_dtype = self.find_in_dtype_registry(self._print(rhs.dtype), rhs.precision)
        dtype = self.find_in_ndarray_type_registry(self._print(rhs.dtype), rhs.precision)
        arg = rhs.arg
        if rhs.rank > 1:
            # flattening the args to use them in C initialization.
            arg = functools.reduce(operator.concat, arg)
        if isinstance(arg, Variable):
            arg = self._print(arg)
            if expr.lhs.is_stack_array:
                cpy_data = self._init_stack_array(expr, rhs.arg)
            else:
                cpy_data = "memcpy({0}.{2}, {1}.{2}, {0}.buffer_size);".format(lhs, arg, dtype)
            return '%s\n' % (cpy_data)
        else :
            arg = ', '.join(self._print(i) for i in arg)
            dummy_array = "%s %s[] = {%s};\n" % (declare_dtype, dummy_array_name, arg)
            if expr.lhs.is_stack_array:
                cpy_data = self._init_stack_array(expr, dummy_array_name)
            else:
                cpy_data = "memcpy({0}.{2}, {1}, {0}.buffer_size);".format(self._print(lhs), dummy_array_name, dtype)
            return  '%s%s\n' % (dummy_array, cpy_data)

    def arrayFill(self, expr):
        """ print the assignment of a NdArray

        parameters
        ----------
            expr : PyccelAstNode
                The Assign Node used to get the lhs and rhs
        Return
        ------
            String
                Return a str that contains a call to the C function array_fill,
                if the ndarray is a stack_array the str will contain the initialization
        """
        rhs = expr.rhs
        lhs = expr.lhs
        code_init = ''
        if lhs.is_stack_array:
            declare_dtype = self.find_in_dtype_registry(self._print(rhs.dtype), rhs.precision)
            length = '*'.join(self._print(i) for i in lhs.shape)
            buffer_array = "({declare_dtype}[{length}]){{}}".format(declare_dtype = declare_dtype, length=length)
            code_init += self._init_stack_array(expr, buffer_array)
        if rhs.fill_value is not None:
            if isinstance(rhs.fill_value, Literal):
                dtype = self.find_in_dtype_registry(self._print(rhs.dtype), rhs.precision)
                code_init += 'array_fill(({0}){1}, {2});\n'.format(dtype, self._print(rhs.fill_value), self._print(lhs))
            else:
                code_init += 'array_fill({0}, {1});\n'.format(self._print(rhs.fill_value), self._print(lhs))
        return '{}'.format(code_init)

    def _init_stack_array(self, expr, buffer_array):
        """ return a string which handles the assignment of a stack ndarray

        Parameters
        ----------
            expr : PyccelAstNode
                The Assign Node used to get the lhs and rhs
            buffer_array : String
                The data buffer
        Returns
        -------
            Returns a string that contains the initialization of a stack_array
        """

        lhs = expr.lhs
        rhs = expr.rhs
        dtype = self.find_in_ndarray_type_registry(self._print(rhs.dtype), rhs.precision)
        shape = ", ".join(self._print(i) for i in lhs.shape)
        declare_dtype = self.find_in_dtype_registry('int', 8)

        shape_init = "({declare_dtype}[]){{{shape}}}".format(declare_dtype=declare_dtype, shape=shape)
        strides_init = "({declare_dtype}[{length}]){{0}}".format(declare_dtype=declare_dtype, length=len(lhs.shape))
        if isinstance(buffer_array, Variable):
            buffer_array = "{0}.{1}".format(self._print(buffer_array), dtype)
        cpy_data = '{0} = (t_ndarray){{.{1}={2},\n .shape={3},\n .strides={4},\n '
        cpy_data += '.nd={5},\n .type={1},\n .is_view={6}}};\n'
        cpy_data = cpy_data.format(self._print(lhs), dtype, buffer_array,
                    shape_init, strides_init, len(lhs.shape), 'false')
        cpy_data += 'stack_array_init(&{});\n'.format(self._print(lhs))
        self._additional_imports.add("ndarrays")
        return cpy_data

    def fill_NumpyArange(self, expr, lhs):
        """ print the assignment of a NumpyArange
        parameters
        ----------
            expr : NumpyArange
                The node holding NumpyArange
            lhs : Variable
                 The left hand of Assign
        Return
        ------
            String
                Return string that contains the Assign code and the For loop
                responsible for filling the array values
        """
        start  = self._print(expr.start)
        stop   = self._print(expr.stop)
        step   = self._print(expr.step)
        dtype  = self.find_in_ndarray_type_registry(self._print(expr.dtype), expr.precision)

        target = Variable(expr.dtype, name =  self._parser.get_new_name('s'))
        index  = Variable(NativeInteger(), name = self._parser.get_new_name('i'))

        self._additional_declare += [index, target]
        self._additional_code += self._print(Assign(index, LiteralInteger(0))) + '\n'

        code = 'for({target} = {start}; {target} {op} {stop}; {target} += {step})'
        code += '\n{{\n{lhs}.{dtype}[{index}] = {target};\n'
        code += self._print(AugAssign(index, '+', LiteralInteger(1))) + '\n}}'
        code = code.format(target = self._print(target),
                            start = start,
                            stop  = stop,
                            op    = '<' if not isinstance(expr.step, PyccelUnarySub) else '>',
                            step  = step,
                            index = self._print(index),
                            lhs   = lhs,
                            dtype = dtype)
        return code

    # ============ Elements ============ #

    def _print_PythonAbs(self, expr):
        if expr.arg.dtype is NativeReal():
            self._additional_imports.add("math")
            func = "fabs"
        elif expr.arg.dtype is NativeComplex():
            self._additional_imports.add("complex")
            func = "cabs"
        else:
            func = "abs"
        return "{}({})".format(func, self._print(expr.arg))

    def _print_PythonFloat(self, expr):
        value = self._print(expr.arg)
        type_name = self.find_in_dtype_registry('real', expr.precision)
        return '({0})({1})'.format(type_name, value)

    def _print_PythonInt(self, expr):
        self._additional_imports.add('stdint')
        value = self._print(expr.arg)
        type_name = self.find_in_dtype_registry('int', expr.precision)
        return '({0})({1})'.format(type_name, value)

    def _print_PythonBool(self, expr):
        value = self._print(expr.arg)
        return '({} != 0)'.format(value)

    def _print_Literal(self, expr):
        return repr(expr.python_value)

    def _print_LiteralComplex(self, expr):
        if expr.real == LiteralFloat(0):
            return self._print(PyccelAssociativeParenthesis(PyccelMul(expr.imag, LiteralImaginaryUnit())))
        else:
            return self._print(PyccelAssociativeParenthesis(PyccelAdd(expr.real,
                            PyccelMul(expr.imag, LiteralImaginaryUnit()))))

    def _print_PythonComplex(self, expr):
        if expr.is_cast:
            value = self._print(expr.internal_var)
        else:
            value = self._print(PyccelAssociativeParenthesis(PyccelAdd(expr.real,
                            PyccelMul(expr.imag, LiteralImaginaryUnit()))))
        type_name = self.find_in_dtype_registry('complex', expr.precision)
        return '({0})({1})'.format(type_name, value)

    def _print_LiteralImaginaryUnit(self, expr):
        self._additional_imports.add("complex")
        return '_Complex_I'

    def _print_ModuleHeader(self, expr):
        name = expr.module.name
        # TODO: Add classes and interfaces
        funcs = '\n\n'.join('{};'.format(self.function_signature(f)) for f in expr.module.funcs)

        # Print imports last to be sure that all additional_imports have been collected
        imports = [*expr.module.imports, *map(Import, self._additional_imports)]
        imports = '\n'.join(self._print(i) for i in imports)

        return ('#ifndef {name}_H\n'
                '#define {name}_H\n\n'
                '{imports}\n\n'
                #'{classes}\n\n'
                '{funcs}\n\n'
                #'{interfaces}\n\n'
                '#endif // {name}_H\n').format(
                        name    = name.upper(),
                        imports = imports,
                        funcs   = funcs)

    def _print_Module(self, expr):
        body    = '\n\n'.join(self._print(i) for i in expr.body)

        # Print imports last to be sure that all additional_imports have been collected
        imports = [Import(expr.name), *map(Import, self._additional_imports)]
        imports = '\n'.join(self._print(i) for i in imports)
        return ('{imports}\n\n'
                '{body}\n').format(
                        imports = imports,
                        body    = body)

    def _print_Break(self, expr):
        return 'break;'

    def _print_Continue(self, expr):
        return 'continue;'

    def _print_While(self, expr):
        body = self._print(expr.body)
        cond = self._print(expr.test)
        return 'while({condi})\n{{\n{body}\n}}'.format(condi = cond, body = body)

    def _print_If(self, expr):
        lines = []
        for i, (c, e) in enumerate(expr.blocks):
            var = self._print(e)
            if i == 0:
                lines.append("if (%s)\n{" % self._print(c))
            elif i == len(expr.blocks) - 1 and isinstance(c, LiteralTrue):
                lines.append("else\n{")
            else:
                lines.append("else if (%s)\n{" % self._print(c))
            lines.append("%s\n}" % var)
        return "\n".join(lines)

    def _print_IfTernaryOperator(self, expr):
        cond = self._print(expr.cond)
        value_true = self._print(expr.value_true)
        value_false = self._print(expr.value_false)
        return '{cond} ? {true} : {false}'.format(cond = cond, true =value_true, false = value_false)

    def _print_LiteralTrue(self, expr):
        return '1'

    def _print_LiteralFalse(self, expr):
        return '0'

    def _print_PyccelAnd(self, expr):
        args = [self._print(a) for a in expr.args]
        return ' && '.join(a for a in args)

    def _print_PyccelOr(self, expr):
        args = [self._print(a) for a in expr.args]
        return ' || '.join(a for a in args)

    def _print_PyccelEq(self, expr):
        lhs = self._print(expr.args[0])
        rhs = self._print(expr.args[1])
        return '{0} == {1}'.format(lhs, rhs)

    def _print_PyccelNe(self, expr):
        lhs = self._print(expr.args[0])
        rhs = self._print(expr.args[1])
        return '{0} != {1}'.format(lhs, rhs)

    def _print_PyccelLt(self, expr):
        lhs = self._print(expr.args[0])
        rhs = self._print(expr.args[1])
        return '{0} < {1}'.format(lhs, rhs)

    def _print_PyccelLe(self, expr):
        lhs = self._print(expr.args[0])
        rhs = self._print(expr.args[1])
        return '{0} <= {1}'.format(lhs, rhs)

    def _print_PyccelGt(self, expr):
        lhs = self._print(expr.args[0])
        rhs = self._print(expr.args[1])
        return '{0} > {1}'.format(lhs, rhs)

    def _print_PyccelGe(self, expr):
        lhs = self._print(expr.args[0])
        rhs = self._print(expr.args[1])
        return '{0} >= {1}'.format(lhs, rhs)

    def _print_PyccelNot(self, expr):
        a = self._print(expr.args[0])
        return '!{}'.format(a)

    def _print_PyccelMod(self, expr):
        self._additional_imports.add("math")

        first = self._print(expr.args[0])
        second = self._print(expr.args[1])

        if expr.dtype is NativeInteger():
            return "{} % {}".format(first, second)

        if expr.args[0].dtype is NativeInteger():
            first = self._print(PythonFloat(expr.args[0]))
        if expr.args[1].dtype is NativeInteger():
            second = self._print(PythonFloat(expr.args[1]))
        return "fmod({}, {})".format(first, second)

    def _print_PyccelPow(self, expr):
        b = expr.args[0]
        e = expr.args[1]

        if expr.dtype is NativeComplex():
            b = self._print(b if b.dtype is NativeComplex() else PythonComplex(b))
            e = self._print(e if e.dtype is NativeComplex() else PythonComplex(e))
            self._additional_imports.add("complex")
            return 'cpow({}, {})'.format(b, e)

        self._additional_imports.add("math")
        b = self._print(b if b.dtype is NativeReal() else PythonFloat(b))
        e = self._print(e if e.dtype is NativeReal() else PythonFloat(e))
        code = 'pow({}, {})'.format(b, e)
        if expr.dtype is NativeInteger():
            dtype = self._print(expr.dtype)
            prec  = expr.precision
            cast_type = self.find_in_dtype_registry(dtype, prec)
            return '({}){}'.format(cast_type, code)
        return code

    def _print_Import(self, expr):
        if expr.ignore:
            return ''
        if isinstance(expr.source, DottedName):
            source = expr.source.name[-1]
        else:
            source = self._print(expr.source)

        # Get with a default value is not used here as it is
        # slower and on most occasions the import will not be in the
        # dictionary
        if source in import_dict: # pylint: disable=consider-using-get
            source = import_dict[source]

        if source is None:
            return ''
        if expr.source in c_library_headers:
            return '#include <{0}.h>'.format(source)
        else:
            return '#include "{0}.h"'.format(source)

    def _print_LiteralString(self, expr):
        format_str = format(expr.arg)
        format_str = format_str.replace("\\", "\\\\")\
                               .replace('\a', '\\a')\
                               .replace('\b', '\\b')\
                               .replace('\f', '\\f')\
                               .replace("\n", "\\n")\
                               .replace('\r', '\\r')\
                               .replace('\t', '\\t')\
                               .replace('\v', '\\v')\
                               .replace('"', '\\"')\
                               .replace("'", "\\'")
        return '"{}"'.format(format_str)

    def get_print_format_and_arg(self, var):
        type_to_format = {('real',8)    : '%.12lf',
                          ('real',4)    : '%.12f',
                          ('complex',8) : '(%.12lf + %.12lfj)',
                          ('complex',4) : '(%.12f + %.12fj)',
                          ('int',4)     : '%d',
                          ('int',8)     : '%ld',
                          ('int',2)     : '%hd',
                          ('int',1)     : '%c',
                          ('bool',4)    : '%s',
                          ('string', 0) : '%s'}
        try:
            arg_format = type_to_format[(self._print(var.dtype), var.precision)]
        except KeyError:
            errors.report("{} type is not supported currently".format(var.dtype), severity='fatal')
        if var.dtype is NativeComplex():
            arg = '{}, {}'.format(self._print(NumpyReal(var)), self._print(NumpyImag(var)))
        elif var.dtype is NativeBool():
            arg = '{} ? "True" : "False"'.format(self._print(var))
        else:
            arg = self._print(var)
        return arg_format, arg

    def extract_function_call_results(self, expr):
        tmp_list = [self.create_tmp_var(a) for a in expr.funcdef.results]
        return tmp_list


    def _print_PythonPrint(self, expr):
        self._additional_imports.add("stdio")
        args_format = []
        args = []
        end = '\n'
        sep = ' '
        for f in expr.expr:
            if isinstance(f, ValuedVariable):
                if f.name == 'sep'      :   sep = str(f.value)
                elif f.name == 'end'    :   end = str(f.value)
            elif isinstance(f, FunctionCall) and isinstance(f.dtype, NativeTuple):
                tmp_list = self.extract_function_call_results(f)
                tmp_arg_format_list = []
                for a in tmp_list:
                    arg_format, arg = self.get_print_format_and_arg(a)
                    tmp_arg_format_list.append(arg_format)
                    args.append(arg)
                args_format.append('({})'.format(', '.join(tmp_arg_format_list)))
                assign = Assign(tmp_list, f)
                self._additional_code += self._print(assign) + '\n'
            else:
                arg_format, arg = self.get_print_format_and_arg(f)
                args_format.append(arg_format)
                args.append(arg)
        args_format = sep.join(args_format)
        args_format += end
        args_format = self._print(LiteralString(args_format))
        code = ', '.join([args_format, *args])
        return "printf({});".format(code)

    def find_in_dtype_registry(self, dtype, prec):
        try :
            return dtype_registry[(dtype, prec)]
        except KeyError:
            errors.report(PYCCEL_RESTRICTION_TODO,
                    symbol = "{}[kind = {}]".format(dtype, prec),
                    severity='fatal')

    def find_in_ndarray_type_registry(self, dtype, prec):
        try :
            return ndarray_type_registry[(dtype, prec)]
        except KeyError:
            errors.report(PYCCEL_RESTRICTION_TODO,
                    symbol = "{}[kind = {}]".format(dtype, prec),
                    severity='fatal')

    def get_declare_type(self, expr):
        dtype = self._print(expr.dtype)
        prec  = expr.precision
        rank  = expr.rank
        if isinstance(expr.dtype, NativeInteger):
            self._additional_imports.add('stdint')
        dtype = self.find_in_dtype_registry(dtype, prec)
        if rank > 0:
            if expr.is_ndarray:
                self._additional_imports.add('ndarrays')
                return 't_ndarray '
            errors.report(PYCCEL_RESTRICTION_TODO, symbol="rank > 0",severity='fatal')

        if self.stored_in_c_pointer(expr):
            return '{0} *'.format(dtype)
        else:
            return '{0} '.format(dtype)

    def _print_FuncAddressDeclare(self, expr):
        args = list(expr.arguments)
        if len(expr.results) == 1:
            ret_type = self.get_declare_type(expr.results[0])
        elif len(expr.results) > 1:
            ret_type = self._print(datatype('int')) + ' '
            args += [a.clone(name = a.name, is_pointer =True) for a in expr.results]
        else:
            ret_type = self._print(datatype('void')) + ' '
        name = expr.name
        if not args:
            arg_code = 'void'
        else:
            # TODO: extract informations needed for printing in case of function argument which itself has a function argument
            arg_code = ', '.join('{}'.format(self._print_FuncAddressDeclare(i))
                        if isinstance(i, FunctionAddress) else '{0}{1}'.format(self.get_declare_type(i), i)
                        for i in args)
        return '{}(*{})({});'.format(ret_type, name, arg_code)

    def _print_Declare(self, expr):
        declaration_type = self.get_declare_type(expr.variable)
        variable = self._print(expr.variable.name)

        return '{0}{1};'.format(declaration_type, variable)

    def _print_NativeBool(self, expr):
        self._additional_imports.add('stdbool')
        return 'bool'

    def _print_NativeInteger(self, expr):
        return 'int'

    def _print_NativeReal(self, expr):
        return 'real'

    def _print_NativeVoid(self, expr):
        return 'void'

    def _print_NativeComplex(self, expr):
        self._additional_imports.add('complex')
        return 'complex'
    def _print_NativeString(self, expr):
        return 'string'

    def function_signature(self, expr, print_arg_names = True):
        """Extract from function definition all the information
        (name, input, output) needed to create the signature

        Parameters
        ----------
        expr            : FunctionDef
            the function defintion

        print_arg_names : Bool
            default value True and False when we don't need to print
            arguments names

        Return
        ------
        String
            Signature of the function
        """
        args = list(expr.arguments)
        if len(expr.results) == 1:
            ret_type = self.get_declare_type(expr.results[0])
        elif len(expr.results) > 1:
            ret_type = self._print(datatype('int')) + ' '
            args += [a.clone(name = a.name, is_pointer =True) for a in expr.results]
        else:
            ret_type = self._print(datatype('void')) + ' '
        name = expr.name
        if not args:
            arg_code = 'void'
        else:
            arg_code = ', '.join('{}'.format(self.function_signature(i, False))
                        if isinstance(i, FunctionAddress)
                        else '{0}'.format(self.get_declare_type(i)) + (i.name if print_arg_names else '')
                        for i in args)
        if isinstance(expr, FunctionAddress):
            return '{}(*{})({})'.format(ret_type, name, arg_code)
        else:
            return '{0}{1}({2})'.format(ret_type, name, arg_code)

    def _print_IndexedElement(self, expr):
        base = expr.base
        inds = list(expr.indices)
        base_shape = base.shape
        allow_negative_indexes = base.allows_negative_indexes
        for i, ind in enumerate(inds):
            if isinstance(ind, PyccelUnarySub) and isinstance(ind.args[0], LiteralInteger):
                inds[i] = PyccelMinus(base_shape[i], ind.args[0])
            else:
                #indices of indexedElement of len==1 shouldn't be a tuple
                if isinstance(ind, tuple) and len(ind) == 1:
                    inds[i].args = ind[0]
                if allow_negative_indexes and \
                        not isinstance(ind, LiteralInteger) and not isinstance(ind, Slice):
                    inds[i] = IfTernaryOperator(PyccelLt(ind, LiteralInteger(0)),
                        PyccelAdd(base_shape[i], ind), ind)
        #set dtype to the C struct types
        dtype = self._print(expr.dtype)
        dtype = self.find_in_ndarray_type_registry(dtype, expr.precision)
        base_name = self._print(base.name)
        if base.is_ndarray:
            if expr.rank > 0:
                #managing the Slice input
                for i , ind in enumerate(inds):
                    if isinstance(ind, Slice):
                        inds[i] = self._new_slice_with_processed_arguments(ind, PyccelArraySize(base, i),
                            allow_negative_indexes)
                    else:
                        inds[i] = Slice(ind, PyccelAdd(ind, LiteralInteger(1)), LiteralInteger(1))
                inds = [self._print(i) for i in inds]
                return "array_slicing(%s, %s, %s)" % (base_name, expr.rank, ", ".join(inds))
            inds = [self._cast_to(i, NativeInteger(), 8).format(self._print(i)) for i in inds]
        else:
            raise NotImplementedError(expr)
        return "%s.%s[get_index(%s, %s)]" % (base_name, dtype, base_name, ", ".join(inds))

    def _cast_to(self, expr, dtype, precision):
        """ add cast to an expression when needed
        parameters
        ----------
            expr      : PyccelAstNode
                the expression to be cast
            dtype     : Datatype
                base type of the cast
            precision : integer
                precision of the base type of the cast

        Return
        ------
            String
                Return format string that contains the desired cast type
        """
        if (expr.dtype != dtype or expr.precision != precision):
            cast=self.find_in_dtype_registry(self._print(dtype), precision)
            return '({}){{}}'.format(cast)
        return '{}'
    def _print_DottedVariable(self, expr):
        """convert dotted Variable to their C equivalent"""
        return '{}.{}'.format(self._print(expr.lhs), self._print(expr.name))

    @staticmethod
    def _new_slice_with_processed_arguments(_slice, array_size, allow_negative_index):
        """ Create new slice with informations collected from old slice and decorators

        Parameters
        ----------
            _slice : Slice
                slice needed to collect (start, stop, step)
            array_size : PyccelArraySize
                call to function size()
            allow_negative_index : Bool
                True when the decorator allow_negative_index is present
        Returns
        -------
            Slice
        """
        start = LiteralInteger(0) if _slice.start is None else _slice.start
        stop = array_size if _slice.stop is None else _slice.stop

        # negative start and end in slice
        if isinstance(start, PyccelUnarySub) and isinstance(start.args[0], LiteralInteger):
            start = PyccelMinus(array_size, start.args[0])
        elif allow_negative_index and not isinstance(start, (LiteralInteger, PyccelArraySize)):
            start = IfTernaryOperator(PyccelLt(start, LiteralInteger(0)),
                            PyccelMinus(array_size, start), start)

        if isinstance(stop, PyccelUnarySub) and isinstance(stop.args[0], LiteralInteger):
            stop = PyccelMinus(array_size, stop.args[0])
        elif allow_negative_index and not isinstance(stop, (LiteralInteger, PyccelArraySize)):
            stop = IfTernaryOperator(PyccelLt(stop, LiteralInteger(0)),
                            PyccelMinus(array_size, stop), stop)

        # steps in slices
        step = _slice.step

        if step is None:
            step = LiteralInteger(1)

        # negative step in slice
        elif isinstance(step, PyccelUnarySub) and isinstance(step.args[0], LiteralInteger):
            start = PyccelMinus(array_size, LiteralInteger(1)) if _slice.start is None else start
            stop = LiteralInteger(0) if _slice.stop is None else stop

        # variable step in slice
        elif allow_negative_index and step and not isinstance(step, LiteralInteger):
            og_start = start
            start = IfTernaryOperator(PyccelGt(step, LiteralInteger(0)), start, PyccelMinus(stop, LiteralInteger(1)))
            stop = IfTernaryOperator(PyccelGt(step, LiteralInteger(0)), stop, og_start)

        return Slice(start, stop, step)

    def _print_PyccelArraySize(self, expr):
        return '{}.shape[{}]'.format(expr.arg, expr.index)

    def _print_Allocate(self, expr):
        free_code = ''
        #free the array if its already allocated and checking if its not null if the status is unknown
        if  (expr.status == 'unknown'):
            free_code = 'if (%s.shape != NULL)\n' % self._print(expr.variable.name)
            free_code += "{{\n{};\n}}\n".format(self._print(Deallocate(expr.variable)))
        elif  (expr.status == 'allocated'):
            free_code += self._print(Deallocate(expr.variable))
        self._additional_imports.add('ndarrays')
        shape = ", ".join(self._print(i) for i in expr.shape)
        dtype = self._print(expr.variable.dtype)
        dtype = self.find_in_ndarray_type_registry(dtype, expr.variable.precision)
        shape_dtype = self.find_in_dtype_registry('int', 8)
        shape_Assign = "("+ shape_dtype +"[]){" + shape + "}"
        alloc_code = "{} = array_create({}, {}, {});".format(expr.variable, len(expr.shape), shape_Assign, dtype)
        return '{}\n{}'.format(free_code, alloc_code)

    def _print_Deallocate(self, expr):
        if expr.variable.is_pointer:
            return 'free_pointer({});'.format(self._print(expr.variable))
        return 'free_array({});'.format(self._print(expr.variable))

    def _print_Slice(self, expr):
        start = self._print(expr.start)
        stop = self._print(expr.stop)
        step = self._print(expr.step)
        return 'new_slice({}, {}, {})'.format(start, stop, step)

    def _print_NumpyUfuncBase(self, expr):
        """ Convert a Python expression with a Numpy function call to C
        function call

        Parameters
        ----------
            expr : Pyccel ast node
                Python expression with a Numpy function call

        Returns
        -------
            string
                Equivalent expression in C language

        Example
        -------
            numpy.cos(x) ==> cos(x)

        """
        # add necessary include
        self._additional_imports.add('math')
        type_name = type(expr).__name__
        try:
            func_name = numpy_ufunc_to_c_real[type_name]
        except KeyError:
            errors.report(PYCCEL_RESTRICTION_TODO, severity='fatal')
        args = []
        for arg in expr.args:
            if arg.dtype is NativeComplex():
                self._additional_imports.add('complex')
                try:
                    func_name = numpy_ufunc_to_c_complex[type_name]
                    args.append(self._print(arg))
                except KeyError:
                    errors.report(INCOMPATIBLE_TYPEVAR_TO_FUNC.format(type_name) ,severity='fatal')
            elif arg.dtype is not NativeReal():
                args.append(self._print(NumpyFloat(arg)))
            else :
                args.append(self._print(arg))
        code_args = ', '.join(args)
        return '{0}({1})'.format(func_name, code_args)

    def _print_MathFunctionBase(self, expr):
        """ Convert a Python expression with a math function call to C
        function call

        Parameters
        ----------
            expr : Pyccel ast node
                Python expression with a Math function call

        Returns
        -------
            string
                Equivalent expression in C language

        ------
        Example:
        --------
            math.sin(x) ==> sin(x)

        """
        # add necessary include
        type_name = type(expr).__name__
        try:
            func_name = math_function_to_c[type_name]
        except KeyError:
            errors.report(PYCCEL_RESTRICTION_TODO, severity='fatal')

        if func_name.startswith("pyc"):
            self._additional_imports.add('pyc_math')
        else:
            if expr.dtype is NativeComplex():
                self._additional_imports.add('cmath')
            else:
                self._additional_imports.add('math')
        args = []
        for arg in expr.args:
            if arg.dtype != NativeReal() and not func_name.startswith("pyc"):
                args.append(self._print(PythonFloat(arg)))
            else:
                args.append(self._print(arg))
        code_args = ', '.join(args)
        if expr.dtype == NativeInteger():
            cast_type = self.find_in_dtype_registry('int', expr.precision)
            return '({0}){1}({2})'.format(cast_type, func_name, code_args)
        return '{0}({1})'.format(func_name, code_args)

    def _print_MathIsfinite(self, expr):
        """Convert a Python expression with a math isfinite function call to C
        function call"""
        # add necessary include
        self._additional_imports.add('math')
        arg = expr.args[0]
        if arg.dtype is NativeInteger():
            code_arg = self._print(PythonFloat(arg))
        else:
            code_arg = self._print(arg)
        return "isfinite({})".format(code_arg)

    def _print_MathIsinf(self, expr):
        """Convert a Python expression with a math isinf function call to C
        function call"""
        # add necessary include
        self._additional_imports.add('math')
        arg = expr.args[0]
        if arg.dtype is NativeInteger():
            code_arg = self._print(PythonFloat(arg))
        else:
            code_arg = self._print(arg)
        return "isinf({})".format(code_arg)

    def _print_MathIsnan(self, expr):
        """Convert a Python expression with a math isnan function call to C
        function call"""
        # add necessary include
        self._additional_imports.add('math')
        arg = expr.args[0]
        if arg.dtype is NativeInteger():
            code_arg = self._print(PythonFloat(arg))
        else:
            code_arg = self._print(arg)
        return "isnan({})".format(code_arg)

    def _print_MathTrunc(self, expr):
        """Convert a Python expression with a math trunc function call to C
        function call"""
        # add necessary include
        self._additional_imports.add('math')
        arg = expr.args[0]
        if arg.dtype is NativeInteger():
            code_arg = self._print(PythonFloat(arg))
        else:
            code_arg = self._print(arg)
        return "trunc({})".format(code_arg)

    def _print_FunctionAddress(self, expr):
        return expr.name

    def _print_Rand(self, expr):
        raise NotImplementedError("Rand not implemented")

    def _print_NumpyRandint(self, expr):
        raise NotImplementedError("Randint not implemented")

    def _print_Interface(self, expr):
        return ""

    def _print_FunctionDef(self, expr):

        if len(expr.results) > 1:
            self._additional_args.append(expr.results)
        body  = self._print(expr.body)
        decs  = [Declare(i.dtype, i) if isinstance(i, Variable) else FuncAddressDeclare(i) for i in expr.local_vars]
        if len(expr.results) <= 1 :
            for i in expr.results:
                if isinstance(i, Variable) and not i.is_temp:
                    decs += [Declare(i.dtype, i)]
                elif not isinstance(i, Variable):
                    decs += [FuncAddressDeclare(i)]
        decs += [Declare(i.dtype, i) for i in self._additional_declare]
        decs  = '\n'.join(self._print(i) for i in decs)
        self._additional_declare.clear()

        sep = self._print(SeparatorComment(40))
        if self._additional_args :
            self._additional_args.pop()
        imports = ''.join(self._print(i) for i in expr.imports)
        doc_string = self._print(expr.doc_string) if expr.doc_string else ''

        parts = [sep,
                 doc_string,
                '{signature}\n{{'.format(signature=self.function_signature(expr)),
                 imports,
                 decs,
                 body,
                 '}',
                 sep]

        return '\n'.join(p for p in parts if p)

    def stored_in_c_pointer(self, a):
        if not isinstance(a, Variable):
            return False
        return (a.is_pointer and not a.is_ndarray) or a.is_optional or any(a in b for b in self._additional_args)

    def create_tmp_var(self, match_var):
        tmp_var_name = self._parser.get_new_name('tmp')
        tmp_var = Variable(name = tmp_var_name, dtype = match_var.dtype)
        self._additional_declare.append(tmp_var)
        return tmp_var

    def _print_FunctionCall(self, expr):
        func = expr.funcdef
         # Ensure the correct syntax is used for pointers
        args = []
        for a, f in zip(expr.args, func.arguments):
            if isinstance(a, Variable) and self.stored_in_c_pointer(f):
                args.append(VariableAddress(a))
            elif f.is_optional and not isinstance(a, Nil):
                tmp_var = self.create_tmp_var(f)
                assign = Assign(tmp_var, a)
                self._additional_code += self._print(assign) + '\n'
                args.append(VariableAddress(tmp_var))

            else :
                args.append(a)

        args += self._temporary_args
        self._temporary_args = []
        args = ', '.join(['{}'.format(self._print(a)) for a in args])
        if not func.results:
            return '{}({});'.format(func.name, args)
        return '{}({})'.format(func.name, args)

    def _print_Constant(self, expr):
        """ Convert a Python expression with a math constant call to C
        function call

        Parameters
        ----------
            expr : Pyccel ast node
                Python expression with a Math constant

        Returns
        -------
            string
                String represent the value of the constant

        Example
        -------
            math.pi ==> 3.14159265358979

        """
        val = LiteralFloat(expr.value)
        return self._print(val)

    def _print_Return(self, expr):
        code = ''
        args = [VariableAddress(a) if self.stored_in_c_pointer(a) else a for a in expr.expr]

        if len(args) > 1:
            if expr.stmt:
                return self._print(expr.stmt)+'\n'+'return 0;'
            return 'return 0;'

        if expr.stmt:
<<<<<<< HEAD
            # get Assign nodes form the CodeBlock object expr.stmt.
            last_assign = expr.stmt.get_attribute_nodes(Assign)
            deallocate_nodes = expr.stmt.get_attribute_nodes(Deallocate, excluded_nodes=(Assign,))
            vars_in_deallocate_nodes = [i.variable for i in deallocate_nodes]
=======
            # get Assign nodes from the CodeBlock object expr.stmt.
            last_assign = expr.stmt.get_attribute_nodes(Assign, excluded_nodes=FunctionCall)
>>>>>>> 93aacc61

            # Check the Assign objects list in case of
            # the user assigns a variable to an object contains IndexedElement object.
            if not last_assign:
                return 'return {0};'.format(self._print(args[0]))

            # make sure that stmt contains one assign node.
            assert(len(last_assign)==1)
            variables = last_assign[0].rhs.get_attribute_nodes(Variable, excluded_nodes=(FunctionDef,))
            unneeded_var = not any(b in vars_in_deallocate_nodes for b in variables)
            if unneeded_var:
                code = '\n'.join(self._print(a) for a in expr.stmt.body if a is not last_assign[0])
                return code + '\nreturn {};'.format(self._print(last_assign[0].rhs))
            else:
                code = '\n'+self._print(expr.stmt)
                self._additional_declare.append(last_assign[0].lhs)
        return code + '\nreturn {0};'.format(self._print(args[0]))

    def _print_Pass(self, expr):
        return '// pass'

    def _print_Nil(self, expr):
        return 'NULL'

    def _print_PyccelAdd(self, expr):
        return ' + '.join(self._print(a) for a in expr.args)

    def _print_PyccelMinus(self, expr):
        args = [self._print(a) for a in expr.args]
        if len(args) == 1:
            return '-{}'.format(args[0])
        return ' - '.join(args)

    def _print_PyccelMul(self, expr):
        return ' * '.join(self._print(a) for a in expr.args)

    def _print_PyccelDiv(self, expr):
        if all(a.dtype is NativeInteger() for a in expr.args):
            args = [PythonFloat(a) for a in expr.args]
        else:
            args = expr.args
        return  ' / '.join(self._print(a) for a in args)

    def _print_PyccelFloorDiv(self, expr):
        self._additional_imports.add("math")
        # the result type of the floor division is dependent on the arguments
        # type, if all arguments are integers the result is integer otherwise
        # the result type is float
        need_to_cast = all(a.dtype is NativeInteger() for a in expr.args)
        code = ' / '.join(self._print(a if a.dtype is NativeReal() else PythonFloat(a)) for a in expr.args)
        if (need_to_cast):
            cast_type = self.find_in_dtype_registry('int', expr.precision)
            return "({})floor({})".format(cast_type, code)
        return "floor({})".format(code)

    def _print_PyccelRShift(self, expr):
        return ' >> '.join(self._print(a) for a in expr.args)

    def _print_PyccelLShift(self, expr):
        return ' << '.join(self._print(a) for a in expr.args)

    def _print_PyccelBitXor(self, expr):
        if expr.dtype is NativeBool():
            return '{0} != {1}'.format(self._print(expr.args[0]), self._print(expr.args[1]))
        return ' ^ '.join(self._print(a) for a in expr.args)

    def _print_PyccelBitOr(self, expr):
        if expr.dtype is NativeBool():
            return ' || '.join(self._print(a) for a in expr.args)
        return ' | '.join(self._print(a) for a in expr.args)

    def _print_PyccelBitAnd(self, expr):
        if expr.dtype is NativeBool():
            return ' && '.join(self._print(a) for a in expr.args)
        return ' & '.join(self._print(a) for a in expr.args)

    def _print_PyccelInvert(self, expr):
        return '~{}'.format(self._print(expr.args[0]))

    def _print_PyccelAssociativeParenthesis(self, expr):
        return '({})'.format(self._print(expr.args[0]))

    def _print_PyccelUnary(self, expr):
        return '+{}'.format(self._print(expr.args[0]))

    def _print_PyccelUnarySub(self, expr):
        return '-{}'.format(self._print(expr.args[0]))

    def _print_AugAssign(self, expr):
        lhs_code = self._print(expr.lhs)
        op = expr.op._symbol
        rhs_code = self._print(expr.rhs)
        return "{0} {1}= {2};".format(lhs_code, op, rhs_code)

    def _print_Assign(self, expr):
        if isinstance(expr.rhs, FunctionCall) and isinstance(expr.rhs.dtype, NativeTuple):
            self._temporary_args = [VariableAddress(a) for a in expr.lhs]
            return '{};'.format(self._print(expr.rhs))
        if isinstance(expr.rhs, (NumpyArray)):
            return self.copy_NumpyArray_Data(expr)
        if isinstance(expr.rhs, (NumpyFull)):
            return self.arrayFill(expr)
        if isinstance(expr.rhs, NumpyArange):
            return self.fill_NumpyArange(expr.rhs, expr.lhs)
        lhs = self._print(expr.lhs)
        rhs = self._print(expr.rhs)
        return '{} = {};'.format(lhs, rhs)

    def _print_AliasAssign(self, expr):
        lhs = expr.lhs
        rhs = expr.rhs
        if isinstance(rhs, Variable):
            rhs = VariableAddress(rhs)

        lhs = self._print(lhs.name)
        rhs = self._print(rhs)

        # the below condition handles the case of reassinging a pointer to an array view.
        # setting the pointer's is_view attribute to false so it can be ignored by the free_pointer function.
        if isinstance(expr.lhs, Variable) and expr.lhs.is_ndarray \
                and isinstance(expr.rhs, Variable) and expr.rhs.is_ndarray and expr.rhs.is_pointer:
            return 'alias_assign(&{}, {});'.format(lhs, rhs)

        return '{} = {};'.format(lhs, rhs)

    def _print_For(self, expr):
        counter = self._print(expr.target)
        body  = self._print(expr.body)
        if isinstance(expr.iterable, PythonRange):
            start = self._print(expr.iterable.start)
            stop  = self._print(expr.iterable.stop )
            step  = self._print(expr.iterable.step )
        else:
            raise NotImplementedError("Only iterable currently supported is Range")

        test_step = expr.iterable.step
        if isinstance(test_step, PyccelUnarySub):
            test_step = expr.iterable.step.args[0]

        # testing if the step is a value or an expression
        if isinstance(test_step, Literal):
            op = '>' if isinstance(expr.iterable.step, PyccelUnarySub) else '<'
            return ('for ({counter} = {start}; {counter} {op} {stop}; {counter} += '
                        '{step})\n{{\n{body}\n}}').format(counter=counter, start=start, op=op,
                                                          stop=stop, step=step, body=body)
        else:
            return (
                'for ({counter} = {start}; ({step} > 0) ? ({counter} < {stop}) : ({counter} > {stop}); {counter} += '
                '{step})\n{{\n{body}\n}}').format(counter=counter, start=start,
                                                  stop=stop, step=step, body=body)

    def _print_CodeBlock(self, expr):
        if not expr.unravelled:
            body_exprs, new_vars = expand_to_loops(expr, self._parser.get_new_variable, language_has_vectors = False)
            self._additional_declare.extend(new_vars)
        else:
            body_exprs = expr.body
        body_stmts = []
        for b in body_exprs :
            code = self._print(b)
            code = self._additional_code + code
            self._additional_code = ''
            body_stmts.append(code)
        return '\n'.join(self._print(b) for b in body_stmts)

    def _print_Idx(self, expr):
        return self._print(expr.label)

    def _print_Exp1(self, expr):
        return "M_E"

    def _print_Pi(self, expr):
        return 'M_PI'

    def _print_Infinity(self, expr):
        return 'HUGE_VAL'

    def _print_NegativeInfinity(self, expr):
        return '-HUGE_VAL'

    def _print_PythonReal(self, expr):
        return 'creal({})'.format(self._print(expr.internal_var))

    def _print_PythonImag(self, expr):
        return 'cimag({})'.format(self._print(expr.internal_var))

    def _handle_is_operator(self, Op, expr):

        lhs = self._print(expr.lhs)
        rhs = self._print(expr.rhs)
        a = expr.args[0]
        b = expr.args[1]

        if Nil() in expr.args:
            lhs = VariableAddress(expr.lhs) if isinstance(expr.lhs, Variable) else expr.lhs
            rhs = VariableAddress(expr.rhs) if isinstance(expr.rhs, Variable) else expr.rhs

            lhs = self._print(lhs)
            rhs = self._print(rhs)
            return '{} {} {}'.format(lhs, Op, rhs)

        if (a.dtype is NativeBool() and b.dtype is NativeBool()):
            return '{} {} {}'.format(lhs, Op, rhs)
        else:
            errors.report(PYCCEL_RESTRICTION_IS_ISNOT,
                          symbol=expr, severity='fatal')

    def _print_PyccelIsNot(self, expr):
        return self._handle_is_operator("!=", expr)

    def _print_PyccelIs(self, expr):
        return self._handle_is_operator("==", expr)

    def _print_Piecewise(self, expr):
        if expr.args[-1].cond is not True:
            # We need the last conditional to be a True, otherwise the resulting
            # function may not return a result.
            raise ValueError("All Piecewise expressions must contain an "
                             "(expr, True) statement to be used as a default "
                             "condition. Without one, the generated "
                             "expression may not evaluate to anything under "
                             "some condition.")
        lines = []
        if expr.has(Assign):
            for i, (e, c) in enumerate(expr.args):
                if i == 0:
                    lines.append("if (%s) {" % self._print(c))
                elif i == len(expr.args) - 1 and c is True:
                    lines.append("else {")
                else:
                    lines.append("else if (%s) {" % self._print(c))
                code0 = self._print(e)
                lines.append(code0)
                lines.append("}")
            return "\n".join(lines)
        else:
            # The piecewise was used in an expression, need to do inline
            # operators. This has the downside that inline operators will
            # not work for statements that span multiple lines (Matrix or
            # Indexed expressions).
            ecpairs = ["((%s) ? (\n%s\n)\n" % (self._print(c), self._print(e))
                    for e, c in expr.args[:-1]]
            last_line = ": (\n%s\n)" % self._print(expr.args[-1].expr)
            return ": ".join(ecpairs) + last_line + " ".join([")"*len(ecpairs)])

    def _print_Variable(self, expr):
        if self.stored_in_c_pointer(expr):
            return '(*{0})'.format(expr.name)
        else:
            return expr.name

    def _print_VariableAddress(self, expr):
        if self.stored_in_c_pointer(expr.variable) or expr.variable.rank > 0:
            return '{}'.format(expr.variable.name)
        else:
            return '&{}'.format(expr.variable.name)

    def _print_Comment(self, expr):
        comments = self._print(expr.text)

        return '/*' + comments + '*/'

    def _print_PyccelSymbol(self, expr):
        return expr

    def _print_CommentBlock(self, expr):
        txts = expr.comments
        header = expr.header
        header_size = len(expr.header)

        ln = max(len(i) for i in txts)
        if ln<max(20, header_size+4):
            ln = 20
        top  = '/*' + '_'*int((ln-header_size)/2) + header + '_'*int((ln-header_size)/2) + '*/'
        ln = len(top)-4
        bottom = '/*' + '_'*ln + '*/'

        txts = ['/*' + t + ' '*(ln - len(t)) + '*/' for t in txts]

        body = '\n'.join(i for i in txts)

        return ('{0}\n'
                '{1}\n'
                '{2}').format(top, body, bottom)

    def _print_EmptyNode(self, expr):
        return ''

    #=================== OMP ==================

    def _print_OmpAnnotatedComment(self, expr):
        clauses = ''
        if expr.combined:
            clauses = ' ' + expr.combined
        clauses += str(expr.txt)
        if expr.has_nowait:
            clauses = clauses + ' nowait'
        omp_expr = '#pragma omp {}{}'.format(expr.name, clauses)

        if expr.is_multiline:
            if expr.combined is None:
                omp_expr += '\n{'
            elif (expr.combined and "for" not in expr.combined):
                if ("masked taskloop" not in expr.combined) and ("distribute" not in expr.combined):
                    omp_expr += '\n{'

        return omp_expr

    def _print_Omp_End_Clause(self, expr):
        return '}'
    #=====================================

    def _print_Program(self, expr):
        body  = self._print(expr.body)
        decs     = [self._print(i) for i in expr.declarations]
        decs    += [self._print(Declare(i.dtype, i)) for i in self._additional_declare]
        decs    = '\n'.join(self._print(i) for i in decs)
        self._additional_declare.clear()

        # PythonPrint imports last to be sure that all additional_imports have been collected
        imports  = [*expr.imports, *map(Import, self._additional_imports)]
        imports  = '\n'.join(self._print(i) for i in imports)
        return ('{imports}\n'
                'int main()\n{{\n'
                '{decs}\n\n'
                '{body}\n'
                'return 0;\n'
                '}}').format(imports=imports,
                                    decs=decs,
                                    body=body)



    def indent_code(self, code):
        """Accepts a string of code or a list of code lines"""

        if isinstance(code, str):
            code_lines = self.indent_code(code.splitlines(True))
            return ''.join(code_lines)

        tab = " "*self._default_settings["tabwidth"]
        inc_token = ('{', '(', '{\n', '(\n')
        dec_token = ('}', ')')

        code = [ line.lstrip(' \t') for line in code ]

        increase = [ int(any(map(line.endswith, inc_token))) for line in code ]
        decrease = [ int(any(map(line.startswith, dec_token)))
                     for line in code ]

        pretty = []
        level = 0
        for n, line in enumerate(code):
            if line == '' or line == '\n':
                pretty.append(line)
                continue
            level -= decrease[n]
            pretty.append("%s%s" % (tab*level, line))
            level += increase[n]
        return pretty

def ccode(expr, parser, assign_to=None, **settings):
    """Converts an expr to a string of c code

    expr : Expr
        A pyccel expression to be converted.
    parser : Parser
        The parser used to collect the expression
    assign_to : optional
        When given, the argument is used as the name of the variable to which
        the expression is assigned. Can be a string, ``Symbol``,
        ``MatrixSymbol``, or ``Indexed`` type. This is helpful in case of
        line-wrapping, or for expressions that generate multi-line statements.
    precision : integer, optional
        The precision for numbers such as pi [default=15].
    user_functions : dict, optional
        A dictionary where keys are ``FunctionClass`` instances and values are
        their string representations. Alternatively, the dictionary value can
        be a list of tuples i.e. [(argument_test, cfunction_string)]. See below
        for examples.
    dereference : iterable, optional
        An iterable of symbols that should be dereferenced in the printed code
        expression. These would be values passed by address to the function.
        For example, if ``dereference=[a]``, the resulting code would print
        ``(*a)`` instead of ``a``.
    """
    return CCodePrinter(parser, **settings).doprint(expr, assign_to)<|MERGE_RESOLUTION|>--- conflicted
+++ resolved
@@ -1189,15 +1189,10 @@
             return 'return 0;'
 
         if expr.stmt:
-<<<<<<< HEAD
-            # get Assign nodes form the CodeBlock object expr.stmt.
-            last_assign = expr.stmt.get_attribute_nodes(Assign)
+            # get Assign nodes from the CodeBlock object expr.stmt.
+            last_assign = expr.stmt.get_attribute_nodes(Assign, excluded_nodes=FunctionCall)
             deallocate_nodes = expr.stmt.get_attribute_nodes(Deallocate, excluded_nodes=(Assign,))
             vars_in_deallocate_nodes = [i.variable for i in deallocate_nodes]
-=======
-            # get Assign nodes from the CodeBlock object expr.stmt.
-            last_assign = expr.stmt.get_attribute_nodes(Assign, excluded_nodes=FunctionCall)
->>>>>>> 93aacc61
 
             # Check the Assign objects list in case of
             # the user assigns a variable to an object contains IndexedElement object.
