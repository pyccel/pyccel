--- conflicted
+++ resolved
@@ -821,32 +821,6 @@
 
     def _print_PythonMinMax(self, expr):
         arg = expr.args[0]
-<<<<<<< HEAD
-        if len(expr.args) == 1:
-            if isinstance(arg, (PythonTuple, PythonList)):
-                key = self.get_c_type(arg.class_type.element_type)
-                self.add_import(Import('stc/common', AsName(VariableTypeAnnotation(arg.dtype), key)))
-                return  f'{key}_{expr.name}({len(arg.args)}, {", ".join(self._print(a) for a in arg.args)})' 
-            elif isinstance(arg, Variable):
-                if isinstance(arg.class_type, HomogeneousListType):
-                    class_type = arg.class_type
-                    c_type = self.get_c_type(class_type)
-                    arg_obj = self._print(ObjectAddress(arg))
-                    self.add_import(Import('stc/vec', AsName(VariableTypeAnnotation(class_type), c_type)))
-                    return f'{c_type}_{expr.name}({arg_obj})'
-                elif isinstance(arg.class_type, HomogeneousSetType):
-                    class_type = arg.class_type
-                    c_type = self.get_c_type(class_type)
-                    arg_obj = self._print(ObjectAddress(arg))
-                    self.add_import(Import('stc/hset', AsName(VariableTypeAnnotation(class_type), c_type)))
-                    return f'{c_type}_{expr.name}({arg_obj})'
-                else:
-                    pass
-            else:
-                return errors.report(f"{expr.name} in C does not support arguments of type {arg.dtype}", symbol=expr,
-                    severity='fatal')
-        if arg.dtype.primitive_type is PrimitiveFloatingPointType() and len(arg) == 2:
-=======
         primitive_type = arg.dtype.primitive_type
         variadic_args = isinstance(primitive_type, (PrimitiveFloatingPointType, PrimitiveIntegerType))
         can_compare = primitive_type is not PrimitiveComplexType()
@@ -877,7 +851,6 @@
             return errors.report(f"{expr.name} in C does not support {len(arg)} arguments of type {arg.dtype}\n"
                                  + PYCCEL_RESTRICTION_TODO, symbol=expr, severity='fatal')
         if primitive_type is PrimitiveFloatingPointType():
->>>>>>> 7e407073
             self.add_import(c_imports['math'])
             arg1 = self._print(arg[0])
             arg2 = self._print(arg[1])
