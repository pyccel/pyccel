# coding: utf-8
# pylint: disable=R0201

from sympy.core import S
from sympy.printing.precedence import precedence

from pyccel.ast.numbers   import BooleanTrue, ImaginaryUnit
from pyccel.ast.core import If, Nil
from pyccel.ast.core import Assign, datatype, Variable, Import, FunctionCall
from pyccel.ast.core import CommentBlock, Comment, SeparatorComment, VariableAddress

from pyccel.ast.core import PyccelPow, PyccelAdd, PyccelMul, PyccelDiv, PyccelMod, PyccelFloorDiv
from pyccel.ast.core import PyccelEq,  PyccelNe,  PyccelLt,  PyccelLe,  PyccelGt,  PyccelGe
from pyccel.ast.core import PyccelAnd, PyccelOr,  PyccelNot, PyccelMinus

from pyccel.ast.datatypes import default_precision
from pyccel.ast.datatypes import NativeInteger, NativeBool, NativeComplex, NativeReal
from pyccel.ast.numpyext import NumpyComplex, NumpyFloat
from pyccel.ast.builtins  import Range
from pyccel.ast.core import Declare

from pyccel.codegen.printing.codeprinter import CodePrinter

from pyccel.errors.errors import Errors
from pyccel.errors.messages import *

errors = Errors()

# TODO: add examples

__all__ = ["CCodePrinter", "ccode"]

# dictionary mapping sympy function to (argument_conditions, C_function).
# Used in CCodePrinter._print_Function(self)
known_functions = {
    "Abs": [(lambda x: not x.is_integer, "fabs")],
    "gamma": "tgamma",
    "sin"  : "sin",
    "cos"  : "cos",
    "tan"  : "tan",
    "asin" : "asin",
    "acos" : "acos",
    "atan" : "atan",
    "atan2": "atan2",
    "exp"  : "exp",
    "log"  : "log",
    "erf"  : "erf",
    "sinh" : "sinh",
    "cosh" : "cosh",
    "tanh" : "tanh",
    "asinh": "asinh",
    "acosh": "acosh",
    "atanh": "atanh",
    "floor": "floor",
    "ceiling": "ceil",
}

# dictionary mapping numpy function to (argument_conditions, C_function).
# Used in CCodePrinter._print_NumpyUfuncBase(self, expr)
numpy_ufunc_to_c_real = {
    'NumpyAbs'  : 'fabs',
    'NumpyMin'  : 'minval',
    'NumpyMax'  : 'maxval',
    'NumpyFloor': 'floor',  # TODO: might require special treatment with casting
    # ---
    'NumpyExp' : 'exp',
    'NumpyLog' : 'log',
    'NumpySqrt': 'sqrt',
    # ---
    'NumpySin'    : 'sin',
    'NumpyCos'    : 'cos',
    'NumpyTan'    : 'tan',
    'NumpyArcsin' : 'asin',
    'NumpyArccos' : 'acos',
    'NumpyArctan' : 'atan',
    'NumpyArctan2': 'atan2',
    'NumpySinh'   : 'sinh',
    'NumpyCosh'   : 'cosh',
    'NumpyTanh'   : 'tanh',
    'NumpyArcsinh': 'asinh',
    'NumpyArccosh': 'acosh',
    'NumpyArctanh': 'atanh',
}

numpy_ufunc_to_c_complex = {
    'NumpyAbs'  : 'cabs',
    'NumpyMin'  : 'minval',
    'NumpyMax'  : 'maxval',
    # ---
    'NumpyExp' : 'cexp',
    'NumpyLog' : 'clog',
    'NumpySqrt': 'csqrt',
    # ---
    'NumpySin'    : 'csin',
    'NumpyCos'    : 'ccos',
    'NumpyTan'    : 'ctan',
    'NumpyArcsin' : 'casin',
    'NumpyArccos' : 'cacos',
    'NumpyArctan' : 'catan',
    'NumpySinh'   : 'csinh',
    'NumpyCosh'   : 'ccosh',
    'NumpyTanh'   : 'ctanh',
    'NumpyArcsinh': 'casinh',
    'NumpyArccosh': 'cacosh',
    'NumpyArctanh': 'catanh',
}

# dictionary mapping Math function to (argument_conditions, C_function).
# Used in CCodePrinter._print_MathFunctionBase(self, expr)
# Math function ref https://docs.python.org/3/library/math.html
math_function_to_c = {
    # ---------- Number-theoretic and representation functions ------------
    'MathCeil'     : 'ceil',
    # 'MathComb'   : 'com' # TODO
    'MathCopysign': 'copysign',
    'MathFabs'   : 'fabs',
    # 'MathFactorial': '???', # TODO
    'MathFloor'    : 'floor',
    # 'MathFmod'   : '???',  # TODO
    # 'MathRexp'   : '???'   TODO requires two output
    # 'MathFsum'   : '???',  # TODO
    # 'MathGcd'   : '???',  # TODO
    # 'MathIsclose' : '???',  # TODO
    'MathIsfinite': 'isfinite', # int isfinite(real-floating x);
    'MathIsinf'   : 'isinf', # int isinf(real-floating x);
    'MathIsnan'   : 'isnan', # int isnan(real-floating x);
    # 'MathIsqrt'  : '???' TODO
    'MathLdexp'  : 'ldexp',
    # 'MathModf'  : '???' TODO return two value
    # 'MathPerm'  : '???' TODO
    # 'MathProd'  : '???' TODO
    'MathRemainder'  : 'remainder',
    'MathTrunc'  : 'trunc',

    # ----------------- Power and logarithmic functions -----------------------

    'MathExp'    : 'exp',
    'MathExpm1'  : 'expm1',
    'MathLog'    : 'log',      # take also an option arg [base]
    'MathLog1p'  : 'log1p',
    'MathLog2'  : 'log2',
    'MathLog10'  : 'log10',
    'MathPow'    : 'pow',
    # 'MathSqrt'   : 'sqrt',    # sqrt is printed using _Print_MathSqrt

    # --------------------- Trigonometric functions ---------------------------

    'MathAcos'   : 'acos',
    'MathAsin'   : 'asin',
    'MathAtan'   : 'atan',
    'MathAtan2'  : 'atan2',
    'MathCos'    : 'cos',
    # 'MathDist'  : '???', TODO
    'MathHypot'  : 'hypot',
    'MathSin'    : 'sin',
    'MathTan'    : 'tan',

    # -------------------------- Angular conversion ---------------------------

    # 'MathDegrees': '???',  # TODO
    # 'MathRadians': '???', # TODO

    # -------------------------- Hyperbolic functions -------------------------

    'MathAcosh'  : 'acosh',
    'MathAsinh'  : 'asinh',
    'MathAtanh'  : 'atanh',
    'MathCosh'   : 'cosh',
    'MathSinh'   : 'sinh',
    'MathTanh'   : 'tanh',

    # --------------------------- Special functions ---------------------------

    'MathErf'    : 'erf',
    'MathErfc'   : 'erfc',
    'MathGamma'  : 'tgamma',
    'MathLgamma' : 'lgamma',
}

dtype_registry = {('real',8)    : 'double',
                  ('real',4)    : 'float',
                  ('complex',8) : 'double complex',
                  ('complex',4) : 'float complex',
                  ('int',4)     : 'int',
                  ('int',8)     : 'long',
                  ('int',2)     : 'short int',
                  ('int',1)     : 'char',
                  ('bool',4)    : 'bool'}


class CCodePrinter(CodePrinter):
    """A printer to convert python expressions to strings of c code"""
    printmethod = "_ccode"
    language = "C"

    _default_settings = {
        'order': None,
        'full_prec': 'auto',
        'human': True,
        'precision': 15,
        'user_functions': {},
        'dereference': set()
    }

    def __init__(self, parser, settings={}):

        prefix_module = settings.pop('prefix_module', None)
        CodePrinter.__init__(self, settings)
        self.known_functions = dict(known_functions)
        userfuncs = settings.get('user_functions', {})
        self.known_functions.update(userfuncs)
        self._dereference = set(settings.get('dereference', []))
        self.prefix_module = prefix_module
        self._additional_imports = set(['stdlib'])

    def _get_statement(self, codestring):
        return "%s;" % codestring

    def _get_comment(self, text):
        return "// {0}".format(text)

    def _format_code(self, lines):
        return self.indent_code(lines)

    def _traverse_matrix_indices(self, mat):
        rows, cols = mat.shape
        return ((i, j) for i in range(rows) for j in range(cols))

    # ============ Elements ============ #

    def _print_PythonFloat(self, expr):
        value = self._print(expr.arg)
        type_name = self.find_in_dtype_registry('real', default_precision['real'])
        return '({0})({1})'.format(type_name, value)

    def _print_PythonInt(self, expr):
        value = self._print(expr.arg)
        type_name = self.find_in_dtype_registry('int', default_precision['int'])
        return '({0})({1})'.format(type_name, value)

    def _print_PythonBool(self, expr):
        value = self._print(expr.arg)
        return '{} != 0'.format(value)

    def _print_Complex(self, expr):
        return self._print(PyccelAdd(expr.real,
                        PyccelMul(expr.imag, ImaginaryUnit())))

    def _print_PythonComplex(self, expr):
        return self._print(PyccelAdd(expr.real_part,
                        PyccelMul(expr.imag_part, ImaginaryUnit())))

    def _print_ImaginaryUnit(self, expr):
        return '_Complex_I'

    def _print_ModuleHeader(self, expr):
        name = expr.module.name
        # TODO: Add classes and interfaces
        funcs = ';\n\n'.join(self.function_signature(f) for f in expr.module.funcs)

        # Print imports last to be sure that all additional_imports have been collected
        imports = [*expr.module.imports, *map(Import, self._additional_imports)]
        imports = '\n'.join(self._print(i) for i in imports)

        return ('#ifndef {name}_H\n'
                '#define {name}_H\n\n'
                '{imports}\n\n'
                #'{classes}\n\n'
                '{funcs};\n\n'
                #'{interfaces}\n\n'
                '#endif // {name}_H').format(
                        name    = name,
                        imports = imports,
                        funcs   = funcs)

    def _print_Module(self, expr):
        body    = '\n\n'.join(self._print(i) for i in expr.body)

        # Print imports last to be sure that all additional_imports have been collected
        imports = [*expr.imports, *map(Import, self._additional_imports)]
        imports = '\n'.join(self._print(i) for i in imports)
        return ('{imports}\n\n'
                '{body}').format(
                        imports = imports,
                        body    = body)

    def _print_While(self, expr):
        code = "while (%s)\n{" % self._print(expr.test)
        code = code + "\n %s" % self._print(expr.body) + "\n}"
        return (code)

    def _print_If(self, expr):
        lines = []
        for i, (c, e) in enumerate(expr.args):
            var = self._print(e)
            if (var == ''):
                break
            if i == 0:
                lines.append("if (%s)\n{" % self._print(c))
            elif i == len(expr.args) - 1 and c is BooleanTrue():
                lines.append("else\n{")
            else:
                lines.append("else if (%s)\n{" % self._print(c))
            lines.append("%s\n}" % var)
        return "\n".join(lines)

    def _print_BooleanTrue(self, expr):
        return '1'

    def _print_BooleanFalse(self, expr):
        return '0'

    def _print_PyccelAnd(self, expr):
        args = [self._print(a) for a in expr.args]
        return ' && '.join(a for a in args)

    def _print_PyccelOr(self, expr):
        args = [self._print(a) for a in expr.args]
        return ' || '.join(a for a in args)

    def _print_PyccelEq(self, expr):
        lhs = self._print(expr.args[0])
        rhs = self._print(expr.args[1])
        return '{0} == {1}'.format(lhs, rhs)

    def _print_PyccelNe(self, expr):
        lhs = self._print(expr.args[0])
        rhs = self._print(expr.args[1])
        return '{0} != {1}'.format(lhs, rhs)

    def _print_PyccelLt(self, expr):
        lhs = self._print(expr.args[0])
        rhs = self._print(expr.args[1])
        return '{0} < {1}'.format(lhs, rhs)

    def _print_PyccelLe(self, expr):
        lhs = self._print(expr.args[0])
        rhs = self._print(expr.args[1])
        return '{0} <= {1}'.format(lhs, rhs)

    def _print_PyccelGt(self, expr):
        lhs = self._print(expr.args[0])
        rhs = self._print(expr.args[1])
        return '{0} > {1}'.format(lhs, rhs)

    def _print_PyccelGe(self, expr):
        lhs = self._print(expr.args[0])
        rhs = self._print(expr.args[1])
        return '{0} >= {1}'.format(lhs, rhs)

    def _print_PyccelNot(self, expr):
        a = self._print(expr.args[0])
        return '!{}'.format(a)

    def _print_Import(self, expr):
<<<<<<< HEAD
        return '#include "{0}.h"'.format(expr.source)
=======
        return '#include <{0}>'.format(expr.source)
>>>>>>> 30446fcd

    def find_in_dtype_registry(self, dtype, prec):
        try :
            return dtype_registry[(dtype, prec)]
        except KeyError:
            errors.report(PYCCEL_RESTRICTION_TODO, symbol=expr,severity='fatal')

    def get_declare_type(self, expr):
        dtype = self._print(expr.dtype)
        prec  = expr.precision
        rank  = expr.rank
        dtype = self.find_in_dtype_registry(dtype, prec)

        if rank > 0 or expr.is_pointer:
            return '{0} *'.format(dtype)
        else:
            return '{0} '.format(dtype)

    def _print_Declare(self, expr):
        if expr.variable.rank > 0:
            errors.report(PYCCEL_RESTRICTION_TODO, symbol="rank > 0",severity='fatal')
        declaration_type = self.get_declare_type(expr.variable)
        variable = self._print(expr.variable.name)

        return '{0}{1};'.format(declaration_type, variable)

    def _print_NativeBool(self, expr):
        self._additional_imports.add('stdbool')
        return 'bool'

    def _print_NativeInteger(self, expr):
        return 'int'

    def _print_NativeReal(self, expr):
        return 'real'

    def _print_NativeVoid(self, expr):
        return 'void'

    def _print_NativeComplex(self, expr):
        self._additional_imports.add('complex')
        return 'complex'

    def function_signature(self, expr):
        if len(expr.results) == 1:
            ret_type = self.get_declare_type(expr.results[0])
        elif len(expr.results) > 1:
            # TODO: Use fortran example to add pointer arguments for multiple output
            msg = 'Multiple output arguments is not yet supported in c'
            errors.report(msg+'\n'+PYCCEL_RESTRICTION_TODO, symbol=expr,
                severity='fatal')
        else:
            ret_type = self._print(datatype('void')) + ' '
        name = expr.name
        if not expr.arguments:
            arg_code = 'void'
        else:
            arg_code = ', '.join('{0}{1}'.format(self.get_declare_type(i), i) for i in expr.arguments)
        return '{0}{1}({2})'.format(ret_type, name, arg_code)

    def _print_NumpyUfuncBase(self, expr):
        """ Convert a Python expression with a Numpy function call to C
        function call

        Parameters
        ----------
            expr : Pyccel ast node
                Python expression with a Numpy function call

        Returns
        -------
            string
                Equivalent expression in C language

        Example
        -------
            numpy.cos(x) ==> cos(x)

        """
        # add necessary include
        self._additional_imports.add('math.h')
        type_name = type(expr).__name__
        try:
            func_name = numpy_ufunc_to_c_real[type_name]
        except KeyError:
            errors.report(PYCCEL_RESTRICTION_TODO, severity='fatal')
        args = []
        for arg in expr.args:
            if arg.dtype is NativeComplex():
                self._additional_imports.add('complex.h')
                try:
                    func_name = numpy_ufunc_to_c_complex[type_name]
                    args.append(self._print(arg))
                except KeyError:
                    errors.report(INCOMPATIBLE_TYPEVAR_TO_FUNC.format(type_name) ,severity='fatal')
            elif arg.dtype is not NativeReal():
                args.append(self._print(NumpyFloat(arg)))
            else :
                args.append(self._print(arg))
        code_args = ', '.join(args)
        return '{0}({1})'.format(func_name, code_args)

    def _print_MathFunctionBase(self, expr):
        """ Convert a Python expression with a math function call to C
        function call

        Parameters
        ----------
            expr : Pyccel ast node
                Python expression with a Math function call

        Returns
        -------
            string
                Equivalent expression in C language

        ------
        Example:
        --------
            math.sin(x) ==> sin(x)

        """
        # add necessary include
        self._additional_imports.add('math.h')
        type_name = type(expr).__name__
        try:
            func_name = math_function_to_c[type_name]
        except KeyError:
            errors.report(PYCCEL_RESTRICTION_TODO, severity='fatal')
        args = []
        for arg in expr.args:
            if arg.dtype is NativeComplex():
                self._additional_imports.add('complex.h')
            if arg.dtype is not NativeReal():
                args.append(self._print(NumpyFloat(arg)))
            else :
                args.append(self._print(arg))
        code_args = ', '.join(args)
        return '{0}({1})'.format(func_name, code_args)

    def _print_MathSqrt(self, expr):
        # add necessary include
        self._additional_imports.add('math.h')
        arg = expr.args[0]
        code_args = self._print(arg)
        if arg.dtype is not NativeReal():
            code_args = self._print(NumpyFloat(arg))
        return 'sqrt({})'.format(code_args)

    def _print_FunctionDef(self, expr):

        decs  = [Declare(i.dtype, i) for i in expr.local_vars]
        decs += [Declare(i.dtype, i) for i in expr.results]
        decs  = '\n'.join(self._print(i) for i in decs)
        body  = '\n'.join(self._print(i) for i in expr.body.body)
        sep = self._print(SeparatorComment(40))

        return ('{sep}\n'
                '{signature}\n{{\n'
                '{decs}\n'
                '{body}\n'
                '}}\n{sep}'.format(
                    sep = sep,
                    signature = self.function_signature(expr),
                    decs = decs,
                    body = body))

    def _print_FunctionCall(self, expr):
        func = expr.funcdef
        # currently support only function with one or zero output
        args = ','.join(['{}'.format(self._print(a)) for a in expr.arguments])
        if not func.results:
            return '{}({});'.format(func.name, args)
        return '{}({})'.format(func.name, args)

    def _print_Constant(self, expr):
        """ Convert a Python expression with a math constant call to C
        function call

        Parameters
        ----------
            expr : Pyccel ast node
                Python expression with a Math constant

        Returns
        -------
            string
                String represent the value of the constant

        Example
        -------
            math.pi ==> 3.14159265358979

        """
        val = Float(expr.value)
        return self._print(val)

    def _print_Return(self, expr):
        code = ''
        if expr.stmt:
            code += self._print(expr.stmt)+'\n'
        code +='return {0};'.format(self._print(expr.expr[0]))
        return code

    def _print_Nil(self, expr):
        return 'NULL'

    def _print_PyccelAdd(self, expr):
        return ' + '.join(self._print(a) for a in expr.args)

    def _print_PyccelMinus(self, expr):
        args = [self._print(a) for a in expr.args]
        if len(args) == 1:
            return '-{}'.format(args[0])
        return ' - '.join(args)

    def _print_PyccelMul(self, expr):
        return ' * '.join(self._print(a) for a in expr.args)

    def _print_PyccelDiv(self, expr):
        if all(a.dtype is NativeInteger() for a in expr.args):
            args = [PythonFloat(a) for a in expr.args]
        else:
            args = expr.args
        return  ' / '.join(self._print(a) for a in args)

    def _print_PyccelRShift(self, expr):
        return ' >> '.join(self._print(a) for a in expr.args)

    def _print_PyccelLShift(self, expr):
        return ' << '.join(self._print(a) for a in expr.args)

    def _print_PyccelBitXor(self, expr):
        if expr.dtype is NativeBool():
            return '{0} != {1}'.format(self._print(expr.args[0]), self._print(expr.args[1]))
        return ' ^ '.join(self._print(a) for a in expr.args)

    def _print_PyccelBitOr(self, expr):
        if expr.dtype is NativeBool():
            return ' || '.join(self._print(a) for a in expr.args)
        return ' | '.join(self._print(a) for a in expr.args)

    def _print_PyccelBitAnd(self, expr):
        if expr.dtype is NativeBool():
            return ' && '.join(self._print(a) for a in expr.args)
        return ' & '.join(self._print(a) for a in expr.args)

    def _print_PyccelInvert(self, expr):
        return '~{}'.format(self._print(expr.args[0]))

    def _print_PyccelAssociativeParenthesis(self, expr):
        return '({})'.format(self._print(expr.args[0]))

    def _print_PyccelUnary(self, expr):
        return '({})'.format(self._print(expr.args[0]))

    def _print_AugAssign(self, expr):
        lhs_code = self._print(expr.lhs)
        op = expr.op._symbol
        rhs_code = self._print(expr.rhs)
        return "{0} {1}= {2};".format(lhs_code, op, rhs_code)

    def _print_Assign(self, expr):
        lhs = self._print(expr.lhs)
        rhs = self._print(expr.rhs)
        return '{} = {};'.format(lhs, rhs)

    def _print_AliasAssign(self, expr):
        lhs = self._print(expr.lhs.name)
        rhs = self._print(expr.rhs)

        return '{} = {};'.format(lhs, rhs)

    def _print_For(self, expr):
        target = self._print(expr.target)
        if isinstance(expr.iterable, Range):
            start, stop, step = [self._print(e) for e in expr.iterable.args]
        else:
            raise NotImplementedError("Only iterable currently supported is Range")
        body = '\n'.join(self._print(i) for i in expr.body.body)
        return ('for ({target} = {start}; {target} < {stop}; {target} += '
                '{step})\n{{\n{body}\n}}').format(target=target, start=start,
                stop=stop, step=step, body=body)

    def _print_CodeBlock(self, expr):
        return '\n'.join(self._print(b) for b in expr.body)

    def _print_Pow(self, expr):
        if "Pow" in self.known_functions:
            return self._print_Function(expr)
        PREC = precedence(expr)
        if expr.exp == -1:
            return '1.0/%s' % (self.parenthesize(expr.base, PREC))
        elif expr.exp == 0.5:
            return 'sqrt(%s)' % self._print(expr.base)
        else:
            return 'pow(%s, %s)' % (self._print(expr.base),
                                 self._print(expr.exp))

    def _print_Rational(self, expr):
        p, q = int(expr.p), int(expr.q)
        return '%d.0L/%d.0L' % (p, q)

    def _print_Indexed(self, expr):
        # calculate index for 1d array
        dims = expr.shape
        elem = S.Zero
        offset = S.One
        for i in reversed(list(range(expr.rank))):
            elem += expr.indices[i]*offset
            offset *= dims[i]
        return "%s[%s]" % (self._print(expr.base.label), self._print(elem))

    def _print_Idx(self, expr):
        return self._print(expr.label)

    def _print_Exp1(self, expr):
        return "M_E"

    def _print_Pi(self, expr):
        return 'M_PI'

    def _print_Infinity(self, expr):
        return 'HUGE_VAL'

    def _print_NegativeInfinity(self, expr):
        return '-HUGE_VAL'

    def _print_Real(self, expr):
        if expr.arg.dtype is NativeComplex():
            return 'creal({})'.format(self._print(expr.arg))
        else:
            return self._print(expr.arg)

    def _print_Imag(self, expr):
        if expr.arg.dtype is NativeComplex():
            return 'cimag({})'.format(self._print(expr.arg))
        else:
            return '0'

    def _handle_is_operator(self, Op, expr):

        lhs = self._print(expr.lhs)
        rhs = self._print(expr.rhs)
        a = expr.args[0]
        b = expr.args[1]

        if (a.dtype is NativeBool() and b.dtype is NativeBool()):
            return '{} {} {}'.format(lhs, Op, rhs)

        if Nil() in expr.args:
            lhs = VariableAddress(expr.lhs) if isinstance(expr.lhs, Variable) else expr.lhs
            rhs = VariableAddress(expr.rhs) if isinstance(expr.rhs, Variable) else expr.rhs

            lhs = self._print(lhs)
            rhs = self._print(rhs)

            return '{} {} {}'.format(lhs, Op, rhs)
        else:
            errors.report(PYCCEL_RESTRICTION_IS_ISNOT,
                          symbol=expr, severity='fatal')

    def _print_IsNot(self, expr):
        return self._handle_is_operator("!=", expr)

    def _print_Is(self, expr):
        return self._handle_is_operator("==", expr)

    def _print_Piecewise(self, expr):
        if expr.args[-1].cond != True:
            # We need the last conditional to be a True, otherwise the resulting
            # function may not return a result.
            raise ValueError("All Piecewise expressions must contain an "
                             "(expr, True) statement to be used as a default "
                             "condition. Without one, the generated "
                             "expression may not evaluate to anything under "
                             "some condition.")
        lines = []
        if expr.has(Assign):
            for i, (e, c) in enumerate(expr.args):
                if i == 0:
                    lines.append("if (%s) {" % self._print(c))
                elif i == len(expr.args) - 1 and c == True:
                    lines.append("else {")
                else:
                    lines.append("else if (%s) {" % self._print(c))
                code0 = self._print(e)
                lines.append(code0)
                lines.append("}")
            return "\n".join(lines)
        else:
            # The piecewise was used in an expression, need to do inline
            # operators. This has the downside that inline operators will
            # not work for statements that span multiple lines (Matrix or
            # Indexed expressions).
            ecpairs = ["((%s) ? (\n%s\n)\n" % (self._print(c), self._print(e))
                    for e, c in expr.args[:-1]]
            last_line = ": (\n%s\n)" % self._print(expr.args[-1].expr)
            return ": ".join(ecpairs) + last_line + " ".join([")"*len(ecpairs)])

    def _print_MatrixElement(self, expr):
        return "{0}[{1}]".format(expr.parent, expr.j +
                expr.i*expr.parent.shape[1])

    def _print_Variable(self, expr):
        if expr in self._dereference or expr.is_pointer:
            return '(*{0})'.format(expr.name)
        else:
            return expr.name

    def _print_VariableAddress(self, expr):
        if expr.variable.is_pointer or expr.variable.rank > 0:
            return '{}'.format(expr.variable.name)
        else:
            return '&{}'.format(expr.variable.name)

    def _print_Comment(self, expr):
        comments = self._print(expr.text)

        return '/*' + comments + '*/'

    def _print_CommentBlock(self, expr):
        txts = expr.comments
        ln = max(len(i) for i in txts)
        if ln<20:
            ln = 20
        top  = '/*' + '_'*int((ln-12)/2) + 'CommentBlock' + '_'*int((ln-12)/2) + '*/'
        ln = len(top)
        bottom = '/*' + '_'*(ln-2) + '*/'

        txts = ['/*' + t + ' '*(ln -2 - len(t)) + '*/' for t in txts]

        body = '\n'.join(i for i in txts)

        return ('{0}\n'
                '{1}\n'
                '{2}').format(top, body, bottom)

    def _print_EmptyNode(self, expr):
        return ''

    def _print_NewLine(self, expr):
        return '\n'

    def _print_Program(self, expr):
        body     = '\n'.join(self._print(i) for i in expr.body.body)
        decs     = '\n'.join(self._print(i) for i in expr.declarations)

        # Print imports last to be sure that all additional_imports have been collected
        imports  = [*expr.imports, *map(Import, self._additional_imports)]
        imports  = '\n'.join(self._print(i) for i in imports)

        return ('{imports}\n'
                'int main()\n{{\n'
                '{decs}\n'
                '{body}\n'
                'return 0;\n'
                '}}').format(imports=imports,
                                    decs=decs,
                                    body=body)



    def indent_code(self, code):
        """Accepts a string of code or a list of code lines"""

        if isinstance(code, str):
            code_lines = self.indent_code(code.splitlines(True))
            return ''.join(code_lines)

        tab = "    "
        inc_token = ('{', '(', '{\n', '(\n')
        dec_token = ('}', ')')

        code = [ line.lstrip(' \t') for line in code ]

        increase = [ int(any(map(line.endswith, inc_token))) for line in code ]
        decrease = [ int(any(map(line.startswith, dec_token)))
                     for line in code ]

        pretty = []
        level = 0
        for n, line in enumerate(code):
            if line == '' or line == '\n':
                pretty.append(line)
                continue
            level -= decrease[n]
            pretty.append("%s%s" % (tab*level, line))
            level += increase[n]
        return pretty


def ccode(expr, parser, assign_to=None, **settings):
    """Converts an expr to a string of c code

    expr : Expr
        A pyccel expression to be converted.
    parser : Parser
        The parser used to collect the expression
    assign_to : optional
        When given, the argument is used as the name of the variable to which
        the expression is assigned. Can be a string, ``Symbol``,
        ``MatrixSymbol``, or ``Indexed`` type. This is helpful in case of
        line-wrapping, or for expressions that generate multi-line statements.
    precision : integer, optional
        The precision for numbers such as pi [default=15].
    user_functions : dict, optional
        A dictionary where keys are ``FunctionClass`` instances and values are
        their string representations. Alternatively, the dictionary value can
        be a list of tuples i.e. [(argument_test, cfunction_string)]. See below
        for examples.
    dereference : iterable, optional
        An iterable of symbols that should be dereferenced in the printed code
        expression. These would be values passed by address to the function.
        For example, if ``dereference=[a]``, the resulting code would print
        ``(*a)`` instead of ``a``.
    """
    return CCodePrinter(parser, settings).doprint(expr, assign_to)<|MERGE_RESOLUTION|>--- conflicted
+++ resolved
@@ -353,11 +353,7 @@
         return '!{}'.format(a)
 
     def _print_Import(self, expr):
-<<<<<<< HEAD
-        return '#include "{0}.h"'.format(expr.source)
-=======
-        return '#include <{0}>'.format(expr.source)
->>>>>>> 30446fcd
+        return '#include <{0}.h>'.format(expr.source)
 
     def find_in_dtype_registry(self, dtype, prec):
         try :
@@ -438,7 +434,7 @@
 
         """
         # add necessary include
-        self._additional_imports.add('math.h')
+        self._additional_imports.add('math')
         type_name = type(expr).__name__
         try:
             func_name = numpy_ufunc_to_c_real[type_name]
@@ -447,7 +443,7 @@
         args = []
         for arg in expr.args:
             if arg.dtype is NativeComplex():
-                self._additional_imports.add('complex.h')
+                self._additional_imports.add('complex')
                 try:
                     func_name = numpy_ufunc_to_c_complex[type_name]
                     args.append(self._print(arg))
@@ -481,7 +477,7 @@
 
         """
         # add necessary include
-        self._additional_imports.add('math.h')
+        self._additional_imports.add('math')
         type_name = type(expr).__name__
         try:
             func_name = math_function_to_c[type_name]
@@ -490,7 +486,7 @@
         args = []
         for arg in expr.args:
             if arg.dtype is NativeComplex():
-                self._additional_imports.add('complex.h')
+                self._additional_imports.add('complex')
             if arg.dtype is not NativeReal():
                 args.append(self._print(NumpyFloat(arg)))
             else :
@@ -500,7 +496,7 @@
 
     def _print_MathSqrt(self, expr):
         # add necessary include
-        self._additional_imports.add('math.h')
+        self._additional_imports.add('math')
         arg = expr.args[0]
         code_args = self._print(arg)
         if arg.dtype is not NativeReal():
