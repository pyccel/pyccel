--- conflicted
+++ resolved
@@ -2341,15 +2341,10 @@
             self._temporary_args = [ObjectAddress(a) for a in lhs]
             return f'{self._print(rhs)};\n'
         # Inhomogenous tuples are unravelled and therefore do not exist in the c printer
-<<<<<<< HEAD
-        if isinstance(rhs, (NumpyArray, PythonTuple)) and (not lhs.on_stack or lhs.rank!=1):
-            return prefix_code+self.copy_NumpyArray_Data(expr)
+        if isinstance(rhs, (NumpyArray, PythonTuple)):
+            return self.copy_NumpyArray_Data(expr)
         if isinstance(rhs, (NumpySum, NumpyAmax, NumpyAmin)):
             return self._print(rhs)
-=======
-        if isinstance(rhs, (NumpyArray, PythonTuple)):
-            return self.copy_NumpyArray_Data(expr)
->>>>>>> 9c0b45e4
         if isinstance(rhs, (NumpyFull)):
             return self.arrayFill(expr)
         lhs = self._print(expr.lhs)
