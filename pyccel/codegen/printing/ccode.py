# coding: utf-8
# pylint: disable=R0201
# pylint: disable=missing-function-docstring
import functools
import operator

from sympy.core import Tuple
from pyccel.ast.builtins  import PythonRange, PythonFloat, PythonComplex

from pyccel.ast.core      import Declare, IndexedVariable, Slice, ValuedVariable
from pyccel.ast.core      import FuncAddressDeclare, FunctionCall
<<<<<<< HEAD
from pyccel.ast.core      import FunctionAddress, PyccelArraySize
=======
from pyccel.ast.core      import FunctionAddress
>>>>>>> 8f84920b
from pyccel.ast.core      import Nil, IfTernaryOperator
from pyccel.ast.core      import Assign, datatype, Variable, Import
from pyccel.ast.core      import SeparatorComment, VariableAddress
from pyccel.ast.core      import DottedName
from pyccel.ast.core      import create_incremented_string

from pyccel.ast.operators import PyccelAdd, PyccelMul, PyccelMinus, PyccelLt, PyccelGt
from pyccel.ast.operators import PyccelAssociativeParenthesis
from pyccel.ast.operators import PyccelUnarySub, PyccelLt

from pyccel.ast.datatypes import default_precision, str_dtype
from pyccel.ast.datatypes import NativeInteger, NativeBool, NativeComplex, NativeReal, NativeTuple

from pyccel.ast.literals  import LiteralTrue, LiteralImaginaryUnit, LiteralFloat
from pyccel.ast.literals  import LiteralString, LiteralInteger, Literal

from pyccel.ast.numpyext import NumpyFull, NumpyArray
from pyccel.ast.numpyext import NumpyReal, NumpyImag, NumpyFloat


from pyccel.codegen.printing.codeprinter import CodePrinter

from pyccel.errors.errors   import Errors
from pyccel.errors.messages import (PYCCEL_RESTRICTION_TODO, INCOMPATIBLE_TYPEVAR_TO_FUNC,
                                    PYCCEL_RESTRICTION_IS_ISNOT )

from .fcode import python_builtin_datatypes

errors = Errors()

# TODO: add examples

__all__ = ["CCodePrinter", "ccode"]

# dictionary mapping sympy function to (argument_conditions, C_function).
# Used in CCodePrinter._print_Function(self)
known_functions = {
    "Abs": [(lambda x: not x.is_integer, "fabs")],
    "gamma": "tgamma",
    "sin"  : "sin",
    "cos"  : "cos",
    "tan"  : "tan",
    "asin" : "asin",
    "acos" : "acos",
    "atan" : "atan",
    "atan2": "atan2",
    "exp"  : "exp",
    "log"  : "log",
    "erf"  : "erf",
    "sinh" : "sinh",
    "cosh" : "cosh",
    "tanh" : "tanh",
    "asinh": "asinh",
    "acosh": "acosh",
    "atanh": "atanh",
    "floor": "floor",
    "ceiling": "ceil",
}

# dictionary mapping numpy function to (argument_conditions, C_function).
# Used in CCodePrinter._print_NumpyUfuncBase(self, expr)
numpy_ufunc_to_c_real = {
    'NumpyAbs'  : 'fabs',
    'NumpyFabs'  : 'fabs',
    'NumpyMin'  : 'minval',
    'NumpyMax'  : 'maxval',
    'NumpyFloor': 'floor',  # TODO: might require special treatment with casting
    # ---
    'NumpyExp' : 'exp',
    'NumpyLog' : 'log',
    'NumpySqrt': 'sqrt',
    # ---
    'NumpySin'    : 'sin',
    'NumpyCos'    : 'cos',
    'NumpyTan'    : 'tan',
    'NumpyArcsin' : 'asin',
    'NumpyArccos' : 'acos',
    'NumpyArctan' : 'atan',
    'NumpyArctan2': 'atan2',
    'NumpySinh'   : 'sinh',
    'NumpyCosh'   : 'cosh',
    'NumpyTanh'   : 'tanh',
    'NumpyArcsinh': 'asinh',
    'NumpyArccosh': 'acosh',
    'NumpyArctanh': 'atanh',
}

numpy_ufunc_to_c_complex = {
    'NumpyAbs'  : 'cabs',
    'NumpyMin'  : 'minval',
    'NumpyMax'  : 'maxval',
    # ---
    'NumpyExp' : 'cexp',
    'NumpyLog' : 'clog',
    'NumpySqrt': 'csqrt',
    # ---
    'NumpySin'    : 'csin',
    'NumpyCos'    : 'ccos',
    'NumpyTan'    : 'ctan',
    'NumpyArcsin' : 'casin',
    'NumpyArccos' : 'cacos',
    'NumpyArctan' : 'catan',
    'NumpySinh'   : 'csinh',
    'NumpyCosh'   : 'ccosh',
    'NumpyTanh'   : 'ctanh',
    'NumpyArcsinh': 'casinh',
    'NumpyArccosh': 'cacosh',
    'NumpyArctanh': 'catanh',
}

# dictionary mapping Math function to (argument_conditions, C_function).
# Used in CCodePrinter._print_MathFunctionBase(self, expr)
# Math function ref https://docs.python.org/3/library/math.html
math_function_to_c = {
    # ---------- Number-theoretic and representation functions ------------
    'MathCeil'     : 'ceil',
    # 'MathComb'   : 'com' # TODO
    'MathCopysign': 'copysign',
    'MathFabs'   : 'fabs',
    'MathFloor'    : 'floor',
    # 'MathFmod'   : '???',  # TODO
    # 'MathRexp'   : '???'   TODO requires two output
    # 'MathFsum'   : '???',  # TODO
    # 'MathIsclose' : '???',  # TODO
    'MathIsfinite': 'isfinite', # int isfinite(real-floating x);
    'MathIsinf'   : 'isinf', # int isinf(real-floating x);
    'MathIsnan'   : 'isnan', # int isnan(real-floating x);
    # 'MathIsqrt'  : '???' TODO
    'MathLdexp'  : 'ldexp',
    # 'MathModf'  : '???' TODO return two value
    # 'MathPerm'  : '???' TODO
    # 'MathProd'  : '???' TODO
    'MathRemainder'  : 'remainder',
    'MathTrunc'  : 'trunc',

    # ----------------- Power and logarithmic functions -----------------------

    'MathExp'    : 'exp',
    'MathExpm1'  : 'expm1',
    'MathLog'    : 'log',      # take also an option arg [base]
    'MathLog1p'  : 'log1p',
    'MathLog2'  : 'log2',
    'MathLog10'  : 'log10',
    'MathPow'    : 'pow',
    'MathSqrt'   : 'sqrt',

    # --------------------- Trigonometric functions ---------------------------

    'MathAcos'   : 'acos',
    'MathAsin'   : 'asin',
    'MathAtan'   : 'atan',
    'MathAtan2'  : 'atan2',
    'MathCos'    : 'cos',
    # 'MathDist'  : '???', TODO
    'MathHypot'  : 'hypot',
    'MathSin'    : 'sin',
    'MathTan'    : 'tan',


    # -------------------------- Hyperbolic functions -------------------------

    'MathAcosh'  : 'acosh',
    'MathAsinh'  : 'asinh',
    'MathAtanh'  : 'atanh',
    'MathCosh'   : 'cosh',
    'MathSinh'   : 'sinh',
    'MathTanh'   : 'tanh',

    # --------------------------- Special functions ---------------------------

    'MathErf'    : 'erf',
    'MathErfc'   : 'erfc',
    'MathGamma'  : 'tgamma',
    'MathLgamma' : 'lgamma',

    # --------------------------- internal functions --------------------------
    'MathFactorial' : 'pyc_factorial',
    'MathGcd'       : 'pyc_gcd',
    'MathDegrees'   : 'pyc_degrees',
    'MathRadians'   : 'pyc_radians',
    'MathLcm'       : 'pyc_lcm',
}

dtype_registry = {('real',8)    : 'double',
                  ('real',4)    : 'float',
                  ('complex',8) : 'double complex',
                  ('complex',4) : 'float complex',
                  ('int',4)     : 'int32_t',
                  ('int',8)     : 'int64_t',
                  ('int',2)     : 'int16_t',
                  ('int',1)     : 'int8_t',
                  ('bool',4)    : 'bool'}

ndarray_type_registry = {('real',8)    : 'nd_double',
                  ('real',4)    : 'nd_float',
                  ('complex',8) : 'nd_cdouble',
                  ('complex',4) : 'nd_cfloat',
                  ('int',8)     : 'nd_int64',
                  ('int',4)     : 'nd_int32',
                  ('int',2)     : 'nd_int16',
                  ('int',1)     : 'nd_int8',
                  ('bool',4)    : 'nd_bool'}

import_dict = {'omp_lib' : 'omp' }

class CCodePrinter(CodePrinter):
    """A printer to convert python expressions to strings of c code"""
    printmethod = "_ccode"
    language = "C"

    _default_settings = {
        'order': None,
        'full_prec': 'auto',
        'human': True,
        'precision': 15,
        'user_functions': {},
        'dereference': set()
    }

    def __init__(self, parser, settings=None):

        if parser.filename:
            errors.set_target(parser.filename, 'file')

        prefix_module = None if settings is None else settings.pop('prefix_module', None)
        CodePrinter.__init__(self, settings)
        self.known_functions = dict(known_functions)
        userfuncs = {} if settings is None else settings.get('user_functions', {})
        self.known_functions.update(userfuncs)
        self._dereference = set([] if settings is None else settings.get('dereference', []))
        self.prefix_module = prefix_module
        self._additional_imports = set(['stdlib'])
        self._parser = parser
        self._additional_code = ''
        self._additional_declare = []
        self._additional_args = []
        self._temporary_args = []

    def get_additional_imports(self):
        """return the additional imports collected in printing stage"""
        return self._additional_imports

    def _get_statement(self, codestring):
        return "%s;" % codestring

    def _get_comment(self, text):
        return "// {0}".format(text)

    def _format_code(self, lines):
        return self.indent_code(lines)

    def _traverse_matrix_indices(self, mat):
        rows, cols = mat.shape
        return ((i, j) for i in range(rows) for j in range(cols))

    # ============ Elements ============ #

    def _print_PythonFloat(self, expr):
        value = self._print(expr.arg)
        type_name = self.find_in_dtype_registry('real', default_precision['real'])
        return '({0})({1})'.format(type_name, value)

    def _print_PythonInt(self, expr):
        value = self._print(expr.arg)
        type_name = self.find_in_dtype_registry('int', default_precision['int'])
        return '({0})({1})'.format(type_name, value)

    def _print_PythonBool(self, expr):
        value = self._print(expr.arg)
        return '({} != 0)'.format(value)

    def _print_LiteralInteger(self, expr):
        return str(expr.p)

    def _print_LiteralComplex(self, expr):
        if expr.real == LiteralFloat(0):
            return self._print(PyccelAssociativeParenthesis(PyccelMul(expr.imag, LiteralImaginaryUnit())))
        else:
            return self._print(PyccelAssociativeParenthesis(PyccelAdd(expr.real,
                            PyccelMul(expr.imag, LiteralImaginaryUnit()))))

    def _print_PythonComplex(self, expr):
        self._additional_imports.add("complex")
        if expr.is_cast:
            return self._print(expr.internal_var)
        else:
            return self._print(PyccelAssociativeParenthesis(PyccelAdd(expr.real,
                            PyccelMul(expr.imag, LiteralImaginaryUnit()))))

    def _print_LiteralImaginaryUnit(self, expr):
        return '_Complex_I'

    def _print_ModuleHeader(self, expr):
        name = expr.module.name
        # TODO: Add classes and interfaces
        funcs = '\n\n'.join('{};'.format(self.function_signature(f)) for f in expr.module.funcs)

        # Print imports last to be sure that all additional_imports have been collected
        imports = [*expr.module.imports, *map(Import, self._additional_imports)]
        imports = '\n'.join(self._print(i) for i in imports)

        return ('#ifndef {name}_H\n'
                '#define {name}_H\n\n'
                '{imports}\n\n'
                #'{classes}\n\n'
                '{funcs}\n\n'
                #'{interfaces}\n\n'
                '#endif // {name}_H').format(
                        name    = name.upper(),
                        imports = imports,
                        funcs   = funcs)

    def _print_Module(self, expr):
        body    = '\n\n'.join(self._print(i) for i in expr.body)

        # Print imports last to be sure that all additional_imports have been collected
        imports = [Import(expr.name), *map(Import, self._additional_imports)]
        imports = '\n'.join(self._print(i) for i in imports)
        return ('{imports}\n\n'
                '{body}').format(
                        imports = imports,
                        body    = body)

    def _print_Break(self, expr):
        return 'break;'

    def _print_Continue(self, expr):
        return 'continue;'

    def _print_While(self, expr):
        body = self._print(expr.body)
        cond = self._print(expr.test)
        return 'while({condi})\n{{\n{body}\n}}'.format(condi = cond, body = body)

    def _print_If(self, expr):
        lines = []
        for i, (c, e) in enumerate(expr.args):
            var = self._print(e)
            if (var == ''):
                break
            if i == 0:
                lines.append("if (%s)\n{" % self._print(c))
            elif i == len(expr.args) - 1 and c is LiteralTrue():
                lines.append("else\n{")
            else:
                lines.append("else if (%s)\n{" % self._print(c))
            lines.append("%s\n}" % var)
        return "\n".join(lines)

    def _print_IfTernaryOperator(self, expr):
        cond = self._print(expr.cond)
        value_true = self._print(expr.value_true)
        value_false = self._print(expr.value_false)
        return '({cond}) ? {true} : {false}'.format(cond = cond, true =value_true, false = value_false)

    def _print_LiteralTrue(self, expr):
        return '1'

    def _print_LiteralFalse(self, expr):
        return '0'

    def _print_PyccelAnd(self, expr):
        args = [self._print(a) for a in expr.args]
        return ' && '.join(a for a in args)

    def _print_PyccelOr(self, expr):
        args = [self._print(a) for a in expr.args]
        return ' || '.join(a for a in args)

    def _print_PyccelEq(self, expr):
        lhs = self._print(expr.args[0])
        rhs = self._print(expr.args[1])
        return '{0} == {1}'.format(lhs, rhs)

    def _print_PyccelNe(self, expr):
        lhs = self._print(expr.args[0])
        rhs = self._print(expr.args[1])
        return '{0} != {1}'.format(lhs, rhs)

    def _print_PyccelLt(self, expr):
        lhs = self._print(expr.args[0])
        rhs = self._print(expr.args[1])
        return '{0} < {1}'.format(lhs, rhs)

    def _print_PyccelLe(self, expr):
        lhs = self._print(expr.args[0])
        rhs = self._print(expr.args[1])
        return '{0} <= {1}'.format(lhs, rhs)

    def _print_PyccelGt(self, expr):
        lhs = self._print(expr.args[0])
        rhs = self._print(expr.args[1])
        return '{0} > {1}'.format(lhs, rhs)

    def _print_PyccelGe(self, expr):
        lhs = self._print(expr.args[0])
        rhs = self._print(expr.args[1])
        return '{0} >= {1}'.format(lhs, rhs)

    def _print_PyccelNot(self, expr):
        a = self._print(expr.args[0])
        return '!{}'.format(a)

    def _print_PyccelMod(self, expr):
        self._additional_imports.add("math")

        first = self._print(expr.args[0])
        second = self._print(expr.args[1])

        if expr.dtype is NativeInteger():
            return "{} % {}".format(first, second)

        if expr.args[0].dtype is NativeInteger():
            first = self._print(PythonFloat(expr.args[0]))
        if expr.args[1].dtype is NativeInteger():
            second = self._print(PythonFloat(expr.args[1]))
        return "fmod({}, {})".format(first, second)

    def _print_PyccelPow(self, expr):
        b = expr.args[0]
        e = expr.args[1]

        if expr.dtype is NativeComplex():
            b = self._print(b if b.dtype is NativeComplex() else PythonComplex(b))
            e = self._print(e if e.dtype is NativeComplex() else PythonComplex(e))
            self._additional_imports.add("complex")
            return 'cpow({}, {})'.format(b, e)

        self._additional_imports.add("math")
        b = self._print(b if b.dtype is NativeReal() else PythonFloat(b))
        e = self._print(e if e.dtype is NativeReal() else PythonFloat(e))
        code = 'pow({}, {})'.format(b, e)
        if expr.dtype is NativeInteger():
            dtype = self._print(expr.dtype)
            prec  = expr.precision
            cast_type = self.find_in_dtype_registry(dtype, prec)
            return '({}){}'.format(cast_type, code)
        return code

    def _print_Import(self, expr):
        if isinstance(expr.source, DottedName):
            source = expr.source.name[-1]
        else:
            source = self._print(expr.source)

        # Get with a default value is not used here as it is
        # slower and on most occasions the import will not be in the
        # dictionary
        if source in import_dict: # pylint: disable=consider-using-get
            source = import_dict[source]

        if source is None:
            return ''
        else:
            return '#include <{0}.h>'.format(source)

    def _print_LiteralString(self, expr):
        format_str = format(expr.arg)
        format_str = format_str.replace("\\", "\\\\")\
                               .replace('\a', '\\a')\
                               .replace('\b', '\\b')\
                               .replace('\f', '\\f')\
                               .replace("\n", "\\n")\
                               .replace('\r', '\\r')\
                               .replace('\t', '\\t')\
                               .replace('\v', '\\v')\
                               .replace('"', '\\"')\
                               .replace("'", "\\'")
        return '"{}"'.format(format_str)

    def get_print_format_and_arg(self, var):
        type_to_format = {('real',8)    : '%.12lf',
                          ('real',4)    : '%.12f',
                          ('complex',8) : '(%.12lf + %.12lfj)',
                          ('complex',4) : '(%.12f + %.12fj)',
                          ('int',4)     : '%d',
                          ('int',8)     : '%ld',
                          ('int',2)     : '%hd',
                          ('int',1)     : '%c',
                          ('bool',4)    : '%s',
                          ('string', 0) : '%s'}
        try:
            arg_format = type_to_format[(self._print(var.dtype), var.precision)]
        except KeyError:
            errors.report("{} type is not supported currently".format(var.dtype), severity='fatal')
        if var.dtype is NativeComplex():
            arg = '{}, {}'.format(self._print(NumpyReal(var)), self._print(NumpyImag(var)))
        elif var.dtype is NativeBool():
            arg = '{} ? "True" : "False"'.format(self._print(var))
        else:
            arg = self._print(var)
        return arg_format, arg

    def extract_function_call_results(self, expr):
        tmp_list = [self.create_tmp_var(a) for a in expr.funcdef.results]
        return tmp_list


    def _print_PythonPrint(self, expr):
        self._additional_imports.add("stdio")
        args_format = []
        args = []
        end = '\n'
        sep = ' '
        for f in expr.expr:
            if isinstance(f, ValuedVariable):
                if f.name == 'sep'      :   sep = str(f.value)
                elif f.name == 'end'    :   end = str(f.value)
            elif isinstance(f, FunctionCall) and isinstance(f.dtype, NativeTuple):
                tmp_list = self.extract_function_call_results(f)
                tmp_arg_format_list = []
                for a in tmp_list:
                    arg_format, arg = self.get_print_format_and_arg(a)
                    tmp_arg_format_list.append(arg_format)
                    args.append(arg)
                args_format.append('({})'.format(', '.join(tmp_arg_format_list)))
                assign = Assign(tmp_list, f)
                self._additional_code += self._print(assign) + '\n'
            else:
                arg_format, arg = self.get_print_format_and_arg(f)
                args_format.append(arg_format)
                args.append(arg)
        args_format = sep.join(args_format)
        args_format += end
        args_format = self._print(LiteralString(args_format))
        code = ', '.join([args_format, *args])
        return "printf({});".format(code)

    def find_in_dtype_registry(self, dtype, prec):
        try :
            return dtype_registry[(dtype, prec)]
        except KeyError:
            errors.report(PYCCEL_RESTRICTION_TODO,
                    symbol = "{}[kind = {}]".format(dtype, prec),
                    severity='fatal')

    def find_in_ndarray_type_registry(self, dtype, prec):
        try :
            return ndarray_type_registry[(dtype, prec)]
        except KeyError:
            errors.report(PYCCEL_RESTRICTION_TODO,
                    symbol = "{}[kind = {}]".format(dtype, prec),
                    severity='fatal')

    def get_declare_type(self, expr):
        dtype = self._print(expr.dtype)
        prec  = expr.precision
        rank  = expr.rank
        if isinstance(expr.dtype, NativeInteger):
            self._additional_imports.add('stdint')
        dtype = self.find_in_dtype_registry(dtype, prec)
        if rank > 0:
            if expr.is_ndarray:
                return 't_ndarray '
            errors.report(PYCCEL_RESTRICTION_TODO, symbol="rank > 0",severity='fatal')

        if self.stored_in_c_pointer(expr):
            return '{0} *'.format(dtype)
        else:
            return '{0} '.format(dtype)

    def _print_FuncAddressDeclare(self, expr):
        args = list(expr.arguments)
        if len(expr.results) == 1:
            ret_type = self.get_declare_type(expr.results[0])
        elif len(expr.results) > 1:
            ret_type = self._print(datatype('int')) + ' '
            args += [a.clone(name = a.name, is_pointer =True) for a in expr.results]
        else:
            ret_type = self._print(datatype('void')) + ' '
        name = expr.name
        if not args:
            arg_code = 'void'
        else:
            # TODO: extract informations needed for printing in case of function argument which itself has a function argument
            arg_code = ', '.join('{}'.format(self._print_FuncAddressDeclare(i))
                        if isinstance(i, FunctionAddress) else '{0}{1}'.format(self.get_declare_type(i), i)
                        for i in args)
        return '{}(*{})({});'.format(ret_type, name, arg_code)

    def _print_Declare(self, expr):
        declaration_type = self.get_declare_type(expr.variable)
        variable = self._print(expr.variable.name)

        return '{0}{1};'.format(declaration_type, variable)

    def _print_NativeBool(self, expr):
        self._additional_imports.add('stdbool')
        return 'bool'

    def _print_NativeInteger(self, expr):
        return 'int'

    def _print_NativeReal(self, expr):
        return 'real'

    def _print_NativeVoid(self, expr):
        return 'void'

    def _print_NativeComplex(self, expr):
        self._additional_imports.add('complex')
        return 'complex'
    def _print_NativeString(self, expr):
        return 'string'

    def function_signature(self, expr):
        args = list(expr.arguments)
        if len(expr.results) == 1:
            ret_type = self.get_declare_type(expr.results[0])
        elif len(expr.results) > 1:
            ret_type = self._print(datatype('int')) + ' '
            args += [a.clone(name = a.name, is_pointer =True) for a in expr.results]
        else:
            ret_type = self._print(datatype('void')) + ' '
        name = expr.name
        if not args:
            arg_code = 'void'
        else:
            arg_code = ', '.join('{}'.format(self.function_signature(i))
                        if isinstance(i, FunctionAddress) else '{0}{1}'.format(self.get_declare_type(i), i)
                        for i in args)
        if isinstance(expr, FunctionAddress):
            return '{}(*{})({})'.format(ret_type, name, arg_code)
        else:
            return '{0}{1}({2})'.format(ret_type, name, arg_code)

    def _print_IndexedElement(self, expr):
        if isinstance(expr.base, IndexedVariable):
            base = expr.base.internal_variable
        else:
            base = expr.base
        inds = list(expr.indices)
        inds = inds[::-1]
        base_shape = base.shape
        allow_negative_indexes = (isinstance(expr.base, IndexedVariable) and \
                base.allows_negative_indexes)
        for i, ind in enumerate(inds):
            if isinstance(ind, PyccelUnarySub) and isinstance(ind.args[0], LiteralInteger):
                inds[i] = PyccelMinus(base_shape[i], ind.args[0])
            else:
                #indices of indexedElement of len==1 shouldn't be a Tuple
                if isinstance(ind, Tuple) and len(ind) == 1:
                    inds[i].args = ind[0]
                if allow_negative_indexes and \
                        not isinstance(ind, LiteralInteger) and not isinstance(ind, Slice):
                    inds[i] = IfTernaryOperator(PyccelLt(ind, LiteralInteger(0)),
                        PyccelAdd(base_shape[i], ind), ind)
        #set dtype to the C struct types
        dtype = self._print(expr.dtype)
        dtype = self.find_in_ndarray_type_registry(dtype, expr.precision)
        base_name = self._print(base.name)
        if base.is_ndarray:
            if expr.rank > 0:
                #managing the Slice input
                for i , ind in enumerate(inds):
                    if isinstance(ind, Slice):
                        inds[i] = self._slice_elements_managements(ind, PyccelArraySize(base, i),
                            allow_negative_indexes)
                inds = [self._print(i) for i in inds]
                return "array_slicing(%s, %s)" % (base_name, ", ".join(inds))
            inds = [self._print(i) for i in inds]
        else:
            raise NotImplementedError(expr)
        return "%s.%s[get_index(%s, %s)]" % (base_name, dtype, base_name, ", ".join(inds))

    def _slice_elements_managements(self, _slice, shape, allow_negative_index):

        start = LiteralInteger(0) if _slice.start is None else _slice.start
        end = shape if _slice.end is None else _slice.end

        # negative start and end in slice
        if isinstance(start, PyccelUnarySub) and isinstance(start.args[0], LiteralInteger):
            start = PyccelMinus(shape, start.args[0])
        elif allow_negative_index and not isinstance(start, LiteralInteger):
            start = IfTernaryOperator(PyccelLt(start, LiteralInteger(0)),
                            PyccelMinus(shape, start), start)

        if isinstance(end, PyccelUnarySub) and isinstance(end.args[0], LiteralInteger):
            end = PyccelMinus(shape, end.args[0])
        elif allow_negative_index and not isinstance(end, LiteralInteger):
            end = IfTernaryOperator(PyccelLt(end, LiteralInteger(0)),
                            PyccelMinus(shape, end), end)

        # steps in slices
        step = _slice.step
        if step is not None :
            # negative step in slice
            if isinstance(step, PyccelUnarySub) and isinstance(step.args[0], LiteralInteger):
                start = shape if _slice.start is None else start
                end = LiteralInteger(0) if _slice.end is None else end

            # variable step in slice
            elif allow_negative_index and not isinstance(step, LiteralInteger):
                start = IfTernaryOperator(PyccelGt(step, LiteralInteger(0)), start, end)
                end = IfTernaryOperator(PyccelGt(step, LiteralInteger(0)), end, start)
        else :
            step = LiteralInteger(1)
        return Slice(start, end, step)

    def _print_PyccelArraySize(self, expr):
        return '{}.shape[{}]'.format(expr.arg, expr.index)

    def _print_Allocate(self, expr):
        free_code = ''
        #free the array if its already allocated and checking if its not null if the status is unknown
        if  (expr.status == 'unknown'):
            free_code = 'if (%s.raw_data != NULL)\n' % self._print(expr.variable.name)
            free_code += '{\nfree_array(%s);\n}\n' % self._print(expr.variable.name)
        elif  (expr.status == 'allocated'):
            free_code += 'free_array(%s);\n' % self._print(expr.variable.name)
        self._additional_imports.add('ndarrays')
        shape = expr.shape
        shape = [self._print(i) for i in shape]
        shape = ", ".join(a for a in shape)
        dtype = self._print(expr.variable.dtype)
        dtype = self.find_in_ndarray_type_registry(dtype, expr.variable.precision)
        shape_Assign = "(int[]){" + shape + "}"
        alloc_code = "{} = array_create({}, {}, {});".format(expr.variable, len(expr.shape), shape_Assign, dtype)
        return '{}\n{}'.format(free_code, alloc_code)

    def _print_Slice(self, expr):
        start = self._print(expr.start)
        end = self._print(expr.end)
        step = self._print(expr.step)
        return 'new_slice({}, {}, {})'.format(start, end, step)

    def _print_NumpyUfuncBase(self, expr):
        """ Convert a Python expression with a Numpy function call to C
        function call

        Parameters
        ----------
            expr : Pyccel ast node
                Python expression with a Numpy function call

        Returns
        -------
            string
                Equivalent expression in C language

        Example
        -------
            numpy.cos(x) ==> cos(x)

        """
        # add necessary include
        self._additional_imports.add('math')
        type_name = type(expr).__name__
        try:
            func_name = numpy_ufunc_to_c_real[type_name]
        except KeyError:
            errors.report(PYCCEL_RESTRICTION_TODO, severity='fatal')
        args = []
        for arg in expr.args:
            if arg.dtype is NativeComplex():
                self._additional_imports.add('complex')
                try:
                    func_name = numpy_ufunc_to_c_complex[type_name]
                    args.append(self._print(arg))
                except KeyError:
                    errors.report(INCOMPATIBLE_TYPEVAR_TO_FUNC.format(type_name) ,severity='fatal')
            elif arg.dtype is not NativeReal():
                args.append(self._print(NumpyFloat(arg)))
            else :
                args.append(self._print(arg))
        code_args = ', '.join(args)
        return '{0}({1})'.format(func_name, code_args)

    def _print_MathFunctionBase(self, expr):
        """ Convert a Python expression with a math function call to C
        function call

        Parameters
        ----------
            expr : Pyccel ast node
                Python expression with a Math function call

        Returns
        -------
            string
                Equivalent expression in C language

        ------
        Example:
        --------
            math.sin(x) ==> sin(x)

        """
        # add necessary include
        type_name = type(expr).__name__
        try:
            func_name = math_function_to_c[type_name]
        except KeyError:
            errors.report(PYCCEL_RESTRICTION_TODO, severity='fatal')

        if func_name.startswith("pyc"):
            self._additional_imports.add('pyc_math')
        else:
            if expr.dtype is NativeComplex():
                self._additional_imports.add('cmath')
            else:
                self._additional_imports.add('math')
        args = []
        for arg in expr.args:
            if arg.dtype != expr.dtype:
                cast_func = python_builtin_datatypes[str_dtype(expr.dtype)]
                args.append(self._print(cast_func(arg)))
            else:
                args.append(self._print(arg))
        code_args = ', '.join(args)
        return '{0}({1})'.format(func_name, code_args)

    def _print_MathCeil(self, expr):
        """Convert a Python expression with a math ceil function call to C
        function call"""
        # add necessary include
        self._additional_imports.add('math')
        arg = expr.args[0]
        if arg.dtype is NativeInteger():
            code_arg = self._print(PythonFloat(arg))
        else:
            code_arg = self._print(arg)
        return "ceil({})".format(code_arg)

    def _print_MathIsfinite(self, expr):
        """Convert a Python expression with a math isfinite function call to C
        function call"""
        # add necessary include
        self._additional_imports.add('math')
        arg = expr.args[0]
        if arg.dtype is NativeInteger():
            code_arg = self._print(PythonFloat(arg))
        else:
            code_arg = self._print(arg)
        return "isfinite({})".format(code_arg)

    def _print_MathIsinf(self, expr):
        """Convert a Python expression with a math isinf function call to C
        function call"""
        # add necessary include
        self._additional_imports.add('math')
        arg = expr.args[0]
        if arg.dtype is NativeInteger():
            code_arg = self._print(PythonFloat(arg))
        else:
            code_arg = self._print(arg)
        return "isinf({})".format(code_arg)

    def _print_MathIsnan(self, expr):
        """Convert a Python expression with a math isnan function call to C
        function call"""
        # add necessary include
        self._additional_imports.add('math')
        arg = expr.args[0]
        if arg.dtype is NativeInteger():
            code_arg = self._print(PythonFloat(arg))
        else:
            code_arg = self._print(arg)
        return "isnan({})".format(code_arg)

    def _print_MathTrunc(self, expr):
        """Convert a Python expression with a math trunc function call to C
        function call"""
        # add necessary include
        self._additional_imports.add('math')
        arg = expr.args[0]
        if arg.dtype is NativeInteger():
            code_arg = self._print(PythonFloat(arg))
        else:
            code_arg = self._print(arg)
        return "trunc({})".format(code_arg)

    def _print_FunctionAddress(self, expr):
        return expr.name

    def _print_Rand(self, expr):
        raise NotImplementedError("Rand not implemented")

    def _print_NumpyRandint(self, expr):
        raise NotImplementedError("Randint not implemented")

    def _print_Interface(self, expr):
        return ""

    def _print_FunctionDef(self, expr):

        if len(expr.results) > 1:
            self._additional_args.append(expr.results)
        body  = self._print(expr.body)
        decs  = [Declare(i.dtype, i) if isinstance(i, Variable) else FuncAddressDeclare(i) for i in expr.local_vars]
        if len(expr.results) <= 1 :
            decs += [Declare(i.dtype, i) if isinstance(i, Variable) else FuncAddressDeclare(i) for i in expr.results]
        decs += [Declare(i.dtype, i) for i in self._additional_declare]
        decs  = '\n'.join(self._print(i) for i in decs)
        self._additional_declare.clear()

        sep = self._print(SeparatorComment(40))
        if self._additional_args :
            self._additional_args.pop()
        imports = ''.join(self._print(i) for i in expr.imports)
        doc_string = self._print(expr.doc_string) if expr.doc_string else ''

        parts = [sep,
                 doc_string,
                '{signature}\n{{'.format(signature=self.function_signature(expr)),
                 imports,
                 decs,
                 body,
                 '}',
                 sep]

        return '\n'.join(p for p in parts if p)

    def stored_in_c_pointer(self, a):
        if not isinstance(a, Variable):
            return False
        return a.is_pointer or a.is_optional or any(a in b for b in self._additional_args)

    def create_tmp_var(self, match_var):
        tmp_var_name = self._parser.get_new_name('tmp')
        tmp_var = Variable(name = tmp_var_name, dtype = match_var.dtype)
        self._additional_declare.append(tmp_var)
        return tmp_var

    def _print_FunctionCall(self, expr):
        func = expr.funcdef
         # Ensure the correct syntax is used for pointers
        args = []
        for a, f in zip(expr.arguments, func.arguments):
            if isinstance(a, Variable) and self.stored_in_c_pointer(f):
                args.append(VariableAddress(a))
            elif f.is_optional and not isinstance(a, Nil):
                tmp_var = self.create_tmp_var(f)
                assign = Assign(tmp_var, a)
                self._additional_code += self._print(assign) + '\n'
                args.append(VariableAddress(tmp_var))

            else :
                args.append(a)

        args += self._temporary_args
        self._temporary_args = []
        args = ', '.join(['{}'.format(self._print(a)) for a in args])
        if not func.results:
            return '{}({});'.format(func.name, args)
        return '{}({})'.format(func.name, args)

    def _print_Constant(self, expr):
        """ Convert a Python expression with a math constant call to C
        function call

        Parameters
        ----------
            expr : Pyccel ast node
                Python expression with a Math constant

        Returns
        -------
            string
                String represent the value of the constant

        Example
        -------
            math.pi ==> 3.14159265358979

        """
        val = LiteralFloat(expr.value)
        return self._print(val)

    def _print_Return(self, expr):
        code = ''
        args = [VariableAddress(a) if self.stored_in_c_pointer(a) else a for a in expr.expr]
        if expr.stmt:
            code += self._print(expr.stmt)+'\n'
        if len(args) == 1:
            code +='return {0};'.format(self._print(args[0]))
        elif len(args) > 1:
            code += 'return 0;'
        return code

    def _print_Nil(self, expr):
        return 'NULL'

    def _print_PyccelAdd(self, expr):
        return ' + '.join(self._print(a) for a in expr.args)

    def _print_PyccelMinus(self, expr):
        args = [self._print(a) for a in expr.args]
        if len(args) == 1:
            return '-{}'.format(args[0])
        return ' - '.join(args)

    def _print_PyccelMul(self, expr):
        return ' * '.join(self._print(a) for a in expr.args)

    def _print_PyccelDiv(self, expr):
        if all(a.dtype is NativeInteger() for a in expr.args):
            args = [PythonFloat(a) for a in expr.args]
        else:
            args = expr.args
        return  ' / '.join(self._print(a) for a in args)

    def _print_PyccelFloorDiv(self, expr):
        self._additional_imports.add("math")
        if all(a.dtype is NativeInteger() for a in expr.args):
            args = [PythonFloat(a) for a in expr.args]
        else:
            args = expr.args
        code = ' / '.join(self._print(a) for a in args)
        return "floor({})".format(code)

    def _print_PyccelRShift(self, expr):
        return ' >> '.join(self._print(a) for a in expr.args)

    def _print_PyccelLShift(self, expr):
        return ' << '.join(self._print(a) for a in expr.args)

    def _print_PyccelBitXor(self, expr):
        if expr.dtype is NativeBool():
            return '{0} != {1}'.format(self._print(expr.args[0]), self._print(expr.args[1]))
        return ' ^ '.join(self._print(a) for a in expr.args)

    def _print_PyccelBitOr(self, expr):
        if expr.dtype is NativeBool():
            return ' || '.join(self._print(a) for a in expr.args)
        return ' | '.join(self._print(a) for a in expr.args)

    def _print_PyccelBitAnd(self, expr):
        if expr.dtype is NativeBool():
            return ' && '.join(self._print(a) for a in expr.args)
        return ' & '.join(self._print(a) for a in expr.args)

    def _print_PyccelInvert(self, expr):
        return '~{}'.format(self._print(expr.args[0]))

    def _print_PyccelAssociativeParenthesis(self, expr):
        return '({})'.format(self._print(expr.args[0]))

    def _print_PyccelUnary(self, expr):
        return '+{}'.format(self._print(expr.args[0]))

    def _print_PyccelUnarySub(self, expr):
        return '-{}'.format(self._print(expr.args[0]))

    def _print_AugAssign(self, expr):
        lhs_code = self._print(expr.lhs)
        op = expr.op._symbol
        rhs_code = self._print(expr.rhs)
        return "{0} {1}= {2};".format(lhs_code, op, rhs_code)

    def _print_Assign(self, expr):
        if isinstance(expr.rhs, FunctionCall) and isinstance(expr.rhs.dtype, NativeTuple):
            self._temporary_args = [VariableAddress(a) for a in expr.lhs]
            return '{};'.format(self._print(expr.rhs))
        lhs = self._print(expr.lhs)
        rhs = expr.rhs
        if isinstance(rhs, (NumpyArray)):
            if rhs.rank == 0:
                raise NotImplementedError(expr.lhs + "=" + expr.rhs)
            dummy_array_name, _ = create_incremented_string(self._parser.used_names, prefix = 'array_dummy')
            dtype = self.find_in_dtype_registry(self._print(rhs.dtype), rhs.precision)
            arg = rhs.arg
            if rhs.rank > 1:
                arg = functools.reduce(operator.concat, arg)
            arg = ', '.join(self._print(i) for i in arg)
            dummy_array = "%s %s[] = {%s};\n" % (dtype, dummy_array_name, arg)
            dtype = self.find_in_ndarray_type_registry(format(rhs.dtype), rhs.precision)
            cpy_data = "memcpy({0}.{2}, {1}, {0}.buffer_size);".format(lhs, dummy_array_name, dtype)
            return  '%s%s\n' % (dummy_array, cpy_data)

        if isinstance(rhs, (NumpyFull)):
            code_init = ''
            if rhs.fill_value is not None:
                if isinstance(rhs.fill_value, Literal):
                    dtype = self.find_in_dtype_registry(self._print(rhs.dtype), rhs.precision)
                    code_init = 'array_fill(({0}){1}, {2});'.format(dtype, self._print(rhs.fill_value), lhs)
                else:
                    code_init = 'array_fill({0}, {1});'.format(self._print(rhs.fill_value), lhs)
            else:
                return ''
            return '{}\n'.format(code_init)

        rhs = self._print(rhs)
        return '{} = {};'.format(lhs, rhs)

    def _print_AliasAssign(self, expr):
        lhs = expr.lhs
        rhs = expr.rhs
        if isinstance(rhs, Variable):
            rhs = VariableAddress(rhs)

        lhs = self._print(lhs.name)
        rhs = self._print(rhs)
        return '{} = {};'.format(lhs, rhs)

    def _print_For(self, expr):
        target = self._print(expr.target)
        body  = self._print(expr.body)
        if isinstance(expr.iterable, PythonRange):
            start, stop, step = [self._print(e) for e in expr.iterable.args]
        else:
            raise NotImplementedError("Only iterable currently supported is Range")
        return ('for ({target} = {start}; {target} < {stop}; {target} += '
                '{step})\n{{\n{body}\n}}').format(target=target, start=start,
                stop=stop, step=step, body=body)

    def _print_CodeBlock(self, expr):
        body = []
        for b in expr.body :
            code = self._print(b)
            code = self._additional_code + code
            self._additional_code = ''
            body.append(code)
        return '\n'.join(self._print(b) for b in body)

    def _print_Indexed(self, expr):
        # calculate index for 1d array
        dims = expr.shape
        elem = LiteralInteger(0)
        offset = LiteralInteger(1)
        for i in reversed(list(range(expr.rank))):
            elem += expr.indices[i]*offset
            offset *= dims[i]
        return "%s[%s]" % (self._print(expr.base.label), self._print(elem))

    def _print_Idx(self, expr):
        return self._print(expr.label)

    def _print_Exp1(self, expr):
        return "M_E"

    def _print_Pi(self, expr):
        return 'M_PI'

    def _print_Infinity(self, expr):
        return 'HUGE_VAL'

    def _print_NegativeInfinity(self, expr):
        return '-HUGE_VAL'

    def _print_PythonReal(self, expr):
        return 'creal({})'.format(self._print(expr.internal_var))

    def _print_PythonImag(self, expr):
        return 'cimag({})'.format(self._print(expr.internal_var))

    def _handle_is_operator(self, Op, expr):

        lhs = self._print(expr.lhs)
        rhs = self._print(expr.rhs)
        a = expr.args[0]
        b = expr.args[1]

        if Nil() in expr.args:
            lhs = VariableAddress(expr.lhs) if isinstance(expr.lhs, Variable) else expr.lhs
            rhs = VariableAddress(expr.rhs) if isinstance(expr.rhs, Variable) else expr.rhs

            lhs = self._print(lhs)
            rhs = self._print(rhs)
            return '{} {} {}'.format(lhs, Op, rhs)

        if (a.dtype is NativeBool() and b.dtype is NativeBool()):
            return '{} {} {}'.format(lhs, Op, rhs)
        else:
            errors.report(PYCCEL_RESTRICTION_IS_ISNOT,
                          symbol=expr, severity='fatal')

    def _print_PyccelIsNot(self, expr):
        return self._handle_is_operator("!=", expr)

    def _print_PyccelIs(self, expr):
        return self._handle_is_operator("==", expr)

    def _print_Piecewise(self, expr):
        if expr.args[-1].cond is not True:
            # We need the last conditional to be a True, otherwise the resulting
            # function may not return a result.
            raise ValueError("All Piecewise expressions must contain an "
                             "(expr, True) statement to be used as a default "
                             "condition. Without one, the generated "
                             "expression may not evaluate to anything under "
                             "some condition.")
        lines = []
        if expr.has(Assign):
            for i, (e, c) in enumerate(expr.args):
                if i == 0:
                    lines.append("if (%s) {" % self._print(c))
                elif i == len(expr.args) - 1 and c is True:
                    lines.append("else {")
                else:
                    lines.append("else if (%s) {" % self._print(c))
                code0 = self._print(e)
                lines.append(code0)
                lines.append("}")
            return "\n".join(lines)
        else:
            # The piecewise was used in an expression, need to do inline
            # operators. This has the downside that inline operators will
            # not work for statements that span multiple lines (Matrix or
            # Indexed expressions).
            ecpairs = ["((%s) ? (\n%s\n)\n" % (self._print(c), self._print(e))
                    for e, c in expr.args[:-1]]
            last_line = ": (\n%s\n)" % self._print(expr.args[-1].expr)
            return ": ".join(ecpairs) + last_line + " ".join([")"*len(ecpairs)])

    def _print_MatrixElement(self, expr):
        return "{0}[{1}]".format(expr.parent, expr.j +
                expr.i*expr.parent.shape[1])

    def _print_Variable(self, expr):
        if expr in self._dereference or self.stored_in_c_pointer(expr):
            return '(*{0})'.format(expr.name)
        else:
            return expr.name

    def _print_VariableAddress(self, expr):
        if self.stored_in_c_pointer(expr.variable) or expr.variable.rank > 0:
            return '{}'.format(expr.variable.name)
        else:
            return '&{}'.format(expr.variable.name)

    def _print_Comment(self, expr):
        comments = self._print(expr.text)

        return '/*' + comments + '*/'

    def _print_CommentBlock(self, expr):
        txts = expr.comments
        header = expr.header
        header_size = len(expr.header)

        ln = max(len(i) for i in txts)
        if ln<max(20, header_size+4):
            ln = 20
        top  = '/*' + '_'*int((ln-header_size)/2) + header + '_'*int((ln-header_size)/2) + '*/'
        ln = len(top)-4
        bottom = '/*' + '_'*ln + '*/'

        txts = ['/*' + t + ' '*(ln - len(t)) + '*/' for t in txts]

        body = '\n'.join(i for i in txts)

        return ('{0}\n'
                '{1}\n'
                '{2}').format(top, body, bottom)

    def _print_EmptyNode(self, expr):
        return ''

    def _print_NewLine(self, expr):
        return '\n'

    #=================== OMP ==================
    def _print_OMP_For_Loop(self, expr):
        omp_expr   = str(expr.txt)
        return '#pragma omp for{}\n{{'.format(omp_expr)

    def _print_OMP_Parallel_Construct(self, expr):
        omp_expr   = str(expr.txt)
        return '#pragma omp {}\n{{'.format(omp_expr)

    def _print_OMP_Single_Construct(self, expr):
        omp_expr   = str(expr.txt)
        return '#pragma omp {}\n{{'.format(omp_expr)

    def _print_Omp_End_Clause(self, expr):
        return '}'
    #=====================================

    def _print_Program(self, expr):
        body  = self._print(expr.body)
        decs     = [self._print(i) for i in expr.declarations]
        decs    += [self._print(Declare(i.dtype, i)) for i in self._additional_declare]
        decs    = '\n'.join(self._print(i) for i in decs)
        self._additional_declare.clear()

        # PythonPrint imports last to be sure that all additional_imports have been collected
        imports  = [*expr.imports, *map(Import, self._additional_imports)]
        imports  = '\n'.join(self._print(i) for i in imports)
        return ('{imports}\n'
                'int main()\n{{\n'
                '{decs}\n\n'
                '{body}\n'
                'return 0;\n'
                '}}').format(imports=imports,
                                    decs=decs,
                                    body=body)



    def indent_code(self, code):
        """Accepts a string of code or a list of code lines"""

        if isinstance(code, str):
            code_lines = self.indent_code(code.splitlines(True))
            return ''.join(code_lines)

        tab = "    "
        inc_token = ('{', '(', '{\n', '(\n')
        dec_token = ('}', ')')

        code = [ line.lstrip(' \t') for line in code ]

        increase = [ int(any(map(line.endswith, inc_token))) for line in code ]
        decrease = [ int(any(map(line.startswith, dec_token)))
                     for line in code ]

        pretty = []
        level = 0
        for n, line in enumerate(code):
            if line == '' or line == '\n':
                pretty.append(line)
                continue
            level -= decrease[n]
            pretty.append("%s%s" % (tab*level, line))
            level += increase[n]
        return pretty

    _print_Function = CodePrinter._print_not_supported

def ccode(expr, parser, assign_to=None, **settings):
    """Converts an expr to a string of c code

    expr : Expr
        A pyccel expression to be converted.
    parser : Parser
        The parser used to collect the expression
    assign_to : optional
        When given, the argument is used as the name of the variable to which
        the expression is assigned. Can be a string, ``Symbol``,
        ``MatrixSymbol``, or ``Indexed`` type. This is helpful in case of
        line-wrapping, or for expressions that generate multi-line statements.
    precision : integer, optional
        The precision for numbers such as pi [default=15].
    user_functions : dict, optional
        A dictionary where keys are ``FunctionClass`` instances and values are
        their string representations. Alternatively, the dictionary value can
        be a list of tuples i.e. [(argument_test, cfunction_string)]. See below
        for examples.
    dereference : iterable, optional
        An iterable of symbols that should be dereferenced in the printed code
        expression. These would be values passed by address to the function.
        For example, if ``dereference=[a]``, the resulting code would print
        ``(*a)`` instead of ``a``.
    """
    return CCodePrinter(parser, settings).doprint(expr, assign_to)<|MERGE_RESOLUTION|>--- conflicted
+++ resolved
@@ -9,11 +9,7 @@
 
 from pyccel.ast.core      import Declare, IndexedVariable, Slice, ValuedVariable
 from pyccel.ast.core      import FuncAddressDeclare, FunctionCall
-<<<<<<< HEAD
 from pyccel.ast.core      import FunctionAddress, PyccelArraySize
-=======
-from pyccel.ast.core      import FunctionAddress
->>>>>>> 8f84920b
 from pyccel.ast.core      import Nil, IfTernaryOperator
 from pyccel.ast.core      import Assign, datatype, Variable, Import
 from pyccel.ast.core      import SeparatorComment, VariableAddress
