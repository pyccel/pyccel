# coding: utf-8
#------------------------------------------------------------------------------------------#
# This file is part of Pyccel which is released under MIT License. See the LICENSE file or #
# go to https://github.com/pyccel/pyccel/blob/devel/LICENSE for full license details.      #
#------------------------------------------------------------------------------------------#
import ast
import functools
from itertools import chain, product
import re
import sys
from packaging.version import Version

import numpy as np

from pyccel.ast.basic     import ScopedAstNode

from pyccel.ast.bind_c    import BindCPointer

from pyccel.ast.builtins  import PythonRange, PythonComplex, PythonMin, PythonMax
from pyccel.ast.builtins  import PythonPrint, PythonType, VariableIterator

from pyccel.ast.builtins  import PythonList, PythonTuple, PythonSet, PythonDict, PythonLen

from pyccel.ast.builtin_methods.dict_methods  import DictItems, DictKeys

from pyccel.ast.core      import Declare, For, CodeBlock, ClassDef
from pyccel.ast.core      import FunctionCall, FunctionCallArgument
from pyccel.ast.core      import Deallocate
from pyccel.ast.core      import FunctionAddress
from pyccel.ast.core      import Assign, Import, AugAssign, AliasAssign
from pyccel.ast.core      import SeparatorComment
from pyccel.ast.core      import Module, AsName

from pyccel.ast.c_concepts import ObjectAddress, CMacro, CStringExpression, PointerCast, CNativeInt
from pyccel.ast.c_concepts import CStackArray, CStrStr

from pyccel.ast.datatypes import PythonNativeInt, PythonNativeBool, VoidType
from pyccel.ast.datatypes import TupleType, FixedSizeNumericType, CharType
from pyccel.ast.datatypes import CustomDataType, StringType, HomogeneousTupleType
from pyccel.ast.datatypes import InhomogeneousTupleType, HomogeneousListType, HomogeneousSetType
from pyccel.ast.datatypes import PrimitiveBooleanType, PrimitiveIntegerType, PrimitiveFloatingPointType, PrimitiveComplexType
from pyccel.ast.datatypes import HomogeneousContainerType, DictType, FixedSizeType

from pyccel.ast.internals import Slice, PrecomputedCode, PyccelArrayShapeElement
from pyccel.ast.internals import PyccelFunction

from pyccel.ast.literals  import LiteralTrue, LiteralFalse, LiteralImaginaryUnit, LiteralFloat
from pyccel.ast.literals  import LiteralString, LiteralInteger, Literal
from pyccel.ast.literals  import Nil, convert_to_literal

from pyccel.ast.low_level_tools import IteratorType

from pyccel.ast.mathext  import math_constants

from pyccel.ast.numpyext import NumpyFull, NumpyArray, NumpySum
from pyccel.ast.numpyext import NumpyReal, NumpyImag, NumpyFloat
from pyccel.ast.numpyext import NumpyAmin, NumpyAmax
from pyccel.ast.numpyext import get_shape_of_multi_level_container

from pyccel.ast.numpytypes import NumpyInt8Type, NumpyInt16Type, NumpyInt32Type, NumpyInt64Type
from pyccel.ast.numpytypes import NumpyFloat32Type, NumpyFloat64Type, NumpyFloat128Type
from pyccel.ast.numpytypes import NumpyNDArrayType, numpy_precision_map

from pyccel.ast.operators import PyccelAdd, PyccelMul, PyccelMinus, PyccelLt, PyccelGt
from pyccel.ast.operators import PyccelAssociativeParenthesis, PyccelMod
from pyccel.ast.operators import PyccelUnarySub, IfTernaryOperator

from pyccel.ast.type_annotations import VariableTypeAnnotation

from pyccel.ast.utilities import expand_to_loops, is_literal_integer

from pyccel.ast.variable import IndexedElement
from pyccel.ast.variable import Variable
from pyccel.ast.variable import DottedName
from pyccel.ast.variable import DottedVariable

from pyccel.codegen.printing.codeprinter import CodePrinter

from pyccel.errors.errors   import Errors
from pyccel.errors.messages import (PYCCEL_RESTRICTION_TODO, INCOMPATIBLE_TYPEVAR_TO_FUNC,
                                    PYCCEL_RESTRICTION_IS_ISNOT, PYCCEL_INTERNAL_ERROR)

numpy_v1 = Version(np.__version__) < Version("2.0.0")

errors = Errors()

# TODO: add examples

__all__ = ["CCodePrinter"]

# dictionary mapping numpy function to (argument_conditions, C_function).
# Used in CCodePrinter._print_NumpyUfuncBase(self, expr)
numpy_ufunc_to_c_float = {
    'NumpyAbs'  : 'fabs',
    'NumpyFabs' : 'fabs',
    'NumpyFloor': 'floor',  # TODO: might require special treatment with casting
    # ---
    'NumpyExp' : 'exp',
    'NumpyLog' : 'log',
    'NumpySqrt': 'sqrt',
    # ---
    'NumpySin'    : 'sin',
    'NumpyCos'    : 'cos',
    'NumpyTan'    : 'tan',
    'NumpyArcsin' : 'asin',
    'NumpyArccos' : 'acos',
    'NumpyArctan' : 'atan',
    'NumpyArctan2': 'atan2',
    'NumpySinh'   : 'sinh',
    'NumpyCosh'   : 'cosh',
    'NumpyTanh'   : 'tanh',
    'NumpyArcsinh': 'asinh',
    'NumpyArccosh': 'acosh',
    'NumpyArctanh': 'atanh',
}

numpy_ufunc_to_c_complex = {
    'NumpyAbs'  : 'cabs',
    # ---
    'NumpyExp' : 'cexp',
    'NumpyLog' : 'clog',
    'NumpySqrt': 'csqrt',
    # ---
    'NumpySin'    : 'csin',
    'NumpyCos'    : 'ccos',
    'NumpyTan'    : 'ctan',
    'NumpyArcsin' : 'casin',
    'NumpyArccos' : 'cacos',
    'NumpyArctan' : 'catan',
    'NumpySinh'   : 'csinh',
    'NumpyCosh'   : 'ccosh',
    'NumpyTanh'   : 'ctanh',
    'NumpyArcsinh': 'casinh',
    'NumpyArccosh': 'cacosh',
    'NumpyArctanh': 'catanh',
}

# dictionary mapping Math function to (argument_conditions, C_function).
# Used in CCodePrinter._print_MathFunctionBase(self, expr)
# Math function ref https://docs.python.org/3/library/math.html
math_function_to_c = {
    # ---------- Number-theoretic and representation functions ------------
    'MathCeil'     : 'ceil',
    # 'MathComb'   : 'com' # TODO
    'MathCopysign': 'copysign',
    'MathFabs'   : 'fabs',
    'MathFloor'    : 'floor',
    # 'MathFmod'   : '???',  # TODO
    # 'MathRexp'   : '???'   TODO requires two output
    # 'MathFsum'   : '???',  # TODO
    # 'MathIsclose' : '???',  # TODO
    'MathIsfinite': 'isfinite', # int isfinite(real-floating x);
    'MathIsinf'   : 'isinf', # int isinf(real-floating x);
    'MathIsnan'   : 'isnan', # int isnan(real-floating x);
    # 'MathIsqrt'  : '???' TODO
    'MathLdexp'  : 'ldexp',
    # 'MathModf'  : '???' TODO return two value
    # 'MathPerm'  : '???' TODO
    # 'MathProd'  : '???' TODO
    'MathRemainder'  : 'remainder',
    'MathTrunc'  : 'trunc',

    # ----------------- Power and logarithmic functions -----------------------

    'MathExp'    : 'exp',
    'MathExpm1'  : 'expm1',
    'MathLog'    : 'log',      # take also an option arg [base]
    'MathLog1p'  : 'log1p',
    'MathLog2'  : 'log2',
    'MathLog10'  : 'log10',
    'MathPow'    : 'pow',
    'MathSqrt'   : 'sqrt',

    # --------------------- Trigonometric functions ---------------------------

    'MathAcos'   : 'acos',
    'MathAsin'   : 'asin',
    'MathAtan'   : 'atan',
    'MathAtan2'  : 'atan2',
    'MathCos'    : 'cos',
    # 'MathDist'  : '???', TODO
    'MathHypot'  : 'hypot',
    'MathSin'    : 'sin',
    'MathTan'    : 'tan',


    # -------------------------- Hyperbolic functions -------------------------

    'MathAcosh'  : 'acosh',
    'MathAsinh'  : 'asinh',
    'MathAtanh'  : 'atanh',
    'MathCosh'   : 'cosh',
    'MathSinh'   : 'sinh',
    'MathTanh'   : 'tanh',

    # --------------------------- Special functions ---------------------------

    'MathErf'    : 'erf',
    'MathErfc'   : 'erfc',
    'MathGamma'  : 'tgamma',
    'MathLgamma' : 'lgamma',

    # --------------------------- internal functions --------------------------
    'MathFactorial' : 'pyc_factorial',
    'MathGcd'       : 'pyc_gcd',
    'MathDegrees'   : 'pyc_degrees',
    'MathRadians'   : 'pyc_radians',
    'MathLcm'       : 'pyc_lcm',
    # --------------------------- cmath functions --------------------------
    'CmathAcos'  : 'cacos',
    'CmathAcosh' : 'cacosh',
    'CmathAsin'  : 'casin',
    'CmathAsinh' : 'casinh',
    'CmathAtan'  : 'catan',
    'CmathAtanh' : 'catanh',
    'CmathCos'   : 'ccos',
    'CmathCosh'  : 'ccosh',
    'CmathExp'   : 'cexp',
    'CmathSin'   : 'csin',
    'CmathSinh'  : 'csinh',
    'CmathSqrt'  : 'csqrt',
    'CmathTan'   : 'ctan',
    'CmathTanh'  : 'ctanh',
}

c_library_headers = (
    "complex",
    "ctype",
    "float",
    "inttypes",
    "math",
    "stdarg",
    "stdbool",
    "stddef",
    "stdint",
    "stdio",
    "stdlib",
    "string",
)

import_dict = {'omp_lib' : 'omp' }

c_imports = {n : Import(n, Module(n, (), ())) for n in
                ['assert',
                 'complex',
                 'float',
                 'inttypes',
                 'math',
                 'pyc_math_c',
                 'stdbool',
                 'stdint',
                 'stdio',
                 'stdlib',
                 'string',
                 'stc/cstr',
                 'CSpan_extensions']}

import_header_guard_prefix = {
    'stc/common': '_TOOLS_COMMON',
    'stc/cspan': '', # Included for import sorting
    'stc/hmap': '_TOOLS_DICT',
    'stc/hset': '_TOOLS_SET',
    'stc/vec': '_TOOLS_LIST'
}

stc_extension_mapping = {
    'stc/common': 'STC_Extensions/Common_extensions',
    'stc/hmap': 'STC_Extensions/Dict_extensions',
    'stc/hset': 'STC_Extensions/Set_extensions',
    'stc/vec': 'STC_Extensions/List_extensions',
}


class CCodePrinter(CodePrinter):
    """
    A printer for printing code in C.

    A printer to convert Pyccel's AST to strings of c code.
    As for all printers the navigation of this file is done via _print_X
    functions.

    Parameters
    ----------
    filename : str
            The name of the file being pyccelised.
    prefix_module : str
            A prefix to be added to the name of the module.
    """
    printmethod = "_ccode"
    language = "C"

    _default_settings = {
        'tabwidth': 4,
    }

    dtype_registry = {CNativeInt()    : 'int',
                      VoidType() : 'void',
                      CharType() : 'char',
                      (PrimitiveComplexType(),8) : 'double complex',
                      (PrimitiveComplexType(),4) : 'float complex',
                      (PrimitiveFloatingPointType(),8)   : 'double',
                      (PrimitiveFloatingPointType(),4)   : 'float',
                      (PrimitiveIntegerType(),4)     : 'int32_t',
                      (PrimitiveIntegerType(),8)     : 'int64_t',
                      (PrimitiveIntegerType(),2)     : 'int16_t',
                      (PrimitiveIntegerType(),1)     : 'int8_t',
                      (PrimitiveBooleanType(),-1) : 'bool',
                      }

    type_to_format = {(PrimitiveFloatingPointType(),8) : '%.15lf',
                      (PrimitiveFloatingPointType(),4) : '%.6f',
                      (PrimitiveIntegerType(),4)       : '%d',
                      (PrimitiveIntegerType(),8)       : LiteralString("%") + CMacro('PRId64'),
                      (PrimitiveIntegerType(),2)       : LiteralString("%") + CMacro('PRId16'),
                      (PrimitiveIntegerType(),1)       : LiteralString("%") + CMacro('PRId8'),
                      }

    def __init__(self, filename, prefix_module = None):

        errors.set_target(filename)

        super().__init__()
        self.prefix_module = prefix_module
        self._additional_imports = {'stdlib':c_imports['stdlib']}
        self._additional_code = ''
        self._additional_args = []
        self._temporary_args = []
        self._current_module = None
        self._in_header = False

    def sort_imports(self, imports):
        """
        Sort imports to avoid any errors due to bad ordering.

        Sort imports. This is important so that types exist before they are used to create
        container types. E.g. it is important that complex or inttypes be imported before
        vec_int or vec_double_complex is declared.

        Parameters
        ----------
        imports : list[Import]
            A list of the imports.

        Returns
        -------
        list[Import]
            A sorted list of the imports.
        """
        import_src = [str(i.source) for i in imports]
        dependent_imports = [i for i in import_src if i in import_header_guard_prefix]
        non_stc_imports = [i for i in import_src if i not in dependent_imports]
        dependent_imports.sort()
        non_stc_imports.sort()
        sorted_imports = [imports[import_src.index(name)] for name in chain(non_stc_imports, dependent_imports)]
        return sorted_imports

    def _format_code(self, lines):
        return self.indent_code(lines)

    def is_c_pointer(self, a):
        """
        Indicate whether the object is a pointer in C code.

        Some objects are accessed via a C pointer so that they can be modified in
        their scope and that modification can be retrieved elsewhere. This
        information cannot be found trivially so this function provides that
        information while avoiding easily outdated code to be repeated.

        The main reasons for this treatment are:
        1. It is the actual memory address of an object
        2. It is a reference to another object (e.g. an alias, an optional argument, or one of multiple return arguments)

        See codegen_stage.md in the developer docs for more details.

        Parameters
        ----------
        a : TypedAstNode
            The object whose storage we are enquiring about.

        Returns
        -------
        bool
            True if a C pointer, False otherwise.
        """
        if isinstance(a, (Nil, ObjectAddress, PointerCast, CStrStr)):
            return True
        if isinstance(a, FunctionCall):
            a = a.funcdef.results.var
        # STC _at and _at_mut functions return pointers
        if isinstance(a, IndexedElement) and not isinstance(a.base.class_type, CStackArray) and \
                len(a.indices) == a.base.class_type.container_rank:
            return True
        if not isinstance(a, Variable):
            return False
        if isinstance(a.class_type, (HomogeneousTupleType, NumpyNDArrayType)):
            return a.is_optional or any(a is bi for b in self._additional_args for bi in b)

        if isinstance(a.class_type, (CustomDataType, HomogeneousContainerType, DictType)) \
                and a.is_argument and not a.is_const:
            return True

        return a.is_alias or a.is_optional or \
                any(a is bi for b in self._additional_args for bi in b)

    def _flatten_list(self, irregular_list):
        """
        Get a list of all the arguments in a multi-level list/tuple.

        Get a list of all the arguments in a multi-level list/tuple.

        Parameters
        ----------
        irregular_list : PythonList | PythonTuple
            A multi-level list/tuple.

        Returns
        -------
        list[TypedAstNode]
            A flattened list of all the elements of the list/tuple.
        """
        def to_list(arg):
            """
            Get a list containing the scalar elements of a list/tuple.
            This method is called recursively. If the argument is not
            a list/tuple then it is returned in a list otherwise the
            elements of the list/tuple are converted to a list and
            flattened.
            """
            if isinstance(arg, (PythonList, PythonTuple)):
                return [ai for a in arg.args for ai in to_list(a)]
            else:
                return [arg]
        return to_list(irregular_list)

    #========================== Numpy Elements ===============================#
    def copy_NumpyArray_Data(self, lhs, rhs):
        """
        Get code which copies data from a Ndarray or a homogeneous tuple into a Ndarray.

        When data is copied from a homogeneous tuple, the code declares and fills
        a dummy data_buffer and copies the data from it to a NdArray struct.
        When data is copied from a Ndarray this is done directly without an intermediate
        structure.

        Parameters
        ----------
        lhs : TypedAstNode
            The left-hand side of the assignment containing the array into which the
            NumPy array should be copied.

        rhs : TypedAstNode
            The right-hand side of the assignment containing the array(s) which should
            be copied into the left-hand side.

        Returns
        -------
        str
            A string containing the code which allocates and copies the data.
        """
        assert rhs.rank != 0
        arg = rhs.arg if isinstance(rhs, NumpyArray) else rhs
        lhs_address = self._print(ObjectAddress(lhs))

        variables = [v for v in arg.get_attribute_nodes((Variable, FunctionCall, PyccelFunction)) if v.rank]

        # If the data is copied from a Variable rather than a list or tuple
        # use the function cspan_copy directly
        if isinstance(arg, (Variable, IndexedElement)):
            prefix = ''
            if isinstance(arg, IndexedElement):
                arg_var = self.scope.get_temporary_variable(arg.class_type, memory_handling='heap')
                prefix += self._print(Assign(arg_var, arg))
                arg = arg_var
            if isinstance(arg.class_type, (NumpyNDArrayType, HomogeneousTupleType)):
                rhs_address = self._print(ObjectAddress(arg))
                lhs_c_type = self.get_c_type(lhs.class_type)
                rhs_c_type = self.get_c_type(arg.class_type)
                cast_type = self.get_c_type(lhs.class_type.element_type)
                self.add_import(c_imports['CSpan_extensions'])
                return prefix + f'cspan_copy({cast_type}, {lhs_c_type}, {rhs_c_type}, {lhs_address}, {rhs_address});\n'
            else:
                raise NotImplementedError(f"Can't copy variable of type {arg.class_type}")
        elif variables:
            body = ''
            for li, ri in zip(lhs, arg):
                if li.rank:
                    li_slice_var = self.scope.get_temporary_variable(li.class_type,
                            shape = get_shape_of_multi_level_container(ri), memory_handling='alias')
                    body += self._print(AliasAssign(li_slice_var, li))
                    body += self.copy_NumpyArray_Data(li_slice_var, ri)
                else:
                    body += self._print(Assign(li, ri))
            return body

        def get_indexed(base, elems):
            """
            Get an indexed object. This ensures the necessary levels are created for tuples.
            """
            while elems:
                result = IndexedElement(base, *elems[:base.class_type.container_rank])
                elems = elems[base.class_type.container_rank:]
                base = result
            return result

        flattened_args = self._flatten_list(arg)

        flattened_lhs = [get_indexed(lhs, elems) for elems in product(*[range(s) for s in get_shape_of_multi_level_container(arg)])]

        operations = ''
        for li, ri in zip(flattened_lhs, flattened_args):
            operations += f'{self._print(li)} = {self._print(ri)};\n'

        return operations

    def arrayFill(self, expr):
        """
        Print the assignment of a NdArray.

        Print the code necessary to create and fill an ndarray.

        Parameters
        ----------
        expr : Assign
            The Assign Node used to get the lhs and rhs.

        Returns
        -------
        str
            Return a str that contains a call to the C function array_fill.
        """
        rhs = expr.rhs
        lhs = expr.lhs
        code_init = ''

        if rhs.fill_value is not None:
            lhs_code = self._print(lhs)
            fill_val = self._print(rhs.fill_value)
            c_type = self.get_c_type(lhs.class_type)
            loop_scope = self.scope.create_new_loop_scope()
            iter_var_name = loop_scope.get_new_name()
            code_init += f'c_foreach({iter_var_name}, {c_type}, {lhs_code}) {{\n'
            code_init += f'*({iter_var_name}.ref) = {fill_val};\n'
            code_init += '}\n'
        return code_init

    def _init_stack_array(self, expr):
        """
        Return a string which handles the assignment of a stack ndarray.

        Print the code necessary to initialise a ndarray on the stack.

        Parameters
        ----------
        expr : TypedAstNode
            The Assign Node used to get the lhs and rhs.

        Returns
        -------
        buffer_array : str
            String initialising the stack (C) array which stores the data.
        array_init   : str
            String containing the rhs of the initialization of a stack array.
        """
        var = expr
        dtype = self.get_c_type(var.dtype)
        shape = ", ".join(self._print(i) for i in var.alloc_shape)
        tot_shape = self._print(functools.reduce(
            lambda x,y: PyccelMul(x,y,simplify=True), var.alloc_shape))

        order = 'c_COLMAJOR' if var.order == 'F' else 'c_ROWMAJOR'

        dummy_array_name = self.scope.get_new_name(f'{var.name}_ptr')
        buffer_array = f"{dtype} {dummy_array_name}[{tot_shape}];\n"
        array_init = f' = cspan_md_layout({order}, {dummy_array_name}, {shape})'
        return buffer_array, array_init

    def _handle_inline_func_call(self, expr):
        """
        Print a function call to an inline function.

        Use the arguments passed to an inline function to print
        its body with the passed arguments in place of the function
        arguments.

        Parameters
        ----------
        expr : FunctionCall
            The function call which should be printed inline.

        Returns
        -------
        str
            The code for the inline function.
        """
        func = expr.funcdef
        body = func.body

        for b in body.body:
            if isinstance(b, ScopedAstNode):
                b.scope.update_parent_scope(self.scope, is_loop=True)

        # Print any arguments using the same inline function
        # As the function definition is modified directly this function
        # cannot be called recursively with the same FunctionDef
        args = []
        for a in expr.args:
            if a.is_user_of(func):
                code = PrecomputedCode(self._print(a))
                args.append(code)
            else:
                args.append(a.value)

        # Create new local variables to ensure there are no name collisions
        new_local_vars = [self.scope.get_temporary_variable(v, clone_scope = func.scope) \
                            for v in func.local_vars]

        parent_assign = expr.get_direct_user_nodes(lambda x: isinstance(x, Assign))
        func_result_vars = func.scope.collect_all_tuple_elements(func.results.var)
        generated_result_vars = any(v is not Nil() and (not v.is_temp or v.is_ndarray) for v in func_result_vars)
        if generated_result_vars or self._temporary_args:
            if self._temporary_args:
                orig_res_vars = func_result_vars
                new_res_vars = self._temporary_args
            else:
                orig_res_vars = [v for v in func_result_vars if not v.is_temp or v.is_ndarray]
                new_res_vars = [self.scope.get_temporary_variable(r) \
                            for r in orig_res_vars]
            new_res_vars = [a.obj if isinstance(a, ObjectAddress) else a for a in new_res_vars]
            body.substitute(orig_res_vars, new_res_vars)

        # Replace the arguments in the code
        func.swap_in_args(args, new_local_vars)

        func.remove_presence_checks()

        # Collect code but strip empty end
        body_code = self._print(body)
        code_lines = body_code.split('\n')[:-1]
        return_regex = re.compile(r'\breturn\b')
        has_results = [return_regex.search(l) is not None for l in code_lines]

        if func.results.var is Nil() and not any(has_results):
            code = body_code
        else:
            result_idx = has_results.index(True)
            result_line = code_lines[result_idx]

            body_code = '\n'.join(code_lines[:result_idx])+'\n'

            if len(func.results) != 1:
                code = body_code
            else:
                self._additional_code += body_code
                code = result_line.removeprefix('return ').removesuffix(';')

        # Put back original arguments
        func.reinstate_presence_checks()
        func.swap_out_args()
        if generated_result_vars or self._temporary_args:
            body.substitute(new_res_vars, orig_res_vars)

        if func.global_vars or func.global_funcs and \
                not func.get_direct_user_nodes(lambda u: isinstance(u, ClassDef)):
            mod = func.get_direct_user_nodes(lambda x: isinstance(x, Module))[0]
            self.add_import(Import(mod.name, [AsName(v, v.name) \
                for v in (*func.global_vars, *func.global_funcs)]))
            for v in (*func.global_vars, *func.global_funcs):
                self.scope.insert_symbol(v.name)

        for b in body.body:
            if isinstance(b, ScopedAstNode):
                b.scope.update_parent_scope(func.scope, is_loop=True)

        return code

    def init_stc_container(self, expr, assignment_var):
        """
        Generate the initialization of an STC container in C.

        This method generates and prints the C code for initializing a container using the STC `c_init()` method.

        Parameters
        ----------
        expr : TypedAstNode
            The object representing the container being printed (e.g., PythonList, PythonSet).

        assignment_var : Variable
            The variable that the Python container is being assigned to.

        Returns
        -------
        str
            The generated C code for the container initialization.
        """

        class_type = assignment_var.class_type
        dtype = self.get_c_type(class_type)
        if isinstance(expr, PythonDict):
            values = [self._print(k) for k in expr.values]
            if isinstance(class_type.key_type, StringType):
                keys = [self._print(CStrStr(k)) for k in expr.keys]
            else:
                keys = [self._print(k) for k in expr.keys]
            keyraw = '{' + ', '.join(f'{{{k}, {v}}}' for k,v in zip(keys, values)) + '}'
        else:
            if isinstance(class_type.element_type, StringType):
                args = [self._print(CStrStr(a)) for a in expr.args]
            else:
                args = [self._print(a) for a in expr.args]
            keyraw = '{' + ', '.join(args) + '}'
        container_name = self._print(assignment_var)
        init = f'{container_name} = c_init({dtype}, {keyraw});\n'
        return init

    def rename_imported_methods(self, expr):
        """
        Rename class methods from user-defined imports.

        This function is responsible for renaming methods of classes from
        the imported modules, ensuring that the names are correct
        by prefixing them with their class names.

        Parameters
        ----------
        expr : iterable[ClassDef]
            The ClassDef objects found in the module being renamed.
        """
        for classDef in expr:
            class_scope = classDef.scope
            for method in classDef.methods:
                if not method.is_inline:
                    class_scope.rename_function(method, f"{classDef.name}__{method.name.lstrip('__')}")
            for interface in classDef.interfaces:
                for func in interface.functions:
                    if not func.is_inline:
                        class_scope.rename_function(func, f"{classDef.name}__{func.name.lstrip('__')}")

    def _handle_numpy_functional(self, expr, ElementExpression, start_val = None):
        """
        Print code describing a NumPy functional for object.

        Print code describing a NumPy functional for object. E.g. sum/min/max.

        Parameters
        ----------
        expr : TypedAstNode
            The expression to be printed.
        ElementExpression : class type
            A class describing the operation carried out on each element of the
            array argument.
        start_val : TypedAstNode
            The value that the result should be initialised to before the loop.

        Returns
        -------
        str
            Code which describes the NumPy functional calculation.
        """
        assign_node = expr.get_direct_user_nodes(lambda p: isinstance(p, Assign))
        if assign_node:
            lhs_var = assign_node[0].lhs
            arg_var = expr.arg
            class_type = expr.arg.class_type

            prefix = ''

            lhs = self._print(lhs_var)
            if not isinstance(arg_var, Variable):
                # This handles slice arguments
                assert arg_var.rank
                tmp = self.scope.get_temporary_variable(arg_var.class_type, shape = arg_var.shape,
                        memory_handling='alias')
                prefix += self._print(AliasAssign(tmp, arg_var))
                arg_var = tmp
            arg = self._print(arg_var)
            c_type = self.get_c_type(class_type)
            if start_val is None:
                arg_address = self._print(ObjectAddress(arg_var))
                start = f'*cspan_front({arg_address})'
            else:
                start = self._print(start_val)

            loop_scope = self.scope.create_new_loop_scope()
            iter_var_name = loop_scope.get_new_name()
            iter_var = Variable(IteratorType(class_type), iter_var_name)
            iter_ref_var = DottedVariable(arg_var.class_type.element_type, 'ref',
                        memory_handling='alias', lhs=iter_var)

            tmp_additional_code = self._additional_code
            self._additional_code = ''
            node = self._print(ElementExpression(lhs_var, iter_ref_var))
            body = self._additional_code + f'{lhs} = {node};\n'
            self._additional_code = tmp_additional_code

            return prefix + (f'{lhs} = {start};\n'
                    f'c_foreach({iter_var_name}, {c_type}, {arg}) {{\n'
                    f'{body}'
                     '}\n')
        else:
            tmp_var = self.scope.get_temporary_variable(expr.class_type)
            assign_node = Assign(tmp_var, expr)
            self._additional_code += self._handle_numpy_functional(expr,
                            ElementExpression, start_val)
            return self._print(tmp_var)

    # ============ Elements ============ #

    def _print_PythonAbs(self, expr):
        if expr.arg.dtype.primitive_type is PrimitiveFloatingPointType():
            self.add_import(c_imports['math'])
            func = "fabs"
        elif expr.arg.dtype.primitive_type is PrimitiveComplexType():
            self.add_import(c_imports['complex'])
            func = "cabs"
        else:
            func = "labs"
        return "{}({})".format(func, self._print(expr.arg))

    def _print_PythonRound(self, expr):
        self.add_import(c_imports['pyc_math_c'])
        arg = self._print(expr.arg)
        ndigits = self._print(expr.ndigits or LiteralInteger(0))
        if isinstance(expr.arg.class_type.primitive_type, (PrimitiveBooleanType, PrimitiveIntegerType)):
            return f'ipyc_bankers_round({arg}, {ndigits})'
        else:
            return f'fpyc_bankers_round({arg}, {ndigits})'

    def _print_PythonMinMax(self, expr):
        arg = expr.args[0]
        primitive_type = arg.dtype.primitive_type
        variadic_args = isinstance(primitive_type, (PrimitiveFloatingPointType, PrimitiveIntegerType))
        can_compare = primitive_type is not PrimitiveComplexType()

        if isinstance(arg, Variable) and isinstance(arg.class_type , HomogeneousTupleType):
            if isinstance(arg.shape[0], LiteralInteger):
                arg = PythonTuple(*arg)
            else:
                return errors.report(f"{expr.name} in C does not support tuples of unknown length\n"
                                     + PYCCEL_RESTRICTION_TODO, symbol=expr, severity='fatal')
        if isinstance(arg, (PythonTuple, PythonList)) and variadic_args:
            key = self.get_c_type(arg.class_type.element_type)
            self.add_import(Import('stc/common', AsName(VariableTypeAnnotation(arg.dtype), key)))
            args_code = ", ".join(self._print(a) for a in arg.args)
            return  f'{key}_{expr.name}({len(arg.args)}, {args_code})'
        elif isinstance(arg, Variable):
            if isinstance(arg.class_type, (HomogeneousListType, HomogeneousSetType)) and can_compare:
                class_type = arg.class_type
                c_type = self.get_c_type(class_type)
                arg_obj = self._print(ObjectAddress(arg))
                import_loc = 'stc/vec' if isinstance(arg.class_type, HomogeneousListType) else 'stc/hset'
                self.add_import(Import(import_loc, AsName(VariableTypeAnnotation(class_type), c_type)))
                return f'{c_type}_{expr.name}({arg_obj})'
            else:
                return errors.report(f"{expr.name} in C does not support arguments of type {arg.class_type}", symbol=expr,
                    severity='fatal')
        if len(arg) != 2:
            return errors.report(f"{expr.name} in C does not support {len(arg)} arguments of type {arg.dtype}\n"
                                 + PYCCEL_RESTRICTION_TODO, symbol=expr, severity='fatal')
        if primitive_type is PrimitiveFloatingPointType():
            self.add_import(c_imports['math'])
            arg1 = self._print(arg[0])
            arg2 = self._print(arg[1])
            return f"f{expr.name}({arg1}, {arg2})"
        elif isinstance(primitive_type, (PrimitiveBooleanType, PrimitiveIntegerType)):
            if isinstance(arg[0], (Variable, Literal)):
                arg1 = self._print(arg[0])
            else:
                arg1_temp = self.scope.get_temporary_variable(PythonNativeInt())
                assign1 = Assign(arg1_temp, arg[0])
                code = self._print(assign1)
                self._additional_code += code
                arg1 = self._print(arg1_temp)
            if isinstance(arg[1], (Variable, Literal)):
                arg2 = self._print(arg[1])
            else:
                arg2_temp = self.scope.get_temporary_variable(PythonNativeInt())
                assign2 = Assign(arg2_temp, arg[1])
                code = self._print(assign2)
                self._additional_code += code
                arg2 = self._print(arg2_temp)
            op = '<' if isinstance(expr, PythonMin) else '>'
            return f"({arg1} {op} {arg2} ? {arg1} : {arg2})"
        elif isinstance(primitive_type, PrimitiveComplexType):
            self.add_import(c_imports['pyc_math_c'])
            arg1 = self._print(arg[0])
            arg2 = self._print(arg[1])
            return f"complex_{expr.name}({arg1}, {arg2})"
        else:
            return errors.report(f"{expr.name} in C does not support {len(arg)} arguments of type {arg.dtype}\n"
                                 + PYCCEL_RESTRICTION_TODO, symbol=expr, severity='fatal')

    def _print_PythonMin(self, expr):
        return self._print_PythonMinMax(expr)

    def _print_PythonMax(self, expr):
        return self._print_PythonMinMax(expr)

    def _print_SysExit(self, expr):
        code = ""
        if not isinstance(getattr(expr.status.dtype, 'primitive_type', None), PrimitiveIntegerType) \
                or expr.status.rank > 0:
            print_arg = FunctionCallArgument(expr.status)
            code = self._print(PythonPrint((print_arg, ), file="stderr"))
            arg = "1"
        else:
            arg = self._print(expr.status)
        return f"{code}exit({arg});\n"

    def _print_PythonFloat(self, expr):
        value = self._print(expr.arg)
        type_name = self.get_c_type(expr.dtype)
        return '({0})({1})'.format(type_name, value)

    def _print_PythonInt(self, expr):
        self.add_import(c_imports['stdint'])
        value = self._print(expr.arg)
        type_name = self.get_c_type(expr.dtype)
        return '({0})({1})'.format(type_name, value)

    def _print_PythonBool(self, expr):
        value = self._print(expr.arg)
        return '({} != 0)'.format(value)

    def _print_Literal(self, expr):
        return repr(expr.python_value)

    def _print_LiteralInteger(self, expr):
        if isinstance(expr, LiteralInteger) and getattr(expr.dtype, 'precision', -1) == 8:
            self.add_import(c_imports['stdint'])
            return f"INT64_C({repr(expr.python_value)})"
        return repr(expr.python_value)

    def _print_LiteralFloat(self, expr):
        if isinstance(expr, LiteralFloat) and expr.dtype.precision == 4:
            return f"{repr(expr.python_value)}f"
        return repr(expr.python_value)

    def _print_LiteralComplex(self, expr):
        if expr.real == LiteralFloat(0):
            return self._print(PyccelAssociativeParenthesis(PyccelMul(expr.imag, LiteralImaginaryUnit())))
        else:
            return self._print(PyccelAssociativeParenthesis(PyccelAdd(expr.real,
                            PyccelMul(expr.imag, LiteralImaginaryUnit()))))

    def _print_PythonComplex(self, expr):
        if expr.is_cast:
            value = self._print(expr.internal_var)
        else:
            value = self._print(PyccelAssociativeParenthesis(PyccelAdd(expr.real,
                            PyccelMul(expr.imag, LiteralImaginaryUnit()))))
        type_name = self.get_c_type(expr.dtype)
        return '({0})({1})'.format(type_name, value)

    def _print_LiteralImaginaryUnit(self, expr):
        self.add_import(c_imports['complex'])
        return '_Complex_I'

    def _print_Header(self, expr):
        return ''

    def _print_ModuleHeader(self, expr):
        self.set_scope(expr.module.scope)
        self._current_module = expr.module
        self._in_header = True
        name = expr.module.name
        if isinstance(name, AsName):
            name = name.name
        # TODO: Add interfaces
        classes = ""
        funcs = ""
        for classDef in expr.module.classes:
            if classDef.docstring is not None:
                classes += self._print(classDef.docstring)
            classes += f"struct {classDef.name} {{\n"
            # Is external is required to avoid the default initialisation of containers
            attrib_decl = [self._print(Declare(var, external=True)) for var in classDef.attributes]
            classes += ''.join(d.removeprefix('extern ') for d in attrib_decl)
            for method in classDef.methods:
                funcs += f"{self.function_signature(method)};\n"
            for interface in classDef.interfaces:
                for func in interface.functions:
                    funcs += f"{self.function_signature(func)};\n"
            classes += "};\n"
        funcs += '\n'.join(f"{self.function_signature(f)};" for f in expr.module.funcs if not f.is_inline)

        decls = [Declare(v, external=True, module_variable=True) for v in expr.module.variables if not v.is_private]
        global_variables = ''.join(self._print(d) for d in decls)

        # Print imports last to be sure that all additional_imports have been collected
        imports = [*expr.module.imports, *self._additional_imports.values()]
        imports = self.sort_imports(imports)
        imports = ''.join(self._print(i) for i in imports)

        self._in_header = False
        self.exit_scope()
        self._current_module = None
        return (f"#ifndef {name.upper()}_H\n \
                #define {name.upper()}_H\n\n \
                {imports}\n \
                {global_variables}\n \
                {classes}\n \
                {funcs}\n \
                #endif // {name}_H\n")

    def _print_Module(self, expr):
        self.set_scope(expr.scope)
        self._current_module = expr
        for item in expr.imports:
            if item.source_module and item.source_module is not self._current_module:
                self.rename_imported_methods(item.source_module.classes)
        self.rename_imported_methods(expr.classes)
        body    = ''.join(self._print(i) for i in expr.body)

        global_variables = ''.join([self._print(d) for d in expr.declarations])

        # Print imports last to be sure that all additional_imports have been collected
        imports = Import(self.scope.get_python_name(expr.name), Module(expr.name,(),()))
        imports = self._print(imports)

        code = ('{imports}\n'
                '{variables}\n'
                '{body}\n').format(
                        imports   = imports,
                        variables = global_variables,
                        body      = body)

        self.exit_scope()
        self._current_module = None
        return code

    def _print_Break(self, expr):
        return 'break;\n'

    def _print_Continue(self, expr):
        return 'continue;\n'

    def _print_While(self, expr):
        self.set_scope(expr.scope)
        body = self._print(expr.body)
        self.exit_scope()
        cond = self._print(expr.test)
        return 'while({condi})\n{{\n{body}}}\n'.format(condi = cond, body = body)

    def _print_If(self, expr):
        lines = []
        condition_setup = []
        for i, (c, b) in enumerate(expr.blocks):
            body = self._print(b)
            if i == len(expr.blocks) - 1 and isinstance(c, LiteralTrue):
                lines.append("else\n")
            else:
                # Print condition
                condition = self._print(c)
                # Retrieve any additional code which cannot be executed in the line containing the condition
                condition_setup.append(self._additional_code)
                self._additional_code = ''
                # Add the condition to the lines of code
                line = f"if ({condition})\n"
                if i == 0:
                    lines.append(line)
                else:
                    lines.append("else " + line)
            lines.append("{\n")
            lines.append(body + "}\n")
        return "".join(chain(condition_setup, lines))

    def _print_IfTernaryOperator(self, expr):
        cond = self._print(expr.cond)
        value_true = self._print(expr.value_true)
        value_false = self._print(expr.value_false)
        return '{cond} ? {true} : {false}'.format(cond = cond, true =value_true, false = value_false)

    def _print_LiteralTrue(self, expr):
        return '1'

    def _print_LiteralFalse(self, expr):
        return '0'

    def _print_PyccelAnd(self, expr):
        args = [self._print(a) for a in expr.args]
        return ' && '.join(a for a in args)

    def _print_PyccelOr(self, expr):
        args = [self._print(a) for a in expr.args]
        return ' || '.join(a for a in args)

    def _print_PyccelEq(self, expr):
        lhs, rhs = expr.args
        if isinstance(lhs.class_type, StringType) and isinstance(rhs.class_type, StringType):
            lhs_code = self._print(CStrStr(lhs))
            rhs_code = self._print(CStrStr(rhs))
            return f'!strcmp({lhs_code}, {rhs_code})'
        else:
            lhs_code = self._print(lhs)
            rhs_code = self._print(rhs)
            return f'{lhs_code} == {rhs_code}'

    def _print_PyccelNe(self, expr):
        lhs, rhs = expr.args
        if isinstance(lhs.class_type, StringType) and isinstance(rhs.class_type, StringType):
            lhs_code = self._print(CStrStr(lhs))
            rhs_code = self._print(CStrStr(rhs))
            return f'strcmp({lhs_code}, {rhs_code})'
        else:
            lhs_code = self._print(lhs)
            rhs_code = self._print(rhs)
            return f'{lhs_code} != {rhs_code}'

    def _print_PyccelLt(self, expr):
        lhs = self._print(expr.args[0])
        rhs = self._print(expr.args[1])
        return '{0} < {1}'.format(lhs, rhs)

    def _print_PyccelLe(self, expr):
        lhs = self._print(expr.args[0])
        rhs = self._print(expr.args[1])
        return '{0} <= {1}'.format(lhs, rhs)

    def _print_PyccelGt(self, expr):
        lhs = self._print(expr.args[0])
        rhs = self._print(expr.args[1])
        return '{0} > {1}'.format(lhs, rhs)

    def _print_PyccelGe(self, expr):
        lhs = self._print(expr.args[0])
        rhs = self._print(expr.args[1])
        return '{0} >= {1}'.format(lhs, rhs)

    def _print_PyccelNot(self, expr):
        a = self._print(expr.args[0])
        return '!{}'.format(a)

    def _print_PyccelIn(self, expr):
        container_type = expr.container.class_type
        element = self._print(expr.element)
        container = self._print(ObjectAddress(expr.container))
        c_type = self.get_c_type(expr.container.class_type)
        if isinstance(container_type, (HomogeneousSetType, DictType)):
            return f'{c_type}_contains({container}, {element})'
        elif isinstance(container_type, HomogeneousListType):
            return f'{c_type}_find({container}, {element}).ref != {c_type}_end({container}).ref'
        else:
            raise errors.report(PYCCEL_RESTRICTION_TODO,
                    symbol = expr,
                    severity='fatal')

    def _print_PyccelMod(self, expr):
        self.add_import(c_imports['math'])
        self.add_import(c_imports['pyc_math_c'])

        first = self._print(expr.args[0])
        second = self._print(expr.args[1])

        if expr.dtype.primitive_type is PrimitiveIntegerType():
            return "pyc_modulo({n}, {base})".format(n=first, base=second)

        if expr.args[0].dtype.primitive_type is PrimitiveIntegerType():
            first = self._print(NumpyFloat(expr.args[0]))
        if expr.args[1].dtype.primitive_type is PrimitiveIntegerType():
            second = self._print(NumpyFloat(expr.args[1]))
        return "pyc_fmodulo({n}, {base})".format(n=first, base=second)

    def _print_PyccelPow(self, expr):
        b = expr.args[0]
        e = expr.args[1]

        if expr.dtype.primitive_type is PrimitiveComplexType():
            b = self._print(b if b.dtype.primitive_type is PrimitiveComplexType() else PythonComplex(b))
            e = self._print(e if e.dtype.primitive_type is PrimitiveComplexType() else PythonComplex(e))
            self.add_import(c_imports['complex'])
            return 'cpow({}, {})'.format(b, e)

        self.add_import(c_imports['math'])
        b = self._print(b if b.dtype.primitive_type is PrimitiveFloatingPointType() else NumpyFloat(b))
        e = self._print(e if e.dtype.primitive_type is PrimitiveFloatingPointType() else NumpyFloat(e))
        code = 'pow({}, {})'.format(b, e)
        return self._cast_to(expr, expr.dtype).format(code)

    def _print_Import(self, expr):
        if expr.ignore:
            return ''
        if isinstance(expr.source, AsName):
            source = expr.source.name
        else:
            source = expr.source
        if isinstance(source, DottedName):
            source = source.name[-1].python_value
        else:
            source = self._print(source)
        if source == 'stc/cspan':
            native_int_c_type = self.get_c_type(PythonNativeInt())
            code = (f'#define STC_CSPAN_INDEX_TYPE {native_int_c_type}\n'
                    '#include <stc/cspan.h>\n')
            for t in expr.target:
                dtype = t.object.class_type
                container_type = t.local_alias
                element_type = self.get_c_type(dtype.datatype)
                rank = dtype.rank
                header_guard_prefix = import_header_guard_prefix.get(source, '')
                header_guard = f'{header_guard_prefix}_{container_type.upper()}'
                code += ''.join((f'#ifndef {header_guard}\n',
                        f'#define {header_guard}\n',
                        f'using_cspan({container_type}, {element_type}, {rank});\n',
                        f'#endif // {header_guard}\n\n'))
            return code
        elif source == 'stc/common':
            code = ''
            self.add_import(Import(stc_extension_mapping[source], (), ignore_at_print=True))
            for t in expr.target:
                element_decl = f'#define i_key {t.local_alias}\n'
                header_guard_prefix = import_header_guard_prefix.get(source, '')
                header_guard = f'{header_guard_prefix}_{t.local_alias.upper()}'
                code += ''.join((f'#ifndef {header_guard}\n',
                     f'#define {header_guard}\n',
                     element_decl,
                     f'#include <{source}.h>\n',
                     f'#include <{stc_extension_mapping[source]}.h>\n',
                     f'#endif // {header_guard}\n\n'))
            return code
        elif source in import_header_guard_prefix:
            code = ''
            for t in expr.target:
                class_type = t.object.class_type
                container_type = t.local_alias
                self.add_import(Import(stc_extension_mapping[source],
                       AsName(VariableTypeAnnotation(class_type), container_type),
                       ignore_at_print=True))
                if isinstance(class_type, DictType):
                    key_type = class_type.key_type
                    container_key_key = self.get_c_type(class_type.key_type)
                    container_val_key = self.get_c_type(class_type.value_type)
                    container_key = f'{container_key_key}_{container_val_key}'
                    type_decl = f'{container_key_key},{container_val_key}'
                    if isinstance(key_type, FixedSizeType):
                        decl_line = f'#define i_type {container_type},{type_decl}\n'
                    elif isinstance(key_type, StringType):
                        decl_line = (f'#define i_type {container_type}\n'
                                     f'#define i_keypro cstr\n'
                                     f'#define i_val {container_val_key}\n')
                else:
                    element_type = class_type.element_type
                    if isinstance(element_type, FixedSizeType):
                        type_decl = self.get_c_type(element_type)
                        decl_line = f'#define i_type {container_type},{type_decl}\n'
                    elif isinstance(element_type, StringType):
                        decl_line = (f'#define i_type {container_type}\n'
                                     f'#define i_keypro cstr\n')
                    elif isinstance(element_type, (HomogeneousListType, HomogeneousSetType, DictType)):
                        type_decl = self.get_c_type(element_type)
                        decl_line = (f'#define i_type {container_type}\n'
                                     f'#define i_keyclass {type_decl}\n')
                    else:
                        decl_line = ''
                        errors.report(f"The declaration of type {class_type} is not yet implemented.",
                                symbol=expr, severity='error')
                if isinstance(class_type, (HomogeneousListType, HomogeneousSetType)) and isinstance(class_type.element_type, FixedSizeNumericType) \
                        and not isinstance(class_type.element_type.primitive_type, PrimitiveComplexType):
                    decl_line += '#define i_use_cmp\n'
                header_guard_prefix = import_header_guard_prefix.get(source, '')
                header_guard = f'{header_guard_prefix}_{container_type.upper()}'
                code += ''.join((f'#ifndef {header_guard}\n',
                                 f'#define {header_guard}\n',
                                 decl_line,
                                 f'#include <{source}.h>\n'))
                if source in stc_extension_mapping:
                    code += decl_line + f'#include <{stc_extension_mapping[source]}.h>\n'
                code += f'#endif // {header_guard}\n\n'
            return code

        # Get with a default value is not used here as it is
        # slower and on most occasions the import will not be in the
        # dictionary
        if source in import_dict: # pylint: disable=consider-using-get
            source = import_dict[source]


        if source is None:
            return ''
        if expr.source in c_library_headers:
            return '#include <{0}.h>\n'.format(source)
        else:
            return '#include "{0}.h"\n'.format(source)

    def _print_LiteralString(self, expr):
        format_str = format(expr.python_value)
        format_str = format_str.replace("\\", "\\\\")\
                               .replace('\a', '\\a')\
                               .replace('\b', '\\b')\
                               .replace('\f', '\\f')\
                               .replace("\n", "\\n")\
                               .replace('\r', '\\r')\
                               .replace('\t', '\\t')\
                               .replace('\v', '\\v')\
                               .replace('"', '\\"')\
                               .replace("'", "\\'")
        return f'cstr_lit("{format_str}")'

    def get_print_format_and_arg(self, var):
        """
        Get the C print format string for the object var.

        Get the C print format string which will allow the generated code
        to print the variable passed as argument.

        Parameters
        ----------
        var : TypedAstNode
            The object which will be printed.

        Returns
        -------
        arg_format : str
            The format which should be printed in the format string of the
            generated print expression.
        arg : str
            The code which should be printed in the arguments of the generated
            print expression to print the object.
        """
        if isinstance(var.dtype, FixedSizeNumericType):
            primitive_type = var.dtype.primitive_type
            if isinstance(primitive_type, PrimitiveComplexType):
                _, real_part = self.get_print_format_and_arg(NumpyReal(var))
                float_format, imag_part = self.get_print_format_and_arg(NumpyImag(var))
                return f'({float_format} + {float_format}j)', f'{real_part}, {imag_part}'
            elif isinstance(primitive_type, PrimitiveBooleanType):
                return self.get_print_format_and_arg(IfTernaryOperator(var,
                                CStrStr(LiteralString("True")),
                                CStrStr(LiteralString("False"))))
            else:
                try:
                    arg_format = self.type_to_format[(primitive_type, var.dtype.precision)]
                except KeyError:
                    errors.report(f"Printing {var.dtype} type is not supported currently", severity='fatal')
                arg = self._print(var)
        elif isinstance(var.dtype, StringType):
            arg = self._print(CStrStr(var))
            arg_format = '%s'
        elif isinstance(var.dtype, CharType):
            arg = self._print(var)
            arg_format = '%s'
        else:
            try:
                arg_format = self.type_to_format[var.dtype]
            except KeyError:
                errors.report(f"Printing {var.dtype} type is not supported currently", severity='fatal')

            arg = self._print(var)

        return arg_format, arg

    def _print_CStringExpression(self, expr):
        return "".join(self._print(CStrStr(e)) for e in expr.get_flat_expression_list())

    def _print_CMacro(self, expr):
        return str(expr.macro)

    def _print_PythonPrint(self, expr):
        self.add_import(c_imports['stdio'])
        self.add_import(c_imports['inttypes'])
        end = '\n'
        sep = ' '
        code = ''
        empty_end = FunctionCallArgument(LiteralString(''), 'end')
        space_end = FunctionCallArgument(LiteralString(' '), 'end')
        empty_sep = FunctionCallArgument(LiteralString(''), 'sep')
        kwargs = [f for f in expr.expr if f.has_keyword]
        for f in kwargs:
            if f.keyword == 'sep'      :   sep = str(f.value)
            elif f.keyword == 'end'    :   end = str(f.value)
            else: errors.report("{} not implemented as a keyworded argument".format(f.keyword), severity='fatal')
        args_format = []
        args = []
        orig_args = [f for f in expr.expr if not f.has_keyword]

        def formatted_args_to_printf(args_format, args, end):
            args_format = CStringExpression(sep).join(args_format)
            args_format += end
            args_format = self._print(args_format)
            args_code = ', '.join([args_format, *args])
            if expr.file == 'stderr':
                return f"fprintf(stderr, {args_code});\n"
            return f"printf({args_code});\n"

        if len(orig_args) == 0:
            return formatted_args_to_printf(args_format, args, end)

        tuple_start = FunctionCallArgument(LiteralString('('))
        tuple_sep   = LiteralString(', ')
        tuple_end   = FunctionCallArgument(LiteralString(')'))

        for i, f in enumerate(orig_args):
            f = f.value

            if isinstance(f, PythonTuple):
                if args_format:
                    code += formatted_args_to_printf(args_format, args, sep)
                    args_format = []
                    args = []
                args = [FunctionCallArgument(print_arg) for tuple_elem in f for print_arg in (tuple_elem, tuple_sep)][:-1]
                if len(f) == 1:
                    args.append(FunctionCallArgument(LiteralString(',')))
                if i + 1 == len(orig_args):
                    end_of_tuple = FunctionCallArgument(LiteralString(end), 'end')
                else:
                    end_of_tuple = FunctionCallArgument(LiteralString(sep), 'end')
                code += self._print(PythonPrint([tuple_start, *args, tuple_end, empty_sep, end_of_tuple]))
                args = []
                continue
            if isinstance(f, PythonType):
                f = f.print_string

            if isinstance(f, FunctionCall) and isinstance(f.class_type, TupleType):
                tmp_list = [self.scope.get_temporary_variable(a.var.dtype) for a in f.funcdef.results]
                tmp_arg_format_list = []
                for a in tmp_list:
                    arg_format, arg = self.get_print_format_and_arg(a)
                    tmp_arg_format_list.append(arg_format)
                    args.append(arg)
                tmp_arg_format_list = CStringExpression(', ').join(tmp_arg_format_list)
                args_format.append(CStringExpression('(', tmp_arg_format_list, ')'))
                assign = Assign(tmp_list, f)
                code = self._print(assign)
                self._additional_code += code
            elif f.rank > 0 and not isinstance(f.class_type, StringType):
                if args_format:
                    code += formatted_args_to_printf(args_format, args, sep)
                    args_format = []
                    args = []
                for_index = self.scope.get_temporary_variable(PythonNativeInt(), name = 'i')
                max_index = PyccelMinus(f.shape[0], LiteralInteger(1), simplify = True)
                for_range = PythonRange(max_index)
                print_body = [ FunctionCallArgument(f[for_index]) ]
                if f.rank == 1:
                    print_body.append(space_end)

                for_body  = [PythonPrint(print_body, file=expr.file)]
                for_scope = self.scope.create_new_loop_scope()
                for_loop  = For((for_index,), for_range, for_body, scope=for_scope)
                for_end   = FunctionCallArgument(LiteralString(']'+end if i == len(orig_args)-1 else ']'), keyword='end')

                body = CodeBlock([PythonPrint([ FunctionCallArgument(LiteralString('[')), empty_end],
                                                file=expr.file),
                                  for_loop,
                                  PythonPrint([ FunctionCallArgument(f[max_index]), for_end],
                                                file=expr.file)],
                                 unravelled = True)
                code += self._print(body)
            elif isinstance(f, LiteralString):
                args_format.append(f.python_value)
            else:
                arg_format, arg = self.get_print_format_and_arg(f)
                args_format.append(arg_format)
                args.append(arg)
        if args_format:
            code += formatted_args_to_printf(args_format, args, end)
        return code

    def get_c_type(self, dtype):
        """
        Find the corresponding C type of the PyccelType.

        For scalar types, this function searches for the corresponding C data type
        in the `dtype_registry`.  If the provided type is a container (like
        `HomogeneousSetType` or `HomogeneousListType`),  it recursively identifies
        the type of an element of the container and uses it to calculate the
        appropriate type for the `STC` container.
        A `PYCCEL_RESTRICTION_TODO` error is raised if the dtype is not found in the registry.

        Parameters
        ----------
        dtype : PyccelType
            The data type of the expression. This can be a fixed-size numeric type,
            a primitive type, or a container type.

        Returns
        -------
        str
            The code which declares the data type in C or the corresponding `STC` container
            type.

        Raises
        ------
        PyccelCodegenError
            If the dtype is not found in the dtype_registry.
        """
        if isinstance(dtype, FixedSizeNumericType):
            primitive_type = dtype.primitive_type
            if isinstance(primitive_type, PrimitiveComplexType):
                self.add_import(c_imports['complex'])
                return f'{self.get_c_type(dtype.element_type)} complex'
            elif isinstance(primitive_type, PrimitiveIntegerType):
                self.add_import(c_imports['stdint'])
            elif isinstance(dtype, PythonNativeBool):
                self.add_import(c_imports['stdbool'])
                return 'bool'

            key = (primitive_type, dtype.precision)

        elif isinstance(dtype, (NumpyNDArrayType, HomogeneousTupleType)):
            element_type = self.get_c_type(dtype.datatype).replace(' ', '_').rstrip('_t')
            i_type = f'array_{element_type}_{dtype.rank}d'
            self.add_import(Import('stc/cspan', AsName(VariableTypeAnnotation(dtype), i_type)))
            return i_type

        elif isinstance(dtype, (HomogeneousSetType, HomogeneousListType)):
            container_type = 'hset' if dtype.name == 'set' else 'vec'
            element_type = self.get_c_type(dtype.element_type).replace(' ', '_')
            i_type = f'{container_type}_{element_type}'
            self.add_import(Import(f'stc/{container_type}', AsName(VariableTypeAnnotation(dtype), i_type)))
            return i_type

        elif isinstance(dtype, DictType):
            container_type = 'hmap'
            key_type = self.get_c_type(dtype.key_type).replace(' ', '_')
            val_type = self.get_c_type(dtype.value_type).replace(' ', '_')
            i_type = f'{container_type}_{key_type}_{val_type}'
            self.add_import(Import(f'stc/{container_type}', AsName(VariableTypeAnnotation(dtype), i_type)))
            return i_type

        elif isinstance(dtype, StringType):
            self.add_import(c_imports['stc/cstr'])
            return 'cstr'
        else:
            key = dtype

        try :
            return self.dtype_registry[key]
        except KeyError:
            raise errors.report(PYCCEL_RESTRICTION_TODO, #pylint: disable=raise-missing-from
                    symbol = dtype,
                    severity='fatal')

    def get_declare_type(self, expr):
        """
        Get the string which describes the type in a declaration.

        This function returns the code which describes the type
        of the `expr` object such that the declaration can be written as:
        `f"{self.get_declare_type(expr)} {expr.name}"`
        The function takes care of reporting errors for unknown types and
        importing any necessary additional imports (e.g. stdint/ndarrays).

        Parameters
        ----------
        expr : Variable
            The variable whose type should be described.

        Returns
        -------
        str
            The code describing the type.

        Raises
        ------
        PyccelCodegenError
            If the type is not supported in the C code.

        Examples
        --------
        >>> v = Variable(PythonNativeInt(), 'x')
        >>> self.get_declare_type(v)
        'int64_t'

        For an object accessed via a pointer:
        >>> v = Variable(NumpyNDArrayType(PythonNativeInt(), 1, None), 'x', is_optional=True)
        >>> self.get_declare_type(v)
        'array_int64_1d*'
        """
        class_type = expr.class_type

        if isinstance(expr.class_type, CStackArray):
            dtype = self.get_c_type(expr.class_type.element_type)
        elif isinstance(expr.class_type, (HomogeneousContainerType, DictType)):
            dtype = self.get_c_type(expr.class_type)
        elif not isinstance(class_type, CustomDataType):
            dtype = self.get_c_type(expr.dtype)
        else:
            dtype = self._print(expr.class_type)

        if getattr(expr, 'is_const', False):
            dtype = f'const {dtype}'

        if self.is_c_pointer(expr) and not isinstance(expr.class_type, CStackArray):
            return f'{dtype}*'
        else:
            return dtype

    def _print_Declare(self, expr):
        var = expr.variable
        if isinstance(var.class_type, InhomogeneousTupleType):
            return ''

        declaration_type = self.get_declare_type(var)

        init = f' = {self._print(expr.value)}' if expr.value is not None else ''

        if isinstance(var.class_type, CStackArray):
            assert init == ''
            preface = ''
            if isinstance(var.alloc_shape[0], (int, LiteralInteger)):
                init = f'[{var.alloc_shape[0]}]'
            else:
                declaration_type += '*'
                init = ''
        elif var.is_stack_array:
            preface, init = self._init_stack_array(var)
        else:
            preface = ''
            if isinstance(var.class_type, (HomogeneousContainerType, DictType)) and not expr.external:
                init = ' = {0}'

        external = 'extern ' if expr.external else ''
        static = 'static ' if expr.static else ''

        return f'{preface}{static}{external}{declaration_type} {var.name}{init};\n'

    def function_signature(self, expr, print_arg_names = True):
        """
        Get the C representation of the function signature.

        Extract from the function definition `expr` all the
        information (name, input, output) needed to create the
        function signature and return a string describing the
        function.

        This is not a declaration as the signature does not end
        with a semi-colon.

        Parameters
        ----------
        expr : FunctionDef
            The function definition for which a signature is needed.

        print_arg_names : bool, default : True
            Indicates whether argument names should be printed.

        Returns
        -------
        str
            Signature of the function.
        """
        arg_vars = [a.var for a in expr.arguments]
        arg_vars = [ai for a in arg_vars for ai in expr.scope.collect_all_tuple_elements(a)]
        result_vars = [v for v in expr.scope.collect_all_tuple_elements(expr.results.var) \
                            if v and not v.is_argument]

        n_results = len(result_vars)

        if n_results > 1 or isinstance(expr.results.var.class_type, InhomogeneousTupleType):
            ret_type = self.get_c_type(PythonNativeInt())
            if expr.arguments and expr.arguments[0].bound_argument:
                # Place the first arg_var (the bound class object) first
                arg_vars = arg_vars[:1] + result_vars + arg_vars[1:]
            else:
                arg_vars = result_vars + arg_vars
            self._additional_args.append(result_vars) # Ensure correct result for is_c_pointer
        elif n_results == 1:
            ret_type = self.get_declare_type(result_vars[0])
        else:
            ret_type = self.get_c_type(VoidType())

        name = expr.name
        if not arg_vars:
            arg_code = 'void'
        else:
            def get_arg_declaration(var):
                """ Get the code which declares the argument variable.
                """
                code = self.get_declare_type(var)
                if print_arg_names:
                    code += ' ' + var.name
                return code

            arg_code_list = [self.function_signature(var, False) if isinstance(var, FunctionAddress)
                                else get_arg_declaration(var) for var in arg_vars]
            arg_code = ', '.join(arg_code_list)

        if self._additional_args :
            self._additional_args.pop()

        static = 'static ' if expr.is_static else ''

        if isinstance(expr, FunctionAddress):
            return f'{static}{ret_type} (*{name})({arg_code})'
        else:
            return f'{static}{ret_type} {name}({arg_code})'

    def _print_IndexedElement(self, expr):
        base = expr.base
        inds = list(expr.indices)
        base_shape = base.shape
        allow_negative_indexes = expr.allows_negative_indexes

        if isinstance(base, IndexedElement):
            while isinstance(base, IndexedElement) and isinstance(base.class_type, (NumpyNDArrayType, HomogeneousTupleType)):
                inds = list(base.indices) + inds
                base = base.base

        if expr.rank > 0 and isinstance(base.class_type, (NumpyNDArrayType, HomogeneousTupleType)):
            c_type = self.get_c_type(expr.class_type)
            indices = []
            for i,idx in enumerate(inds):
                if isinstance(idx, Slice):
                    idx = self._new_slice_with_processed_arguments(idx, PyccelArrayShapeElement(base, i),
                        allow_negative_indexes)
                indices.append('{'+self._print(idx)+'}')
            indices_code = ', '.join(indices)
            base_code = self._print(ObjectAddress(base))
            return f'cspan_slice({c_type}, {base_code}, {indices_code})'

        for i, ind in enumerate(inds):
            if is_literal_integer(ind) and int(ind) < 0:
                inds[i] = PyccelMinus(base_shape[i], ind.args[0], simplify = True)
            else:
                #indices of indexedElement of len==1 shouldn't be a tuple
                if isinstance(ind, tuple) and len(ind) == 1:
                    inds[i].args = ind[0]
                if allow_negative_indexes and \
                        not isinstance(ind, LiteralInteger) and not isinstance(ind, Slice):
                    inds[i] = IfTernaryOperator(PyccelLt(ind, LiteralInteger(0)),
                        PyccelAdd(base_shape[i], ind, simplify = True), ind)

        if isinstance(base.class_type, HomogeneousListType):
            assign = expr.get_user_nodes(Assign)
            index = self._print(inds[0])
            list_var = self._print(ObjectAddress(base))
            container_type = self.get_c_type(base.class_type)
            if assign:
                is_mut = False
                for a in assign:
                    lhs = a.lhs
                    is_mut = is_mut or lhs == expr or lhs.is_user_of(expr)
                if is_mut:
                    return f"(*{container_type}_at_mut({list_var},{index}))"
            return f"(*{container_type}_at({list_var},{index}))"

        indices = ", ".join(self._print(i) for i in inds)
        if isinstance(base.class_type, (NumpyNDArrayType, HomogeneousTupleType)):
            return f'(*cspan_at({self._print(ObjectAddress(base))}, {indices}))'
        elif isinstance(base.class_type, CStackArray):
            return f'{self._print(ObjectAddress(base))}[{indices}]'
        else:
            raise NotImplementedError(f"Indexing not implemented for {base.class_type}")

    def _cast_to(self, expr, dtype):
        """
        Add a cast to an expression when needed.

        Get a format string which provides the code to cast the object `expr`
        to the specified dtype. If the dtypes already
        match then the format string will simply print the expression.

        Parameters
        ----------
        expr : TypedAstNode
            The expression to be cast.
        dtype : PyccelType
            The target type of the cast.

        Returns
        -------
        str
            A format string that contains the desired cast type.
            NB: You should insert the expression to be cast in the string
            after using this function.
        """
        if expr.dtype != dtype:
            cast=self.get_c_type(dtype)
            return '({}){{}}'.format(cast)
        return '{}'

    def _print_DottedVariable(self, expr):
        """convert dotted Variable to their C equivalent"""

        name_code = self._print(expr.name)
        if self.is_c_pointer(expr.lhs):
            code = f'{self._print(ObjectAddress(expr.lhs))}->{name_code}'
        else:
            lhs_code = self._print(expr.lhs)
            code = f'{lhs_code}.{name_code}'
        if self.is_c_pointer(expr):
            return f'(*{code})'
        else:
            return code

    @staticmethod
    def _new_slice_with_processed_arguments(_slice, array_size, allow_negative_index):
        """
        Create new slice with information collected from old slice and decorators.

        Create a new slice where the original `start`, `stop`, and `step` have
        been processed using basic simplifications, as well as additional rules
        identified by the function decorators.

        Parameters
        ----------
        _slice : Slice
            Slice needed to collect (start, stop, step).

        array_size : PyccelArrayShapeElement
            Call to function size().

        allow_negative_index : bool
            True when the decorator allow_negative_index is present.

        Returns
        -------
        Slice
            The new slice with processed arguments (start, stop, step).
        """
        start = LiteralInteger(0) if _slice.start is None else _slice.start
        stop = array_size if _slice.stop is None else _slice.stop

        # negative start and end in slice
        if isinstance(start, PyccelUnarySub) and isinstance(start.args[0], LiteralInteger):
            start = PyccelMinus(array_size, start.args[0], simplify = True)
        elif allow_negative_index and not isinstance(start, (LiteralInteger, PyccelArrayShapeElement)):
            start = IfTernaryOperator(PyccelLt(start, LiteralInteger(0)),
                            PyccelMinus(array_size, start, simplify = True), start)
        else:
            start = _slice.start

        if isinstance(stop, PyccelUnarySub) and isinstance(stop.args[0], LiteralInteger):
            stop = PyccelMinus(array_size, stop.args[0], simplify = True)
        elif allow_negative_index and not isinstance(stop, (LiteralInteger, PyccelArrayShapeElement)):
            stop = IfTernaryOperator(PyccelLt(stop, LiteralInteger(0)),
                            PyccelMinus(array_size, stop, simplify = True), stop)
        else:
            stop = _slice.stop

        # steps in slices
        step = _slice.step

        # negative step in slice
        if step and isinstance(step, PyccelUnarySub) and isinstance(step.args[0], LiteralInteger):
            start = PyccelMinus(array_size, LiteralInteger(1), simplify = True) if _slice.start is None else start
            stop = LiteralInteger(0) if _slice.stop is None else stop
            raise NotImplementedError("Negative step not yet handled")

        # variable step in slice
        elif step and allow_negative_index and step and not isinstance(step, LiteralInteger):
            og_start = start
            start = IfTernaryOperator(PyccelGt(step, LiteralInteger(0)), start, PyccelMinus(stop, LiteralInteger(1), simplify = True))
            stop = IfTernaryOperator(PyccelGt(step, LiteralInteger(0)), stop, og_start)
            raise NotImplementedError("Negative step not yet handled")

        return Slice(start, stop, step)

    def _print_PyccelArraySize(self, expr):
        arg = self._print(ObjectAddress(expr.arg))
        return f'cspan_size({arg})'

    def _print_PyccelArrayShapeElement(self, expr):
        arg = expr.arg
        if isinstance(arg.class_type, (NumpyNDArrayType, HomogeneousTupleType)):
            idx = self._print(expr.index)
            if self.is_c_pointer(arg):
                arg_code = self._print(ObjectAddress(arg))
                return f'{arg_code}->shape[{idx}]'
            arg_code = self._print(arg)
            return f'{arg_code}.shape[{idx}]'
        elif isinstance(arg.class_type, (HomogeneousListType, HomogeneousSetType, DictType)):
            c_type = self.get_c_type(arg.class_type)
            arg_code = self._print(ObjectAddress(arg))
            return f'{c_type}_size({arg_code})'
        elif isinstance(arg.class_type, StringType):
            arg_code = self._print(ObjectAddress(arg))
            return f'cstr_size({arg_code})'
        else:
            raise NotImplementedError(f"Don't know how to represent shape of object of type {arg.class_type}")

    def _print_Allocate(self, expr):
        free_code = ''
        variable = expr.variable
        if isinstance(variable.class_type, (HomogeneousListType, HomogeneousSetType, DictType, StringType)):
            if expr.status in ('allocated', 'unknown'):
                free_code = f'{self._print(Deallocate(variable))}'
            if expr.shape[0] is None:
                return free_code
            size = self._print(expr.shape[0])
            variable_address = self._print(ObjectAddress(expr.variable))
            container_type = self.get_c_type(expr.variable.class_type)
            if expr.alloc_type == 'reserve':
                if expr.status != 'unallocated':
                    return (f'{container_type}_clear({variable_address});\n'
                            f'{container_type}_reserve({variable_address}, {size});\n')
                return f'{container_type}_reserve({variable_address}, {size});\n'
            elif expr.alloc_type == 'resize':
                return f'{container_type}_resize({variable_address}, {size}, {0});\n'
            return free_code
        elif isinstance(variable.class_type, (NumpyNDArrayType, HomogeneousTupleType)):
            #free the array if its already allocated and checking if its not null if the status is unknown
            if  (expr.status == 'unknown'):
                data_ptr = ObjectAddress(DottedVariable(VoidType(), 'data',
                                        lhs = variable, memory_handling='alias'))
                free_code = f'if ({self._print(data_ptr)} != NULL)\n'
                free_code += ''.join(("{\n", self._print(Deallocate(variable)), "}\n"))
            elif (expr.status == 'allocated'):
                free_code += self._print(Deallocate(variable))

            tot_shape = self._print(functools.reduce(
                lambda x,y: PyccelMul(x,y,simplify=True), expr.shape))
            c_type = self.get_c_type(variable.class_type)
            element_type = self.get_c_type(variable.class_type.element_type)

            if expr.like:
                buffer_array = ''
                if isinstance(expr.like.class_type, VoidType):
                    dummy_array_name = self._print(ObjectAddress(expr.like))
                else:
                    raise NotImplementedError("Unexpected type passed to like argument")
            else:
                dummy_array_name = self.scope.get_new_name(f'{variable.name}_ptr')
                buffer_array_var = Variable(variable.class_type.datatype, dummy_array_name, memory_handling='alias')
                self.scope.insert_variable(buffer_array_var)
                buffer_array = f"{dummy_array_name} = malloc(sizeof({element_type}) * ({tot_shape}));\n"

            order = 'c_COLMAJOR' if variable.order == 'F' else 'c_ROWMAJOR'
            shape = ", ".join(self._print(i) for i in expr.shape)

            return free_code + buffer_array + f'{self._print(variable)} = ({c_type})cspan_md_layout({order}, {dummy_array_name}, {shape});\n'
        elif variable.is_alias:
            var_code = self._print(ObjectAddress(variable))
            if expr.like:
                declaration_type = self.get_declare_type(expr.like)
                malloc_size = f'sizeof({declaration_type})'
                if variable.rank:
                    tot_shape = self._print(functools.reduce(
                        lambda x,y: PyccelMul(x,y,simplify=True), expr.shape))
                    malloc_size = f'{malloc_size} * ({tot_shape})'
                return f'{var_code} = malloc({malloc_size});\n'
            else:
                raise NotImplementedError(f"Allocate not implemented for {variable.class_type}")
        else:
            raise NotImplementedError(f"Allocate not implemented for {variable.class_type}")

    def _print_Deallocate(self, expr):
        if isinstance(expr.variable.class_type, (HomogeneousListType, HomogeneousSetType, DictType, StringType)):
            if expr.variable.is_alias:
                return ''
            variable_address = self._print(ObjectAddress(expr.variable))
            container_type = self.get_c_type(expr.variable.class_type)
            return f'{container_type}_drop({variable_address});\n'
        if isinstance(expr.variable.class_type, InhomogeneousTupleType):
            return ''.join(self._print(Deallocate(v)) for v in expr.variable)
        if isinstance(expr.variable.dtype, CustomDataType):
            variable_address = self._print(ObjectAddress(expr.variable))
            Pyccel__del = expr.variable.cls_base.scope.find('__del__').name
            return f"{Pyccel__del}({variable_address});\n"
        elif isinstance(expr.variable.class_type, (NumpyNDArrayType, HomogeneousTupleType)):
            if expr.variable.is_alias:
                return ''
            else:
                data_ptr = DottedVariable(VoidType(), 'data', lhs = expr.variable, memory_handling='alias')
                data_ptr_code = self._print(ObjectAddress(data_ptr))
                return f'free({data_ptr_code});\n{data_ptr_code} = NULL;\n'
        else:
            variable_address = self._print(ObjectAddress(expr.variable))
            return f'free({variable_address});\n'

    def _print_Slice(self, expr):
        start = expr.start
        stop = expr.stop
        step = expr.step
        if start is None and stop is None and (step in (None, 1)):
            return 'c_ALL'
        else:
            start = start or LiteralInteger(0)
            stop = stop or 'c_END'
            assert not(is_literal_integer(start) and int(start) < 0)
            assert not(is_literal_integer(stop) and int(stop) < 0)
            args = (start, stop)
            if step and step != 1:
                args += (expr.step, )
            return ', '.join(self._print(a) for a in args)

    def _print_NumpyUfuncBase(self, expr):
        """ Convert a Python expression with a Numpy function call to C
        function call

        Parameters
        ----------
            expr : Pyccel ast node
                Python expression with a Numpy function call

        Returns
        -------
            string
                Equivalent expression in C language

        Example
        -------
            numpy.cos(x) ==> cos(x)

        """
        # add necessary include
        self.add_import(c_imports['math'])
        type_name = type(expr).__name__
        try:
            func_name = numpy_ufunc_to_c_float[type_name]
        except KeyError:
            errors.report(PYCCEL_RESTRICTION_TODO, severity='fatal')
        args = []
        for arg in expr.args:
            if arg.dtype.primitive_type is PrimitiveComplexType():
                self.add_import(c_imports['complex'])
                try:
                    func_name = numpy_ufunc_to_c_complex[type_name]
                    args.append(self._print(arg))
                except KeyError:
                    errors.report(INCOMPATIBLE_TYPEVAR_TO_FUNC.format(type_name) ,severity='fatal')
            elif arg.dtype.primitive_type is not PrimitiveFloatingPointType():
                args.append(self._print(NumpyFloat(arg)))
            else :
                args.append(self._print(arg))
        code_args = ', '.join(args)
        return '{0}({1})'.format(func_name, code_args)

    def _print_NumpySign(self, expr):
        """ Print the corresponding C function for a call to Numpy.sign

        Parameters
        ----------
            expr : Pyccel ast node
                Python expression with Numpy.sign call

        Returns
        -------
            string
                Equivalent internal function in C

        Example
        -------
            import numpy

            numpy.sign(x) => isign(x)   (x is integer)
            numpy.sign(x) => fsign(x)   (x if float)
            numpy.sign(x) => csign(x)   (x is complex)

        """
        self.add_import(c_imports['pyc_math_c'])
        primitive_type = expr.dtype.primitive_type
        func = ''
        if isinstance(primitive_type, PrimitiveIntegerType):
            func = 'isign'
        elif isinstance(primitive_type, PrimitiveFloatingPointType):
            func = 'fsign'
        elif isinstance(primitive_type, PrimitiveComplexType):
            func = 'csgn' if numpy_v1 else 'csign'

        return f'{func}({self._print(expr.args[0])})'

    def _print_NumpyIsFinite(self, expr):
        """
        Convert a Python expression with a numpy isfinite function call to C function call
        """

        self.add_import(c_imports['math'])
        code_arg = self._print(expr.arg)
        return f"isfinite({code_arg})"

    def _print_NumpyIsInf(self, expr):
        """
        Convert a Python expression with a numpy isinf function call to C function call
        """

        self.add_import(c_imports['math'])
        code_arg = self._print(expr.arg)
        return f"isinf({code_arg})"

    def _print_NumpyIsNan(self, expr):
        """
        Convert a Python expression with a numpy isnan function call to C function call
        """

        self.add_import(c_imports['math'])
        code_arg = self._print(expr.arg)
        return f"isnan({code_arg})"

    def _print_MathFunctionBase(self, expr):
        """ Convert a Python expression with a math function call to C
        function call

        Parameters
        ----------
            expr : Pyccel ast node
                Python expression with a Math function call

        Returns
        -------
            string
                Equivalent expression in C language

        ------
        Example:
        --------
            math.sin(x) ==> sin(x)

        """
        # add necessary include
        type_name = type(expr).__name__
        try:
            func_name = math_function_to_c[type_name]
        except KeyError:
            errors.report(PYCCEL_RESTRICTION_TODO, severity='fatal')

        if func_name.startswith("pyc"):
            self.add_import(c_imports['pyc_math_c'])
        else:
            if expr.dtype.primitive_type is PrimitiveComplexType():
                self.add_import(c_imports['complex'])
            else:
                self.add_import(c_imports['math'])
        if expr.dtype.primitive_type is PrimitiveComplexType():
            args = [self._print(a) for a in expr.args]
        else:
            args = []
            for arg in expr.args:
                if arg.dtype.primitive_type is not PrimitiveFloatingPointType() \
                        and not func_name.startswith("pyc"):
                    args.append(self._print(NumpyFloat(arg)))
                else:
                    args.append(self._print(arg))
        code_args = ', '.join(args)
        if expr.dtype.primitive_type is PrimitiveIntegerType():
            cast_type = self.get_c_type(expr.dtype)
            return f'({cast_type}){func_name}({code_args})'
        return f'{func_name}({code_args})'

    def _print_MathIsfinite(self, expr):
        """Convert a Python expression with a math isfinite function call to C
        function call"""
        # add necessary include
        self.add_import(c_imports['math'])
        arg = expr.args[0]
        if arg.dtype.primitive_type is PrimitiveIntegerType():
            code_arg = self._print(NumpyFloat(arg))
        else:
            code_arg = self._print(arg)
        return "isfinite({})".format(code_arg)

    def _print_MathIsinf(self, expr):
        """Convert a Python expression with a math isinf function call to C
        function call"""
        # add necessary include
        self.add_import(c_imports['math'])
        arg = expr.args[0]
        if arg.dtype.primitive_type is PrimitiveIntegerType():
            code_arg = self._print(NumpyFloat(arg))
        else:
            code_arg = self._print(arg)
        return "isinf({})".format(code_arg)

    def _print_MathIsnan(self, expr):
        """Convert a Python expression with a math isnan function call to C
        function call"""
        # add necessary include
        self.add_import(c_imports['math'])
        arg = expr.args[0]
        if arg.dtype.primitive_type is PrimitiveIntegerType():
            code_arg = self._print(NumpyFloat(arg))
        else:
            code_arg = self._print(arg)
        return "isnan({})".format(code_arg)

    def _print_MathTrunc(self, expr):
        """Convert a Python expression with a math trunc function call to C
        function call"""
        # add necessary include
        self.add_import(c_imports['math'])
        arg = expr.args[0]
        if arg.dtype.primitive_type is PrimitiveIntegerType():
            code_arg = self._print(NumpyFloat(arg))
        else:
            code_arg = self._print(arg)
        return "trunc({})".format(code_arg)

    def _print_FunctionAddress(self, expr):
        return expr.name

    def _print_NumpyWhere(self, expr):
        cond = self._print(expr.condition)
        value_true = self._print(expr.value_true)
        value_false = self._print(expr.value_false)
        stmt = '{cond} ? {true} : {false}'.format(cond = cond,
                true = value_true, false = value_false)
        return stmt

    def _print_Rand(self, expr):
        raise NotImplementedError("Rand not implemented")

    def _print_NumpyRandint(self, expr):
        raise NotImplementedError("Randint not implemented")

    def _print_NumpyMod(self, expr):
        return self._print(PyccelMod(*expr.args))

    def _print_NumpyAmax(self, expr):
        '''
        Convert a call to numpy.max to the equivalent function in C.
        '''
        return self._handle_numpy_functional(expr, PythonMax)

    def _print_NumpyAmin(self, expr):
        '''
        Convert a call to numpy.min to the equivalent function in C.
        '''
        return self._handle_numpy_functional(expr, PythonMin)

    def _print_NumpySum(self, expr):
        return self._handle_numpy_functional(expr, PyccelAdd, convert_to_literal(0, expr.class_type))

    def _print_NumpyLinspace(self, expr):
        template = '({start} + {index}*{step})'
        if not isinstance(expr.endpoint, LiteralFalse):
            template = '({start} + {index}*{step})'
            lhs_source = expr.get_user_nodes(Assign)[0].lhs
            lhs_source.substitute(expr.ind, PyccelMinus(expr.num, LiteralInteger(1), simplify = True))
            lhs = self._print(lhs_source)

            if isinstance(expr.endpoint, LiteralTrue):
                cond_template = lhs + ' = {stop}'
            else:
                cond_template = lhs + ' = {cond} ? {stop} : ' + lhs

        v = self._cast_to(expr.stop, expr.dtype).format(self._print(expr.stop))

        init_value = template.format(
            start = self._print(expr.start),
            step  = self._print(expr.step),
            index = self._print(expr.ind),
        )
        if isinstance(expr.endpoint, LiteralFalse):
            code = init_value
        elif isinstance(expr.endpoint, LiteralTrue):
            code = init_value + ';\n' + cond_template.format(stop = v)
        else:
            code = init_value + ';\n' + cond_template.format(cond=self._print(expr.endpoint),stop = v)

        return code

    def _print_Interface(self, expr):
        return ""

    def _print_FunctionDef(self, expr):
        if expr.is_inline:
            return ''

        self.set_scope(expr.scope)

        arguments = [a.var for a in expr.arguments]
        # Collect results filtering out Nil()
        results = [r for r in self.scope.collect_all_tuple_elements(expr.results.var) \
                if isinstance(r, Variable)]
        returning_tuple = isinstance(expr.results.var.class_type, InhomogeneousTupleType)
        if len(results) > 1 or returning_tuple:
            self._additional_args.append(results)

        body  = self._print(expr.body)
        decs = [Declare(i, value=(Nil() if i.is_alias and isinstance(i.class_type, (VoidType, BindCPointer)) else None))
                for i in expr.local_vars]

        if len(results) == 1 and not returning_tuple:
            res = results[0]
            if isinstance(res, Variable) and not res.is_temp:
                decs += [Declare(res)]
            elif not isinstance(res, Variable):
                raise NotImplementedError(f"Can't return {type(res)} from a function")
        decs  = ''.join(self._print(i) for i in decs)

        sep = self._print(SeparatorComment(40))
        if self._additional_args :
            self._additional_args.pop()
        for i in expr.imports:
            self.add_import(i)
        docstring = self._print(expr.docstring) if expr.docstring else ''

        parts = [sep,
                 docstring,
                '{signature}\n{{\n'.format(signature=self.function_signature(expr)),
                 decs,
                 body,
                 '}\n',
                 sep]

        self.exit_scope()

        return ''.join(p for p in parts if p)

    def _print_FunctionCall(self, expr):
        func = expr.funcdef
        if func.is_inline:
            return self._handle_inline_func_call(expr)
         # Ensure the correct syntax is used for pointers
        args = []
        for a, f in zip(expr.args, func.arguments):
            arg_val = a.value or Nil()
            f = f.var
            if self.is_c_pointer(f):
                if isinstance(arg_val, Variable):
                    args.append(ObjectAddress(arg_val))
                elif not self.is_c_pointer(arg_val):
                    tmp_var = self.scope.get_temporary_variable(f.dtype)
                    assign = Assign(tmp_var, arg_val)
                    code = self._print(assign)
                    self._additional_code += code
                    args.append(ObjectAddress(tmp_var))
                else:
                    args.append(arg_val)
            else :
                args.append(arg_val)

        if func.arguments and func.arguments[0].bound_argument:
            # Place the first arg_var (the bound class object) first
            args = args[:1] + self._temporary_args + args[1:]
        else:
            args = self._temporary_args + args
        self._temporary_args = []
        args = ', '.join(self._print(ai) for a in args for ai in self.scope.collect_all_tuple_elements(a))

        call_code = f'{func.name}({args})'
        if func.results.var is not Nil() and \
                not isinstance(func.results.var.class_type, InhomogeneousTupleType):
            return call_code
        else:
            return f'{call_code};\n'

    def _print_Return(self, expr):
        code = ''
        return_obj = expr.expr
        if return_obj is None:
            args = []
        elif isinstance(return_obj.class_type, InhomogeneousTupleType):
            if expr.stmt:
                return self._print(expr.stmt)+'return 0;\n'
            return 'return 0;\n'
        else:
            args = [ObjectAddress(return_obj) if self.is_c_pointer(return_obj) else return_obj]

        if len(args) == 0:
            return 'return;\n'

        if len(args) > 1:
            if expr.stmt:
                return self._print(expr.stmt)+'return 0;\n'
            return 'return 0;\n'

        if expr.stmt:
            # get Assign nodes from the CodeBlock object expr.stmt.
            last_assign = expr.stmt.get_attribute_nodes((Assign, AliasAssign), excluded_nodes=FunctionCall)
            deallocate_nodes = expr.stmt.get_attribute_nodes(Deallocate, excluded_nodes=(Assign,))
            vars_in_deallocate_nodes = [i.variable for i in deallocate_nodes]

            # Check the Assign objects list in case of
            # the user assigns a variable to an object contains IndexedElement object.
            if not last_assign:
                code = self._print(expr.stmt)
            elif isinstance(last_assign[-1], (AugAssign, AliasAssign)):
                last_assign[-1].lhs.is_temp = False
                code = self._print(expr.stmt)
            elif isinstance(last_assign[-1].rhs, PythonTuple):
                code = self._print(expr.stmt)
                last_assign[-1].lhs.is_temp = False
            else:
                # make sure that stmt contains one assign node.
                last_assign = last_assign[-1]
                variables = last_assign.rhs.get_attribute_nodes(Variable)
                unneeded_var = not any(b in vars_in_deallocate_nodes or b.is_ndarray for b in variables) and \
                        isinstance(last_assign.lhs, Variable) and not last_assign.lhs.is_ndarray
                if unneeded_var:
                    code = ''.join(self._print(a) for a in expr.stmt.body if a is not last_assign)
                    return code + 'return {};\n'.format(self._print(last_assign.rhs))
                else:
                    if isinstance(last_assign.lhs, Variable):
                        last_assign.lhs.is_temp = False
                    code = self._print(expr.stmt)

        returned_value = self.scope.collect_tuple_element(args[0])

        return code + f'return {self._print(returned_value)};\n'

    def _print_Pass(self, expr):
        return '// pass\n'

    def _print_Nil(self, expr):
        return 'NULL'

    def _print_NilArgument(self, expr):
        raise errors.report("Trying to use optional argument in inline function without providing a variable",
                symbol=expr,
                severity='fatal')

    def _print_PyccelAdd(self, expr):
        return ' + '.join(self._print(a) for a in expr.args)

    def _print_PyccelMinus(self, expr):
        args = [self._print(a) for a in expr.args]
        if len(args) == 1:
            return '-{}'.format(args[0])
        return ' - '.join(args)

    def _print_PyccelMul(self, expr):
        return ' * '.join(self._print(a) for a in expr.args)

    def _print_PyccelDiv(self, expr):
        if all(a.dtype.primitive_type is PrimitiveIntegerType() for a in expr.args):
            args = [NumpyFloat(a) for a in expr.args]
        else:
            args = expr.args
        return  ' / '.join(self._print(a) for a in args)

    def _print_PyccelFloorDiv(self, expr):
        # the result type of the floor division is dependent on the arguments
        # type, if all arguments are integers or booleans the result is integer
        # otherwise the result type is float
        need_to_cast = all(a.dtype.primitive_type in (PrimitiveIntegerType(), PrimitiveBooleanType()) for a in expr.args)
        if need_to_cast:
            self.add_import(c_imports['pyc_math_c'])
            cast_type = self.get_c_type(expr.dtype)
            return f'py_floor_div_{cast_type}({self._print(expr.args[0])}, {self._print(expr.args[1])})'

        self.add_import(c_imports['math'])
        code = ' / '.join(self._print(a if a.dtype.primitive_type is PrimitiveFloatingPointType()
                                        else NumpyFloat(a)) for a in expr.args)
        return f"floor({code})"

    def _print_PyccelRShift(self, expr):
        return ' >> '.join(self._print(a) for a in expr.args)

    def _print_PyccelLShift(self, expr):
        return ' << '.join(self._print(a) for a in expr.args)

    def _print_PyccelBitXor(self, expr):
        if expr.dtype is PythonNativeBool():
            return '{0} != {1}'.format(self._print(expr.args[0]), self._print(expr.args[1]))
        return ' ^ '.join(self._print(a) for a in expr.args)

    def _print_PyccelBitOr(self, expr):
        if expr.dtype is PythonNativeBool():
            return ' || '.join(self._print(a) for a in expr.args)
        return ' | '.join(self._print(a) for a in expr.args)

    def _print_PyccelBitAnd(self, expr):
        if expr.dtype is PythonNativeBool():
            return ' && '.join(self._print(a) for a in expr.args)
        return ' & '.join(self._print(a) for a in expr.args)

    def _print_PyccelInvert(self, expr):
        return '~{}'.format(self._print(expr.args[0]))

    def _print_PyccelAssociativeParenthesis(self, expr):
        return '({})'.format(self._print(expr.args[0]))

    def _print_PyccelUnary(self, expr):
        return '+{}'.format(self._print(expr.args[0]))

    def _print_PyccelUnarySub(self, expr):
        return '-{}'.format(self._print(expr.args[0]))

    def _print_AugAssign(self, expr):
        op = expr.op
        lhs = expr.lhs
        rhs = expr.rhs

        if op == '//' or (op == '%' and isinstance(lhs.dtype.primitive_type, PrimitiveFloatingPointType)):
            _expr = expr.to_basic_assign()
            expr.invalidate_node()
            return self._print(_expr)

        lhs_code = self._print(lhs)
        rhs_code = self._print(rhs)
        return f'{lhs_code} {op}= {rhs_code};\n'

    def _print_Assign(self, expr):
        lhs = expr.lhs
        rhs = expr.rhs
        if isinstance(rhs, FunctionCall) and isinstance(rhs.class_type, InhomogeneousTupleType):
            self._temporary_args = [ObjectAddress(a) for a in lhs]
            code = self._print(rhs)
            self._temporary_args = []
            return code
        # Inhomogenous tuples are unravelled and therefore do not exist in the c printer
        if isinstance(rhs, (NumpyArray, PythonTuple)):
            return self.copy_NumpyArray_Data(lhs, rhs)
        if isinstance(rhs, (NumpySum, NumpyAmax, NumpyAmin)):
            return self._print(rhs)
        if isinstance(rhs, (NumpyFull)):
            return self.arrayFill(expr)
        lhs_code = self._print(lhs)
        if isinstance(rhs, (PythonList, PythonSet, PythonDict)):
            return self.init_stc_container(rhs, expr.lhs)
        rhs_code = self._print(rhs)
        return f'{lhs_code} = {rhs_code};\n'

    def _print_AliasAssign(self, expr):
        lhs_var = expr.lhs
        rhs_var = expr.rhs

        lhs_address = ObjectAddress(lhs_var)
        rhs_address = ObjectAddress(rhs_var)

        # The condition below handles the case of reassigning a pointer to an array view.
        if isinstance(lhs_var, Variable) and lhs_var.is_ndarray and not lhs_var.is_optional:
            lhs = self._print(lhs_var)

            if isinstance(rhs_var, Variable) and rhs_var.is_ndarray:
                lhs_ptr = self._print(lhs_address)
                rhs = self._print(rhs_address)
                rhs_type = self.get_c_type(rhs_var.class_type)
                slicing = ', '.join(['{c_ALL}']*lhs_var.rank)
                code = f'{lhs} = cspan_slice({rhs_type}, {rhs}, {slicing});\n'
                if lhs_var.order != rhs_var.order:
                    code += f'cspan_transpose({lhs_ptr});\n'
                return code
            else:
                rhs = self._print(rhs_var)
                return f'{lhs} = {rhs};\n'
        else:
            lhs = self._print(lhs_address)
            rhs = self._print(rhs_address)

            return f'{lhs} = {rhs};\n'

    def _print_For(self, expr):
        self.set_scope(expr.scope)

        iterable = expr.iterable
        indices = iterable.loop_counters

        if isinstance(iterable, (VariableIterator, DictItems, DictKeys)) and \
                isinstance(iterable.variable.class_type, (DictType, HomogeneousSetType, HomogeneousListType)):
            var = iterable.variable
            iterable_type = var.class_type
            counter = Variable(IteratorType(iterable_type), indices[0].name)
            c_type = self.get_c_type(iterable_type)
            iterable_code = self._print(var)
            for_code = f'c_foreach ({self._print(counter)}, {c_type}, {iterable_code})'
            tmp_ref = DottedVariable(VoidType(), 'ref', memory_handling='alias', lhs = counter)
            if isinstance(iterable, DictItems):
                assigns = [Assign(expr.target[0], DottedVariable(VoidType(), 'first', lhs = tmp_ref)),
                           Assign(expr.target[1], DottedVariable(VoidType(), 'second', lhs = tmp_ref))]
            elif isinstance(iterable, DictKeys):
                assigns = [Assign(expr.target[0], DottedVariable(VoidType(), 'first', lhs = tmp_ref))]
            else:
                assigns = [Assign(expr.target[0], tmp_ref)]
            additional_assign = CodeBlock(assigns)
        else:
            range_iterable = iterable.get_range()
            if indices:
                index = indices[0]
                if iterable.num_loop_counters_required and index.is_temp:
                    self.scope.insert_variable(index)
            else:
                index = expr.target[0]

            targets = iterable.get_assign_targets()
            additional_assign = CodeBlock([AliasAssign(i, t) if i.is_alias else Assign(i, t) \
                                    for i,t in zip(expr.target[-len(targets):], targets)])

            index_code = self._print(index)
            step = range_iterable.step
            start_code = self._print(range_iterable.start)
            stop_code  = self._print(range_iterable.stop )
            step_code  = self._print(range_iterable.step )

            # testing if the step is a value or an expression
            if is_literal_integer(step):
                op = '>' if int(step) < 0 else '<'
                stop_condition = f'{index_code} {op} {stop_code}'
            else:
                stop_condition = f'({step_code} > 0) ? ({index_code} < {stop_code}) : ({index_code} > {stop_code})'
            for_code = f'for ({index_code} = {start_code}; {stop_condition}; {index_code} += {step_code})\n'

        if self._additional_code:
            for_code = self._additional_code + for_code
            self._additional_code = ''

        body = self._print(additional_assign) + self._print(expr.body)

        self.exit_scope()
        return for_code + '{\n' + body + '}\n'

    def _print_FunctionalFor(self, expr):
        loops = ''.join(self._print(i) for i in expr.loops)
        return loops

    def _print_CodeBlock(self, expr):
        if not expr.unravelled:
            body_exprs = expand_to_loops(expr,
                    self.scope.get_temporary_variable, self.scope,
                    language_has_vectors = False)
        else:
            body_exprs = expr.body
        body_stmts = []
        for b in body_exprs :
            code = self._print(b)
            code = self._additional_code + code
            self._additional_code = ''
            body_stmts.append(code)
        return ''.join(self._print(b) for b in body_stmts)

    def _print_Idx(self, expr):
        return self._print(expr.label)

    def _print_Exp1(self, expr):
        return "M_E"

    def _print_Pi(self, expr):
        return 'M_PI'

    def _print_Infinity(self, expr):
        return 'HUGE_VAL'

    def _print_NegativeInfinity(self, expr):
        return '-HUGE_VAL'

    def _print_PythonReal(self, expr):
        return 'creal({})'.format(self._print(expr.internal_var))

    def _print_PythonImag(self, expr):
        return 'cimag({})'.format(self._print(expr.internal_var))

    def _print_PythonConjugate(self, expr):
        return 'conj({})'.format(self._print(expr.internal_var))

    def _handle_is_operator(self, Op, expr):
        """
        Get the code to print an `is` or `is not` expression.

        Get the code to print an `is` or `is not` expression. These two operators
        function similarly so this helper function reduces code duplication.

        Parameters
        ----------
        Op : str
            The C operator representing "is" or "is not".

        expr : PyccelIs/PyccelIsNot
            The expression being printed.

        Returns
        -------
        str
            The code describing the expression.

        Raises
        ------
        PyccelError : Raised if the comparison is poorly defined.
        """

        lhs = self._print(expr.lhs)
        rhs = self._print(expr.rhs)
        a = expr.args[0]
        b = expr.args[1]

        if Nil() in expr.args:
            lhs = ObjectAddress(expr.lhs) if isinstance(expr.lhs, Variable) else expr.lhs
            rhs = ObjectAddress(expr.rhs) if isinstance(expr.rhs, Variable) else expr.rhs

            lhs = self._print(lhs)
            rhs = self._print(rhs)
            return '{} {} {}'.format(lhs, Op, rhs)

        if (a.dtype is PythonNativeBool() and b.dtype is PythonNativeBool()):
            return '{} {} {}'.format(lhs, Op, rhs)
        else:
            errors.report(PYCCEL_RESTRICTION_IS_ISNOT,
                          symbol=expr, severity='fatal')

    def _print_PyccelIsNot(self, expr):
        return self._handle_is_operator("!=", expr)

    def _print_PyccelIs(self, expr):
        return self._handle_is_operator("==", expr)

    def _print_Piecewise(self, expr):
        if expr.args[-1].cond is not True:
            # We need the last conditional to be a True, otherwise the resulting
            # function may not return a result.
            raise ValueError("All Piecewise expressions must contain an "
                             "(expr, True) statement to be used as a default "
                             "condition. Without one, the generated "
                             "expression may not evaluate to anything under "
                             "some condition.")
        lines = []
        if expr.has(Assign):
            for i, (e, c) in enumerate(expr.args):
                if i == 0:
                    lines.append("if (%s) {\n" % self._print(c))
                elif i == len(expr.args) - 1 and c is True:
                    lines.append("else {\n")
                else:
                    lines.append("else if (%s) {\n" % self._print(c))
                code0 = self._print(e)
                lines.append(code0)
                lines.append("}\n")
            return "".join(lines)
        else:
            # The piecewise was used in an expression, need to do inline
            # operators. This has the downside that inline operators will
            # not work for statements that span multiple lines (Matrix or
            # Indexed expressions).
            ecpairs = ["((%s) ? (\n%s\n)\n" % (self._print(c), self._print(e))
                    for e, c in expr.args[:-1]]
            last_line = ": (\n%s\n)" % self._print(expr.args[-1].expr)
            return ": ".join(ecpairs) + last_line + " ".join([")"*len(ecpairs)])

    def _print_Constant(self, expr):
        if expr == math_constants['inf']:
            self.add_import(c_imports['math'])
            return 'HUGE_VAL'
        elif expr == math_constants['nan']:
            self.add_import(c_imports['math'])
            return 'NAN'
        elif expr == math_constants['pi']:
            self.add_import(c_imports['math'])
            return 'M_PI'
        elif expr == math_constants['e']:
            self.add_import(c_imports['math'])
            return 'M_E'
        else:
            cast_func = DtypePrecisionToCastFunction[expr.dtype]
            return self._print(cast_func(expr.value))


    def _print_Variable(self, expr):
        if self.is_c_pointer(expr):
            return '(*{0})'.format(expr.name)
        else:
            return expr.name

    def _print_FunctionDefArgument(self, expr):
        return self._print(expr.name)

    def _print_FunctionCallArgument(self, expr):
        return self._print(expr.value)

    def _print_ObjectAddress(self, expr):
        obj_code = self._print(expr.obj)
        if isinstance(expr.obj, ObjectAddress) or not self.is_c_pointer(expr.obj):
            return f'&{obj_code}'
        else:
            if obj_code.startswith('(*') and obj_code.endswith(')'):
                return f'{obj_code[2:-1]}'
            else:
                return obj_code

    def _print_PointerCast(self, expr):
        declare_type = self.get_declare_type(expr.cast_type)
        if not self.is_c_pointer(expr.cast_type):
            declare_type += '*'
        obj = expr.obj
        if not isinstance(obj, ObjectAddress):
            obj = ObjectAddress(expr.obj)
        var_code = self._print(obj)
        return f'(*({declare_type})({var_code}))'

    def _print_Comment(self, expr):
        comments = self._print(expr.text)

        return '/*' + comments + '*/\n'

    def _print_Assert(self, expr):
        if isinstance(expr.test, LiteralTrue):
            if sys.version_info < (3, 9):
                return ''
            else:
                return '//' + ast.unparse(expr.python_ast) + '\n' #pylint: disable=no-member
        condition = self._print(expr.test)
        self.add_import(c_imports['assert'])
        return f"assert({condition});\n"

    def _print_PyccelSymbol(self, expr):
        return expr

    def _print_CommentBlock(self, expr):
        txts = expr.comments
        header = expr.header
        header_size = len(expr.header)

        ln = max(len(i) for i in txts)
        if ln<max(20, header_size+4):
            ln = 20
        top  = '/*' + '_'*int((ln-header_size)/2) + header + '_'*int((ln-header_size)/2) + '*/\n'
        ln = len(top)-4
        bottom = '/*' + '_'*ln + '*/\n'

        txts = ['/*' + t + ' '*(ln - len(t)) + '*/\n' for t in txts]

        body = ''.join(i for i in txts)

        return ''.join([top, body, bottom])

    def _print_EmptyNode(self, expr):
        return ''

<<<<<<< HEAD
=======
    def _print_MaxLimit(self, expr):
        class_type = expr.class_type
        if isinstance(class_type.primitive_type, PrimitiveIntegerType):
            self.add_import(c_imports['stdint'])
            return f'INT{class_type.precision*8}_MAX'
        elif isinstance(class_type.primitive_type, PrimitiveFloatingPointType):
            self.add_import(c_imports['float'])
            numpy_type = numpy_precision_map[(class_type.primitive_type, class_type.precision)]
            if numpy_type is NumpyFloat32Type():
                return 'FLT_MAX'
            elif numpy_type is NumpyFloat64Type():
                return 'DBL_MAX'
            elif numpy_type is NumpyFloat128Type():
                return 'LDBL_MAX'
        raise errors.report(PYCCEL_INTERNAL_ERROR,
                symbol = expr, severity='fatal')

    def _print_MinLimit(self, expr):
        class_type = expr.class_type
        if isinstance(class_type.primitive_type, PrimitiveIntegerType):
            self.add_import(c_imports['stdint'])
            return f'INT{class_type.precision*8}_MIN'
        elif isinstance(class_type.primitive_type, PrimitiveFloatingPointType):
            self.add_import(c_imports['float'])
            numpy_type = numpy_precision_map[(class_type.primitive_type, class_type.precision)]
            if numpy_type is NumpyFloat32Type():
                return '-FLT_MAX'
            elif numpy_type is NumpyFloat64Type():
                return '-DBL_MAX'
            elif numpy_type is NumpyFloat128Type():
                return '-LDBL_MAX'
        raise errors.report(PYCCEL_INTERNAL_ERROR,
                symbol = expr, severity='fatal')

    #=================== OMP ==================

    def _print_OmpAnnotatedComment(self, expr):
        clauses = ''
        if expr.combined:
            clauses = ' ' + expr.combined
        clauses += str(expr.txt)
        if expr.has_nowait:
            clauses = clauses + ' nowait'
        omp_expr = '#pragma omp {}{}\n'.format(expr.name, clauses)

        if expr.is_multiline:
            if expr.combined is None:
                omp_expr += '{\n'
            elif (expr.combined and "for" not in expr.combined):
                if ("masked taskloop" not in expr.combined) and ("distribute" not in expr.combined):
                    omp_expr += '{\n'

        return omp_expr

    def _print_Omp_End_Clause(self, expr):
        return '}\n'
    #=====================================

>>>>>>> 1500ff98
    def _print_Program(self, expr):
        mod = expr.get_direct_user_nodes(lambda x: isinstance(x, Module))[0]
        self._current_module = mod
        self.set_scope(expr.scope)
        body  = self._print(expr.body)
        variables = self.scope.variables.values()
        decs = ''.join(self._print(Declare(v)) for v in variables)

        imports = [*expr.imports, *self._additional_imports.values()]
        imports = self.sort_imports(imports)
        imports = ''.join(self._print(i) for i in imports)

        self.exit_scope()
        self._current_module = None
        return ('{imports}'
                'int main()\n{{\n'
                '{decs}'
                '{body}'
                'return 0;\n'
                '}}').format(imports=imports,
                                    decs=decs,
                                    body=body)

    #================== CLASSES ==================

    def _print_CustomDataType(self, expr):
        return "struct " + expr.name

    def _print_Del(self, expr):
        return ''.join(self._print(var) for var in expr.variables)

    def _print_ClassDef(self, expr):
        methods = ''.join(self._print(method) for method in expr.methods)
        interfaces = ''.join(self._print(function) for interface in expr.interfaces for function in interface.functions)

        return methods + interfaces

    #================== List methods ==================
    def _print_ListAppend(self, expr):
        target = expr.list_obj
        class_type = target.class_type
        c_type = self.get_c_type(class_type)
        arg = self._print(expr.args[0])
        list_obj = self._print(ObjectAddress(expr.list_obj))
        return f'{c_type}_push({list_obj}, {arg});\n'

    def _print_ListPop(self, expr):
        class_type = expr.list_obj.class_type
        c_type = self.get_c_type(class_type)
        list_obj = self._print(ObjectAddress(expr.list_obj))
        if expr.index_element:
            self.add_import(Import('stc/vec', AsName(VariableTypeAnnotation(class_type), c_type)))
            if is_literal_integer(expr.index_element) and int(expr.index_element) < 0:
                idx_code = self._print(PyccelAdd(PythonLen(expr.list_obj), expr.index_element, simplify=True))
            else:
                idx_code = self._print(expr.index_element)
            return f'{c_type}_pull_elem({list_obj}, {idx_code})'
        else:
            return f'{c_type}_pull({list_obj})'

    def _print_ListInsert(self, expr):
        target = expr.list_obj
        class_type = target.class_type
        c_type = self.get_c_type(class_type)
        idx = self._print(expr.index)
        obj = self._print(expr.object)
        list_obj = self._print(ObjectAddress(expr.list_obj))
        return f'{c_type}_insert({list_obj}, {idx}, {obj});\n'

    def _print_ListClear(self, expr):
        target = expr.list_obj
        class_type = target.class_type
        c_type = self.get_c_type(class_type)
        list_obj = self._print(ObjectAddress(expr.list_obj))
        return f'{c_type}_clear({list_obj});\n'

    def _print_ListReverse(self, expr):
        class_type = expr.list_obj.class_type
        c_type = self.get_c_type(class_type)
        list_obj = self._print(ObjectAddress(expr.list_obj))
        self.add_import(Import('stc/algorithm' ,AsName(VariableTypeAnnotation(class_type), c_type)))
        return f'c_reverse({c_type}, {list_obj});\n'

    #================== Set methods ==================

    def _print_SetPop(self, expr):
        dtype = expr.set_variable.class_type
        var_type = self.get_c_type(dtype)
        self.add_import(Import('stc/hset', AsName(VariableTypeAnnotation(dtype), var_type)))
        set_var = self._print(ObjectAddress(expr.set_variable))
        # See pyccel/stdlib/STC_Extensions/Set_extensions.h for the definition
        return f'{var_type}_pop({set_var})'

    def _print_SetClear(self, expr):
        var_type = self.get_c_type(expr.set_variable.class_type)
        set_var = self._print(ObjectAddress(expr.set_variable))
        return f'{var_type}_clear({set_var});\n'

    def _print_SetAdd(self, expr):
        var_type = self.get_c_type(expr.set_variable.class_type)
        set_var = self._print(ObjectAddress(expr.set_variable))
        arg = self._print(expr.args[0])
        return f'{var_type}_push({set_var}, {arg});\n'

    def _print_SetCopy(self, expr):
        var_type = self.get_c_type(expr.set_variable.class_type)
        set_var = self._print(expr.set_variable)
        return f'{var_type}_clone({set_var})'

    def _print_SetUnion(self, expr):
        assign_base = expr.get_direct_user_nodes(lambda n: isinstance(n, Assign))
        if not assign_base:
            errors.report("The result of the union call must be saved into a variable",
                    severity='error', symbol=expr)
        class_type = expr.set_variable.class_type
        var_type = self.get_c_type(class_type)
        self.add_import(Import('stc/hset', AsName(VariableTypeAnnotation(class_type), var_type)))
        set_var = self._print(ObjectAddress(expr.set_variable))
        args = ', '.join([str(len(expr.args)), *(self._print(ObjectAddress(a)) for a in expr.args)])
        # See pyccel/stdlib/STC_Extensions/Set_extensions.h for the definition
        return f'{var_type}_union({set_var}, {args})'

    def _print_SetIntersectionUpdate(self, expr):
        class_type = expr.set_variable.class_type
        var_type = self.get_c_type(class_type)
        self.add_import(Import('stc/hset', AsName(VariableTypeAnnotation(class_type), var_type)))
        set_var = self._print(ObjectAddress(expr.set_variable))
        # See pyccel/stdlib/STC_Extensions/Set_extensions.h for the definition
        return ''.join(f'{var_type}_intersection_update({set_var}, {self._print(ObjectAddress(a))});\n' \
                for a in expr.args)

    def _print_SetDiscard(self, expr):
        var_type = self.get_c_type(expr.set_variable.class_type)
        set_var = self._print(ObjectAddress(expr.set_variable))
        arg_val = self._print(expr.args[0])
        return f'{var_type}_erase({set_var}, {arg_val});\n'

    def _print_SetIsDisjoint(self, expr):
        var_type = self.get_c_type(expr.set_variable.class_type)
        set_var = self._print(ObjectAddress(expr.set_variable))
        arg_val = self._print(ObjectAddress(expr.args[0]))
        # See pyccel/stdlib/STC_Extensions/Set_extensions.h for the definition
        return f'{var_type}_is_disjoint({set_var}, {arg_val});\n'

    def _print_PythonSet(self, expr):
        tmp_var = self.scope.get_temporary_variable(expr.class_type, shape = expr.shape,
                    memory_handling='heap')
        self._additional_code += self.init_stc_container(expr, tmp_var)
        return self._print(tmp_var)

    #================== Dict methods ==================

    def _print_DictClear(self, expr):
        c_type = self.get_c_type(expr.dict_obj.class_type)
        dict_var = self._print(ObjectAddress(expr.dict_obj))
        return f"{c_type}_clear({dict_var});\n"

    def _print_DictGet(self, expr):
        target = expr.dict_obj
        class_type = target.class_type
        c_type = self.get_c_type(class_type)

        dict_var = self._print(ObjectAddress(target))
        if isinstance(class_type.key_type, StringType):
            key = self._print(CStrStr(expr.key))
        else:
            key = self._print(expr.key)

        if expr.default_value is not None:
            default_val = self._print(expr.default_value)
            return f"({c_type}_contains({dict_var}, {key}) ? *{c_type}_at({dict_var}, {key}) : {default_val})"

        raise errors.report("Accessing dictionary using get without default is not supported yet", symbol=expr, severity="fatal")

    def _print_DictPop(self, expr):
        target = expr.dict_obj
        class_type = target.class_type
        c_type = self.get_c_type(class_type)

        dict_var = self._print(ObjectAddress(target))
        if isinstance(class_type.key_type, StringType):
            key = self._print(CStrStr(expr.key))
        else:
            key = self._print(expr.key)

        if expr.default_value is not None:
            default = self._print(expr.default_value)
            pop_expr = f"{c_type}_pop_with_default({dict_var}, {key}, {default})"
        else:
            pop_expr = f"{c_type}_pop({dict_var}, {key})"

        return pop_expr

    def _print_DictGetItem(self, expr):
        dict_obj = expr.dict_obj
        dict_obj_code = self._print(ObjectAddress(dict_obj))
        class_type = dict_obj.class_type
        container_type = self.get_c_type(class_type)
        if isinstance(class_type.key_type, StringType):
            key = self._print(CStrStr(expr.key))
        else:
            key = self._print(expr.key)
        assign = expr.get_user_nodes(Assign)
        if assign:
            assert len(assign) == 1
            assign_node = assign[0]
            lhs = assign_node.lhs
            if lhs == expr or lhs.is_user_of(expr):
                return f"(*{container_type}_at_mut({dict_obj_code}, {key}))"

        return f"(*{container_type}_at({dict_obj_code}, {key}))"

    #================== String methods ==================

    def _print_CStrStr(self, expr):
        arg = expr.args[0]
        code = self._print(ObjectAddress(arg))
        if code.startswith('&cstr_lit('):
            return code[10:-1]
        else:
            return f'cstr_str({code})'

    def _print_PythonStr(self, expr):
        arg = expr.args[0]
        arg_code = self._print(arg)
        if isinstance(arg.class_type, StringType):
            return f'cstr_clone({arg_code})'
        else:
            assert isinstance(arg.class_type, CharType) and getattr(arg, 'is_alias', True)
            return f'cstr_from({arg_code})'

    #=================== MACROS ==================

    def _print_MacroShape(self, expr):
        var = expr.argument
        if not isinstance(var, (Variable, IndexedElement)):
            raise TypeError('Expecting a variable, given {}'.format(type(var)))
        shape = var.shape

        if len(shape) == 1:
            shape = shape[0]


        elif not(expr.index is None):
            if expr.index < len(shape):
                shape = shape[expr.index]
            else:
                shape = '1'

        return self._print(shape)

    def _print_MacroCount(self, expr):

        var = expr.argument

        if var.rank == 0:
            return '1'
        else:
            return self._print(functools.reduce(
                lambda x,y: PyccelMul(x,y,simplify=True), var.shape))

    def _print_PrecomputedCode(self, expr):
        return expr.code

    def _print_AllDeclaration(self, expr):
        return ''

    def indent_code(self, code):
        """
        Add the necessary indentation to a string of code or a list of code lines.

        Add the necessary indentation to a string of code or a list of code lines.

        Parameters
        ----------
        code : str | iterable[str]
            The code which needs indenting.

        Returns
        -------
        str | list[str]
            The indented code. The type matches the type of the argument.
        """

        if isinstance(code, str):
            code_lines = self.indent_code(code.splitlines(True))
            return ''.join(code_lines)

        tab = " "*self._default_settings["tabwidth"]

        code = [ line.lstrip(' \t') for line in code ]

        increase = [ int(line.endswith('{\n')) for line in code ]
        decrease = [ int(any(map(line.startswith, '}\n')))
                     for line in code ]

        pretty = []
        level = 0
        for n, line in enumerate(code):
            if line == '' or line == '\n':
                pretty.append(line)
                continue
            level -= decrease[n]
            indent = tab*level
            pretty.append(f"{indent}{line}")
            level += increase[n]
        return pretty<|MERGE_RESOLUTION|>--- conflicted
+++ resolved
@@ -269,7 +269,6 @@
     'stc/hset': 'STC_Extensions/Set_extensions',
     'stc/vec': 'STC_Extensions/List_extensions',
 }
-
 
 class CCodePrinter(CodePrinter):
     """
@@ -2794,8 +2793,6 @@
     def _print_EmptyNode(self, expr):
         return ''
 
-<<<<<<< HEAD
-=======
     def _print_MaxLimit(self, expr):
         class_type = expr.class_type
         if isinstance(class_type.primitive_type, PrimitiveIntegerType):
@@ -2830,31 +2827,6 @@
         raise errors.report(PYCCEL_INTERNAL_ERROR,
                 symbol = expr, severity='fatal')
 
-    #=================== OMP ==================
-
-    def _print_OmpAnnotatedComment(self, expr):
-        clauses = ''
-        if expr.combined:
-            clauses = ' ' + expr.combined
-        clauses += str(expr.txt)
-        if expr.has_nowait:
-            clauses = clauses + ' nowait'
-        omp_expr = '#pragma omp {}{}\n'.format(expr.name, clauses)
-
-        if expr.is_multiline:
-            if expr.combined is None:
-                omp_expr += '{\n'
-            elif (expr.combined and "for" not in expr.combined):
-                if ("masked taskloop" not in expr.combined) and ("distribute" not in expr.combined):
-                    omp_expr += '{\n'
-
-        return omp_expr
-
-    def _print_Omp_End_Clause(self, expr):
-        return '}\n'
-    #=====================================
-
->>>>>>> 1500ff98
     def _print_Program(self, expr):
         mod = expr.get_direct_user_nodes(lambda x: isinstance(x, Module))[0]
         self._current_module = mod
