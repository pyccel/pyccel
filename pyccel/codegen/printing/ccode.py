# coding: utf-8
#------------------------------------------------------------------------------------------#
# This file is part of Pyccel which is released under MIT License. See the LICENSE file or #
# go to https://github.com/pyccel/pyccel/blob/master/LICENSE for full license details.     #
#------------------------------------------------------------------------------------------#
import functools
from itertools import chain
import re

from pyccel.ast.basic     import ScopedNode

from pyccel.ast.builtins  import PythonRange, PythonComplex
from pyccel.ast.builtins  import PythonPrint, PythonType
from pyccel.ast.builtins  import PythonList, PythonTuple

from pyccel.ast.core      import Declare, For, CodeBlock
from pyccel.ast.core      import FuncAddressDeclare, FunctionCall, FunctionCallArgument, FunctionDef
from pyccel.ast.core      import Allocate, Deallocate
from pyccel.ast.core      import FunctionAddress, FunctionDefArgument
from pyccel.ast.core      import Assign, Import, AugAssign, AliasAssign
from pyccel.ast.core      import SeparatorComment
from pyccel.ast.core      import Module, AsName

from pyccel.ast.operators import PyccelAdd, PyccelMul, PyccelMinus, PyccelLt, PyccelGt
from pyccel.ast.operators import PyccelAssociativeParenthesis, PyccelMod
from pyccel.ast.operators import PyccelUnarySub, IfTernaryOperator

from pyccel.ast.datatypes import NativeInteger, NativeBool, NativeComplex, NativeVoid
from pyccel.ast.datatypes import NativeFloat, NativeTuple, datatype, default_precision
from pyccel.ast.datatypes import CustomDataType

from pyccel.ast.internals import Slice, PrecomputedCode, get_final_precision, PyccelArrayShapeElement

from pyccel.ast.literals  import LiteralTrue, LiteralFalse, LiteralImaginaryUnit, LiteralFloat
from pyccel.ast.literals  import LiteralString, LiteralInteger, Literal
from pyccel.ast.literals  import Nil

from pyccel.ast.mathext  import math_constants

from pyccel.ast.numpyext import NumpyFull, NumpyArray, NumpyArange
from pyccel.ast.numpyext import NumpyReal, NumpyImag, NumpyFloat, NumpySize

from pyccel.ast.utilities import expand_to_loops

from pyccel.ast.variable import IndexedElement
from pyccel.ast.variable import Variable
from pyccel.ast.variable import DottedName
from pyccel.ast.variable import DottedVariable
from pyccel.ast.variable import InhomogeneousTupleVariable, HomogeneousTupleVariable

from pyccel.ast.c_concepts import ObjectAddress, CMacro, CStringExpression

from pyccel.codegen.printing.codeprinter import CodePrinter

from pyccel.errors.errors   import Errors
from pyccel.errors.messages import (PYCCEL_RESTRICTION_TODO, INCOMPATIBLE_TYPEVAR_TO_FUNC,
                                    PYCCEL_RESTRICTION_IS_ISNOT, UNSUPPORTED_ARRAY_RANK)


errors = Errors()

# TODO: add examples

__all__ = ["CCodePrinter", "ccode"]

# dictionary mapping numpy function to (argument_conditions, C_function).
# Used in CCodePrinter._print_NumpyUfuncBase(self, expr)
numpy_ufunc_to_c_float = {
    'NumpyAbs'  : 'fabs',
    'NumpyFabs' : 'fabs',
    'NumpyMin'  : 'minval',
    'NumpyMax'  : 'maxval',
    'NumpyFloor': 'floor',  # TODO: might require special treatment with casting
    # ---
    'NumpyExp' : 'exp',
    'NumpyLog' : 'log',
    'NumpySqrt': 'sqrt',
    # ---
    'NumpySin'    : 'sin',
    'NumpyCos'    : 'cos',
    'NumpyTan'    : 'tan',
    'NumpyArcsin' : 'asin',
    'NumpyArccos' : 'acos',
    'NumpyArctan' : 'atan',
    'NumpyArctan2': 'atan2',
    'NumpySinh'   : 'sinh',
    'NumpyCosh'   : 'cosh',
    'NumpyTanh'   : 'tanh',
    'NumpyArcsinh': 'asinh',
    'NumpyArccosh': 'acosh',
    'NumpyArctanh': 'atanh',
}

numpy_ufunc_to_c_complex = {
    'NumpyAbs'  : 'cabs',
    'NumpyMin'  : 'minval',
    'NumpyMax'  : 'maxval',
    # ---
    'NumpyExp' : 'cexp',
    'NumpyLog' : 'clog',
    'NumpySqrt': 'csqrt',
    # ---
    'NumpySin'    : 'csin',
    'NumpyCos'    : 'ccos',
    'NumpyTan'    : 'ctan',
    'NumpyArcsin' : 'casin',
    'NumpyArccos' : 'cacos',
    'NumpyArctan' : 'catan',
    'NumpySinh'   : 'csinh',
    'NumpyCosh'   : 'ccosh',
    'NumpyTanh'   : 'ctanh',
    'NumpyArcsinh': 'casinh',
    'NumpyArccosh': 'cacosh',
    'NumpyArctanh': 'catanh',
}

# dictionary mapping Math function to (argument_conditions, C_function).
# Used in CCodePrinter._print_MathFunctionBase(self, expr)
# Math function ref https://docs.python.org/3/library/math.html
math_function_to_c = {
    # ---------- Number-theoretic and representation functions ------------
    'MathCeil'     : 'ceil',
    # 'MathComb'   : 'com' # TODO
    'MathCopysign': 'copysign',
    'MathFabs'   : 'fabs',
    'MathFloor'    : 'floor',
    # 'MathFmod'   : '???',  # TODO
    # 'MathRexp'   : '???'   TODO requires two output
    # 'MathFsum'   : '???',  # TODO
    # 'MathIsclose' : '???',  # TODO
    'MathIsfinite': 'isfinite', # int isfinite(real-floating x);
    'MathIsinf'   : 'isinf', # int isinf(real-floating x);
    'MathIsnan'   : 'isnan', # int isnan(real-floating x);
    # 'MathIsqrt'  : '???' TODO
    'MathLdexp'  : 'ldexp',
    # 'MathModf'  : '???' TODO return two value
    # 'MathPerm'  : '???' TODO
    # 'MathProd'  : '???' TODO
    'MathRemainder'  : 'remainder',
    'MathTrunc'  : 'trunc',

    # ----------------- Power and logarithmic functions -----------------------

    'MathExp'    : 'exp',
    'MathExpm1'  : 'expm1',
    'MathLog'    : 'log',      # take also an option arg [base]
    'MathLog1p'  : 'log1p',
    'MathLog2'  : 'log2',
    'MathLog10'  : 'log10',
    'MathPow'    : 'pow',
    'MathSqrt'   : 'sqrt',

    # --------------------- Trigonometric functions ---------------------------

    'MathAcos'   : 'acos',
    'MathAsin'   : 'asin',
    'MathAtan'   : 'atan',
    'MathAtan2'  : 'atan2',
    'MathCos'    : 'cos',
    # 'MathDist'  : '???', TODO
    'MathHypot'  : 'hypot',
    'MathSin'    : 'sin',
    'MathTan'    : 'tan',


    # -------------------------- Hyperbolic functions -------------------------

    'MathAcosh'  : 'acosh',
    'MathAsinh'  : 'asinh',
    'MathAtanh'  : 'atanh',
    'MathCosh'   : 'cosh',
    'MathSinh'   : 'sinh',
    'MathTanh'   : 'tanh',

    # --------------------------- Special functions ---------------------------

    'MathErf'    : 'erf',
    'MathErfc'   : 'erfc',
    'MathGamma'  : 'tgamma',
    'MathLgamma' : 'lgamma',

    # --------------------------- internal functions --------------------------
    'MathFactorial' : 'pyc_factorial',
    'MathGcd'       : 'pyc_gcd',
    'MathDegrees'   : 'pyc_degrees',
    'MathRadians'   : 'pyc_radians',
    'MathLcm'       : 'pyc_lcm',
}

c_library_headers = (
    "complex",
    "ctype",
    "float",
    "math",
    "stdarg",
    "stdbool",
    "stddef",
    "stdint",
    "stdio",
    "stdlib",
    "string",
    "tgmath",
    "inttypes",
)

dtype_registry = {('float',8)   : 'double',
                  ('float',4)   : 'float',
                  ('complex',8) : 'double complex',
                  ('complex',4) : 'float complex',
                  ('int',4)     : 'int32_t',
                  ('int',8)     : 'int64_t',
                  ('int',2)     : 'int16_t',
                  ('int',1)     : 'int8_t',
                  ('bool',-1)   : 'bool'}

ndarray_type_registry = {
                  ('float',8)   : 'nd_double',
                  ('float',4)   : 'nd_float',
                  ('complex',8) : 'nd_cdouble',
                  ('complex',4) : 'nd_cfloat',
                  ('int',8)     : 'nd_int64',
                  ('int',4)     : 'nd_int32',
                  ('int',2)     : 'nd_int16',
                  ('int',1)     : 'nd_int8',
                  ('bool',-1)   : 'nd_bool'}

type_to_format = {('float',8)   : '%.12lf',
                  ('float',4)   : '%.12f',
                  ('complex',8) : '(%.12lf + %.12lfj)',
                  ('complex',4) : '(%.12f + %.12fj)',
                  ('int',4)     : '%d',
                  ('int',8)     : LiteralString("%") + CMacro('PRId64'),
                  ('int',2)     : LiteralString("%") + CMacro('PRId16'),
                  ('int',1)     : LiteralString("%") + CMacro('PRId8'),
                  ('bool',-1)   : '%s',
                  ('string', 0) : '%s'}

import_dict = {'omp_lib' : 'omp' }

c_imports = {n : Import(n, Module(n, (), ())) for n in
                ['stdlib',
                 'math',
                 'string',
                 'ndarrays',
                 'math',
                 'complex',
                 'stdint',
                 'pyc_math_c',
                 'stdio',
                 "inttypes",
                 'stdbool',
                 'assert',
                 'numpy_c']}

class CCodePrinter(CodePrinter):
    """
    A printer for printing code in C.

    A printer to convert Pyccel's AST to strings of c code.
    As for all printers the navigation of this file is done via _print_X
    functions.

    Parameters
    ----------
    filename : str
            The name of the file being pyccelised.
    prefix_module : str
            A prefix to be added to the name of the module.
    """
    printmethod = "_ccode"
    language = "C"

    _default_settings = {
        'tabwidth': 4,
    }

    def __init__(self, filename, prefix_module = None):

        errors.set_target(filename, 'file')

        super().__init__()
        self.prefix_module = prefix_module
        self._additional_imports = {'stdlib':c_imports['stdlib']}
        self._additional_code = ''
        self._additional_args = []
        self._temporary_args = []
        self._current_module = None
        self._in_header = False
        # Dictionary linking optional variables to their
        # temporary counterparts which provide allocated
        # memory
        # Key is optional variable
        self._optional_partners = {}

    def get_additional_imports(self):
        """return the additional imports collected in printing stage"""
        return self._additional_imports.keys()

    def add_import(self, import_obj):
        if import_obj.source not in self._additional_imports:
            self._additional_imports[import_obj.source] = import_obj

    def _get_statement(self, codestring):
        return "%s;\n" % codestring

    def _get_comment(self, text):
        return "// {0}\n".format(text)

    def _format_code(self, lines):
        return self.indent_code(lines)

    def _flatten_list(self, irregular_list):
        if isinstance(irregular_list, (PythonList, PythonTuple)):
            f_list = [element for item in irregular_list for element in self._flatten_list(item)]
            return f_list
        else:
            return [irregular_list]

    def is_c_pointer(self, a):
        """
        Indicate whether the object is a pointer in C code.

        Some objects are accessed via a C pointer so that they can be modified in
        their scope and that modification can be retrieved elsewhere. This
        information cannot be found trivially so this function provides that
        information while avoiding easily outdated code to be repeated.

        The main reasons for this treatment are:
        1. It is the actual memory address of an object
        2. It is a reference to another object (e.g. an alias, an optional argument, or one of multiple return arguments)

        See codegen_stage.md in the developer docs for more details.

        Parameters
        ----------
        a : PyccelAstNode
            The object whose storage we are enquiring about.

        Returns
        -------
        bool
            True if a C pointer, False otherwise.
        """
        if isinstance(a, (Nil, ObjectAddress)):
            return True
        if isinstance(a, FunctionCall):
            a = a.funcdef.results[0].var
        if isinstance(getattr(a, 'dtype', None), CustomDataType) and a.is_argument:
            return True

        if not isinstance(a, Variable):
            return False
        return (a.is_alias and not a.is_ndarray) or a.is_optional or \
                any(a is bi for b in self._additional_args for bi in b)

    #========================== Numpy Elements ===============================#
    def copy_NumpyArray_Data(self, expr):
        """
        Get code which copies data from a Ndarray or a homogeneous tuple into a Ndarray.

        When data is copied from a homogeneous tuple, the code declares and fills
        a dummy data_buffer and copies the data from it to a NdArray struct.
        When data is copied from a Ndarray this is done directly without an intermediate
        structure.

        Parameters
        ----------
        expr : PyccelAstNode
            The Assign Node used to get the lhs and rhs.

        Returns
        -------
        str
            A string containing the code which allocates and copies the data.
        """
        rhs = expr.rhs
        lhs = expr.lhs
        if rhs.rank == 0:
            raise NotImplementedError(str(expr))
        arg = rhs.arg if isinstance(rhs, NumpyArray) else rhs
        lhs_address = self._print(ObjectAddress(lhs))

        # If the data is copied from a Variable rather than a list or tuple
        # use the function array_copy_data directly
        if isinstance(arg, Variable):
            return f"array_copy_data({lhs_address}, {self._print(arg)}, 0);\n"

        order = lhs.order
        rhs_dtype = self._print(rhs.dtype)
        declare_dtype = self.find_in_dtype_registry(rhs_dtype, rhs.precision)
        dtype = self.find_in_ndarray_type_registry(rhs_dtype, rhs.precision)

        flattened_list = self._flatten_list(arg)
        operations = ""

        # Get the variable where the data will be copied
        if order == "F":
            # If the order is F then the data should be copied non-contiguously so a temporary
            # variable is required to pass to array_copy_data
            temp_var = self.scope.get_temporary_variable(lhs, order='C')
            operations += self._print(Allocate(temp_var, shape=lhs.shape, order="C", status="unallocated"))
            copy_to = temp_var
        else:
            copy_to = lhs
        copy_to_data_var = DottedVariable(lhs.dtype, dtype, lhs=copy_to)

        num_elements = len(flattened_list)
        # Get the offset variable if it is needed
        if num_elements != 1 and not all(v.rank == 0 for v in flattened_list):
            offset_var = self.scope.get_temporary_variable(NativeInteger(), 'offset')
            operations += self._print(Assign(offset_var, LiteralInteger(0)))
        else:
            offset_var = LiteralInteger(0)
        offset_str = self._print(offset_var)

        # Copy each of the elements
        i = 0
        while i < num_elements:
            current_element = flattened_list[i]
            # Copy an array element
            if isinstance(current_element, Variable) and current_element.rank >= 1:
                elem_name = self._print(current_element)
                target = self._print(ObjectAddress(copy_to))
                operations += f"array_copy_data({target}, {elem_name}, {offset_str});\n"
                i += 1
                if i < num_elements:
                    operations += self._print(AugAssign(offset_var, '+', NumpySize(current_element)))

            # Copy multiple scalar elements
            else:
                self.add_import(c_imports['string'])
                remaining_elements = flattened_list[i:]
                lenSubset = next((i for i,v in enumerate(remaining_elements) if v.rank != 0), len(remaining_elements))
                subset = remaining_elements[:lenSubset]

                # Declare list of consecutive elements
                subset_str = "{" + ', '.join(self._print(elem) for elem in subset) + "}"
                dummy_array_name = self.scope.get_new_name()
                operations += f"{declare_dtype} {dummy_array_name}[] = {subset_str};\n"

                copy_to_data = self._print(copy_to_data_var)
                type_size = self._print(DottedVariable(NativeVoid(), 'type_size', lhs=copy_to))
                operations += f"memcpy(&{copy_to_data}[{offset_str}], {dummy_array_name}, {lenSubset} * {type_size});\n"

                i += lenSubset
                if i < num_elements:
                    operations += self._print(AugAssign(offset_var, '+', LiteralInteger(lenSubset)))

        if order == "F":
            operations += f"array_copy_data({lhs_address}, {self._print(copy_to)}, 0);\n" + self._print(Deallocate(copy_to))
        return operations

    def arrayFill(self, expr):
        """ print the assignment of a NdArray

        parameters
        ----------
            expr : PyccelAstNode
                The Assign Node used to get the lhs and rhs
        Return
        ------
            String
                Return a str that contains a call to the C function array_fill,
        """
        rhs = expr.rhs
        lhs = expr.lhs
        code_init = ''
        declare_dtype = self.find_in_dtype_registry(self._print(rhs.dtype), rhs.precision)

        if rhs.fill_value is not None:
            if isinstance(rhs.fill_value, Literal):
                code_init += 'array_fill(({0}){1}, {2});\n'.format(declare_dtype, self._print(rhs.fill_value), self._print(lhs))
            else:
                code_init += 'array_fill({0}, {1});\n'.format(self._print(rhs.fill_value), self._print(lhs))
        return code_init

    def _init_stack_array(self, expr):
        """ return a string which handles the assignment of a stack ndarray

        Parameters
        ----------
            expr : PyccelAstNode
                The Assign Node used to get the lhs and rhs
        Returns
        -------
            buffer_array : str
                String initialising the stack (C) array which stores the data
            array_init   : str
                String containing the rhs of the initialization of a stack array
        """
        var = expr
        dtype_str = self._print(var.dtype)
        dtype = self.find_in_dtype_registry(dtype_str, var.precision)
        np_dtype = self.find_in_ndarray_type_registry(dtype_str, var.precision)
        shape = ", ".join(self._print(i) for i in var.alloc_shape)
        tot_shape = self._print(functools.reduce(
            lambda x,y: PyccelMul(x,y,simplify=True), var.alloc_shape))
        declare_dtype = self.find_in_dtype_registry('int', 8)

        dummy_array_name = self.scope.get_new_name('array_dummy')
        buffer_array = "{dtype} {name}[{size}];\n".format(
                dtype = dtype,
                name  = dummy_array_name,
                size  = tot_shape)
        shape_init = "({declare_dtype}[]){{{shape}}}".format(declare_dtype=declare_dtype, shape=shape)
        strides_init = "({declare_dtype}[{length}]){{0}}".format(declare_dtype=declare_dtype, length=len(var.shape))
        array_init = ' = (t_ndarray){{\n.{0}={1},\n .shape={2},\n .strides={3},\n '
        array_init += '.nd={4},\n .type={0},\n .is_view={5}\n}};\n'
        array_init = array_init.format(np_dtype, dummy_array_name,
                    shape_init, strides_init, len(var.shape), 'false')
        array_init += 'stack_array_init(&{})'.format(self._print(var))
        self.add_import(c_imports['ndarrays'])
        return buffer_array, array_init

    def _handle_inline_func_call(self, expr):
        """
        Print a function call to an inline function.

        Use the arguments passed to an inline function to print
        its body with the passed arguments in place of the function
        arguments.

        Parameters
        ----------
        expr : FunctionCall
            The function call which should be printed inline.

        Returns
        -------
        str
            The code for the inline function.
        """
        func = expr.funcdef
        body = func.body

        for b in body.body:
            if isinstance(b, ScopedNode):
                b.scope.update_parent_scope(self.scope, is_loop=True)

        # Print any arguments using the same inline function
        # As the function definition is modified directly this function
        # cannot be called recursively with the same FunctionDef
        args = []
        for a in expr.args:
            if a.is_user_of(func):
                code = PrecomputedCode(self._print(a))
                args.append(code)
            else:
                args.append(a.value)

        new_local_vars = [self.scope.get_temporary_variable(v) \
                            for v in func.local_vars]

        parent_assign = expr.get_direct_user_nodes(lambda x: isinstance(x, Assign))
        if parent_assign:
            results = {r.var : l for r,l in zip(func.results, parent_assign[0].lhs)}
            orig_res_vars = list(results.keys())
            new_res_vars  = self._temporary_args
            new_res_vars = [a.obj if isinstance(a, ObjectAddress) else a for a in new_res_vars]
            self._temporary_args = []
            body.substitute(orig_res_vars, new_res_vars)

        # Replace the arguments in the code
        func.swap_in_args(args, new_local_vars)

        func.remove_presence_checks()

        # Collect code but strip empty end
        body_code = self._print(body)
        code_lines = body_code.split('\n')[:-1]
        return_regex = re.compile(r'\breturn\b')
        has_results = [return_regex.search(l) is not None for l in code_lines]

        if len(func.results) == 0 and not any(has_results):
            code = body_code
        else:
            result_idx = has_results.index(True)
            result_line = code_lines[result_idx]

            body_code = '\n'.join(code_lines[:result_idx])+'\n'

            if len(func.results) != 1:
                code = body_code
            else:
                self._additional_code += body_code
                # Strip return and ; from return statement
                code = result_line[7:-1]

        # Put back original arguments
        func.reinstate_presence_checks()
        func.swap_out_args()
        if parent_assign:
            body.substitute(new_res_vars, orig_res_vars)

        if func.global_vars or func.global_funcs:
            mod = func.get_direct_user_nodes(lambda x: isinstance(x, Module))[0]
            self.add_import(Import(mod.name, [AsName(v, v.name) \
                for v in (*func.global_vars, *func.global_funcs)]))
            for v in (*func.global_vars, *func.global_funcs):
                self.scope.insert_symbol(v.name)

        for b in body.body:
            if isinstance(b, ScopedNode):
                b.scope.update_parent_scope(func.scope, is_loop=True)

        return code

    # ============ Elements ============ #

    def _print_PythonAbs(self, expr):
        if expr.arg.dtype is NativeFloat():
            self.add_import(c_imports['math'])
            func = "fabs"
        elif expr.arg.dtype is NativeComplex():
            self.add_import(c_imports['complex'])
            func = "cabs"
        else:
            func = "labs"
        return "{}({})".format(func, self._print(expr.arg))

    def _print_PythonMin(self, expr):
        arg = expr.args[0]
        if arg.dtype is NativeFloat() and len(arg) == 2:
            self.add_import(c_imports['math'])
            return "fmin({}, {})".format(self._print(arg[0]),
                                         self._print(arg[1]))
        elif arg.dtype is NativeInteger() and len(arg) == 2:
            arg1 = self.scope.get_temporary_variable(NativeInteger())
            arg2 = self.scope.get_temporary_variable(NativeInteger())
            assign1 = Assign(arg1, arg[0])
            assign2 = Assign(arg2, arg[1])
            self._additional_code += self._print(assign1)
            self._additional_code += self._print(assign2)
            return f"({arg1} < {arg2} ? {arg1} : {arg2})"
        else:
            return errors.report("min in C is only supported for 2 scalar arguments", symbol=expr,
                    severity='fatal')

    def _print_PythonMax(self, expr):
        arg = expr.args[0]
        if arg.dtype is NativeFloat() and len(arg) == 2:
            self.add_import(c_imports['math'])
            return "fmax({}, {})".format(self._print(arg[0]),
                                         self._print(arg[1]))
        elif arg.dtype is NativeInteger() and len(arg) == 2:
            arg1 = self.scope.get_temporary_variable(NativeInteger())
            arg2 = self.scope.get_temporary_variable(NativeInteger())
            assign1 = Assign(arg1, arg[0])
            assign2 = Assign(arg2, arg[1])
            self._additional_code += self._print(assign1)
            self._additional_code += self._print(assign2)
            return f"({arg1} > {arg2} ? {arg1} : {arg2})"
        else:
            return errors.report("max in C is only supported for 2 scalar arguments", symbol=expr,
                    severity='fatal')

    def _print_SysExit(self, expr):
        code = ""
        if expr.status.dtype is not NativeInteger() or expr.status.rank > 0:
            print_arg = FunctionCallArgument(expr.status)
            code = self._print(PythonPrint((print_arg, ), file="stderr"))
            arg = "1"
        else:
            arg = self._print(expr.status)
        return f"{code}exit({arg});\n"

    def _print_PythonFloat(self, expr):
        value = self._print(expr.arg)
        type_name = self.find_in_dtype_registry('float', expr.precision)
        return '({0})({1})'.format(type_name, value)

    def _print_PythonInt(self, expr):
        self.add_import(c_imports['stdint'])
        value = self._print(expr.arg)
        type_name = self.find_in_dtype_registry('int', expr.precision)
        return '({0})({1})'.format(type_name, value)

    def _print_PythonBool(self, expr):
        value = self._print(expr.arg)
        return '({} != 0)'.format(value)

    def _print_Literal(self, expr):
        return repr(expr.python_value)

    def _print_LiteralInteger(self, expr):
        if isinstance(expr, LiteralInteger) and get_final_precision(expr) == 8:
            self.add_import(c_imports['stdint'])
            return f"INT64_C({repr(expr.python_value)})"
        return repr(expr.python_value)

    def _print_LiteralFloat(self, expr):
        if isinstance(expr, LiteralFloat) and get_final_precision(expr) == 4:
            return f"{repr(expr.python_value)}f"
        return repr(expr.python_value)

    def _print_LiteralComplex(self, expr):
        if expr.real == LiteralFloat(0):
            return self._print(PyccelAssociativeParenthesis(PyccelMul(expr.imag, LiteralImaginaryUnit())))
        else:
            return self._print(PyccelAssociativeParenthesis(PyccelAdd(expr.real,
                            PyccelMul(expr.imag, LiteralImaginaryUnit()))))

    def _print_PythonComplex(self, expr):
        if expr.is_cast:
            value = self._print(expr.internal_var)
        else:
            value = self._print(PyccelAssociativeParenthesis(PyccelAdd(expr.real,
                            PyccelMul(expr.imag, LiteralImaginaryUnit()))))
        type_name = self.find_in_dtype_registry('complex', expr.precision)
        return '({0})({1})'.format(type_name, value)

    def _print_LiteralImaginaryUnit(self, expr):
        self.add_import(c_imports['complex'])
        return '_Complex_I'

    def _print_PythonLen(self, expr):
        var = expr.arg
        if var.rank > 0:
            return self._print(var.shape[0])
        else:
            return errors.report("PythonLen not implemented for type {}\n".format(type(expr.arg)) +
                    PYCCEL_RESTRICTION_TODO,
                    symbol = expr, severity='fatal')

    def _print_Header(self, expr):
        return ''

    def _print_ModuleHeader(self, expr):
        self.set_scope(expr.module.scope)
        self._in_header = True
        name = expr.module.name
        if isinstance(name, AsName):
            name = name.name
        # TODO: Add interfaces
        classes = ""
        funcs = ""
        for classDef in expr.module.classes:
            classes += f"struct {classDef.name} {{\n"
<<<<<<< HEAD
            classes += ''.join(self._print(Declare(var.dtype,var)) for var in classDef.attributes)
=======
>>>>>>> 2fb0e0da
            for method in classDef.methods:
                method.rename(classDef.name + ("__" + method.name if not method.name.startswith("__") else method.name))
                funcs += f"{self.function_signature(method)};\n"
            classes += "};\n"
        funcs += '\n'.join(f"{self.function_signature(f)};" for f in expr.module.funcs)

        global_variables = ''.join(['extern '+self._print(d) for d in expr.module.declarations if not d.variable.is_private])

        # Print imports last to be sure that all additional_imports have been collected
        imports = [*expr.module.imports, *self._additional_imports.values()]
        imports = ''.join(self._print(i) for i in imports)

        self._in_header = False
        self.exit_scope()
        return (f"#ifndef {name.upper()}_H\n \
                #define {name.upper()}_H\n\n \
                {imports}\n \
                {global_variables}\n \
                {classes}\n \
                {funcs}\n \
                #endif // {name}_H\n")

    def _print_Module(self, expr):
        self.set_scope(expr.scope)
        self._current_module = expr.name
        body    = ''.join(self._print(i) for i in expr.body)

        global_variables = ''.join([self._print(d) for d in expr.declarations])

        # Print imports last to be sure that all additional_imports have been collected
        imports = [Import(expr.name, Module(expr.name,(),())), *self._additional_imports.values()]
        imports = ''.join(self._print(i) for i in imports)

        code = ('{imports}\n'
                '{variables}\n'
                '{body}\n').format(
                        imports   = imports,
                        variables = global_variables,
                        body      = body)

        self.exit_scope()
        return code

    def _print_Break(self, expr):
        return 'break;\n'

    def _print_Continue(self, expr):
        return 'continue;\n'

    def _print_While(self, expr):
        self.set_scope(expr.scope)
        body = self._print(expr.body)
        self.exit_scope()
        cond = self._print(expr.test)
        return 'while({condi})\n{{\n{body}}}\n'.format(condi = cond, body = body)

    def _print_If(self, expr):
        lines = []
        for i, (c, e) in enumerate(expr.blocks):
            var = self._print(e)
            if i == 0:
                lines.append("if (%s)\n{\n" % self._print(c))
            elif i == len(expr.blocks) - 1 and isinstance(c, LiteralTrue):
                lines.append("else\n{\n")
            else:
                lines.append("else if (%s)\n{\n" % self._print(c))
            lines.append("%s}\n" % var)
        return "".join(lines)

    def _print_IfTernaryOperator(self, expr):
        cond = self._print(expr.cond)
        value_true = self._print(expr.value_true)
        value_false = self._print(expr.value_false)
        return '{cond} ? {true} : {false}'.format(cond = cond, true =value_true, false = value_false)

    def _print_LiteralTrue(self, expr):
        return '1'

    def _print_LiteralFalse(self, expr):
        return '0'

    def _print_PyccelAnd(self, expr):
        args = [self._print(a) for a in expr.args]
        return ' && '.join(a for a in args)

    def _print_PyccelOr(self, expr):
        args = [self._print(a) for a in expr.args]
        return ' || '.join(a for a in args)

    def _print_PyccelEq(self, expr):
        lhs = self._print(expr.args[0])
        rhs = self._print(expr.args[1])
        return '{0} == {1}'.format(lhs, rhs)

    def _print_PyccelNe(self, expr):
        lhs = self._print(expr.args[0])
        rhs = self._print(expr.args[1])
        return '{0} != {1}'.format(lhs, rhs)

    def _print_PyccelLt(self, expr):
        lhs = self._print(expr.args[0])
        rhs = self._print(expr.args[1])
        return '{0} < {1}'.format(lhs, rhs)

    def _print_PyccelLe(self, expr):
        lhs = self._print(expr.args[0])
        rhs = self._print(expr.args[1])
        return '{0} <= {1}'.format(lhs, rhs)

    def _print_PyccelGt(self, expr):
        lhs = self._print(expr.args[0])
        rhs = self._print(expr.args[1])
        return '{0} > {1}'.format(lhs, rhs)

    def _print_PyccelGe(self, expr):
        lhs = self._print(expr.args[0])
        rhs = self._print(expr.args[1])
        return '{0} >= {1}'.format(lhs, rhs)

    def _print_PyccelNot(self, expr):
        a = self._print(expr.args[0])
        return '!{}'.format(a)

    def _print_PyccelMod(self, expr):
        self.add_import(c_imports['math'])
        self.add_import(c_imports['pyc_math_c'])

        first = self._print(expr.args[0])
        second = self._print(expr.args[1])

        if expr.dtype is NativeInteger():
            return "pyc_modulo({n}, {base})".format(n=first, base=second)

        if expr.args[0].dtype is NativeInteger():
            first = self._print(NumpyFloat(expr.args[0]))
        if expr.args[1].dtype is NativeInteger():
            second = self._print(NumpyFloat(expr.args[1]))
        return "pyc_fmodulo({n}, {base})".format(n=first, base=second)

    def _print_PyccelPow(self, expr):
        b = expr.args[0]
        e = expr.args[1]

        if expr.dtype is NativeComplex():
            b = self._print(b if b.dtype is NativeComplex() else PythonComplex(b))
            e = self._print(e if e.dtype is NativeComplex() else PythonComplex(e))
            self.add_import(c_imports['complex'])
            return 'cpow({}, {})'.format(b, e)

        self.add_import(c_imports['math'])
        b = self._print(b if b.dtype is NativeFloat() else NumpyFloat(b))
        e = self._print(e if e.dtype is NativeFloat() else NumpyFloat(e))
        code = 'pow({}, {})'.format(b, e)
        if expr.dtype is NativeInteger():
            dtype = self._print(expr.dtype)
            prec  = expr.precision
            cast_type = self.find_in_dtype_registry(dtype, prec)
            return '({}){}'.format(cast_type, code)
        return code

    def _print_Import(self, expr):
        if expr.ignore:
            return ''
        if isinstance(expr.source, AsName):
            source = expr.source.name
        else:
            source = expr.source
        if isinstance(source, DottedName):
            source = source.name[-1]
        else:
            source = self._print(source)

        # Get with a default value is not used here as it is
        # slower and on most occasions the import will not be in the
        # dictionary
        if source in import_dict: # pylint: disable=consider-using-get
            source = import_dict[source]

        if source is None:
            return ''
        if expr.source in c_library_headers:
            return '#include <{0}.h>\n'.format(source)
        else:
            return '#include "{0}.h"\n'.format(source)

    def _print_LiteralString(self, expr):
        format_str = format(expr.arg)
        format_str = format_str.replace("\\", "\\\\")\
                               .replace('\a', '\\a')\
                               .replace('\b', '\\b')\
                               .replace('\f', '\\f')\
                               .replace("\n", "\\n")\
                               .replace('\r', '\\r')\
                               .replace('\t', '\\t')\
                               .replace('\v', '\\v')\
                               .replace('"', '\\"')\
                               .replace("'", "\\'")
        return '"{}"'.format(format_str)

    def get_print_format_and_arg(self, var):
        try:
            arg_format = type_to_format[(self._print(var.dtype), get_final_precision(var))]
        except KeyError:
            errors.report("{} type is not supported currently".format(var.dtype), severity='fatal')
        if var.dtype is NativeComplex():
            arg = '{}, {}'.format(self._print(NumpyReal(var)), self._print(NumpyImag(var)))
        elif var.dtype is NativeBool():
            arg = '{} ? "True" : "False"'.format(self._print(var))
        else:
            arg = self._print(var)
        return arg_format, arg

    def _print_CStringExpression(self, expr):
        return "".join(self._print(e) for e in expr.get_flat_expression_list())

    def _print_CMacro(self, expr):
        return str(expr.macro)

    def _print_PythonPrint(self, expr):
        self.add_import(c_imports['stdio'])
        self.add_import(c_imports['inttypes'])
        end = '\n'
        sep = ' '
        code = ''
        empty_end = FunctionCallArgument(LiteralString(''), 'end')
        space_end = FunctionCallArgument(LiteralString(' '), 'end')
        empty_sep = FunctionCallArgument(LiteralString(''), 'sep')
        kwargs = [f for f in expr.expr if f.has_keyword]
        for f in kwargs:
            if f.keyword == 'sep'      :   sep = str(f.value)
            elif f.keyword == 'end'    :   end = str(f.value)
            else: errors.report("{} not implemented as a keyworded argument".format(f.keyword), severity='fatal')
        args_format = []
        args = []
        orig_args = [f for f in expr.expr if not f.has_keyword]

        def formatted_args_to_printf(args_format, args, end):
            args_format = CStringExpression(sep).join(args_format)
            args_format += end
            args_format = self._print(args_format)
            args_code = ', '.join([args_format, *args])
            if expr.file == 'stderr':
                return f"fprintf(stderr, {args_code});\n"
            return f"printf({args_code});\n"

        if len(orig_args) == 0:
            return formatted_args_to_printf(args_format, args, end)

        tuple_start = FunctionCallArgument(LiteralString('('))
        tuple_sep   = LiteralString(', ')
        tuple_end   = FunctionCallArgument(LiteralString(')'))

        for i, f in enumerate(orig_args):
            f = f.value
            if isinstance(f, (InhomogeneousTupleVariable, PythonTuple)):
                if args_format:
                    code += formatted_args_to_printf(args_format, args, sep)
                    args_format = []
                    args = []
                args = [FunctionCallArgument(print_arg) for tuple_elem in f for print_arg in (tuple_elem, tuple_sep)][:-1]
                if len(f) == 1:
                    args.append(FunctionCallArgument(LiteralString(',')))
                if i + 1 == len(orig_args):
                    end_of_tuple = FunctionCallArgument(LiteralString(end), 'end')
                else:
                    end_of_tuple = FunctionCallArgument(LiteralString(sep), 'end')
                code += self._print(PythonPrint([tuple_start, *args, tuple_end, empty_sep, end_of_tuple]))
                args = []
                continue
            if isinstance(f, PythonType):
                f = f.print_string

            if isinstance(f, FunctionCall) and isinstance(f.dtype, NativeTuple):
                tmp_list = [self.scope.get_temporary_variable(a.var.dtype) for a in f.funcdef.results]
                tmp_arg_format_list = []
                for a in tmp_list:
                    arg_format, arg = self.get_print_format_and_arg(a)
                    tmp_arg_format_list.append(arg_format)
                    args.append(arg)
                tmp_arg_format_list = CStringExpression(', ').join(tmp_arg_format_list)
                args_format.append(CStringExpression('(', tmp_arg_format_list, ')'))
                assign = Assign(tmp_list, f)
                self._additional_code += self._print(assign)
            elif f.rank > 0:
                if args_format:
                    code += formatted_args_to_printf(args_format, args, sep)
                    args_format = []
                    args = []
                for_index = self.scope.get_temporary_variable(NativeInteger(), name = 'i')
                max_index = PyccelMinus(f.shape[0], LiteralInteger(1), simplify = True)
                for_range = PythonRange(max_index)
                print_body = [ FunctionCallArgument(f[for_index]) ]
                if f.rank == 1:
                    print_body.append(space_end)

                for_body  = [PythonPrint(print_body, file=expr.file)]
                for_scope = self.scope.create_new_loop_scope()
                for_loop  = For(for_index, for_range, for_body, scope=for_scope)
                for_end   = FunctionCallArgument(LiteralString(']'+end if i == len(orig_args)-1 else ']'), keyword='end')

                body = CodeBlock([PythonPrint([ FunctionCallArgument(LiteralString('[')), empty_end],
                                                file=expr.file),
                                  for_loop,
                                  PythonPrint([ FunctionCallArgument(f[max_index]), for_end],
                                                file=expr.file)],
                                 unravelled = True)
                code += self._print(body)
            else:
                arg_format, arg = self.get_print_format_and_arg(f)
                args_format.append(arg_format)
                args.append(arg)
        if args_format:
            code += formatted_args_to_printf(args_format, args, end)
        return code

    def find_in_dtype_registry(self, dtype, prec):
        if prec == -1:
            prec = default_precision[dtype]
        try :
            return dtype_registry[(dtype, prec)]
        except KeyError:
            errors.report(PYCCEL_RESTRICTION_TODO,
                    symbol = "{}[kind = {}]".format(dtype, prec),
                    severity='fatal')

    def find_in_ndarray_type_registry(self, dtype, prec):
        if prec == -1:
            prec = default_precision[dtype]
        try :
            return ndarray_type_registry[(dtype, prec)]
        except KeyError:
            errors.report(PYCCEL_RESTRICTION_TODO,
                    symbol = "{}[kind = {}]".format(dtype, prec),
                    severity='fatal')

    def get_declare_type(self, expr):
        """
        Get the string which describes the type in a declaration.

        This function returns the code which describes the type
        of the `expr` object such that the declaration can be written as:
        `f"{self.get_declare_type(expr)} {expr.name}"`
        The function takes care of reporting errors for unknown types and
        importing any necessary additional imports (e.g. stdint/ndarrays).

        Parameters
        ----------
        expr : Variable
            The variable whose type should be described.

        Returns
        -------
        str
            The code describing the type.

        Raises
        ------
        PyccelCodegenError
            If the type is not supported in the C code or the rank is too large.

        Examples
        --------
        >>> v = Variable('int', 'x')
        >>> self.get_declare_type(v)
        'int64_t'

        For an object accessed via a pointer:
        >>> v = Variable('int', 'x', is_optional=True, rank=1)
        >>> self.get_declare_type(v)
        't_ndarray*'
        """
        dtype = self._print(expr.dtype)
        prec  = expr.precision
        rank  = expr.rank
        if isinstance(expr.dtype, NativeInteger):
            self.add_import(c_imports['stdint'])
        if not dtype.startswith("struct"):
            dtype = self.find_in_dtype_registry(dtype, prec)
        if rank > 0:
            if expr.is_ndarray or isinstance(expr, HomogeneousTupleVariable):
                if expr.rank > 15:
                    errors.report(UNSUPPORTED_ARRAY_RANK, symbol=expr, severity='fatal')
                self.add_import(c_imports['ndarrays'])
                dtype = 't_ndarray'
            else:
                errors.report(PYCCEL_RESTRICTION_TODO+' (rank>0)', symbol=expr, severity='fatal')

        if self.is_c_pointer(expr):
            return f'{dtype}*'
        else:
            return dtype

    def _print_FuncAddressDeclare(self, expr):
        args = list(expr.arguments)
        if len(expr.results) == 1:
            ret_type = self.get_declare_type(expr.results[0])
        elif len(expr.results) > 1:
            ret_type = self._print(datatype('int'))
            args += [a.clone(name = a.name, memory_handling='alias') for a in expr.results]
        else:
            ret_type = self._print(datatype('void'))
        name = expr.name
        if not args:
            arg_code = 'void'
        else:
            # TODO: extract informations needed for printing in case of function argument which itself has a function argument
            arg_code = ', '.join('{}'.format(self._print_FuncAddressDeclare(i))
                        if isinstance(i, FunctionAddress) else f'{self.get_declare_type(i)} {i}'
                        for i in args)
        return f'{ret_type} (*{name})({arg_code});\n'

    def _print_Declare(self, expr):
        if isinstance(expr.variable, InhomogeneousTupleVariable):
            return ''.join(self._print_Declare(Declare(v.dtype,v,intent=expr.intent, static=expr.static)) for v in expr.variable)

        declaration_type = self.get_declare_type(expr.variable)
        variable = self._print(expr.variable.name)

        if expr.variable.is_stack_array:
            preface, init = self._init_stack_array(expr.variable,)
        elif declaration_type == 't_ndarray' and not self._in_header:
            preface = ''
            init    = ' = {.shape = NULL}'
        else:
            preface = ''
            init    = ''

        external = 'extern ' if expr.external else ''

        declaration = f'{external}{declaration_type} {variable}{init};\n'

        return preface + declaration

    def _print_NativeBool(self, expr):
        self.add_import(c_imports['stdbool'])
        return 'bool'

    def _print_NativeInteger(self, expr):
        return 'int'

    def _print_NativeFloat(self, expr):
        return 'float'

    def _print_NativeVoid(self, expr):
        return 'void'

    def _print_NativeComplex(self, expr):
        self.add_import(c_imports['complex'])
        return 'complex'
    def _print_NativeString(self, expr):
        return 'string'

    def function_signature(self, expr, print_arg_names = True):
        """
        Get the C representation of the function signature.

        Extract from the function definition `expr` all the
        information (name, input, output) needed to create the
        function signature and return a string describing the
        function.

        This is not a declaration as the signature does not end
        with a semi-colon.

        Parameters
        ----------
        expr : FunctionDef
            The function definition for which a signature is needed.

        print_arg_names : bool, default : True
            Indicates whether argument names should be printed.

        Returns
        -------
        str
            Signature of the function.
        """
        arg_vars = [a.var for a in expr.arguments]
        result_vars = [r.var for r in expr.results if not r.is_argument]

        n_results = len(result_vars)

        if n_results == 1:
            ret_type = self.get_declare_type(result_vars[0])
        elif n_results > 1:
            ret_type = self._print(datatype('int'))
            arg_vars.extend(result_vars)
            self._additional_args.append(result_vars) # Ensure correct result for is_c_pointer
        else:
            ret_type = self._print(datatype('void'))

        name = expr.name
        if not arg_vars:
            arg_code = 'void'
        else:
            def get_arg_declaration(var):
                """ Get the code which declares the argument variable.
                """
                code = "const " * var.is_const
                code += self.get_declare_type(var)
                if print_arg_names:
                    code += ' ' + var.name
                return code

            arg_code_list = [self.function_signature(var, False) if isinstance(var, FunctionAddress)
                                else get_arg_declaration(var) for var in arg_vars]
            arg_code = ', '.join(arg_code_list)

        if self._additional_args :
            self._additional_args.pop()

        if isinstance(expr, FunctionAddress):
            return f'{ret_type} (*{name})({arg_code})'
        else:
            return f'{ret_type} {name}({arg_code})'

    def _print_IndexedElement(self, expr):
        base = expr.base
        inds = list(expr.indices)
        base_shape = base.shape
        allow_negative_indexes = True if isinstance(base, PythonTuple) else base.allows_negative_indexes
        for i, ind in enumerate(inds):
            if isinstance(ind, PyccelUnarySub) and isinstance(ind.args[0], LiteralInteger):
                inds[i] = PyccelMinus(base_shape[i], ind.args[0], simplify = True)
            else:
                #indices of indexedElement of len==1 shouldn't be a tuple
                if isinstance(ind, tuple) and len(ind) == 1:
                    inds[i].args = ind[0]
                if allow_negative_indexes and \
                        not isinstance(ind, LiteralInteger) and not isinstance(ind, Slice):
                    inds[i] = IfTernaryOperator(PyccelLt(ind, LiteralInteger(0)),
                        PyccelAdd(base_shape[i], ind, simplify = True), ind)
        #set dtype to the C struct types
        dtype = self._print(expr.dtype)
        dtype = self.find_in_ndarray_type_registry(dtype, expr.precision)
        base_name = self._print(base)
        if getattr(base, 'is_ndarray', False) or isinstance(base, HomogeneousTupleVariable):
            if expr.rank > 0:
                #managing the Slice input
                for i , ind in enumerate(inds):
                    if isinstance(ind, Slice):
                        inds[i] = self._new_slice_with_processed_arguments(ind, PyccelArrayShapeElement(base, i),
                            allow_negative_indexes)
                    else:
                        inds[i] = Slice(ind, PyccelAdd(ind, LiteralInteger(1), simplify = True), LiteralInteger(1),
                            Slice.Element)
                inds = [self._print(i) for i in inds]
                return "array_slicing(%s, %s, %s)" % (base_name, expr.rank, ", ".join(inds))
            inds = [self._cast_to(i, NativeInteger(), 8).format(self._print(i)) for i in inds]
        else:
            raise NotImplementedError(expr)
        return "GET_ELEMENT(%s, %s, %s)" % (base_name, dtype, ", ".join(inds))


    def _cast_to(self, expr, dtype, precision):
        """ add cast to an expression when needed
        parameters
        ----------
            expr      : PyccelAstNode
                the expression to be cast
            dtype     : Datatype
                base type of the cast
            precision : integer
                precision of the base type of the cast

        Return
        ------
            String
                Return format string that contains the desired cast type
                NB: You should insert the expression to be cast in the string after using this function.
        """
        if (expr.dtype != dtype or expr.precision != precision):
            cast=self.find_in_dtype_registry(self._print(dtype), precision)
            return '({}){{}}'.format(cast)
        return '{}'

    def _print_DottedVariable(self, expr):
        """convert dotted Variable to their C equivalent"""

        name_code = self._print(expr.name)
        if self.is_c_pointer(expr.lhs):
            code = f'{self._print(ObjectAddress(expr.lhs))}->{name_code}'
        else:
            lhs_code = self._print(expr.lhs)
            code = f'{lhs_code}.{name_code}'
        if self.is_c_pointer(expr):
            return f'(*{code})'
        else:
            return code

    @staticmethod
    def _new_slice_with_processed_arguments(_slice, array_size, allow_negative_index):
        """
        Create new slice with information collected from old slice and decorators.

        Create a new slice where the original `start`, `stop`, and `step` have
        been processed using basic simplifications, as well as additional rules
        identified by the function decorators.

        Parameters
        ----------
        _slice : Slice
            Slice needed to collect (start, stop, step).

        array_size : PyccelArrayShapeElement
            Call to function size().

        allow_negative_index : bool
            True when the decorator allow_negative_index is present.

        Returns
        -------
        Slice
            The new slice with processed arguments (start, stop, step).
        """
        start = LiteralInteger(0) if _slice.start is None else _slice.start
        stop = array_size if _slice.stop is None else _slice.stop

        # negative start and end in slice
        if isinstance(start, PyccelUnarySub) and isinstance(start.args[0], LiteralInteger):
            start = PyccelMinus(array_size, start.args[0], simplify = True)
        elif allow_negative_index and not isinstance(start, (LiteralInteger, PyccelArrayShapeElement)):
            start = IfTernaryOperator(PyccelLt(start, LiteralInteger(0)),
                            PyccelMinus(array_size, start, simplify = True), start)

        if isinstance(stop, PyccelUnarySub) and isinstance(stop.args[0], LiteralInteger):
            stop = PyccelMinus(array_size, stop.args[0], simplify = True)
        elif allow_negative_index and not isinstance(stop, (LiteralInteger, PyccelArrayShapeElement)):
            stop = IfTernaryOperator(PyccelLt(stop, LiteralInteger(0)),
                            PyccelMinus(array_size, stop, simplify = True), stop)

        # steps in slices
        step = _slice.step

        if step is None:
            step = LiteralInteger(1)

        # negative step in slice
        elif isinstance(step, PyccelUnarySub) and isinstance(step.args[0], LiteralInteger):
            start = PyccelMinus(array_size, LiteralInteger(1), simplify = True) if _slice.start is None else start
            stop = LiteralInteger(0) if _slice.stop is None else stop

        # variable step in slice
        elif allow_negative_index and step and not isinstance(step, LiteralInteger):
            og_start = start
            start = IfTernaryOperator(PyccelGt(step, LiteralInteger(0)), start, PyccelMinus(stop, LiteralInteger(1), simplify = True))
            stop = IfTernaryOperator(PyccelGt(step, LiteralInteger(0)), stop, og_start)

        return Slice(start, stop, step)

    def _print_PyccelArraySize(self, expr):
        arg = expr.arg
        if self.is_c_pointer(arg):
            return '{}->length'.format(self._print(ObjectAddress(arg)))
        return '{}.length'.format(self._print(arg))

    def _print_PyccelArrayShapeElement(self, expr):
        arg = expr.arg
        if self.is_c_pointer(arg):
            return '{}->shape[{}]'.format(self._print(ObjectAddress(arg)), self._print(expr.index))
        return '{}.shape[{}]'.format(self._print(arg), self._print(expr.index))

    def _print_Allocate(self, expr):
        free_code = ''
        variable = expr.variable
        #free the array if its already allocated and checking if its not null if the status is unknown
        if  (expr.status == 'unknown'):
            shape_var = DottedVariable(NativeVoid(), 'shape', lhs = variable)
            free_code = f'if ({self._print(shape_var)} != NULL)\n'
            free_code += "{{\n{}}}\n".format(self._print(Deallocate(variable)))
        elif (expr.status == 'allocated'):
            free_code += self._print(Deallocate(variable))
        self.add_import(c_imports['ndarrays'])
        shape = ", ".join(self._print(i) for i in expr.shape)
        dtype = self._print(variable.dtype)
        dtype = self.find_in_ndarray_type_registry(dtype, variable.precision)
        shape_dtype = self.find_in_dtype_registry('int', 8)
        shape_Assign = "("+ shape_dtype +"[]){" + shape + "}"
        is_view = 'false' if variable.on_heap else 'true'
        order = "order_f" if expr.order == "F" else "order_c"
        alloc_code = f"{self._print(variable)} = array_create({variable.rank}, {shape_Assign}, {dtype}, {is_view}, {order});\n"
        return '{}{}'.format(free_code, alloc_code)

    def _print_Deallocate(self, expr):
        if isinstance(expr.variable, InhomogeneousTupleVariable):
            return ''.join(self._print(Deallocate(v)) for v in expr.variable)
        variable_address = self._print(ObjectAddress(expr.variable))
        if expr.variable.is_alias:
            return f'free_pointer({variable_address});\n'
        return f'free_array({variable_address});\n'

    def _print_Slice(self, expr):
        start = self._print(expr.start)
        stop = self._print(expr.stop)
        step = self._print(expr.step)
        slice_type = 'RANGE' if expr.slice_type == Slice.Range else 'ELEMENT'
        return f'new_slice({start}, {stop}, {step}, {slice_type})'

    def _print_NumpyUfuncBase(self, expr):
        """ Convert a Python expression with a Numpy function call to C
        function call

        Parameters
        ----------
            expr : Pyccel ast node
                Python expression with a Numpy function call

        Returns
        -------
            string
                Equivalent expression in C language

        Example
        -------
            numpy.cos(x) ==> cos(x)

        """
        # add necessary include
        self.add_import(c_imports['math'])
        type_name = type(expr).__name__
        try:
            func_name = numpy_ufunc_to_c_float[type_name]
        except KeyError:
            errors.report(PYCCEL_RESTRICTION_TODO, severity='fatal')
        args = []
        for arg in expr.args:
            if arg.dtype is NativeComplex():
                self.add_import(c_imports['complex'])
                try:
                    func_name = numpy_ufunc_to_c_complex[type_name]
                    args.append(self._print(arg))
                except KeyError:
                    errors.report(INCOMPATIBLE_TYPEVAR_TO_FUNC.format(type_name) ,severity='fatal')
            elif arg.dtype is not NativeFloat():
                args.append(self._print(NumpyFloat(arg)))
            else :
                args.append(self._print(arg))
        code_args = ', '.join(args)
        return '{0}({1})'.format(func_name, code_args)

    def _print_NumpySign(self, expr):
        """ Print the corresponding C function for a call to Numpy.sign

        Parameters
        ----------
            expr : Pyccel ast node
                Python expression with Numpy.sign call

        Returns
        -------
            string
                Equivalent internal function in C

        Example
        -------
            import numpy

            numpy.sign(x) => isign(x)   (x is integer)
            numpy.sign(x) => fsign(x)   (x if float)
            numpy.sign(x) => csign(x)   (x is complex)

        """
        self.add_import(c_imports['numpy_c'])
        dtype = expr.dtype
        func = ''
        if isinstance(dtype, NativeInteger):
            func = 'isign'
        elif isinstance(dtype, NativeFloat):
            func = 'fsign'
        elif isinstance(dtype, NativeComplex):
            func = 'csign'

        return f'{func}({self._print(expr.args[0])})'

    def _print_MathFunctionBase(self, expr):
        """ Convert a Python expression with a math function call to C
        function call

        Parameters
        ----------
            expr : Pyccel ast node
                Python expression with a Math function call

        Returns
        -------
            string
                Equivalent expression in C language

        ------
        Example:
        --------
            math.sin(x) ==> sin(x)

        """
        # add necessary include
        type_name = type(expr).__name__
        try:
            func_name = math_function_to_c[type_name]
        except KeyError:
            errors.report(PYCCEL_RESTRICTION_TODO, severity='fatal')

        if func_name.startswith("pyc"):
            self.add_import(c_imports['pyc_math_c'])
        else:
            if expr.dtype is NativeComplex():
                self.add_import(c_imports['cmath'])
            else:
                self.add_import(c_imports['math'])
        args = []
        for arg in expr.args:
            if arg.dtype != NativeFloat() and not func_name.startswith("pyc"):
                args.append(self._print(NumpyFloat(arg)))
            else:
                args.append(self._print(arg))
        code_args = ', '.join(args)
        if expr.dtype == NativeInteger():
            cast_type = self.find_in_dtype_registry('int', expr.precision)
            return '({0}){1}({2})'.format(cast_type, func_name, code_args)
        return '{0}({1})'.format(func_name, code_args)

    def _print_MathIsfinite(self, expr):
        """Convert a Python expression with a math isfinite function call to C
        function call"""
        # add necessary include
        self.add_import(c_imports['math'])
        arg = expr.args[0]
        if arg.dtype is NativeInteger():
            code_arg = self._print(NumpyFloat(arg))
        else:
            code_arg = self._print(arg)
        return "isfinite({})".format(code_arg)

    def _print_MathIsinf(self, expr):
        """Convert a Python expression with a math isinf function call to C
        function call"""
        # add necessary include
        self.add_import(c_imports['math'])
        arg = expr.args[0]
        if arg.dtype is NativeInteger():
            code_arg = self._print(NumpyFloat(arg))
        else:
            code_arg = self._print(arg)
        return "isinf({})".format(code_arg)

    def _print_MathIsnan(self, expr):
        """Convert a Python expression with a math isnan function call to C
        function call"""
        # add necessary include
        self.add_import(c_imports['math'])
        arg = expr.args[0]
        if arg.dtype is NativeInteger():
            code_arg = self._print(NumpyFloat(arg))
        else:
            code_arg = self._print(arg)
        return "isnan({})".format(code_arg)

    def _print_MathTrunc(self, expr):
        """Convert a Python expression with a math trunc function call to C
        function call"""
        # add necessary include
        self.add_import(c_imports['math'])
        arg = expr.args[0]
        if arg.dtype is NativeInteger():
            code_arg = self._print(NumpyFloat(arg))
        else:
            code_arg = self._print(arg)
        return "trunc({})".format(code_arg)

    def _print_FunctionAddress(self, expr):
        return expr.name

    def _print_NumpyWhere(self, expr):
        cond = self._print(expr.condition)
        value_true = self._print(expr.value_true)
        value_false = self._print(expr.value_false)
        stmt = '{cond} ? {true} : {false}'.format(cond = cond,
                true = value_true, false = value_false)
        return stmt

    def _print_Rand(self, expr):
        raise NotImplementedError("Rand not implemented")

    def _print_NumpyRandint(self, expr):
        raise NotImplementedError("Randint not implemented")

    def _print_NumpyMod(self, expr):
        return self._print(PyccelMod(*expr.args))

    def _print_NumpySum(self, expr):
        '''
        Convert a call to numpy.sum to the equivalent function in C.
        '''
        if not isinstance(expr.arg, (NumpyArray, Variable, IndexedElement)):
            raise TypeError(f'Expecting a NumpyArray, given {type(expr.arg)}')
        dtype, prec, name = (expr.arg.dtype,
                             expr.arg.precision,
                             self._print(expr.arg))
        if prec == -1:
            prec = default_precision[self._print(dtype)]

        if isinstance(dtype, NativeInteger):
            return f'numpy_sum_int{prec * 8}({name})'
        elif isinstance(dtype, NativeFloat):
            return f'numpy_sum_float{prec * 8}({name})'
        elif isinstance(dtype, NativeComplex):
            return f'numpy_sum_complex{prec * 16}({name})'
        elif isinstance(dtype, NativeBool):
            return f'numpy_sum_bool({name})'
        raise NotImplementedError('Sum not implemented for argument')

    def _print_NumpyLinspace(self, expr):
        template = '({start} + {index}*{step})'
        if not isinstance(expr.endpoint, LiteralFalse):
            template = '({start} + {index}*{step})'
            lhs_source = expr.get_user_nodes(Assign)[0].lhs
            lhs_source.substitute(expr.ind, PyccelMinus(expr.num, LiteralInteger(1), simplify = True))
            lhs = self._print(lhs_source)

            if isinstance(expr.endpoint, LiteralTrue):
                cond_template = lhs + ' = {stop}'
            else:
                cond_template = lhs + ' = {cond} ? {stop} : ' + lhs

        dtype = self._print(expr.dtype)
        v = self._cast_to(expr.stop, dtype, expr.precision).format(self._print(expr.stop))

        init_value = template.format(
            start = self._print(expr.start),
            step  = self._print(expr.step),
            index = self._print(expr.ind),
        )
        if isinstance(expr.endpoint, LiteralFalse):
            code = init_value
        elif isinstance(expr.endpoint, LiteralTrue):
            code = init_value + ';\n' + cond_template.format(stop = v)
        else:
            code = init_value + ';\n' + cond_template.format(cond=self._print(expr.endpoint),stop = v)

        return code

    def _print_Interface(self, expr):
        return ""

    def _print_FunctionDef(self, expr):
        if expr.is_inline:
            return ''

        self.set_scope(expr.scope)

        # Reinitialise optional partners
        self._optional_partners = {}

        arguments = [a.var for a in expr.arguments]
        results = [r.var for r in expr.results]
        if len(expr.results) > 1:
            self._additional_args.append(results)

        body  = self._print(expr.body)
        decs  = [Declare(i.dtype, i) if isinstance(i, Variable) else FuncAddressDeclare(i) for i in expr.local_vars]

        if len(results) == 1 :
            res = results[0]
            if isinstance(res, Variable) and not res.is_temp:
                decs += [Declare(res.dtype, res)]
            elif not isinstance(res, Variable):
                raise NotImplementedError(f"Can't return {type(res)} from a function")
        decs += [Declare(v.dtype,v) for v in self.scope.variables.values() \
                if v not in chain(expr.local_vars, results, arguments)]
        decs  = ''.join(self._print(i) for i in decs)

        sep = self._print(SeparatorComment(40))
        if self._additional_args :
            self._additional_args.pop()
        for i in expr.imports:
            self.add_import(i)
        doc_string = self._print(expr.doc_string) if expr.doc_string else ''

        parts = [sep,
                 doc_string,
                '{signature}\n{{\n'.format(signature=self.function_signature(expr)),
                 decs,
                 body,
                 '}\n',
                 sep]

        self.exit_scope()

        return ''.join(p for p in parts if p)

    def _print_FunctionCall(self, expr):
        func = expr.funcdef
        if func.is_inline:
            return self._handle_inline_func_call(expr)
         # Ensure the correct syntax is used for pointers
        args = []
        for a, f in zip(expr.args, func.arguments):
            a = a.value if a else Nil()
            f = f.var
            if self.is_c_pointer(f):
                if isinstance(a, Variable):
                    args.append(ObjectAddress(a))
                elif not self.is_c_pointer(a):
                    tmp_var = self.scope.get_temporary_variable(f.dtype)
                    assign = Assign(tmp_var, a)
                    self._additional_code += self._print(assign)
                    args.append(ObjectAddress(tmp_var))
                else:
                    args.append(a)
            else :
                args.append(a)

        args += self._temporary_args
        self._temporary_args = []
        args = ', '.join(['{}'.format(self._print(a)) for a in args])

        call_code = f'{func.name}({args})'
        if not func.results:
            return f'{call_code};\n'
        else:
            return call_code

    def _print_Constant(self, expr):
        """ Convert a Python expression with a math constant call to C
        function call

        Parameters
        ----------
            expr : Pyccel ast node
                Python expression with a Math constant

        Returns
        -------
            string
                String represent the value of the constant

        Example
        -------
            math.pi ==> 3.14159265358979

        """
        val = LiteralFloat(expr.value)
        return self._print(val)

    def _print_Return(self, expr):
        code = ''
        args = [ObjectAddress(a) if isinstance(a, Variable) and self.is_c_pointer(a) else a for a in expr.expr]

        if len(args) == 0:
            return 'return;\n'

        if len(args) > 1:
            if expr.stmt:
                return self._print(expr.stmt)+'return 0;\n'
            return 'return 0;\n'

        if expr.stmt:
            # get Assign nodes from the CodeBlock object expr.stmt.
            last_assign = expr.stmt.get_attribute_nodes(Assign, excluded_nodes=FunctionCall)
            deallocate_nodes = expr.stmt.get_attribute_nodes(Deallocate, excluded_nodes=(Assign,))
            vars_in_deallocate_nodes = [i.variable for i in deallocate_nodes]

            # Check the Assign objects list in case of
            # the user assigns a variable to an object contains IndexedElement object.
            if not last_assign:
                code = ''+self._print(expr.stmt)
            elif isinstance(last_assign[-1], AugAssign):
                last_assign[-1].lhs.is_temp = False
                code = ''+self._print(expr.stmt)
            else:
                # make sure that stmt contains one assign node.
                last_assign = last_assign[-1]
                variables = last_assign.rhs.get_attribute_nodes(Variable)
                unneeded_var = not any(b in vars_in_deallocate_nodes or b.is_ndarray for b in variables)
                if unneeded_var:
                    code = ''.join(self._print(a) for a in expr.stmt.body if a is not last_assign)
                    return code + 'return {};\n'.format(self._print(last_assign.rhs))
                else:
                    last_assign.lhs.is_temp = False
                    code = self._print(expr.stmt)

        return code + 'return {0};\n'.format(self._print(args[0]))

    def _print_Pass(self, expr):
        return '// pass\n'

    def _print_Nil(self, expr):
        return 'NULL'

    def _print_NilArgument(self, expr):
        raise errors.report("Trying to use optional argument in inline function without providing a variable",
                symbol=expr,
                severity='fatal')

    def _print_PyccelAdd(self, expr):
        return ' + '.join(self._print(a) for a in expr.args)

    def _print_PyccelMinus(self, expr):
        args = [self._print(a) for a in expr.args]
        if len(args) == 1:
            return '-{}'.format(args[0])
        return ' - '.join(args)

    def _print_PyccelMul(self, expr):
        return ' * '.join(self._print(a) for a in expr.args)

    def _print_PyccelDiv(self, expr):
        if all(a.dtype is NativeInteger() for a in expr.args):
            args = [NumpyFloat(a) for a in expr.args]
        else:
            args = expr.args
        return  ' / '.join(self._print(a) for a in args)

    def _print_PyccelFloorDiv(self, expr):
        self.add_import(c_imports['math'])
        # the result type of the floor division is dependent on the arguments
        # type, if all arguments are integers the result is integer otherwise
        # the result type is float
        need_to_cast = all(a.dtype is NativeInteger() for a in expr.args)
        code = ' / '.join(self._print(a if a.dtype is NativeFloat() else NumpyFloat(a)) for a in expr.args)
        if (need_to_cast):
            cast_type = self.find_in_dtype_registry('int', expr.precision)
            return "({})floor({})".format(cast_type, code)
        return "floor({})".format(code)

    def _print_PyccelRShift(self, expr):
        return ' >> '.join(self._print(a) for a in expr.args)

    def _print_PyccelLShift(self, expr):
        return ' << '.join(self._print(a) for a in expr.args)

    def _print_PyccelBitXor(self, expr):
        if expr.dtype is NativeBool():
            return '{0} != {1}'.format(self._print(expr.args[0]), self._print(expr.args[1]))
        return ' ^ '.join(self._print(a) for a in expr.args)

    def _print_PyccelBitOr(self, expr):
        if expr.dtype is NativeBool():
            return ' || '.join(self._print(a) for a in expr.args)
        return ' | '.join(self._print(a) for a in expr.args)

    def _print_PyccelBitAnd(self, expr):
        if expr.dtype is NativeBool():
            return ' && '.join(self._print(a) for a in expr.args)
        return ' & '.join(self._print(a) for a in expr.args)

    def _print_PyccelInvert(self, expr):
        return '~{}'.format(self._print(expr.args[0]))

    def _print_PyccelAssociativeParenthesis(self, expr):
        return '({})'.format(self._print(expr.args[0]))

    def _print_PyccelUnary(self, expr):
        return '+{}'.format(self._print(expr.args[0]))

    def _print_PyccelUnarySub(self, expr):
        return '-{}'.format(self._print(expr.args[0]))

    def _print_AugAssign(self, expr):
        op = expr.op
        lhs = expr.lhs
        rhs = expr.rhs

        if op == '%' and isinstance(lhs.dtype, NativeFloat):
            _expr = expr.to_basic_assign()
            expr.invalidate_node()
            return self._print(_expr)

        lhs_code = self._print(lhs)
        rhs_code = self._print(rhs)
        return f'{lhs_code} {op}= {rhs_code};\n'

    def _print_Assign(self, expr):
        prefix_code = ''
        lhs = expr.lhs
        rhs = expr.rhs
        if isinstance(lhs, Variable) and lhs.is_optional:
            if lhs in self._optional_partners:
                # Collect temporary variable which provides
                # allocated memory space for this optional variable
                tmp_var = self._optional_partners[lhs]
            else:
                # Create temporary variable to provide allocated
                # memory space before assigning to the pointer value
                # (may be NULL)
                tmp_var = self.scope.get_temporary_variable(lhs,
                        is_optional = False)
                self._optional_partners[lhs] = tmp_var
            # Point optional variable at an allocated memory space
            prefix_code = self._print(AliasAssign(lhs, tmp_var))
        if isinstance(rhs, FunctionCall) and isinstance(rhs.dtype, NativeTuple):
            self._temporary_args = [ObjectAddress(a) for a in lhs]
            return prefix_code+'{};\n'.format(self._print(rhs))
        # Inhomogenous tuples are unravelled and therefore do not exist in the c printer
        if isinstance(rhs, (NumpyArray, PythonTuple)):
            return prefix_code+self.copy_NumpyArray_Data(expr)
        if isinstance(rhs, (NumpyFull)):
            return prefix_code+self.arrayFill(expr)
        lhs = self._print(expr.lhs)
        rhs = self._print(expr.rhs)
        return prefix_code+'{} = {};\n'.format(lhs, rhs)

    def _print_AliasAssign(self, expr):
        lhs_var = expr.lhs
        rhs_var = expr.rhs

        lhs_address = ObjectAddress(lhs_var)
        rhs_address = ObjectAddress(rhs_var)

        # the below condition handles the case of reassinging a pointer to an array view.
        # setting the pointer's is_view attribute to false so it can be ignored by the free_pointer function.
        if not self.is_c_pointer(lhs_var) and \
                isinstance(lhs_var, Variable) and lhs_var.is_ndarray:
            rhs = self._print(rhs_var)

            if isinstance(rhs_var, Variable) and rhs_var.is_ndarray:
                lhs = self._print(lhs_address)
                if lhs_var.order == rhs_var.order:
                    return 'alias_assign({}, {});\n'.format(lhs, rhs)
                else:
                    return 'transpose_alias_assign({}, {});\n'.format(lhs, rhs)
            else:
                lhs = self._print(lhs_var)
                return '{} = {};\n'.format(lhs, rhs)
        else:
            lhs = self._print(lhs_address)
            rhs = self._print(rhs_address)

            return '{} = {};\n'.format(lhs, rhs)

    def _print_For(self, expr):
        self.set_scope(expr.scope)

        indices = expr.iterable.loop_counters
        index = indices[0] if indices else expr.target
        if expr.iterable.num_loop_counters_required:
            self.scope.insert_variable(index)

        target   = index
        iterable = expr.iterable.get_range()

        if not isinstance(iterable, PythonRange):
            # Only iterable currently supported is PythonRange
            errors.report(PYCCEL_RESTRICTION_TODO, symbol=expr,
                severity='fatal')

        counter    = self._print(target)
        body       = self._print(expr.body)

        additional_assign = CodeBlock(expr.iterable.get_assigns(expr.target))
        body = self._print(additional_assign) + body

        start = self._print(iterable.start)
        stop  = self._print(iterable.stop )
        step  = self._print(iterable.step )

        test_step = iterable.step
        if isinstance(test_step, PyccelUnarySub):
            test_step = iterable.step.args[0]

        self.exit_scope()
        # testing if the step is a value or an expression
        if isinstance(test_step, Literal):
            op = '>' if isinstance(iterable.step, PyccelUnarySub) else '<'
            return ('for ({counter} = {start}; {counter} {op} {stop}; {counter} += '
                        '{step})\n{{\n{body}}}\n').format(counter=counter, start=start, op=op,
                                                          stop=stop, step=step, body=body)
        else:
            return (
                'for ({counter} = {start}; ({step} > 0) ? ({counter} < {stop}) : ({counter} > {stop}); {counter} += '
                '{step})\n{{\n{body}}}\n').format(counter=counter, start=start,
                                                  stop=stop, step=step, body=body)

    def _print_FunctionalFor(self, expr):
        loops = ''.join(self._print(i) for i in expr.loops)
        return loops

    def _print_CodeBlock(self, expr):
        if not expr.unravelled:
            body_exprs = expand_to_loops(expr,
                    self.scope.get_temporary_variable, self.scope,
                    language_has_vectors = False)
        else:
            body_exprs = expr.body
        body_stmts = []
        for b in body_exprs :
            code = self._print(b)
            code = self._additional_code + code
            self._additional_code = ''
            body_stmts.append(code)
        return ''.join(self._print(b) for b in body_stmts)

    def _print_Idx(self, expr):
        return self._print(expr.label)

    def _print_Exp1(self, expr):
        return "M_E"

    def _print_Pi(self, expr):
        return 'M_PI'

    def _print_Infinity(self, expr):
        return 'HUGE_VAL'

    def _print_NegativeInfinity(self, expr):
        return '-HUGE_VAL'

    def _print_PythonReal(self, expr):
        return 'creal({})'.format(self._print(expr.internal_var))

    def _print_PythonImag(self, expr):
        return 'cimag({})'.format(self._print(expr.internal_var))

    def _print_PythonConjugate(self, expr):
        return 'conj({})'.format(self._print(expr.internal_var))

    def _handle_is_operator(self, Op, expr):
        """
        Get the code to print an `is` or `is not` expression.

        Get the code to print an `is` or `is not` expression. These two operators
        function similarly so this helper function reduces code duplication.

        Parameters
        ----------
        Op : str
            The C operator representing "is" or "is not".

        expr : PyccelIs/PyccelIsNot
            The expression being printed.

        Returns
        -------
        str
            The code describing the expression.

        Raises
        ------
        PyccelError : Raised if the comparison is poorly defined.
        """

        lhs = self._print(expr.lhs)
        rhs = self._print(expr.rhs)
        a = expr.args[0]
        b = expr.args[1]

        if Nil() in expr.args:
            lhs = ObjectAddress(expr.lhs) if isinstance(expr.lhs, Variable) else expr.lhs
            rhs = ObjectAddress(expr.rhs) if isinstance(expr.rhs, Variable) else expr.rhs

            lhs = self._print(lhs)
            rhs = self._print(rhs)
            return '{} {} {}'.format(lhs, Op, rhs)

        if (a.dtype is NativeBool() and b.dtype is NativeBool()):
            return '{} {} {}'.format(lhs, Op, rhs)
        else:
            errors.report(PYCCEL_RESTRICTION_IS_ISNOT,
                          symbol=expr, severity='fatal')

    def _print_PyccelIsNot(self, expr):
        return self._handle_is_operator("!=", expr)

    def _print_PyccelIs(self, expr):
        return self._handle_is_operator("==", expr)

    def _print_Piecewise(self, expr):
        if expr.args[-1].cond is not True:
            # We need the last conditional to be a True, otherwise the resulting
            # function may not return a result.
            raise ValueError("All Piecewise expressions must contain an "
                             "(expr, True) statement to be used as a default "
                             "condition. Without one, the generated "
                             "expression may not evaluate to anything under "
                             "some condition.")
        lines = []
        if expr.has(Assign):
            for i, (e, c) in enumerate(expr.args):
                if i == 0:
                    lines.append("if (%s) {\n" % self._print(c))
                elif i == len(expr.args) - 1 and c is True:
                    lines.append("else {\n")
                else:
                    lines.append("else if (%s) {\n" % self._print(c))
                code0 = self._print(e)
                lines.append(code0)
                lines.append("}\n")
            return "".join(lines)
        else:
            # The piecewise was used in an expression, need to do inline
            # operators. This has the downside that inline operators will
            # not work for statements that span multiple lines (Matrix or
            # Indexed expressions).
            ecpairs = ["((%s) ? (\n%s\n)\n" % (self._print(c), self._print(e))
                    for e, c in expr.args[:-1]]
            last_line = ": (\n%s\n)" % self._print(expr.args[-1].expr)
            return ": ".join(ecpairs) + last_line + " ".join([")"*len(ecpairs)])

    def _print_Constant(self, expr):
        if expr == math_constants['inf']:
            self.add_import(c_imports['math'])
            return 'HUGE_VAL'
        elif expr == math_constants['pi']:
            self.add_import(c_imports['math'])
            return 'M_PI'
        elif expr == math_constants['e']:
            self.add_import(c_imports['math'])
            return 'M_E'
        else:
            raise NotImplementedError("Constant not implemented")

    def _print_Variable(self, expr):
        if self.is_c_pointer(expr):
            return '(*{0})'.format(expr.name)
        else:
            return expr.name

    def _print_FunctionDefArgument(self, expr):
        return self._print(expr.name)

    def _print_FunctionCallArgument(self, expr):
        return self._print(expr.value)

    def _print_ObjectAddress(self, expr):
        obj_code = self._print(expr.obj)
        if isinstance(expr.obj, ObjectAddress) or not self.is_c_pointer(expr.obj):
            return f'&{obj_code}'
        else:
            if obj_code.startswith('(*') and obj_code.endswith(')'):
                return f'{obj_code[2:-1]}'
            else:
                return obj_code

    def _print_Comment(self, expr):
        comments = self._print(expr.text)

        return '/*' + comments + '*/\n'

    def _print_Assert(self, expr):
        condition = self._print(expr.test)
        self.add_import(c_imports['assert'])
        return "assert({0});\n".format(condition)

    def _print_PyccelSymbol(self, expr):
        return expr

    def _print_CommentBlock(self, expr):
        txts = expr.comments
        header = expr.header
        header_size = len(expr.header)

        ln = max(len(i) for i in txts)
        if ln<max(20, header_size+4):
            ln = 20
        top  = '/*' + '_'*int((ln-header_size)/2) + header + '_'*int((ln-header_size)/2) + '*/\n'
        ln = len(top)-4
        bottom = '/*' + '_'*ln + '*/\n'

        txts = ['/*' + t + ' '*(ln - len(t)) + '*/\n' for t in txts]

        body = ''.join(i for i in txts)

        return ''.join([top, body, bottom])

    def _print_EmptyNode(self, expr):
        return ''

    #=================== OMP ==================

    def _print_OmpAnnotatedComment(self, expr):
        clauses = ''
        if expr.combined:
            clauses = ' ' + expr.combined
        clauses += str(expr.txt)
        if expr.has_nowait:
            clauses = clauses + ' nowait'
        omp_expr = '#pragma omp {}{}\n'.format(expr.name, clauses)

        if expr.is_multiline:
            if expr.combined is None:
                omp_expr += '{\n'
            elif (expr.combined and "for" not in expr.combined):
                if ("masked taskloop" not in expr.combined) and ("distribute" not in expr.combined):
                    omp_expr += '{\n'

        return omp_expr

    def _print_Omp_End_Clause(self, expr):
        return '}\n'
    #=====================================

    def _print_Program(self, expr):
        self.set_scope(expr.scope)
        body  = self._print(expr.body)
        variables = self.scope.variables.values()
        decs = ''.join(self._print(Declare(v.dtype, v)) for v in variables)

        imports = [*expr.imports, *self._additional_imports.values()]
        imports = ''.join(self._print(i) for i in imports)

        self.exit_scope()
        return ('{imports}'
                'int main()\n{{\n'
                '{decs}'
                '{body}'
                'return 0;\n'
                '}}').format(imports=imports,
                                    decs=decs,
                                    body=body)

    #================== CLASSES ==================

    def _print_CustomDataType(self, expr):
        return "struct " + expr.name

    def _print_ClassDef(self, expr):
        methods = ''.join(self._print(method) for method in expr.methods)
        return methods

    #=================== MACROS ==================

    def _print_MacroShape(self, expr):
        var = expr.argument
        if not isinstance(var, (Variable, IndexedElement)):
            raise TypeError('Expecting a variable, given {}'.format(type(var)))
        shape = var.shape

        if len(shape) == 1:
            shape = shape[0]


        elif not(expr.index is None):
            if expr.index < len(shape):
                shape = shape[expr.index]
            else:
                shape = '1'

        return self._print(shape)

    def _print_MacroCount(self, expr):

        var = expr.argument

        if var.rank == 0:
            return '1'
        else:
            return self._print(functools.reduce(
                lambda x,y: PyccelMul(x,y,simplify=True), var.shape))

    def _print_PrecomputedCode(self, expr):
        return expr.code


    def indent_code(self, code):
        """Accepts a string of code or a list of code lines"""

        if isinstance(code, str):
            code_lines = self.indent_code(code.splitlines(True))
            return ''.join(code_lines)

        tab = " "*self._default_settings["tabwidth"]
        inc_token = ('{', '(', '{\n', '(\n')
        dec_token = ('}', ')')

        code = [ line.lstrip(' \t') for line in code ]

        increase = [ int(any(map(line.endswith, inc_token))) for line in code ]
        decrease = [ int(any(map(line.startswith, dec_token)))
                     for line in code ]

        pretty = []
        level = 0
        for n, line in enumerate(code):
            if line == '' or line == '\n':
                pretty.append(line)
                continue
            level -= decrease[n]
            pretty.append("%s%s" % (tab*level, line))
            level += increase[n]
        return pretty

def ccode(expr, filename, assign_to=None, **settings):
    """Converts an expr to a string of c code

    expr : Expr
        A pyccel expression to be converted.
    filename : str
        The name of the file being translated. Used in error printing
    assign_to : optional
        When given, the argument is used as the name of the variable to which
        the expression is assigned. Can be a string, ``Symbol``,
        ``MatrixSymbol``, or ``Indexed`` type. This is helpful in case of
        line-wrapping, or for expressions that generate multi-line statements.
    precision : integer, optional
        The precision for numbers such as pi [default=15].
    user_functions : dict, optional
        A dictionary where keys are ``FunctionClass`` instances and values are
        their string representations. Alternatively, the dictionary value can
        be a list of tuples i.e. [(argument_test, cfunction_string)]. See below
        for examples.
    dereference : iterable, optional
        An iterable of symbols that should be dereferenced in the printed code
        expression. These would be values passed by address to the function.
        For example, if ``dereference=[a]``, the resulting code would print
        ``(*a)`` instead of ``a``.
    """
    return CCodePrinter(filename, **settings).doprint(expr, assign_to)<|MERGE_RESOLUTION|>--- conflicted
+++ resolved
@@ -736,10 +736,7 @@
         funcs = ""
         for classDef in expr.module.classes:
             classes += f"struct {classDef.name} {{\n"
-<<<<<<< HEAD
             classes += ''.join(self._print(Declare(var.dtype,var)) for var in classDef.attributes)
-=======
->>>>>>> 2fb0e0da
             for method in classDef.methods:
                 method.rename(classDef.name + ("__" + method.name if not method.name.startswith("__") else method.name))
                 funcs += f"{self.function_signature(method)};\n"
