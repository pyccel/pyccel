--- conflicted
+++ resolved
@@ -214,14 +214,10 @@
         self.known_functions.update(userfuncs)
         self._dereference = set(settings.get('dereference', []))
         self.prefix_module = prefix_module
-<<<<<<< HEAD
         self._additional_imports = set(['stdlib'])
-=======
-        self._additional_imports = set(['stdlib.h'])
         self._parser = parser
         self._additional_code = ''
         self._additional_declare = []
->>>>>>> 606d96c2
 
     def _get_statement(self, codestring):
         return "%s;" % codestring
