--- conflicted
+++ resolved
@@ -1760,13 +1760,9 @@
     def _print_Allocate(self, expr):
         free_code = ''
         variable = expr.variable
-<<<<<<< HEAD
-        if isinstance(variable.class_type, (HomogeneousListType, HomogeneousSetType, DictType)):
-=======
         if isinstance(variable.class_type, (HomogeneousListType, HomogeneousSetType, DictType, StringType)):
             if expr.status in ('allocated', 'unknown'):
                 free_code = f'{self._print(Deallocate(variable))}'
->>>>>>> 1e89a52b
             if expr.shape[0] is None:
                 return free_code
             if expr.status in ('allocated', 'unknown'):
