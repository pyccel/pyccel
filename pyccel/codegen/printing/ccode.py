# coding: utf-8
#------------------------------------------------------------------------------------------#
# This file is part of Pyccel which is released under MIT License. See the LICENSE file or #
# go to https://github.com/pyccel/pyccel/blob/master/LICENSE for full license details.     #
#------------------------------------------------------------------------------------------#
# pylint: disable=R0201
# pylint: disable=missing-function-docstring
import functools
import operator

from pyccel.ast.builtins  import PythonRange, PythonComplex, PythonEnumerate
from pyccel.ast.builtins  import PythonZip, PythonMap, PythonLen, PythonPrint

from pyccel.ast.core      import Declare, For, CodeBlock
from pyccel.ast.core      import FuncAddressDeclare, FunctionCall, FunctionDef
from pyccel.ast.core      import Deallocate
from pyccel.ast.core      import FunctionAddress
from pyccel.ast.core      import Assign, datatype, Import, AugAssign
from pyccel.ast.core      import SeparatorComment
from pyccel.ast.core      import create_incremented_string

from pyccel.ast.operators import PyccelAdd, PyccelMul, PyccelMinus, PyccelLt, PyccelGt
from pyccel.ast.operators import PyccelAssociativeParenthesis
from pyccel.ast.operators import PyccelUnarySub, IfTernaryOperator

from pyccel.ast.datatypes import NativeInteger, NativeBool, NativeComplex
from pyccel.ast.datatypes import NativeReal, NativeTuple, NativeString

from pyccel.ast.internals import Slice

from pyccel.ast.literals  import LiteralTrue, LiteralImaginaryUnit, LiteralFloat
from pyccel.ast.literals  import LiteralString, LiteralInteger, Literal
from pyccel.ast.literals  import Nil

from pyccel.ast.numpyext import NumpyFull, NumpyArray, NumpyArange
from pyccel.ast.numpyext import NumpyReal, NumpyImag, NumpyFloat

from pyccel.ast.utilities import expand_to_loops

from pyccel.ast.variable import ValuedVariable
from pyccel.ast.variable import PyccelArraySize, Variable, VariableAddress
from pyccel.ast.variable import DottedName

from pyccel.ast.sympy_helper import pyccel_to_sympy


from pyccel.codegen.printing.codeprinter import CodePrinter

from pyccel.errors.errors   import Errors
from pyccel.errors.messages import (PYCCEL_RESTRICTION_TODO, INCOMPATIBLE_TYPEVAR_TO_FUNC,
                                    PYCCEL_RESTRICTION_IS_ISNOT )


errors = Errors()

# TODO: add examples

__all__ = ["CCodePrinter", "ccode"]

# dictionary mapping numpy function to (argument_conditions, C_function).
# Used in CCodePrinter._print_NumpyUfuncBase(self, expr)
numpy_ufunc_to_c_real = {
    'NumpyAbs'  : 'fabs',
    'NumpyFabs'  : 'fabs',
    'NumpyMin'  : 'minval',
    'NumpyMax'  : 'maxval',
    'NumpyFloor': 'floor',  # TODO: might require special treatment with casting
    # ---
    'NumpyExp' : 'exp',
    'NumpyLog' : 'log',
    'NumpySqrt': 'sqrt',
    # ---
    'NumpySin'    : 'sin',
    'NumpyCos'    : 'cos',
    'NumpyTan'    : 'tan',
    'NumpyArcsin' : 'asin',
    'NumpyArccos' : 'acos',
    'NumpyArctan' : 'atan',
    'NumpyArctan2': 'atan2',
    'NumpySinh'   : 'sinh',
    'NumpyCosh'   : 'cosh',
    'NumpyTanh'   : 'tanh',
    'NumpyArcsinh': 'asinh',
    'NumpyArccosh': 'acosh',
    'NumpyArctanh': 'atanh',
}

numpy_ufunc_to_c_complex = {
    'NumpyAbs'  : 'cabs',
    'NumpyMin'  : 'minval',
    'NumpyMax'  : 'maxval',
    # ---
    'NumpyExp' : 'cexp',
    'NumpyLog' : 'clog',
    'NumpySqrt': 'csqrt',
    # ---
    'NumpySin'    : 'csin',
    'NumpyCos'    : 'ccos',
    'NumpyTan'    : 'ctan',
    'NumpyArcsin' : 'casin',
    'NumpyArccos' : 'cacos',
    'NumpyArctan' : 'catan',
    'NumpySinh'   : 'csinh',
    'NumpyCosh'   : 'ccosh',
    'NumpyTanh'   : 'ctanh',
    'NumpyArcsinh': 'casinh',
    'NumpyArccosh': 'cacosh',
    'NumpyArctanh': 'catanh',
}

# dictionary mapping Math function to (argument_conditions, C_function).
# Used in CCodePrinter._print_MathFunctionBase(self, expr)
# Math function ref https://docs.python.org/3/library/math.html
math_function_to_c = {
    # ---------- Number-theoretic and representation functions ------------
    'MathCeil'     : 'ceil',
    # 'MathComb'   : 'com' # TODO
    'MathCopysign': 'copysign',
    'MathFabs'   : 'fabs',
    'MathFloor'    : 'floor',
    # 'MathFmod'   : '???',  # TODO
    # 'MathRexp'   : '???'   TODO requires two output
    # 'MathFsum'   : '???',  # TODO
    # 'MathIsclose' : '???',  # TODO
    'MathIsfinite': 'isfinite', # int isfinite(real-floating x);
    'MathIsinf'   : 'isinf', # int isinf(real-floating x);
    'MathIsnan'   : 'isnan', # int isnan(real-floating x);
    # 'MathIsqrt'  : '???' TODO
    'MathLdexp'  : 'ldexp',
    # 'MathModf'  : '???' TODO return two value
    # 'MathPerm'  : '???' TODO
    # 'MathProd'  : '???' TODO
    'MathRemainder'  : 'remainder',
    'MathTrunc'  : 'trunc',

    # ----------------- Power and logarithmic functions -----------------------

    'MathExp'    : 'exp',
    'MathExpm1'  : 'expm1',
    'MathLog'    : 'log',      # take also an option arg [base]
    'MathLog1p'  : 'log1p',
    'MathLog2'  : 'log2',
    'MathLog10'  : 'log10',
    'MathPow'    : 'pow',
    'MathSqrt'   : 'sqrt',

    # --------------------- Trigonometric functions ---------------------------

    'MathAcos'   : 'acos',
    'MathAsin'   : 'asin',
    'MathAtan'   : 'atan',
    'MathAtan2'  : 'atan2',
    'MathCos'    : 'cos',
    # 'MathDist'  : '???', TODO
    'MathHypot'  : 'hypot',
    'MathSin'    : 'sin',
    'MathTan'    : 'tan',


    # -------------------------- Hyperbolic functions -------------------------

    'MathAcosh'  : 'acosh',
    'MathAsinh'  : 'asinh',
    'MathAtanh'  : 'atanh',
    'MathCosh'   : 'cosh',
    'MathSinh'   : 'sinh',
    'MathTanh'   : 'tanh',

    # --------------------------- Special functions ---------------------------

    'MathErf'    : 'erf',
    'MathErfc'   : 'erfc',
    'MathGamma'  : 'tgamma',
    'MathLgamma' : 'lgamma',

    # --------------------------- internal functions --------------------------
    'MathFactorial' : 'pyc_factorial',
    'MathGcd'       : 'pyc_gcd',
    'MathDegrees'   : 'pyc_degrees',
    'MathRadians'   : 'pyc_radians',
    'MathLcm'       : 'pyc_lcm',
}

c_library_headers = (
    "complex",
    "ctype",
    "float",
    "math",
    "stdarg",
    "stdbool",
    "stddef",
    "stdint",
    "stdio",
    "stdlib",
    "tgmath",
)

dtype_registry = {('real',8)    : 'double',
                  ('real',4)    : 'float',
                  ('complex',8) : 'double complex',
                  ('complex',4) : 'float complex',
                  ('int',4)     : 'int32_t',
                  ('int',8)     : 'int64_t',
                  ('int',2)     : 'int16_t',
                  ('int',1)     : 'int8_t',
                  ('bool',4)    : 'bool'}

ndarray_type_registry = {('real',8)    : 'nd_double',
                  ('real',4)    : 'nd_float',
                  ('complex',8) : 'nd_cdouble',
                  ('complex',4) : 'nd_cfloat',
                  ('int',8)     : 'nd_int64',
                  ('int',4)     : 'nd_int32',
                  ('int',2)     : 'nd_int16',
                  ('int',1)     : 'nd_int8',
                  ('bool',4)    : 'nd_bool'}

import_dict = {'omp_lib' : 'omp' }

class CCodePrinter(CodePrinter):
    """A printer to convert python expressions to strings of c code"""
    printmethod = "_ccode"
    language = "C"

    _default_settings = {
        'tabwidth': 4,
    }

    def __init__(self, parser, prefix_module = None):

        if parser.filename:
            errors.set_target(parser.filename, 'file')

        super().__init__()
        self.prefix_module = prefix_module
        self._additional_imports = set(['stdlib'])
        self._parser = parser
        self._additional_code = ''
        self._additional_declare = []
        self._additional_args = []
        self._temporary_args = []

    def get_additional_imports(self):
        """return the additional imports collected in printing stage"""
        return self._additional_imports

    def _get_statement(self, codestring):
        return "%s;\n" % codestring

    def _get_comment(self, text):
        return "// {0}\n".format(text)

    def _format_code(self, lines):
        return self.indent_code(lines)

    def _traverse_matrix_indices(self, mat):
        rows, cols = mat.shape
        return ((i, j) for i in range(rows) for j in range(cols))

    #========================== Numpy Elements ===============================#
    def copy_NumpyArray_Data(self, expr):
        """ print the assignment of a NdArray

        parameters
        ----------
            expr : PyccelAstNode
                The Assign Node used to get the lhs and rhs
        Return
        ------
            String
                Return a str that contains the declaration of a dummy data_buffer
                       and a call to an operator which copies it to an NdArray struct
                if the ndarray is a stack_array the str will contain the initialization
        """
        rhs = expr.rhs
        lhs = expr.lhs
        if rhs.rank == 0:
            raise NotImplementedError(str(expr))
        dummy_array_name, _ = create_incremented_string(self._parser.used_names, prefix = 'array_dummy')
        declare_dtype = self.find_in_dtype_registry(self._print(rhs.dtype), rhs.precision)
        dtype = self.find_in_ndarray_type_registry(self._print(rhs.dtype), rhs.precision)
        arg = rhs.arg
        if rhs.rank > 1:
            # flattening the args to use them in C initialization.
            arg = functools.reduce(operator.concat, arg)
        if isinstance(arg, Variable):
            arg = self._print(arg)
            if expr.lhs.is_stack_array:
                cpy_data = self._init_stack_array(expr, rhs.arg)
            else:
                cpy_data = "memcpy({0}.{2}, {1}.{2}, {0}.buffer_size);\n".format(lhs, arg, dtype)
            return '%s' % (cpy_data)
        else :
            arg = ', '.join(self._print(i) for i in arg)
            dummy_array = "%s %s[] = {%s};\n" % (declare_dtype, dummy_array_name, arg)
            if expr.lhs.is_stack_array:
                cpy_data = self._init_stack_array(expr, dummy_array_name)
            else:
                cpy_data = "memcpy({0}.{2}, {1}, {0}.buffer_size);\n".format(self._print(lhs), dummy_array_name, dtype)
            return  '%s%s' % (dummy_array, cpy_data)

    def arrayFill(self, expr):
        """ print the assignment of a NdArray

        parameters
        ----------
            expr : PyccelAstNode
                The Assign Node used to get the lhs and rhs
        Return
        ------
            String
                Return a str that contains a call to the C function array_fill,
                if the ndarray is a stack_array the str will contain the initialization
        """
        rhs = expr.rhs
        lhs = expr.lhs
        code_init = ''
        declare_dtype = self.find_in_dtype_registry(self._print(rhs.dtype), rhs.precision)

        if lhs.is_stack_array:
            symbol_map = {}
            used_names_tmp = self._parser.used_names.copy()
            sympy_shapes = [pyccel_to_sympy(s, symbol_map, used_names_tmp) for s in lhs.alloc_shape]

            length = functools.reduce(operator.mul, sympy_shapes)
            length_code = '*'.join(self._print(i) for i in lhs.alloc_shape)

            if length.is_constant():
                buffer_array = "({declare_dtype}[{length}]){{}}".format(
                                        declare_dtype = declare_dtype,
                                        length=length_code)
            else:
                dummy_array_name, _ = create_incremented_string(self._parser.used_names,
                                                                prefix = lhs.name+'_data')
                code_init += "{dtype} {name}[{length}];\n".format(
                        dtype  = declare_dtype,
                        name   = dummy_array_name,
                        length = length_code)
                buffer_array = dummy_array_name

            code_init += self._init_stack_array(expr, buffer_array)

        if rhs.fill_value is not None:
            if isinstance(rhs.fill_value, Literal):
                code_init += 'array_fill(({0}){1}, {2});\n'.format(declare_dtype, self._print(rhs.fill_value), self._print(lhs))
            else:
                code_init += 'array_fill({0}, {1});\n'.format(self._print(rhs.fill_value), self._print(lhs))
        return code_init

    def _init_stack_array(self, expr, buffer_array):
        """ return a string which handles the assignment of a stack ndarray

        Parameters
        ----------
            expr : PyccelAstNode
                The Assign Node used to get the lhs and rhs
            buffer_array : String
                The data buffer
        Returns
        -------
            Returns a string that contains the initialization of a stack_array
        """

        lhs = expr.lhs
        rhs = expr.rhs
        dtype = self.find_in_ndarray_type_registry(self._print(rhs.dtype), rhs.precision)
        shape = ", ".join(self._print(i) for i in lhs.alloc_shape)
        declare_dtype = self.find_in_dtype_registry('int', 8)

        shape_init = "({declare_dtype}[]){{{shape}}}".format(declare_dtype=declare_dtype, shape=shape)
        strides_init = "({declare_dtype}[{length}]){{0}}".format(declare_dtype=declare_dtype, length=len(lhs.shape))
        if isinstance(buffer_array, Variable):
            buffer_array = "{0}.{1}".format(self._print(buffer_array), dtype)
        cpy_data = '{0} = (t_ndarray){{\n.{1}={2},\n .shape={3},\n .strides={4},\n '
        cpy_data += '.nd={5},\n .type={1},\n .is_view={6}\n}};\n'
        cpy_data = cpy_data.format(self._print(lhs), dtype, buffer_array,
                    shape_init, strides_init, len(lhs.shape), 'false')
        cpy_data += 'stack_array_init(&{});\n'.format(self._print(lhs))
        self._additional_imports.add("ndarrays")
        return cpy_data

    def fill_NumpyArange(self, expr, lhs):
        """ print the assignment of a NumpyArange
        parameters
        ----------
            expr : NumpyArange
                The node holding NumpyArange
            lhs : Variable
                 The left hand of Assign
        Return
        ------
            String
                Return string that contains the Assign code and the For loop
                responsible for filling the array values
        """
        start  = self._print(expr.start)
        stop   = self._print(expr.stop)
        step   = self._print(expr.step)
        dtype  = self.find_in_ndarray_type_registry(self._print(expr.dtype), expr.precision)

        target = Variable(expr.dtype, name =  self._parser.get_new_name('s'))
        index  = Variable(NativeInteger(), name = self._parser.get_new_name('i'))

        self._additional_declare += [index, target]
        self._additional_code += self._print(Assign(index, LiteralInteger(0))) + '\n'

        code = 'for({target} = {start}; {target} {op} {stop}; {target} += {step})'
        code += '\n{{\n{lhs}.{dtype}[{index}] = {target};\n'
        code += self._print(AugAssign(index, '+', LiteralInteger(1))) + '\n}}'
        code = code.format(target = self._print(target),
                            start = start,
                            stop  = stop,
                            op    = '<' if not isinstance(expr.step, PyccelUnarySub) else '>',
                            step  = step,
                            index = self._print(index),
                            lhs   = lhs,
                            dtype = dtype)
        return code

    # ============ Elements ============ #

    def _print_PythonAbs(self, expr):
        if expr.arg.dtype is NativeReal():
            self._additional_imports.add("math")
            func = "fabs"
        elif expr.arg.dtype is NativeComplex():
            self._additional_imports.add("complex")
            func = "cabs"
        else:
            func = "labs"
        return "{}({})".format(func, self._print(expr.arg))

    def _print_PythonMin(self, expr):
        arg = expr.args[0]
        if arg.dtype is NativeReal() and len(arg) == 2:
            self._additional_imports.add("math")
            return "fmin({}, {})".format(self._print(arg[0]),
                                         self._print(arg[1]))
        else:
            return errors.report("min in C is only supported for 2 float arguments", symbol=expr,
                    severity='fatal')

    def _print_PythonMax(self, expr):
        arg = expr.args[0]
        if arg.dtype is NativeReal() and len(arg) == 2:
            self._additional_imports.add("math")
            return "fmax({}, {})".format(self._print(arg[0]),
                                         self._print(arg[1]))
        else:
            return errors.report("max in C is only supported for 2 float arguments", symbol=expr,
                    severity='fatal')

    def _print_PythonFloat(self, expr):
        value = self._print(expr.arg)
        type_name = self.find_in_dtype_registry('real', expr.precision)
        return '({0})({1})'.format(type_name, value)

    def _print_PythonInt(self, expr):
        self._additional_imports.add('stdint')
        value = self._print(expr.arg)
        type_name = self.find_in_dtype_registry('int', expr.precision)
        return '({0})({1})'.format(type_name, value)

    def _print_PythonBool(self, expr):
        value = self._print(expr.arg)
        return '({} != 0)'.format(value)

    def _print_Literal(self, expr):
        return repr(expr.python_value)

    def _print_LiteralComplex(self, expr):
        if expr.real == LiteralFloat(0):
            return self._print(PyccelAssociativeParenthesis(PyccelMul(expr.imag, LiteralImaginaryUnit())))
        else:
            return self._print(PyccelAssociativeParenthesis(PyccelAdd(expr.real,
                            PyccelMul(expr.imag, LiteralImaginaryUnit()))))

    def _print_PythonComplex(self, expr):
        if expr.is_cast:
            value = self._print(expr.internal_var)
        else:
            value = self._print(PyccelAssociativeParenthesis(PyccelAdd(expr.real,
                            PyccelMul(expr.imag, LiteralImaginaryUnit()))))
        type_name = self.find_in_dtype_registry('complex', expr.precision)
        return '({0})({1})'.format(type_name, value)

    def _print_LiteralImaginaryUnit(self, expr):
        self._additional_imports.add("complex")
        return '_Complex_I'

    def _print_PythonLen(self, expr):
        var = expr.arg
        if var.rank > 0:
            return self._print(var.shape[0])
        else:
            return errors.report("PythonLen not implemented for type {}\n".format(type(expr.arg)) +
                    PYCCEL_RESTRICTION_TODO,
                    symbol = expr, severity='fatal')

    def _print_ModuleHeader(self, expr):
        name = expr.module.name
        # TODO: Add classes and interfaces
        funcs = '\n'.join('{};'.format(self.function_signature(f)) for f in expr.module.funcs)

        # Print imports last to be sure that all additional_imports have been collected
        imports = [*expr.module.imports, *map(Import, self._additional_imports)]
        imports = ''.join(self._print(i) for i in imports)

        return ('#ifndef {name}_H\n'
                '#define {name}_H\n\n'
                '{imports}\n'
                #'{classes}\n'
                '{funcs}\n'
                #'{interfaces}\n'
                '#endif // {name}_H\n').format(
                        name    = name.upper(),
                        imports = imports,
                        funcs   = funcs)

    def _print_Module(self, expr):
        body    = ''.join(self._print(i) for i in expr.body)

        # Print imports last to be sure that all additional_imports have been collected
        imports = [Import(expr.name), *map(Import, self._additional_imports)]
        imports = ''.join(self._print(i) for i in imports)
        return ('{imports}\n'
                '{body}\n').format(
                        imports = imports,
                        body    = body)

    def _print_Break(self, expr):
        return 'break;\n'

    def _print_Continue(self, expr):
        return 'continue;\n'

    def _print_While(self, expr):
        body = self._print(expr.body)
        cond = self._print(expr.test)
        return 'while({condi})\n{{\n{body}}}\n'.format(condi = cond, body = body)

    def _print_If(self, expr):
        lines = []
        for i, (c, e) in enumerate(expr.blocks):
            var = self._print(e)
            if i == 0:
                lines.append("if (%s)\n{\n" % self._print(c))
            elif i == len(expr.blocks) - 1 and isinstance(c, LiteralTrue):
                lines.append("else\n{\n")
            else:
                lines.append("else if (%s)\n{\n" % self._print(c))
            lines.append("%s}\n" % var)
        return "".join(lines)

    def _print_IfTernaryOperator(self, expr):
        cond = self._print(expr.cond)
        value_true = self._print(expr.value_true)
        value_false = self._print(expr.value_false)
        return '{cond} ? {true} : {false}'.format(cond = cond, true =value_true, false = value_false)

    def _print_LiteralTrue(self, expr):
        return '1'

    def _print_LiteralFalse(self, expr):
        return '0'

    def _print_PyccelAnd(self, expr):
        args = [self._print(a) for a in expr.args]
        return ' && '.join(a for a in args)

    def _print_PyccelOr(self, expr):
        args = [self._print(a) for a in expr.args]
        return ' || '.join(a for a in args)

    def _print_PyccelEq(self, expr):
        lhs = self._print(expr.args[0])
        rhs = self._print(expr.args[1])
        return '{0} == {1}'.format(lhs, rhs)

    def _print_PyccelNe(self, expr):
        lhs = self._print(expr.args[0])
        rhs = self._print(expr.args[1])
        return '{0} != {1}'.format(lhs, rhs)

    def _print_PyccelLt(self, expr):
        lhs = self._print(expr.args[0])
        rhs = self._print(expr.args[1])
        return '{0} < {1}'.format(lhs, rhs)

    def _print_PyccelLe(self, expr):
        lhs = self._print(expr.args[0])
        rhs = self._print(expr.args[1])
        return '{0} <= {1}'.format(lhs, rhs)

    def _print_PyccelGt(self, expr):
        lhs = self._print(expr.args[0])
        rhs = self._print(expr.args[1])
        return '{0} > {1}'.format(lhs, rhs)

    def _print_PyccelGe(self, expr):
        lhs = self._print(expr.args[0])
        rhs = self._print(expr.args[1])
        return '{0} >= {1}'.format(lhs, rhs)

    def _print_PyccelNot(self, expr):
        a = self._print(expr.args[0])
        return '!{}'.format(a)

    def _print_PyccelMod(self, expr):
        self._additional_imports.add("math")

        first = self._print(expr.args[0])
        second = self._print(expr.args[1])

        if expr.dtype is NativeInteger():
            return "{} % {}".format(first, second)

        if expr.args[0].dtype is NativeInteger():
            first = self._print(NumpyFloat(expr.args[0]))
        if expr.args[1].dtype is NativeInteger():
            second = self._print(NumpyFloat(expr.args[1]))
        return "fmod({}, {})".format(first, second)

    def _print_PyccelPow(self, expr):
        b = expr.args[0]
        e = expr.args[1]

        if expr.dtype is NativeComplex():
            b = self._print(b if b.dtype is NativeComplex() else PythonComplex(b))
            e = self._print(e if e.dtype is NativeComplex() else PythonComplex(e))
            self._additional_imports.add("complex")
            return 'cpow({}, {})'.format(b, e)

        self._additional_imports.add("math")
        b = self._print(b if b.dtype is NativeReal() else NumpyFloat(b))
        e = self._print(e if e.dtype is NativeReal() else NumpyFloat(e))
        code = 'pow({}, {})'.format(b, e)
        if expr.dtype is NativeInteger():
            dtype = self._print(expr.dtype)
            prec  = expr.precision
            cast_type = self.find_in_dtype_registry(dtype, prec)
            return '({}){}'.format(cast_type, code)
        return code

    def _print_Import(self, expr):
        if expr.ignore:
            return ''
        if isinstance(expr.source, DottedName):
            source = expr.source.name[-1]
        else:
            source = self._print(expr.source)

        # Get with a default value is not used here as it is
        # slower and on most occasions the import will not be in the
        # dictionary
        if source in import_dict: # pylint: disable=consider-using-get
            source = import_dict[source]

        if source is None:
            return ''
        if expr.source in c_library_headers:
            return '#include <{0}.h>\n'.format(source)
        else:
            return '#include "{0}.h"\n'.format(source)

    def _print_LiteralString(self, expr):
        format_str = format(expr.arg)
        format_str = format_str.replace("\\", "\\\\")\
                               .replace('\a', '\\a')\
                               .replace('\b', '\\b')\
                               .replace('\f', '\\f')\
                               .replace("\n", "\\n")\
                               .replace('\r', '\\r')\
                               .replace('\t', '\\t')\
                               .replace('\v', '\\v')\
                               .replace('"', '\\"')\
                               .replace("'", "\\'")
        return '"{}"'.format(format_str)

    def get_print_format_and_arg(self, var):
        type_to_format = {('real',8)    : '%.12lf',
                          ('real',4)    : '%.12f',
                          ('complex',8) : '(%.12lf + %.12lfj)',
                          ('complex',4) : '(%.12f + %.12fj)',
                          ('int',4)     : '%d',
                          ('int',8)     : '%ld',
                          ('int',2)     : '%hd',
                          ('int',1)     : '%c',
                          ('bool',4)    : '%s',
                          ('string', 0) : '%s'}
        try:
            arg_format = type_to_format[(self._print(var.dtype), var.precision)]
        except KeyError:
            errors.report("{} type is not supported currently".format(var.dtype), severity='fatal')
        if var.dtype is NativeComplex():
            arg = '{}, {}'.format(self._print(NumpyReal(var)), self._print(NumpyImag(var)))
        elif var.dtype is NativeBool():
            arg = '{} ? "True" : "False"'.format(self._print(var))
        else:
            arg = self._print(var)
        return arg_format, arg

    def extract_function_call_results(self, expr):
        tmp_list = [self.create_tmp_var(a) for a in expr.funcdef.results]
        return tmp_list

    def _print_PythonPrint(self, expr):
        self._additional_imports.add("stdio")
        end = '\n'
        sep = ' '
        code = ''
        empty_end = ValuedVariable(NativeString(), 'end', value='')
        space_end = ValuedVariable(NativeString(), 'end', value=' ')
        kwargs = [f for f in expr.expr if isinstance(f, ValuedVariable)]
        for f in kwargs:
            if isinstance(f, ValuedVariable):
                if f.name == 'sep'      :   sep = str(f.value)
                elif f.name == 'end'    :   end = str(f.value)
        args_format = []
        args = []
        orig_args = [f for f in expr.expr if not isinstance(f, ValuedVariable)]

        def formatted_args_to_printf(args_format, args, end):
            args_format = sep.join(args_format)
            args_format += end
            args_format = self._print(LiteralString(args_format))
            args_code = ', '.join([args_format, *args])
            return "printf({});\n".format(args_code)

        if len(orig_args) == 0:
            return formatted_args_to_printf(args_format, args, end)

        for i, f in enumerate(orig_args):
            if isinstance(f, FunctionCall) and isinstance(f.dtype, NativeTuple):
                tmp_list = self.extract_function_call_results(f)
                tmp_arg_format_list = []
                for a in tmp_list:
                    arg_format, arg = self.get_print_format_and_arg(a)
                    tmp_arg_format_list.append(arg_format)
                    args.append(arg)
                args_format.append('({})'.format(', '.join(tmp_arg_format_list)))
                assign = Assign(tmp_list, f)
                self._additional_code += self._print(assign)
            elif f.rank > 0:
                if args_format:
                    code += formatted_args_to_printf(args_format, args, sep)
                    args_format = []
                    args = []
                for_index = Variable(NativeInteger(), name = self._parser.get_new_name('i'))
                self._additional_declare.append(for_index)
                #TODO: Add simplify=True with PR #797
                max_index = PyccelMinus(PythonLen(orig_args[i]), LiteralInteger(1))
                for_range = PythonRange(max_index)
                print_body = [ orig_args[i][for_index] ]
                if orig_args[i].rank == 1:
                    print_body.append(space_end)

                for_body  = [PythonPrint(print_body)]
                for_loop  = For(for_index, for_range, for_body)
                for_end   = ValuedVariable(NativeString(), 'end', value=']'+end if i == len(orig_args)-1 else ']')

                body = CodeBlock([PythonPrint([ LiteralString('['), empty_end]),
                                  for_loop,
                                  PythonPrint([ orig_args[i][max_index], for_end])],
                                 unravelled = True)
                code += self._print(body)
            else:
                arg_format, arg = self.get_print_format_and_arg(f)
                args_format.append(arg_format)
                args.append(arg)
        if args_format:
            code += formatted_args_to_printf(args_format, args, end)
        return code

    def find_in_dtype_registry(self, dtype, prec):
        try :
            return dtype_registry[(dtype, prec)]
        except KeyError:
            errors.report(PYCCEL_RESTRICTION_TODO,
                    symbol = "{}[kind = {}]".format(dtype, prec),
                    severity='fatal')

    def find_in_ndarray_type_registry(self, dtype, prec):
        try :
            return ndarray_type_registry[(dtype, prec)]
        except KeyError:
            errors.report(PYCCEL_RESTRICTION_TODO,
                    symbol = "{}[kind = {}]".format(dtype, prec),
                    severity='fatal')

    def get_declare_type(self, expr):
        dtype = self._print(expr.dtype)
        prec  = expr.precision
        rank  = expr.rank
        if isinstance(expr.dtype, NativeInteger):
            self._additional_imports.add('stdint')
        dtype = self.find_in_dtype_registry(dtype, prec)
        if rank > 0:
            if expr.is_ndarray:
                self._additional_imports.add('ndarrays')
                return 't_ndarray '
            errors.report(PYCCEL_RESTRICTION_TODO, symbol="rank > 0",severity='fatal')

        if self.stored_in_c_pointer(expr):
            return '{0} *'.format(dtype)
        else:
            return '{0} '.format(dtype)

    def _print_FuncAddressDeclare(self, expr):
        args = list(expr.arguments)
        if len(expr.results) == 1:
            ret_type = self.get_declare_type(expr.results[0])
        elif len(expr.results) > 1:
            ret_type = self._print(datatype('int')) + ' '
            args += [a.clone(name = a.name, is_pointer =True) for a in expr.results]
        else:
            ret_type = self._print(datatype('void')) + ' '
        name = expr.name
        if not args:
            arg_code = 'void'
        else:
            # TODO: extract informations needed for printing in case of function argument which itself has a function argument
            arg_code = ', '.join('{}'.format(self._print_FuncAddressDeclare(i))
                        if isinstance(i, FunctionAddress) else '{0}{1}'.format(self.get_declare_type(i), i)
                        for i in args)
        return '{}(*{})({});\n'.format(ret_type, name, arg_code)

    def _print_Declare(self, expr):
        declaration_type = self.get_declare_type(expr.variable)
        variable = self._print(expr.variable.name)

        return '{0}{1};\n'.format(declaration_type, variable)

    def _print_NativeBool(self, expr):
        self._additional_imports.add('stdbool')
        return 'bool'

    def _print_NativeInteger(self, expr):
        return 'int'

    def _print_NativeReal(self, expr):
        return 'real'

    def _print_NativeVoid(self, expr):
        return 'void'

    def _print_NativeComplex(self, expr):
        self._additional_imports.add('complex')
        return 'complex'
    def _print_NativeString(self, expr):
        return 'string'

    def function_signature(self, expr, print_arg_names = True):
        """Extract from function definition all the information
        (name, input, output) needed to create the signature

        Parameters
        ----------
        expr            : FunctionDef
            the function defintion

        print_arg_names : Bool
            default value True and False when we don't need to print
            arguments names

        Return
        ------
        String
            Signature of the function
        """
        args = list(expr.arguments)
        if len(expr.results) == 1:
            ret_type = self.get_declare_type(expr.results[0])
        elif len(expr.results) > 1:
            ret_type = self._print(datatype('int')) + ' '
            args += [a.clone(name = a.name, is_pointer =True) for a in expr.results]
        else:
            ret_type = self._print(datatype('void')) + ' '
        name = expr.name
        if not args:
            arg_code = 'void'
        else:
            arg_code = ', '.join('{}'.format(self.function_signature(i, False))
                        if isinstance(i, FunctionAddress)
                        else '{0}'.format(self.get_declare_type(i)) + (i.name if print_arg_names else '')
                        for i in args)
        if isinstance(expr, FunctionAddress):
            return '{}(*{})({})'.format(ret_type, name, arg_code)
        else:
            return '{0}{1}({2})'.format(ret_type, name, arg_code)

    def _print_IndexedElement(self, expr):
        base = expr.base
        inds = list(expr.indices)
        base_shape = base.shape
        allow_negative_indexes = base.allows_negative_indexes
        for i, ind in enumerate(inds):
            if isinstance(ind, PyccelUnarySub) and isinstance(ind.args[0], LiteralInteger):
                inds[i] = PyccelMinus(base_shape[i], ind.args[0])
            else:
                #indices of indexedElement of len==1 shouldn't be a tuple
                if isinstance(ind, tuple) and len(ind) == 1:
                    inds[i].args = ind[0]
                if allow_negative_indexes and \
                        not isinstance(ind, LiteralInteger) and not isinstance(ind, Slice):
                    inds[i] = IfTernaryOperator(PyccelLt(ind, LiteralInteger(0)),
                        PyccelAdd(base_shape[i], ind), ind)
        #set dtype to the C struct types
        dtype = self._print(expr.dtype)
        dtype = self.find_in_ndarray_type_registry(dtype, expr.precision)
        base_name = self._print(base.name)
        if base.is_ndarray:
            if expr.rank > 0:
                #managing the Slice input
                for i , ind in enumerate(inds):
                    if isinstance(ind, Slice):
                        inds[i] = self._new_slice_with_processed_arguments(ind, PyccelArraySize(base, i),
                            allow_negative_indexes)
                    else:
                        inds[i] = Slice(ind, PyccelAdd(ind, LiteralInteger(1)), LiteralInteger(1))
                inds = [self._print(i) for i in inds]
                return "array_slicing(%s, %s, %s)" % (base_name, expr.rank, ", ".join(inds))
            inds = [self._cast_to(i, NativeInteger(), 8).format(self._print(i)) for i in inds]
        else:
            raise NotImplementedError(expr)
        return "%s.%s[get_index(%s, %s)]" % (base_name, dtype, base_name, ", ".join(inds))

    def _cast_to(self, expr, dtype, precision):
        """ add cast to an expression when needed
        parameters
        ----------
            expr      : PyccelAstNode
                the expression to be cast
            dtype     : Datatype
                base type of the cast
            precision : integer
                precision of the base type of the cast

        Return
        ------
            String
                Return format string that contains the desired cast type
        """
        if (expr.dtype != dtype or expr.precision != precision):
            cast=self.find_in_dtype_registry(self._print(dtype), precision)
            return '({}){{}}'.format(cast)
        return '{}'

    def _print_DottedVariable(self, expr):
        """convert dotted Variable to their C equivalent"""
        return '{}.{}'.format(self._print(expr.lhs), self._print(expr.name))

    @staticmethod
    def _new_slice_with_processed_arguments(_slice, array_size, allow_negative_index):
        """ Create new slice with informations collected from old slice and decorators

        Parameters
        ----------
            _slice : Slice
                slice needed to collect (start, stop, step)
            array_size : PyccelArraySize
                call to function size()
            allow_negative_index : Bool
                True when the decorator allow_negative_index is present
        Returns
        -------
            Slice
        """
        start = LiteralInteger(0) if _slice.start is None else _slice.start
        stop = array_size if _slice.stop is None else _slice.stop

        # negative start and end in slice
        if isinstance(start, PyccelUnarySub) and isinstance(start.args[0], LiteralInteger):
            start = PyccelMinus(array_size, start.args[0])
        elif allow_negative_index and not isinstance(start, (LiteralInteger, PyccelArraySize)):
            start = IfTernaryOperator(PyccelLt(start, LiteralInteger(0)),
                            PyccelMinus(array_size, start), start)

        if isinstance(stop, PyccelUnarySub) and isinstance(stop.args[0], LiteralInteger):
            stop = PyccelMinus(array_size, stop.args[0])
        elif allow_negative_index and not isinstance(stop, (LiteralInteger, PyccelArraySize)):
            stop = IfTernaryOperator(PyccelLt(stop, LiteralInteger(0)),
                            PyccelMinus(array_size, stop), stop)

        # steps in slices
        step = _slice.step

        if step is None:
            step = LiteralInteger(1)

        # negative step in slice
        elif isinstance(step, PyccelUnarySub) and isinstance(step.args[0], LiteralInteger):
            start = PyccelMinus(array_size, LiteralInteger(1)) if _slice.start is None else start
            stop = LiteralInteger(0) if _slice.stop is None else stop

        # variable step in slice
        elif allow_negative_index and step and not isinstance(step, LiteralInteger):
            og_start = start
            start = IfTernaryOperator(PyccelGt(step, LiteralInteger(0)), start, PyccelMinus(stop, LiteralInteger(1)))
            stop = IfTernaryOperator(PyccelGt(step, LiteralInteger(0)), stop, og_start)

        return Slice(start, stop, step)

    def _print_PyccelArraySize(self, expr):
        return '{}.shape[{}]'.format(expr.arg, expr.index)

    def _print_Allocate(self, expr):
        free_code = ''
        #free the array if its already allocated and checking if its not null if the status is unknown
        if  (expr.status == 'unknown'):
            free_code = 'if (%s.shape != NULL)\n' % self._print(expr.variable.name)
            free_code += "{{\n{}}}\n".format(self._print(Deallocate(expr.variable)))
        elif  (expr.status == 'allocated'):
            free_code += self._print(Deallocate(expr.variable))
        self._additional_imports.add('ndarrays')
        shape = ", ".join(self._print(i) for i in expr.shape)
        dtype = self._print(expr.variable.dtype)
        dtype = self.find_in_ndarray_type_registry(dtype, expr.variable.precision)
        shape_dtype = self.find_in_dtype_registry('int', 8)
        shape_Assign = "("+ shape_dtype +"[]){" + shape + "}"
        alloc_code = "{} = array_create({}, {}, {});\n".format(expr.variable, len(expr.shape), shape_Assign, dtype)
        return '{}{}'.format(free_code, alloc_code)

    def _print_Deallocate(self, expr):
        if expr.variable.is_pointer:
            return 'free_pointer({});\n'.format(self._print(expr.variable))
        return 'free_array({});\n'.format(self._print(expr.variable))

    def _print_Slice(self, expr):
        start = self._print(expr.start)
        stop = self._print(expr.stop)
        step = self._print(expr.step)
        return 'new_slice({}, {}, {})'.format(start, stop, step)

    def _print_NumpyUfuncBase(self, expr):
        """ Convert a Python expression with a Numpy function call to C
        function call

        Parameters
        ----------
            expr : Pyccel ast node
                Python expression with a Numpy function call

        Returns
        -------
            string
                Equivalent expression in C language

        Example
        -------
            numpy.cos(x) ==> cos(x)

        """
        # add necessary include
        self._additional_imports.add('math')
        type_name = type(expr).__name__
        try:
            func_name = numpy_ufunc_to_c_real[type_name]
        except KeyError:
            errors.report(PYCCEL_RESTRICTION_TODO, severity='fatal')
        args = []
        for arg in expr.args:
            if arg.dtype is NativeComplex():
                self._additional_imports.add('complex')
                try:
                    func_name = numpy_ufunc_to_c_complex[type_name]
                    args.append(self._print(arg))
                except KeyError:
                    errors.report(INCOMPATIBLE_TYPEVAR_TO_FUNC.format(type_name) ,severity='fatal')
            elif arg.dtype is not NativeReal():
                args.append(self._print(NumpyFloat(arg)))
            else :
                args.append(self._print(arg))
        code_args = ', '.join(args)
        return '{0}({1})'.format(func_name, code_args)

    def _print_MathFunctionBase(self, expr):
        """ Convert a Python expression with a math function call to C
        function call

        Parameters
        ----------
            expr : Pyccel ast node
                Python expression with a Math function call

        Returns
        -------
            string
                Equivalent expression in C language

        ------
        Example:
        --------
            math.sin(x) ==> sin(x)

        """
        # add necessary include
        type_name = type(expr).__name__
        try:
            func_name = math_function_to_c[type_name]
        except KeyError:
            errors.report(PYCCEL_RESTRICTION_TODO, severity='fatal')

        if func_name.startswith("pyc"):
            self._additional_imports.add('pyc_math')
        else:
            if expr.dtype is NativeComplex():
                self._additional_imports.add('cmath')
            else:
                self._additional_imports.add('math')
        args = []
        for arg in expr.args:
            if arg.dtype != NativeReal() and not func_name.startswith("pyc"):
                args.append(self._print(NumpyFloat(arg)))
            else:
                args.append(self._print(arg))
        code_args = ', '.join(args)
        if expr.dtype == NativeInteger():
            cast_type = self.find_in_dtype_registry('int', expr.precision)
            return '({0}){1}({2})'.format(cast_type, func_name, code_args)
        return '{0}({1})'.format(func_name, code_args)

    def _print_MathIsfinite(self, expr):
        """Convert a Python expression with a math isfinite function call to C
        function call"""
        # add necessary include
        self._additional_imports.add('math')
        arg = expr.args[0]
        if arg.dtype is NativeInteger():
            code_arg = self._print(NumpyFloat(arg))
        else:
            code_arg = self._print(arg)
        return "isfinite({})".format(code_arg)

    def _print_MathIsinf(self, expr):
        """Convert a Python expression with a math isinf function call to C
        function call"""
        # add necessary include
        self._additional_imports.add('math')
        arg = expr.args[0]
        if arg.dtype is NativeInteger():
            code_arg = self._print(NumpyFloat(arg))
        else:
            code_arg = self._print(arg)
        return "isinf({})".format(code_arg)

    def _print_MathIsnan(self, expr):
        """Convert a Python expression with a math isnan function call to C
        function call"""
        # add necessary include
        self._additional_imports.add('math')
        arg = expr.args[0]
        if arg.dtype is NativeInteger():
            code_arg = self._print(NumpyFloat(arg))
        else:
            code_arg = self._print(arg)
        return "isnan({})".format(code_arg)

    def _print_MathTrunc(self, expr):
        """Convert a Python expression with a math trunc function call to C
        function call"""
        # add necessary include
        self._additional_imports.add('math')
        arg = expr.args[0]
        if arg.dtype is NativeInteger():
            code_arg = self._print(NumpyFloat(arg))
        else:
            code_arg = self._print(arg)
        return "trunc({})".format(code_arg)

    def _print_FunctionAddress(self, expr):
        return expr.name

    def _print_Rand(self, expr):
        raise NotImplementedError("Rand not implemented")

    def _print_NumpyRandint(self, expr):
        raise NotImplementedError("Randint not implemented")

    def _print_Interface(self, expr):
        return ""

    def _print_FunctionDef(self, expr):

        if len(expr.results) > 1:
            self._additional_args.append(expr.results)
        body  = self._print(expr.body)
        decs  = [Declare(i.dtype, i) if isinstance(i, Variable) else FuncAddressDeclare(i) for i in expr.local_vars]
        if len(expr.results) <= 1 :
            for i in expr.results:
                if isinstance(i, Variable) and not i.is_temp:
                    decs += [Declare(i.dtype, i)]
                elif not isinstance(i, Variable):
                    decs += [FuncAddressDeclare(i)]
        decs += [Declare(i.dtype, i) for i in self._additional_declare]
        decs  = ''.join(self._print(i) for i in decs)
        self._additional_declare.clear()

        sep = self._print(SeparatorComment(40))
        if self._additional_args :
            self._additional_args.pop()
        imports = ''.join(self._print(i) for i in expr.imports)
        doc_string = self._print(expr.doc_string) if expr.doc_string else ''

        parts = [sep,
                 doc_string,
                '{signature}\n{{\n'.format(signature=self.function_signature(expr)),
                 imports,
                 decs,
                 body,
                 '}\n',
                 sep]

        return ''.join(p for p in parts if p)

    def stored_in_c_pointer(self, a):
        if not isinstance(a, Variable):
            return False
        return (a.is_pointer and not a.is_ndarray) or a.is_optional or any(a in b for b in self._additional_args)

    def create_tmp_var(self, match_var):
        tmp_var_name = self._parser.get_new_name('tmp')
        tmp_var = Variable(name = tmp_var_name, dtype = match_var.dtype)
        self._additional_declare.append(tmp_var)
        return tmp_var

    def _print_FunctionCall(self, expr):
        func = expr.funcdef
         # Ensure the correct syntax is used for pointers
        args = []
        for a, f in zip(expr.args, func.arguments):
            if isinstance(a, Variable) and self.stored_in_c_pointer(f):
                args.append(VariableAddress(a))
            elif f.is_optional and not isinstance(a, Nil):
                tmp_var = self.create_tmp_var(f)
                assign = Assign(tmp_var, a)
                self._additional_code += self._print(assign) + '\n'
                args.append(VariableAddress(tmp_var))

            else :
                args.append(a)

        args += self._temporary_args
        self._temporary_args = []
        args = ', '.join(['{}'.format(self._print(a)) for a in args])
        if not func.results:
            return '{}({});\n'.format(func.name, args)
        return '{}({})'.format(func.name, args)

    def _print_Constant(self, expr):
        """ Convert a Python expression with a math constant call to C
        function call

        Parameters
        ----------
            expr : Pyccel ast node
                Python expression with a Math constant

        Returns
        -------
            string
                String represent the value of the constant

        Example
        -------
            math.pi ==> 3.14159265358979

        """
        val = LiteralFloat(expr.value)
        return self._print(val)

    def _print_Return(self, expr):
        code = ''
        args = [VariableAddress(a) if self.stored_in_c_pointer(a) else a for a in expr.expr]

        if len(args) > 1:
            if expr.stmt:
                return self._print(expr.stmt)+'\n'+'return 0;\n'
            return 'return 0;\n'

        if expr.stmt:
            # get Assign nodes from the CodeBlock object expr.stmt.
            last_assign = expr.stmt.get_attribute_nodes(Assign, excluded_nodes=FunctionCall)
            deallocate_nodes = expr.stmt.get_attribute_nodes(Deallocate, excluded_nodes=(Assign,))
            vars_in_deallocate_nodes = [i.variable for i in deallocate_nodes]

            # Check the Assign objects list in case of
            # the user assigns a variable to an object contains IndexedElement object.
            if not last_assign:
                return 'return {0};\n'.format(self._print(args[0]))

            # make sure that stmt contains one assign node.
            assert(len(last_assign)==1)
            variables = last_assign[0].rhs.get_attribute_nodes(Variable, excluded_nodes=(FunctionDef,))
            unneeded_var = not any(b in vars_in_deallocate_nodes for b in variables)
            if unneeded_var:
                code = ''.join(self._print(a) for a in expr.stmt.body if a is not last_assign[0])
                return code + '\nreturn {};\n'.format(self._print(last_assign[0].rhs))
            else:
                code = ''+self._print(expr.stmt)
                self._additional_declare.append(last_assign[0].lhs)
        return code + 'return {0};\n'.format(self._print(args[0]))

    def _print_Pass(self, expr):
        return '// pass\n'

    def _print_Nil(self, expr):
        return 'NULL'

    def _print_PyccelAdd(self, expr):
        return ' + '.join(self._print(a) for a in expr.args)

    def _print_PyccelMinus(self, expr):
        args = [self._print(a) for a in expr.args]
        if len(args) == 1:
            return '-{}'.format(args[0])
        return ' - '.join(args)

    def _print_PyccelMul(self, expr):
        return ' * '.join(self._print(a) for a in expr.args)

    def _print_PyccelDiv(self, expr):
        if all(a.dtype is NativeInteger() for a in expr.args):
            args = [NumpyFloat(a) for a in expr.args]
        else:
            args = expr.args
        return  ' / '.join(self._print(a) for a in args)

    def _print_PyccelFloorDiv(self, expr):
        self._additional_imports.add("math")
        # the result type of the floor division is dependent on the arguments
        # type, if all arguments are integers the result is integer otherwise
        # the result type is float
        need_to_cast = all(a.dtype is NativeInteger() for a in expr.args)
        code = ' / '.join(self._print(a if a.dtype is NativeReal() else NumpyFloat(a)) for a in expr.args)
        if (need_to_cast):
            cast_type = self.find_in_dtype_registry('int', expr.precision)
            return "({})floor({})".format(cast_type, code)
        return "floor({})".format(code)

    def _print_PyccelRShift(self, expr):
        return ' >> '.join(self._print(a) for a in expr.args)

    def _print_PyccelLShift(self, expr):
        return ' << '.join(self._print(a) for a in expr.args)

    def _print_PyccelBitXor(self, expr):
        if expr.dtype is NativeBool():
            return '{0} != {1}'.format(self._print(expr.args[0]), self._print(expr.args[1]))
        return ' ^ '.join(self._print(a) for a in expr.args)

    def _print_PyccelBitOr(self, expr):
        if expr.dtype is NativeBool():
            return ' || '.join(self._print(a) for a in expr.args)
        return ' | '.join(self._print(a) for a in expr.args)

    def _print_PyccelBitAnd(self, expr):
        if expr.dtype is NativeBool():
            return ' && '.join(self._print(a) for a in expr.args)
        return ' & '.join(self._print(a) for a in expr.args)

    def _print_PyccelInvert(self, expr):
        return '~{}'.format(self._print(expr.args[0]))

    def _print_PyccelAssociativeParenthesis(self, expr):
        return '({})'.format(self._print(expr.args[0]))

    def _print_PyccelUnary(self, expr):
        return '+{}'.format(self._print(expr.args[0]))

    def _print_PyccelUnarySub(self, expr):
        return '-{}'.format(self._print(expr.args[0]))

    def _print_AugAssign(self, expr):
        lhs_code = self._print(expr.lhs)
        op = expr.op
        rhs_code = self._print(expr.rhs)
        return "{0} {1}= {2};\n".format(lhs_code, op, rhs_code)

    def _print_Assign(self, expr):
        if isinstance(expr.rhs, FunctionCall) and isinstance(expr.rhs.dtype, NativeTuple):
            self._temporary_args = [VariableAddress(a) for a in expr.lhs]
            return '{};\n'.format(self._print(expr.rhs))
        if isinstance(expr.rhs, (NumpyArray)):
            return self.copy_NumpyArray_Data(expr)
        if isinstance(expr.rhs, (NumpyFull)):
            return self.arrayFill(expr)
        if isinstance(expr.rhs, NumpyArange):
            return self.fill_NumpyArange(expr.rhs, expr.lhs)
        lhs = self._print(expr.lhs)
        rhs = self._print(expr.rhs)
        return '{} = {};\n'.format(lhs, rhs)

    def _print_AliasAssign(self, expr):
        lhs_var = expr.lhs
        rhs_var = expr.rhs

        lhs = VariableAddress(lhs_var)
        rhs = VariableAddress(rhs_var) if isinstance(rhs_var, Variable) else rhs_var

        lhs = self._print(lhs)
        rhs = self._print(rhs)

        # the below condition handles the case of reassinging a pointer to an array view.
        # setting the pointer's is_view attribute to false so it can be ignored by the free_pointer function.
        if isinstance(lhs_var, Variable) and lhs_var.is_ndarray \
                and isinstance(rhs_var, Variable) and rhs_var.is_ndarray:
            return 'alias_assign(&{}, {});\n'.format(lhs, rhs)

        return '{} = {};\n'.format(lhs, rhs)

    def _print_For(self, expr):
        counter = self._print(expr.target)
        body  = self._print(expr.body)
        if isinstance(expr.iterable, PythonRange):
            iterable = expr.iterable
        elif isinstance(expr.iterable, PythonEnumerate):
            iterable = PythonRange(PythonLen(expr.iterable.element))
        elif isinstance(expr.iterable, PythonZip):
            iterable = PythonRange(expr.iterable.length)
        elif isinstance(expr.iterable, PythonMap):
            iterable = PythonRange(PythonLen(expr.iterable.args[1]))
        else:
            raise NotImplementedError("Only iterables currently supported are Range, Enumerate, Zip and Map")
        start = self._print(iterable.start)
        stop  = self._print(iterable.stop )
        step  = self._print(iterable.step )

        test_step = iterable.step
        if isinstance(test_step, PyccelUnarySub):
            test_step = iterable.step.args[0]

        # testing if the step is a value or an expression
        if isinstance(test_step, Literal):
            op = '>' if isinstance(iterable.step, PyccelUnarySub) else '<'
            return ('for ({counter} = {start}; {counter} {op} {stop}; {counter} += '
                        '{step})\n{{\n{body}}}\n').format(counter=counter, start=start, op=op,
                                                          stop=stop, step=step, body=body)
        else:
            return (
                'for ({counter} = {start}; ({step} > 0) ? ({counter} < {stop}) : ({counter} > {stop}); {counter} += '
                '{step})\n{{\n{body}}}\n').format(counter=counter, start=start,
                                                  stop=stop, step=step, body=body)

    def _print_FunctionalFor(self, expr):
        loops = ''.join(self._print(i) for i in expr.loops)
        return loops

    def _print_CodeBlock(self, expr):
        if not expr.unravelled:
            body_exprs, new_vars = expand_to_loops(expr, self._parser.get_new_variable, language_has_vectors = False)
            self._additional_declare.extend(new_vars)
        else:
            body_exprs = expr.body
        body_stmts = []
        for b in body_exprs :
            code = self._print(b)
            code = self._additional_code + code
            self._additional_code = ''
            body_stmts.append(code)
        return ''.join(self._print(b) for b in body_stmts)

    def _print_Idx(self, expr):
        return self._print(expr.label)

    def _print_Exp1(self, expr):
        return "M_E"

    def _print_Pi(self, expr):
        return 'M_PI'

    def _print_Infinity(self, expr):
        return 'HUGE_VAL'

    def _print_NegativeInfinity(self, expr):
        return '-HUGE_VAL'

    def _print_PythonReal(self, expr):
        return 'creal({})'.format(self._print(expr.internal_var))

    def _print_PythonImag(self, expr):
        return 'cimag({})'.format(self._print(expr.internal_var))

    def _handle_is_operator(self, Op, expr):

        lhs = self._print(expr.lhs)
        rhs = self._print(expr.rhs)
        a = expr.args[0]
        b = expr.args[1]

        if Nil() in expr.args:
            lhs = VariableAddress(expr.lhs) if isinstance(expr.lhs, Variable) else expr.lhs
            rhs = VariableAddress(expr.rhs) if isinstance(expr.rhs, Variable) else expr.rhs

            lhs = self._print(lhs)
            rhs = self._print(rhs)
            return '{} {} {}'.format(lhs, Op, rhs)

        if (a.dtype is NativeBool() and b.dtype is NativeBool()):
            return '{} {} {}'.format(lhs, Op, rhs)
        else:
            errors.report(PYCCEL_RESTRICTION_IS_ISNOT,
                          symbol=expr, severity='fatal')

    def _print_PyccelIsNot(self, expr):
        return self._handle_is_operator("!=", expr)

    def _print_PyccelIs(self, expr):
        return self._handle_is_operator("==", expr)

    def _print_Piecewise(self, expr):
        if expr.args[-1].cond is not True:
            # We need the last conditional to be a True, otherwise the resulting
            # function may not return a result.
            raise ValueError("All Piecewise expressions must contain an "
                             "(expr, True) statement to be used as a default "
                             "condition. Without one, the generated "
                             "expression may not evaluate to anything under "
                             "some condition.")
        lines = []
        if expr.has(Assign):
            for i, (e, c) in enumerate(expr.args):
                if i == 0:
                    lines.append("if (%s) {\n" % self._print(c))
                elif i == len(expr.args) - 1 and c is True:
                    lines.append("else {\n")
                else:
                    lines.append("else if (%s) {\n" % self._print(c))
                code0 = self._print(e)
                lines.append(code0)
                lines.append("}\n")
            return "".join(lines)
        else:
            # The piecewise was used in an expression, need to do inline
            # operators. This has the downside that inline operators will
            # not work for statements that span multiple lines (Matrix or
            # Indexed expressions).
            ecpairs = ["((%s) ? (\n%s\n)\n" % (self._print(c), self._print(e))
                    for e, c in expr.args[:-1]]
            last_line = ": (\n%s\n)" % self._print(expr.args[-1].expr)
            return ": ".join(ecpairs) + last_line + " ".join([")"*len(ecpairs)])

    def _print_Variable(self, expr):
        if self.stored_in_c_pointer(expr):
            return '(*{0})'.format(expr.name)
        else:
            return expr.name

    def _print_VariableAddress(self, expr):
        if self.stored_in_c_pointer(expr.variable) or expr.variable.rank > 0:
            return '{}'.format(expr.variable.name)
        else:
            return '&{}'.format(expr.variable.name)

    def _print_Comment(self, expr):
        comments = self._print(expr.text)

        return '/*' + comments + '*/\n'

    def _print_PyccelSymbol(self, expr):
        return expr

    def _print_CommentBlock(self, expr):
        txts = expr.comments
        header = expr.header
        header_size = len(expr.header)

        ln = max(len(i) for i in txts)
        if ln<max(20, header_size+4):
            ln = 20
        top  = '/*' + '_'*int((ln-header_size)/2) + header + '_'*int((ln-header_size)/2) + '*/\n'
        ln = len(top)-4
        bottom = '/*' + '_'*ln + '*/\n'

        txts = ['/*' + t + ' '*(ln - len(t)) + '*/\n' for t in txts]

        body = ''.join(i for i in txts)

        return ''.join([top, body, bottom])

    def _print_EmptyNode(self, expr):
        return ''

<<<<<<< HEAD
    def _print_Task(self, expr):
        code = self._print(expr.stmt)
        return '// task dep (in : {inp}), (out : {out})\n {code}{should_wait}'.format(
            inp = ', '.join(i.name for i in expr.inputs),
            out = ', '.join(i.name for i, v in expr.outputs.items() if v is True),
            code = code,
            should_wait = '// task wait\n' if expr.should_wait else ''
        )
=======
    """
    class Task(Basic):
    """
    """
    __slots__ = ('_stmt','_inputs','_outputs','_preceders', '_should_wait')
    _attribute_nodes = ('_stmt','_inputs','_preceders')
    def __init__(self, stmt, inputs = (), outputs = dict(), preceders = ()):
        self._stmt        = stmt
        self._inputs      = inputs
        self._outputs     = outputs
        self._preceders   = preceders
        self._should_wait = False
        super().__init__()
    @property
    def stmt(self):
        return self._stmt
    @property
    def inputs(self):
        return self._inputs
    @property
    def outputs(self):
        return self._outputs
    @property
    def preceders(self):
        return self._preceders
    @property
    def should_wait(self):
        return self._should_wait
    @should_wait.setter
    def should_wait(self, value):
        self._should_wait = value
    """

    def _print_Task(self, expr):

        inouts = []
        inputs = expr.inputs

        # resolve duplicated variables
        outputs = [a if a not in inputs else inouts.append(a) for a in expr.outputs.keys()] if expr.outputs.keys() else None
        inputs = [a for a in inputs if a not in inouts] if inputs else None

        #printing
        outputs = 'out:{}'.format(','.join(self._print(a) for a in outputs)) if outputs else ''
        inputs = 'in:{}'.format(','.join(self._print(a) for a in inputs)) if inputs else ''
        inouts = 'inout:{}'.format(','.join(self._print(a) for a in inouts)) if inouts else ''

        depend = 'depend {}'.format(outputs + inputs + inouts) if inputs or outputs or inouts else ''

        should_wait = '#pragma omp taskwait' if expr.should_wait else ''

        start_task = '#pragma omp task {}'.format(depend) + '{\n'
        structured_code_block = self._print(expr.stmt)
        end_task = "}\n"

        code = should_wait + start_task + structured_code_block + end_task
        return code


>>>>>>> aebf0897

    #=================== OMP ==================

    def _print_OmpAnnotatedComment(self, expr):
        print(expr)
        clauses = ''
        if expr.combined:
            clauses = ' ' + expr.combined
        clauses += str(expr.txt)
        if expr.has_nowait:
            clauses = clauses + ' nowait'
        omp_expr = '#pragma omp {}{}\n'.format(expr.name, clauses)

        if expr.is_multiline:
            if expr.combined is None:
                omp_expr += '{\n'
            elif (expr.combined and "for" not in expr.combined):
                if ("masked taskloop" not in expr.combined) and ("distribute" not in expr.combined):
                    omp_expr += '{\n'

        return omp_expr

    def _print_Omp_End_Clause(self, expr):
        return '}\n'
    #=====================================

    def _print_Program(self, expr):
        body  = self._print(expr.body)
        decs     = [self._print(i) for i in expr.declarations]
        decs    += [self._print(Declare(i.dtype, i)) for i in self._additional_declare]
        decs    = ''.join(self._print(i) for i in decs)
        self._additional_declare.clear()

        # PythonPrint imports last to be sure that all additional_imports have been collected
        imports  = [*expr.imports, *map(Import, self._additional_imports)]
        imports  = ''.join(self._print(i) for i in imports)
        return ('{imports}'
                'int main()\n{{\n'
                '{decs}'
                '{body}'
                'return 0;\n'
                '}}').format(imports=imports,
                                    decs=decs,
                                    body=body)



    def indent_code(self, code):
        """Accepts a string of code or a list of code lines"""

        if isinstance(code, str):
            code_lines = self.indent_code(code.splitlines(True))
            return ''.join(code_lines)

        tab = " "*self._default_settings["tabwidth"]
        inc_token = ('{', '(', '{\n', '(\n')
        dec_token = ('}', ')')

        code = [ line.lstrip(' \t') for line in code ]

        increase = [ int(any(map(line.endswith, inc_token))) for line in code ]
        decrease = [ int(any(map(line.startswith, dec_token)))
                     for line in code ]

        pretty = []
        level = 0
        for n, line in enumerate(code):
            if line == '' or line == '\n':
                pretty.append(line)
                continue
            level -= decrease[n]
            pretty.append("%s%s" % (tab*level, line))
            level += increase[n]
        return pretty

def ccode(expr, parser, assign_to=None, **settings):
    """Converts an expr to a string of c code

    expr : Expr
        A pyccel expression to be converted.
    parser : Parser
        The parser used to collect the expression
    assign_to : optional
        When given, the argument is used as the name of the variable to which
        the expression is assigned. Can be a string, ``Symbol``,
        ``MatrixSymbol``, or ``Indexed`` type. This is helpful in case of
        line-wrapping, or for expressions that generate multi-line statements.
    precision : integer, optional
        The precision for numbers such as pi [default=15].
    user_functions : dict, optional
        A dictionary where keys are ``FunctionClass`` instances and values are
        their string representations. Alternatively, the dictionary value can
        be a list of tuples i.e. [(argument_test, cfunction_string)]. See below
        for examples.
    dereference : iterable, optional
        An iterable of symbols that should be dereferenced in the printed code
        expression. These would be values passed by address to the function.
        For example, if ``dereference=[a]``, the resulting code would print
        ``(*a)`` instead of ``a``.
    """
    return CCodePrinter(parser, **settings).doprint(expr, assign_to)<|MERGE_RESOLUTION|>--- conflicted
+++ resolved
@@ -1581,51 +1581,7 @@
     def _print_EmptyNode(self, expr):
         return ''
 
-<<<<<<< HEAD
     def _print_Task(self, expr):
-        code = self._print(expr.stmt)
-        return '// task dep (in : {inp}), (out : {out})\n {code}{should_wait}'.format(
-            inp = ', '.join(i.name for i in expr.inputs),
-            out = ', '.join(i.name for i, v in expr.outputs.items() if v is True),
-            code = code,
-            should_wait = '// task wait\n' if expr.should_wait else ''
-        )
-=======
-    """
-    class Task(Basic):
-    """
-    """
-    __slots__ = ('_stmt','_inputs','_outputs','_preceders', '_should_wait')
-    _attribute_nodes = ('_stmt','_inputs','_preceders')
-    def __init__(self, stmt, inputs = (), outputs = dict(), preceders = ()):
-        self._stmt        = stmt
-        self._inputs      = inputs
-        self._outputs     = outputs
-        self._preceders   = preceders
-        self._should_wait = False
-        super().__init__()
-    @property
-    def stmt(self):
-        return self._stmt
-    @property
-    def inputs(self):
-        return self._inputs
-    @property
-    def outputs(self):
-        return self._outputs
-    @property
-    def preceders(self):
-        return self._preceders
-    @property
-    def should_wait(self):
-        return self._should_wait
-    @should_wait.setter
-    def should_wait(self, value):
-        self._should_wait = value
-    """
-
-    def _print_Task(self, expr):
-
         inouts = []
         inputs = expr.inputs
 
@@ -1650,7 +1606,6 @@
         return code
 
 
->>>>>>> aebf0897
 
     #=================== OMP ==================
 
