--- conflicted
+++ resolved
@@ -1053,9 +1053,6 @@
             source = source.name[-1].python_value
         else:
             source = self._print(source)
-<<<<<<< HEAD
-        if source != 'stc/cstr' and (source.startswith('stc/') or source in import_header_guard_prefix):
-=======
         if source == 'Common_extensions':
             code = ''
             for t in expr.target:
@@ -1069,8 +1066,7 @@
                      f'#include <{source}.h>\n',
                      f'#endif // {header_guard}\n\n'))
             return code
-        elif source.startswith('stc/') or source in import_header_guard_prefix:
->>>>>>> 1ca1bd80
+        elif source != 'stc/cstr' and (source.startswith('stc/') or source in import_header_guard_prefix):
             code = ''
             for t in expr.target:
                 class_type = t.object.class_type
