--- conflicted
+++ resolved
@@ -23,16 +23,8 @@
 from pyccel.ast.core      import SeparatorComment
 from pyccel.ast.core      import Module, AsName
 
-<<<<<<< HEAD
-from pyccel.ast.c_concepts import CStackArray
-
-from pyccel.ast.operators import PyccelAdd, PyccelMul, PyccelMinus, PyccelLt, PyccelGt
-from pyccel.ast.operators import PyccelAssociativeParenthesis, PyccelMod
-from pyccel.ast.operators import PyccelUnarySub, IfTernaryOperator
-=======
 from pyccel.ast.c_concepts import ObjectAddress, CMacro, CStringExpression, PointerCast, CNativeInt
 from pyccel.ast.c_concepts import CStackArray
->>>>>>> a444b071
 
 from pyccel.ast.datatypes import PythonNativeInt, PythonNativeBool, VoidType
 from pyccel.ast.datatypes import TupleType, FixedSizeNumericType
@@ -322,29 +314,6 @@
         self._current_module = None
         self._in_header = False
 
-<<<<<<< HEAD
-    def get_additional_imports(self):
-        """return the additional imports collected in printing stage"""
-        return self._additional_imports.keys()
-
-    def add_import(self, import_obj):
-        """
-        Add a new import to the current context.
-
-        Add a new import to the current context. This allows the import to be recognised
-        at the compiling/linking stage. If the source of the import is not new then any
-        new targets are added to the Import object.
-
-        Parameters
-        ----------
-        import_obj : Import
-            The AST node describing the import.
-        """
-        if import_obj.source not in self._additional_imports:
-            self._additional_imports[import_obj.source] = import_obj
-        elif import_obj.target:
-            self._additional_imports[import_obj.source].define_target(import_obj.target)
-
     def sort_imports(self, imports):
         """
         Sort imports to avoid any errors due to bad ordering.
@@ -374,8 +343,6 @@
         import_sorted_src = [str(i.source) for i in sorted_imports]
         return sorted_imports
 
-=======
->>>>>>> a444b071
     def _format_code(self, lines):
         return self.indent_code(lines)
 
