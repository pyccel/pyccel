# coding: utf-8
#------------------------------------------------------------------------------------------#
# This file is part of Pyccel which is released under MIT License. See the LICENSE file or #
# go to https://github.com/pyccel/pyccel/blob/devel/LICENSE for full license details.      #
#------------------------------------------------------------------------------------------#
import functools
from itertools import chain
import re
from packaging.version import Version

import numpy as np

from pyccel.ast.basic     import ScopedAstNode

from pyccel.ast.bind_c    import BindCPointer

from pyccel.ast.builtins  import PythonRange, PythonComplex
from pyccel.ast.builtins  import PythonPrint, PythonType
from pyccel.ast.builtins  import PythonList, PythonTuple, PythonSet, PythonDict, PythonLen

from pyccel.ast.core      import Declare, For, CodeBlock
from pyccel.ast.core      import FuncAddressDeclare, FunctionCall, FunctionCallArgument
from pyccel.ast.core      import Allocate, Deallocate
from pyccel.ast.core      import FunctionAddress
from pyccel.ast.core      import Assign, Import, AugAssign, AliasAssign
from pyccel.ast.core      import SeparatorComment
from pyccel.ast.core      import Module, AsName

from pyccel.ast.c_concepts import ObjectAddress, CMacro, CStringExpression, PointerCast, CNativeInt
from pyccel.ast.c_concepts import CStackArray

from pyccel.ast.datatypes import PythonNativeInt, PythonNativeBool, VoidType
from pyccel.ast.datatypes import TupleType, FixedSizeNumericType
from pyccel.ast.datatypes import CustomDataType, StringType, HomogeneousTupleType
from pyccel.ast.datatypes import InhomogeneousTupleType, HomogeneousListType, HomogeneousSetType
from pyccel.ast.datatypes import PrimitiveBooleanType, PrimitiveIntegerType, PrimitiveFloatingPointType, PrimitiveComplexType
from pyccel.ast.datatypes import HomogeneousContainerType, DictType

from pyccel.ast.internals import Slice, PrecomputedCode, PyccelArrayShapeElement

from pyccel.ast.literals  import LiteralTrue, LiteralFalse, LiteralImaginaryUnit, LiteralFloat
from pyccel.ast.literals  import LiteralString, LiteralInteger, Literal
from pyccel.ast.literals  import Nil

from pyccel.ast.mathext  import math_constants

from pyccel.ast.numpyext import NumpyFull, NumpyArray
from pyccel.ast.numpyext import NumpyReal, NumpyImag, NumpyFloat, NumpySize

from pyccel.ast.numpytypes import NumpyInt8Type, NumpyInt16Type, NumpyInt32Type, NumpyInt64Type
from pyccel.ast.numpytypes import NumpyFloat32Type, NumpyFloat64Type, NumpyComplex64Type, NumpyComplex128Type
from pyccel.ast.numpytypes import NumpyNDArrayType, numpy_precision_map

from pyccel.ast.operators import PyccelAdd, PyccelMul, PyccelMinus, PyccelLt, PyccelGt
from pyccel.ast.operators import PyccelAssociativeParenthesis, PyccelMod
from pyccel.ast.operators import PyccelUnarySub, IfTernaryOperator

from pyccel.ast.type_annotations import VariableTypeAnnotation

from pyccel.ast.utilities import expand_to_loops, is_literal_integer

from pyccel.ast.variable import IndexedElement
from pyccel.ast.variable import Variable
from pyccel.ast.variable import DottedName
from pyccel.ast.variable import DottedVariable

from pyccel.codegen.printing.codeprinter import CodePrinter

from pyccel.errors.errors   import Errors
from pyccel.errors.messages import (PYCCEL_RESTRICTION_TODO, INCOMPATIBLE_TYPEVAR_TO_FUNC,
                                    PYCCEL_RESTRICTION_IS_ISNOT, UNSUPPORTED_ARRAY_RANK)

numpy_v1 = Version(np.__version__) < Version("2.0.0")

errors = Errors()

# TODO: add examples

__all__ = ["CCodePrinter", "ccode"]

# dictionary mapping numpy function to (argument_conditions, C_function).
# Used in CCodePrinter._print_NumpyUfuncBase(self, expr)
numpy_ufunc_to_c_float = {
    'NumpyAbs'  : 'fabs',
    'NumpyFabs' : 'fabs',
    'NumpyFloor': 'floor',  # TODO: might require special treatment with casting
    # ---
    'NumpyExp' : 'exp',
    'NumpyLog' : 'log',
    'NumpySqrt': 'sqrt',
    # ---
    'NumpySin'    : 'sin',
    'NumpyCos'    : 'cos',
    'NumpyTan'    : 'tan',
    'NumpyArcsin' : 'asin',
    'NumpyArccos' : 'acos',
    'NumpyArctan' : 'atan',
    'NumpyArctan2': 'atan2',
    'NumpySinh'   : 'sinh',
    'NumpyCosh'   : 'cosh',
    'NumpyTanh'   : 'tanh',
    'NumpyArcsinh': 'asinh',
    'NumpyArccosh': 'acosh',
    'NumpyArctanh': 'atanh',
}

numpy_ufunc_to_c_complex = {
    'NumpyAbs'  : 'cabs',
    # ---
    'NumpyExp' : 'cexp',
    'NumpyLog' : 'clog',
    'NumpySqrt': 'csqrt',
    # ---
    'NumpySin'    : 'csin',
    'NumpyCos'    : 'ccos',
    'NumpyTan'    : 'ctan',
    'NumpyArcsin' : 'casin',
    'NumpyArccos' : 'cacos',
    'NumpyArctan' : 'catan',
    'NumpySinh'   : 'csinh',
    'NumpyCosh'   : 'ccosh',
    'NumpyTanh'   : 'ctanh',
    'NumpyArcsinh': 'casinh',
    'NumpyArccosh': 'cacosh',
    'NumpyArctanh': 'catanh',
}

# dictionary mapping Math function to (argument_conditions, C_function).
# Used in CCodePrinter._print_MathFunctionBase(self, expr)
# Math function ref https://docs.python.org/3/library/math.html
math_function_to_c = {
    # ---------- Number-theoretic and representation functions ------------
    'MathCeil'     : 'ceil',
    # 'MathComb'   : 'com' # TODO
    'MathCopysign': 'copysign',
    'MathFabs'   : 'fabs',
    'MathFloor'    : 'floor',
    # 'MathFmod'   : '???',  # TODO
    # 'MathRexp'   : '???'   TODO requires two output
    # 'MathFsum'   : '???',  # TODO
    # 'MathIsclose' : '???',  # TODO
    'MathIsfinite': 'isfinite', # int isfinite(real-floating x);
    'MathIsinf'   : 'isinf', # int isinf(real-floating x);
    'MathIsnan'   : 'isnan', # int isnan(real-floating x);
    # 'MathIsqrt'  : '???' TODO
    'MathLdexp'  : 'ldexp',
    # 'MathModf'  : '???' TODO return two value
    # 'MathPerm'  : '???' TODO
    # 'MathProd'  : '???' TODO
    'MathRemainder'  : 'remainder',
    'MathTrunc'  : 'trunc',

    # ----------------- Power and logarithmic functions -----------------------

    'MathExp'    : 'exp',
    'MathExpm1'  : 'expm1',
    'MathLog'    : 'log',      # take also an option arg [base]
    'MathLog1p'  : 'log1p',
    'MathLog2'  : 'log2',
    'MathLog10'  : 'log10',
    'MathPow'    : 'pow',
    'MathSqrt'   : 'sqrt',

    # --------------------- Trigonometric functions ---------------------------

    'MathAcos'   : 'acos',
    'MathAsin'   : 'asin',
    'MathAtan'   : 'atan',
    'MathAtan2'  : 'atan2',
    'MathCos'    : 'cos',
    # 'MathDist'  : '???', TODO
    'MathHypot'  : 'hypot',
    'MathSin'    : 'sin',
    'MathTan'    : 'tan',


    # -------------------------- Hyperbolic functions -------------------------

    'MathAcosh'  : 'acosh',
    'MathAsinh'  : 'asinh',
    'MathAtanh'  : 'atanh',
    'MathCosh'   : 'cosh',
    'MathSinh'   : 'sinh',
    'MathTanh'   : 'tanh',

    # --------------------------- Special functions ---------------------------

    'MathErf'    : 'erf',
    'MathErfc'   : 'erfc',
    'MathGamma'  : 'tgamma',
    'MathLgamma' : 'lgamma',

    # --------------------------- internal functions --------------------------
    'MathFactorial' : 'pyc_factorial',
    'MathGcd'       : 'pyc_gcd',
    'MathDegrees'   : 'pyc_degrees',
    'MathRadians'   : 'pyc_radians',
    'MathLcm'       : 'pyc_lcm',
    # --------------------------- cmath functions --------------------------
    'CmathAcos'  : 'cacos',
    'CmathAcosh' : 'cacosh',
    'CmathAsin'  : 'casin',
    'CmathAsinh' : 'casinh',
    'CmathAtan'  : 'catan',
    'CmathAtanh' : 'catanh',
    'CmathCos'   : 'ccos',
    'CmathCosh'  : 'ccosh',
    'CmathExp'   : 'cexp',
    'CmathSin'   : 'csin',
    'CmathSinh'  : 'csinh',
    'CmathSqrt'  : 'csqrt',
    'CmathTan'   : 'ctan',
    'CmathTanh'  : 'ctanh',
}

c_library_headers = (
    "complex",
    "ctype",
    "float",
    "math",
    "stdarg",
    "stdbool",
    "stddef",
    "stdint",
    "stdio",
    "stdlib",
    "string",
    "tgmath",
    "inttypes",
)

import_dict = {'omp_lib' : 'omp' }

c_imports = {n : Import(n, Module(n, (), ())) for n in
                ['stdlib',
                 'math',
                 'string',
                 'ndarrays',
                 'complex',
                 'stdint',
                 'pyc_math_c',
                 'stdio',
                 "inttypes",
                 'stdbool',
                 'assert']}

import_header_guard_prefix = {'Set_extensions'  : '_TOOLS_SET',
                              'List_extensions' : '_TOOLS_LIST'}

class CCodePrinter(CodePrinter):
    """
    A printer for printing code in C.

    A printer to convert Pyccel's AST to strings of c code.
    As for all printers the navigation of this file is done via _print_X
    functions.

    Parameters
    ----------
    filename : str
            The name of the file being pyccelised.
    prefix_module : str
            A prefix to be added to the name of the module.
    """
    printmethod = "_ccode"
    language = "C"

    _default_settings = {
        'tabwidth': 4,
    }

    dtype_registry = {CNativeInt()    : 'int',
                      VoidType() : 'void',
                      (PrimitiveComplexType(),8) : 'double complex',
                      (PrimitiveComplexType(),4) : 'float complex',
                      (PrimitiveFloatingPointType(),8)   : 'double',
                      (PrimitiveFloatingPointType(),4)   : 'float',
                      (PrimitiveIntegerType(),4)     : 'int32_t',
                      (PrimitiveIntegerType(),8)     : 'int64_t',
                      (PrimitiveIntegerType(),2)     : 'int16_t',
                      (PrimitiveIntegerType(),1)     : 'int8_t',
                      (PrimitiveBooleanType(),-1) : 'bool',
                      }

    ndarray_type_registry = {
                      NumpyFloat64Type()    : 'nd_double',
                      NumpyFloat32Type()    : 'nd_float',
                      NumpyComplex128Type() : 'nd_cdouble',
                      NumpyComplex64Type()  : 'nd_cfloat',
                      NumpyInt64Type()      : 'nd_int64',
                      NumpyInt32Type()      : 'nd_int32',
                      NumpyInt16Type()      : 'nd_int16',
                      NumpyInt8Type()       : 'nd_int8',
                      PythonNativeBool()    : 'nd_bool'}

    type_to_format = {(PrimitiveFloatingPointType(),8) : '%.15lf',
                      (PrimitiveFloatingPointType(),4) : '%.6f',
                      (PrimitiveIntegerType(),4)       : '%d',
                      (PrimitiveIntegerType(),8)       : LiteralString("%") + CMacro('PRId64'),
                      (PrimitiveIntegerType(),2)       : LiteralString("%") + CMacro('PRId16'),
                      (PrimitiveIntegerType(),1)       : LiteralString("%") + CMacro('PRId8'),
                      StringType()                  : '%s',
                      }

    def __init__(self, filename, prefix_module = None):

        errors.set_target(filename)

        super().__init__()
        self.prefix_module = prefix_module
        self._additional_imports = {'stdlib':c_imports['stdlib']}
        self._additional_code = ''
        self._additional_args = []
        self._temporary_args = []
        self._current_module = None
        self._in_header = False

    def _format_code(self, lines):
        return self.indent_code(lines)

    def _flatten_list(self, irregular_list):
        if isinstance(irregular_list, (PythonList, PythonTuple)):
            f_list = [element for item in irregular_list for element in self._flatten_list(item)]
            return f_list
        else:
            return [irregular_list]

    def is_c_pointer(self, a):
        """
        Indicate whether the object is a pointer in C code.

        Some objects are accessed via a C pointer so that they can be modified in
        their scope and that modification can be retrieved elsewhere. This
        information cannot be found trivially so this function provides that
        information while avoiding easily outdated code to be repeated.

        The main reasons for this treatment are:
        1. It is the actual memory address of an object
        2. It is a reference to another object (e.g. an alias, an optional argument, or one of multiple return arguments)

        See codegen_stage.md in the developer docs for more details.

        Parameters
        ----------
        a : TypedAstNode
            The object whose storage we are enquiring about.

        Returns
        -------
        bool
            True if a C pointer, False otherwise.
        """
        if isinstance(a, (Nil, ObjectAddress, PointerCast)):
            return True
        if isinstance(a, FunctionCall):
            a = a.funcdef.results[0].var
        if isinstance(getattr(a, 'dtype', None), CustomDataType) and a.is_argument:
            return True

        if not isinstance(a, Variable):
            return False
        return (a.is_alias and not isinstance(a.class_type, HomogeneousContainerType)) \
                or a.is_optional or \
                any(a is bi for b in self._additional_args for bi in b)

    #========================== Numpy Elements ===============================#
    def copy_NumpyArray_Data(self, expr):
        """
        Get code which copies data from a Ndarray or a homogeneous tuple into a Ndarray.

        When data is copied from a homogeneous tuple, the code declares and fills
        a dummy data_buffer and copies the data from it to a NdArray struct.
        When data is copied from a Ndarray this is done directly without an intermediate
        structure.

        Parameters
        ----------
        expr : TypedAstNode
            The Assign Node used to get the lhs and rhs.

        Returns
        -------
        str
            A string containing the code which allocates and copies the data.
        """
        rhs = expr.rhs
        lhs = expr.lhs
        if rhs.rank == 0:
            raise NotImplementedError(str(expr))
        arg = rhs.arg if isinstance(rhs, NumpyArray) else rhs
        lhs_address = self._print(ObjectAddress(lhs))

        # If the data is copied from a Variable rather than a list or tuple
        # use the function array_copy_data directly
        if isinstance(arg, Variable):
            return f"array_copy_data({lhs_address}, {self._print(arg)}, 0);\n"

        order = lhs.order
        lhs_dtype = lhs.dtype
        declare_dtype = self.get_c_type(lhs_dtype)
        if isinstance(lhs.class_type, NumpyNDArrayType):
            #set dtype to the C struct types
            dtype = self.find_in_ndarray_type_registry(lhs_dtype)
        elif isinstance(lhs.class_type, HomogeneousTupleType):
            dtype = self.find_in_ndarray_type_registry(numpy_precision_map[
                        (lhs_dtype.primitive_type, lhs_dtype.precision)])
        else:
            raise NotImplementedError(f"Don't know how to index {lhs.class_type} type")

        flattened_list = self._flatten_list(arg)
        operations = ""

        # Get the variable where the data will be copied
        if order == "F":
            # If the order is F then the data should be copied non-contiguously so a temporary
            # variable is required to pass to array_copy_data
            new_dtype = lhs.class_type.swap_order()
            temp_var = self.scope.get_temporary_variable(lhs, class_type=new_dtype)
            operations += self._print(Allocate(temp_var, shape=lhs.shape, status="unallocated"))
            copy_to = temp_var
        else:
            copy_to = lhs
        copy_to_data_var = DottedVariable(lhs.dtype, dtype, lhs=copy_to)

        num_elements = len(flattened_list)
        # Get the offset variable if it is needed
        if num_elements != 1 and not all(v.rank == 0 for v in flattened_list):
            offset_var = self.scope.get_temporary_variable(PythonNativeInt(), 'offset')
            operations += self._print(Assign(offset_var, LiteralInteger(0)))
        else:
            offset_var = LiteralInteger(0)
        offset_str = self._print(offset_var)

        # Copy each of the elements
        i = 0
        while i < num_elements:
            current_element = flattened_list[i]
            # Copy an array element
            if isinstance(current_element, (Variable, IndexedElement)) and current_element.rank >= 1:
                elem_name = self._print(current_element)
                target = self._print(ObjectAddress(copy_to))
                operations += f"array_copy_data({target}, {elem_name}, {offset_str});\n"
                i += 1
                if i < num_elements:
                    operations += self._print(AugAssign(offset_var, '+', NumpySize(current_element)))

            # Copy multiple scalar elements
            else:
                self.add_import(c_imports['string'])
                remaining_elements = flattened_list[i:]
                lenSubset = next((i for i,v in enumerate(remaining_elements) if v.rank != 0), len(remaining_elements))
                if lenSubset == 0:
                    errors.report(f"Can't copy {rhs} into {lhs}", symbol=expr,
                            severity='fatal')
                subset = remaining_elements[:lenSubset]

                # Declare list of consecutive elements
                subset_str = "{" + ', '.join(self._print(elem) for elem in subset) + "}"
                dummy_array_name = self.scope.get_new_name()
                operations += f"{declare_dtype} {dummy_array_name}[] = {subset_str};\n"

                copy_to_data = self._print(copy_to_data_var)
                type_size = self._print(DottedVariable(VoidType(), 'type_size', lhs=copy_to))
                operations += f"memcpy(&{copy_to_data}[{offset_str}], {dummy_array_name}, {lenSubset} * {type_size});\n"

                i += lenSubset
                if i < num_elements:
                    operations += self._print(AugAssign(offset_var, '+', LiteralInteger(lenSubset)))

        if order == "F":
            operations += f"array_copy_data({lhs_address}, {self._print(copy_to)}, 0);\n" + self._print(Deallocate(copy_to))
        return operations

    def arrayFill(self, expr):
        """
        Print the assignment of a NdArray.

        Print the code necessary to create and fill an ndarray.

        Parameters
        ----------
        expr : TypedAstNode
            The Assign Node used to get the lhs and rhs.

        Returns
        -------
        str
            Return a str that contains a call to the C function array_fill.
        """
        rhs = expr.rhs
        lhs = expr.lhs
        code_init = ''
        declare_dtype = self.get_c_type(rhs.dtype)

        if rhs.fill_value is not None:
            if isinstance(rhs.fill_value, Literal):
                code_init += 'array_fill(({0}){1}, {2});\n'.format(declare_dtype, self._print(rhs.fill_value), self._print(lhs))
            else:
                code_init += 'array_fill({0}, {1});\n'.format(self._print(rhs.fill_value), self._print(lhs))
        return code_init

    def _init_stack_array(self, expr):
        """
        Return a string which handles the assignment of a stack ndarray.

        Print the code necessary to initialise a ndarray on the stack.

        Parameters
        ----------
        expr : TypedAstNode
            The Assign Node used to get the lhs and rhs.

        Returns
        -------
        buffer_array : str
            String initialising the stack (C) array which stores the data.
        array_init   : str
            String containing the rhs of the initialization of a stack array.
        """
        var = expr
        dtype = self.get_c_type(var.dtype)
        if isinstance(var.class_type, NumpyNDArrayType):
            np_dtype = self.find_in_ndarray_type_registry(var.dtype)
        elif isinstance(var.class_type, HomogeneousContainerType):
            np_dtype = self.find_in_ndarray_type_registry(numpy_precision_map[(var.dtype.primitive_type, var.dtype.precision)])
        else:
            raise NotImplementedError(f"Don't know how to index {expr.class_type} type")
        shape = ", ".join(self._print(i) for i in var.alloc_shape)
        tot_shape = self._print(functools.reduce(
            lambda x,y: PyccelMul(x,y,simplify=True), var.alloc_shape))
        declare_dtype = self.get_c_type(NumpyInt64Type())

        dummy_array_name = self.scope.get_new_name('array_dummy')
        buffer_array = "{dtype} {name}[{size}];\n".format(
                dtype = dtype,
                name  = dummy_array_name,
                size  = tot_shape)
        shape_init = "({declare_dtype}[]){{{shape}}}".format(declare_dtype=declare_dtype, shape=shape)
        strides_init = "({declare_dtype}[{length}]){{0}}".format(declare_dtype=declare_dtype, length=len(var.shape))
        array_init = ' = (t_ndarray){{\n.{0}={1},\n .shape={2},\n .strides={3},\n '
        array_init += '.nd={4},\n .type={0},\n .is_view={5}\n}};\n'
        array_init = array_init.format(np_dtype, dummy_array_name,
                    shape_init, strides_init, len(var.shape), 'false')
        array_init += 'stack_array_init(&{})'.format(self._print(var))
        self.add_import(c_imports['ndarrays'])
        return buffer_array, array_init

    def _handle_inline_func_call(self, expr):
        """
        Print a function call to an inline function.

        Use the arguments passed to an inline function to print
        its body with the passed arguments in place of the function
        arguments.

        Parameters
        ----------
        expr : FunctionCall
            The function call which should be printed inline.

        Returns
        -------
        str
            The code for the inline function.
        """
        func = expr.funcdef
        body = func.body

        for b in body.body:
            if isinstance(b, ScopedAstNode):
                b.scope.update_parent_scope(self.scope, is_loop=True)

        # Print any arguments using the same inline function
        # As the function definition is modified directly this function
        # cannot be called recursively with the same FunctionDef
        args = []
        for a in expr.args:
            if a.is_user_of(func):
                code = PrecomputedCode(self._print(a))
                args.append(code)
            else:
                args.append(a.value)

        # Create new local variables to ensure there are no name collisions
        new_local_vars = [self.scope.get_temporary_variable(v) \
                            for v in func.local_vars]

        parent_assign = expr.get_direct_user_nodes(lambda x: isinstance(x, Assign))
        if parent_assign:
            results = {r.var : l for r,l in zip(func.results, parent_assign[0].lhs)}
            orig_res_vars = list(results.keys())
            new_res_vars  = self._temporary_args
            new_res_vars = [a.obj if isinstance(a, ObjectAddress) else a for a in new_res_vars]
            self._temporary_args = []
            body.substitute(orig_res_vars, new_res_vars)

        # Replace the arguments in the code
        func.swap_in_args(args, new_local_vars)

        func.remove_presence_checks()

        # Collect code but strip empty end
        body_code = self._print(body)
        code_lines = body_code.split('\n')[:-1]
        return_regex = re.compile(r'\breturn\b')
        has_results = [return_regex.search(l) is not None for l in code_lines]

        if len(func.results) == 0 and not any(has_results):
            code = body_code
        else:
            result_idx = has_results.index(True)
            result_line = code_lines[result_idx]

            body_code = '\n'.join(code_lines[:result_idx])+'\n'

            if len(func.results) != 1:
                code = body_code
            else:
                self._additional_code += body_code
                # Strip return and ; from return statement
                code = result_line[7:-1]

        # Put back original arguments
        func.reinstate_presence_checks()
        func.swap_out_args()
        if parent_assign:
            body.substitute(new_res_vars, orig_res_vars)

        if func.global_vars or func.global_funcs:
            mod = func.get_direct_user_nodes(lambda x: isinstance(x, Module))[0]
            self.add_import(Import(mod.name, [AsName(v, v.name) \
                for v in (*func.global_vars, *func.global_funcs)]))
            for v in (*func.global_vars, *func.global_funcs):
                self.scope.insert_symbol(v.name)

        for b in body.body:
            if isinstance(b, ScopedAstNode):
                b.scope.update_parent_scope(func.scope, is_loop=True)

        return code

    def init_stc_container(self, expr, assignment_var):
        """
        Generate the initialization of an STC container in C.

        This method generates and prints the C code for initializing a container using the STC `c_init()` method.

        Parameters
        ----------
        expr : TypedAstNode
            The object representing the container being printed (e.g., PythonList, PythonSet).
    
        assignment_var : Assign
            The assignment node where the Python container (rhs) is being initialized 
            and saved into a variable (lhs).
        
        Returns
        -------
        str
            The generated C code for the container initialization.
        """

        class_type = assignment_var.lhs.class_type
        dtype = self.get_c_type(class_type)
        if isinstance(expr, PythonDict):
            dict_item_strs = [(self._print(k), self._print(v)) for k,v in zip(expr.keys, expr.values)]
            keyraw = '{' + ', '.join(f'{{{k}, {v}}}' for k,v in dict_item_strs) + '}'
        else:
            keyraw = '{' + ', '.join(self._print(a) for a in expr.args) + '}'
        container_name = self._print(assignment_var.lhs)
        init = f'{container_name} = c_init({dtype}, {keyraw});\n'
        return init

    def rename_imported_methods(self, expr):
        """
        Rename class methods from user-defined imports.

        This function is responsible for renaming methods of classes from
        the imported modules, ensuring that the names are correct 
        by prefixing them with their class names.

        Parameters
        ----------
        expr : iterable[ClassDef]
            The ClassDef objects found in the module being renamed.
        """
        for classDef in expr:
            class_scope = classDef.scope
            for method in classDef.methods:
                if not method.is_inline:
                    class_scope.rename_function(method, f"{classDef.name}__{method.name.lstrip('__')}")
            for interface in classDef.interfaces:
                for func in interface.functions:
                    if not func.is_inline:
                        class_scope.rename_function(func, f"{classDef.name}__{func.name.lstrip('__')}")

    # ============ Elements ============ #

    def _print_PythonAbs(self, expr):
        if expr.arg.dtype.primitive_type is PrimitiveFloatingPointType():
            self.add_import(c_imports['math'])
            func = "fabs"
        elif expr.arg.dtype.primitive_type is PrimitiveComplexType():
            self.add_import(c_imports['complex'])
            func = "cabs"
        else:
            func = "labs"
        return "{}({})".format(func, self._print(expr.arg))

    def _print_PythonMin(self, expr):
        arg = expr.args[0]
        if arg.dtype.primitive_type is PrimitiveFloatingPointType() and len(arg) == 2:
            self.add_import(c_imports['math'])
            return "fmin({}, {})".format(self._print(arg[0]),
                                         self._print(arg[1]))
        elif arg.dtype.primitive_type is PrimitiveIntegerType() and len(arg) == 2:
            arg1 = self.scope.get_temporary_variable(PythonNativeInt())
            arg2 = self.scope.get_temporary_variable(PythonNativeInt())
            assign1 = Assign(arg1, arg[0])
            assign2 = Assign(arg2, arg[1])
            self._additional_code += self._print(assign1)
            self._additional_code += self._print(assign2)
            return f"({arg1} < {arg2} ? {arg1} : {arg2})"
        else:
            return errors.report("min in C is only supported for 2 scalar arguments", symbol=expr,
                    severity='fatal')

    def _print_PythonMax(self, expr):
        arg = expr.args[0]
        if arg.dtype.primitive_type is PrimitiveFloatingPointType() and len(arg) == 2:
            self.add_import(c_imports['math'])
            return "fmax({}, {})".format(self._print(arg[0]),
                                         self._print(arg[1]))
        elif arg.dtype.primitive_type is PrimitiveIntegerType() and len(arg) == 2:
            arg1 = self.scope.get_temporary_variable(PythonNativeInt())
            arg2 = self.scope.get_temporary_variable(PythonNativeInt())
            assign1 = Assign(arg1, arg[0])
            assign2 = Assign(arg2, arg[1])
            self._additional_code += self._print(assign1)
            self._additional_code += self._print(assign2)
            return f"({arg1} > {arg2} ? {arg1} : {arg2})"
        else:
            return errors.report("max in C is only supported for 2 scalar arguments", symbol=expr,
                    severity='fatal')

    def _print_SysExit(self, expr):
        code = ""
        if not isinstance(getattr(expr.status.dtype, 'primitive_type', None), PrimitiveIntegerType) \
                or expr.status.rank > 0:
            print_arg = FunctionCallArgument(expr.status)
            code = self._print(PythonPrint((print_arg, ), file="stderr"))
            arg = "1"
        else:
            arg = self._print(expr.status)
        return f"{code}exit({arg});\n"

    def _print_PythonFloat(self, expr):
        value = self._print(expr.arg)
        type_name = self.get_c_type(expr.dtype)
        return '({0})({1})'.format(type_name, value)

    def _print_PythonInt(self, expr):
        self.add_import(c_imports['stdint'])
        value = self._print(expr.arg)
        type_name = self.get_c_type(expr.dtype)
        return '({0})({1})'.format(type_name, value)

    def _print_PythonBool(self, expr):
        value = self._print(expr.arg)
        return '({} != 0)'.format(value)

    def _print_Literal(self, expr):
        return repr(expr.python_value)

    def _print_LiteralInteger(self, expr):
        if isinstance(expr, LiteralInteger) and getattr(expr.dtype, 'precision', -1) == 8:
            self.add_import(c_imports['stdint'])
            return f"INT64_C({repr(expr.python_value)})"
        return repr(expr.python_value)

    def _print_LiteralFloat(self, expr):
        if isinstance(expr, LiteralFloat) and expr.dtype.precision == 4:
            return f"{repr(expr.python_value)}f"
        return repr(expr.python_value)

    def _print_LiteralComplex(self, expr):
        if expr.real == LiteralFloat(0):
            return self._print(PyccelAssociativeParenthesis(PyccelMul(expr.imag, LiteralImaginaryUnit())))
        else:
            return self._print(PyccelAssociativeParenthesis(PyccelAdd(expr.real,
                            PyccelMul(expr.imag, LiteralImaginaryUnit()))))

    def _print_PythonComplex(self, expr):
        if expr.is_cast:
            value = self._print(expr.internal_var)
        else:
            value = self._print(PyccelAssociativeParenthesis(PyccelAdd(expr.real,
                            PyccelMul(expr.imag, LiteralImaginaryUnit()))))
        type_name = self.get_c_type(expr.dtype)
        return '({0})({1})'.format(type_name, value)

    def _print_LiteralImaginaryUnit(self, expr):
        self.add_import(c_imports['complex'])
        return '_Complex_I'

    def _print_Header(self, expr):
        return ''

    def _print_ModuleHeader(self, expr):
        self.set_scope(expr.module.scope)
        self._current_module = expr.module
        self._in_header = True
        name = expr.module.name
        if isinstance(name, AsName):
            name = name.name
        # TODO: Add interfaces
        classes = ""
        funcs = ""
        for classDef in expr.module.classes:
            if classDef.docstring is not None:
                classes += self._print(classDef.docstring)
            classes += f"struct {classDef.name} {{\n"
            classes += ''.join(self._print(Declare(var)) for var in classDef.attributes)
            for method in classDef.methods:
                    funcs += f"{self.function_signature(method)};\n"
            for interface in classDef.interfaces:
                for func in interface.functions:
                    funcs += f"{self.function_signature(func)};\n"
            classes += "};\n"
        funcs += '\n'.join(f"{self.function_signature(f)};" for f in expr.module.funcs if not f.is_inline)

        global_variables = ''.join(['extern '+self._print(d) for d in expr.module.declarations if not d.variable.is_private])

        # Print imports last to be sure that all additional_imports have been collected
        imports = [*expr.module.imports, *self._additional_imports.values()]
        imports = ''.join(self._print(i) for i in imports)

        self._in_header = False
        self.exit_scope()
        self._current_module = None
        return (f"#ifndef {name.upper()}_H\n \
                #define {name.upper()}_H\n\n \
                {imports}\n \
                {global_variables}\n \
                {classes}\n \
                {funcs}\n \
                #endif // {name}_H\n")

    def _print_Module(self, expr):
        self.set_scope(expr.scope)
        self._current_module = expr
        for item in expr.imports:
            if item.source_module and item.source_module is not self._current_module:
                self.rename_imported_methods(item.source_module.classes)
        self.rename_imported_methods(expr.classes)
        body    = ''.join(self._print(i) for i in expr.body)

        global_variables = ''.join([self._print(d) for d in expr.declarations])

        # Print imports last to be sure that all additional_imports have been collected
        imports = Import(self.scope.get_python_name(expr.name), Module(expr.name,(),()))
        imports = self._print(imports)

        code = ('{imports}\n'
                '{variables}\n'
                '{body}\n').format(
                        imports   = imports,
                        variables = global_variables,
                        body      = body)

        self.exit_scope()
        self._current_module = None
        return code

    def _print_Break(self, expr):
        return 'break;\n'

    def _print_Continue(self, expr):
        return 'continue;\n'

    def _print_While(self, expr):
        self.set_scope(expr.scope)
        body = self._print(expr.body)
        self.exit_scope()
        cond = self._print(expr.test)
        return 'while({condi})\n{{\n{body}}}\n'.format(condi = cond, body = body)

    def _print_If(self, expr):
        lines = []
        for i, (c, e) in enumerate(expr.blocks):
            var = self._print(e)
            if i == 0:
                lines.append("if (%s)\n{\n" % self._print(c))
            elif i == len(expr.blocks) - 1 and isinstance(c, LiteralTrue):
                lines.append("else\n{\n")
            else:
                lines.append("else if (%s)\n{\n" % self._print(c))
            lines.append("%s}\n" % var)
        return "".join(lines)

    def _print_IfTernaryOperator(self, expr):
        cond = self._print(expr.cond)
        value_true = self._print(expr.value_true)
        value_false = self._print(expr.value_false)
        return '{cond} ? {true} : {false}'.format(cond = cond, true =value_true, false = value_false)

    def _print_LiteralTrue(self, expr):
        return '1'

    def _print_LiteralFalse(self, expr):
        return '0'

    def _print_PyccelAnd(self, expr):
        args = [self._print(a) for a in expr.args]
        return ' && '.join(a for a in args)

    def _print_PyccelOr(self, expr):
        args = [self._print(a) for a in expr.args]
        return ' || '.join(a for a in args)

    def _print_PyccelEq(self, expr):
        lhs = self._print(expr.args[0])
        rhs = self._print(expr.args[1])
        return '{0} == {1}'.format(lhs, rhs)

    def _print_PyccelNe(self, expr):
        lhs = self._print(expr.args[0])
        rhs = self._print(expr.args[1])
        return '{0} != {1}'.format(lhs, rhs)

    def _print_PyccelLt(self, expr):
        lhs = self._print(expr.args[0])
        rhs = self._print(expr.args[1])
        return '{0} < {1}'.format(lhs, rhs)

    def _print_PyccelLe(self, expr):
        lhs = self._print(expr.args[0])
        rhs = self._print(expr.args[1])
        return '{0} <= {1}'.format(lhs, rhs)

    def _print_PyccelGt(self, expr):
        lhs = self._print(expr.args[0])
        rhs = self._print(expr.args[1])
        return '{0} > {1}'.format(lhs, rhs)

    def _print_PyccelGe(self, expr):
        lhs = self._print(expr.args[0])
        rhs = self._print(expr.args[1])
        return '{0} >= {1}'.format(lhs, rhs)

    def _print_PyccelNot(self, expr):
        a = self._print(expr.args[0])
        return '!{}'.format(a)

    def _print_PyccelMod(self, expr):
        self.add_import(c_imports['math'])
        self.add_import(c_imports['pyc_math_c'])

        first = self._print(expr.args[0])
        second = self._print(expr.args[1])

        if expr.dtype.primitive_type is PrimitiveIntegerType():
            return "pyc_modulo({n}, {base})".format(n=first, base=second)

        if expr.args[0].dtype.primitive_type is PrimitiveIntegerType():
            first = self._print(NumpyFloat(expr.args[0]))
        if expr.args[1].dtype.primitive_type is PrimitiveIntegerType():
            second = self._print(NumpyFloat(expr.args[1]))
        return "pyc_fmodulo({n}, {base})".format(n=first, base=second)

    def _print_PyccelPow(self, expr):
        b = expr.args[0]
        e = expr.args[1]

        if expr.dtype.primitive_type is PrimitiveComplexType():
            b = self._print(b if b.dtype.primitive_type is PrimitiveComplexType() else PythonComplex(b))
            e = self._print(e if e.dtype.primitive_type is PrimitiveComplexType() else PythonComplex(e))
            self.add_import(c_imports['complex'])
            return 'cpow({}, {})'.format(b, e)

        self.add_import(c_imports['math'])
        b = self._print(b if b.dtype.primitive_type is PrimitiveFloatingPointType() else NumpyFloat(b))
        e = self._print(e if e.dtype.primitive_type is PrimitiveFloatingPointType() else NumpyFloat(e))
        code = 'pow({}, {})'.format(b, e)
        return self._cast_to(expr, expr.dtype).format(code)

    def _print_Import(self, expr):
        if expr.ignore:
            return ''
        if isinstance(expr.source, AsName):
            source = expr.source.name
        else:
            source = expr.source
        if isinstance(source, DottedName):
            source = source.name[-1]
        else:
            source = self._print(source)
        if source.startswith('stc/') or source in import_header_guard_prefix:
            code = ''
            for t in expr.target:
                dtype = t.object.class_type
                container_type = t.local_alias
                if isinstance(dtype, DictType):
                    container_key_key = self.get_c_type(dtype.key_type)
                    container_val_key = self.get_c_type(dtype.value_type)
                    container_key = f'{container_key_key}_{container_val_key}'
                    element_decl = f'#define i_key {container_key_key}\n#define i_val {container_val_key}\n'
                else:
                    container_key = self.get_c_type(dtype.element_type)
                    element_decl = f'#define i_key {container_key}\n'
                header_guard_prefix = import_header_guard_prefix.get(source, '')
                header_guard = f'{header_guard_prefix}_{container_type.upper()}'
                code += ''.join((f'#ifndef {header_guard}\n',
                        f'#define {header_guard}\n',
                        f'#define i_type {container_type}\n',
                        element_decl,
                        f'#include <{source}.h>\n',
                        f'#endif // {header_guard}\n\n'))
            return code
        # Get with a default value is not used here as it is
        # slower and on most occasions the import will not be in the
        # dictionary
        if source in import_dict: # pylint: disable=consider-using-get
            source = import_dict[source]


        if source is None:
            return ''
        if expr.source in c_library_headers:
            return '#include <{0}.h>\n'.format(source)
        else:
            return '#include "{0}.h"\n'.format(source)

    def _print_LiteralString(self, expr):
        format_str = format(expr.python_value)
        format_str = format_str.replace("\\", "\\\\")\
                               .replace('\a', '\\a')\
                               .replace('\b', '\\b')\
                               .replace('\f', '\\f')\
                               .replace("\n", "\\n")\
                               .replace('\r', '\\r')\
                               .replace('\t', '\\t')\
                               .replace('\v', '\\v')\
                               .replace('"', '\\"')\
                               .replace("'", "\\'")
        return '"{}"'.format(format_str)

    def get_print_format_and_arg(self, var):
        """
        Get the C print format string for the object var.

        Get the C print format string which will allow the generated code
        to print the variable passed as argument.

        Parameters
        ----------
        var : TypedAstNode
            The object which will be printed.

        Returns
        -------
        arg_format : str
            The format which should be printed in the format string of the
            generated print expression.
        arg : str
            The code which should be printed in the arguments of the generated
            print expression to print the object.
        """
        if isinstance(var.dtype, FixedSizeNumericType):
            primitive_type = var.dtype.primitive_type
            if isinstance(primitive_type, PrimitiveComplexType):
                _, real_part = self.get_print_format_and_arg(NumpyReal(var))
                float_format, imag_part = self.get_print_format_and_arg(NumpyImag(var))
                return f'({float_format} + {float_format}j)', f'{real_part}, {imag_part}'
            elif isinstance(primitive_type, PrimitiveBooleanType):
                return self.get_print_format_and_arg(IfTernaryOperator(var, LiteralString("True"), LiteralString("False")))
            else:
                try:
                    arg_format = self.type_to_format[(primitive_type, var.dtype.precision)]
                except KeyError:
                    errors.report(f"Printing {var.dtype} type is not supported currently", severity='fatal')
                arg = self._print(var)
        else:
            try:
                arg_format = self.type_to_format[var.dtype]
            except KeyError:
                errors.report(f"Printing {var.dtype} type is not supported currently", severity='fatal')

            arg = self._print(var)

        return arg_format, arg

    def _print_CStringExpression(self, expr):
        return "".join(self._print(e) for e in expr.get_flat_expression_list())

    def _print_CMacro(self, expr):
        return str(expr.macro)

    def _print_PythonPrint(self, expr):
        self.add_import(c_imports['stdio'])
        self.add_import(c_imports['inttypes'])
        end = '\n'
        sep = ' '
        code = ''
        empty_end = FunctionCallArgument(LiteralString(''), 'end')
        space_end = FunctionCallArgument(LiteralString(' '), 'end')
        empty_sep = FunctionCallArgument(LiteralString(''), 'sep')
        kwargs = [f for f in expr.expr if f.has_keyword]
        for f in kwargs:
            if f.keyword == 'sep'      :   sep = str(f.value)
            elif f.keyword == 'end'    :   end = str(f.value)
            else: errors.report("{} not implemented as a keyworded argument".format(f.keyword), severity='fatal')
        args_format = []
        args = []
        orig_args = [f for f in expr.expr if not f.has_keyword]

        def formatted_args_to_printf(args_format, args, end):
            args_format = CStringExpression(sep).join(args_format)
            args_format += end
            args_format = self._print(args_format)
            args_code = ', '.join([args_format, *args])
            if expr.file == 'stderr':
                return f"fprintf(stderr, {args_code});\n"
            return f"printf({args_code});\n"

        if len(orig_args) == 0:
            return formatted_args_to_printf(args_format, args, end)

        tuple_start = FunctionCallArgument(LiteralString('('))
        tuple_sep   = LiteralString(', ')
        tuple_end   = FunctionCallArgument(LiteralString(')'))

        for i, f in enumerate(orig_args):
            f = f.value

            if isinstance(f, PythonTuple):
                if args_format:
                    code += formatted_args_to_printf(args_format, args, sep)
                    args_format = []
                    args = []
                args = [FunctionCallArgument(print_arg) for tuple_elem in f for print_arg in (tuple_elem, tuple_sep)][:-1]
                if len(f) == 1:
                    args.append(FunctionCallArgument(LiteralString(',')))
                if i + 1 == len(orig_args):
                    end_of_tuple = FunctionCallArgument(LiteralString(end), 'end')
                else:
                    end_of_tuple = FunctionCallArgument(LiteralString(sep), 'end')
                code += self._print(PythonPrint([tuple_start, *args, tuple_end, empty_sep, end_of_tuple]))
                args = []
                continue
            if isinstance(f, PythonType):
                f = f.print_string

            if isinstance(f, FunctionCall) and isinstance(f.class_type, TupleType):
                tmp_list = [self.scope.get_temporary_variable(a.var.dtype) for a in f.funcdef.results]
                tmp_arg_format_list = []
                for a in tmp_list:
                    arg_format, arg = self.get_print_format_and_arg(a)
                    tmp_arg_format_list.append(arg_format)
                    args.append(arg)
                tmp_arg_format_list = CStringExpression(', ').join(tmp_arg_format_list)
                args_format.append(CStringExpression('(', tmp_arg_format_list, ')'))
                assign = Assign(tmp_list, f)
                self._additional_code += self._print(assign)
            elif f.rank > 0 and not isinstance(f.class_type, StringType):
                if args_format:
                    code += formatted_args_to_printf(args_format, args, sep)
                    args_format = []
                    args = []
                for_index = self.scope.get_temporary_variable(PythonNativeInt(), name = 'i')
                max_index = PyccelMinus(f.shape[0], LiteralInteger(1), simplify = True)
                for_range = PythonRange(max_index)
                print_body = [ FunctionCallArgument(f[for_index]) ]
                if f.rank == 1:
                    print_body.append(space_end)

                for_body  = [PythonPrint(print_body, file=expr.file)]
                for_scope = self.scope.create_new_loop_scope()
                for_loop  = For(for_index, for_range, for_body, scope=for_scope)
                for_end   = FunctionCallArgument(LiteralString(']'+end if i == len(orig_args)-1 else ']'), keyword='end')

                body = CodeBlock([PythonPrint([ FunctionCallArgument(LiteralString('[')), empty_end],
                                                file=expr.file),
                                  for_loop,
                                  PythonPrint([ FunctionCallArgument(f[max_index]), for_end],
                                                file=expr.file)],
                                 unravelled = True)
                code += self._print(body)
            else:
                arg_format, arg = self.get_print_format_and_arg(f)
                args_format.append(arg_format)
                args.append(arg)
        if args_format:
            code += formatted_args_to_printf(args_format, args, end)
        return code

    def get_c_type(self, dtype):
        """
        Find the corresponding C type of the PyccelType.

        For scalar types, this function searches for the corresponding C data type
        in the `dtype_registry`.  If the provided type is a container (like
        `HomogeneousSetType` or `HomogeneousListType`),  it recursively identifies
        the type of an element of the container and uses it to calculate the
        appropriate type for the `STC` container.
        A `PYCCEL_RESTRICTION_TODO` error is raised if the dtype is not found in the registry.

        Parameters
        ----------
        dtype : PyccelType
            The data type of the expression. This can be a fixed-size numeric type,
            a primitive type, or a container type.

        Returns
        -------
        str
            The code which declares the data type in C or the corresponding `STC` container
            type.

        Raises
        ------
        PyccelCodegenError
            If the dtype is not found in the dtype_registry.
        """
        if isinstance(dtype, FixedSizeNumericType):
            primitive_type = dtype.primitive_type
            if isinstance(primitive_type, PrimitiveComplexType):
                self.add_import(c_imports['complex'])
                return f'{self.get_c_type(dtype.element_type)} complex'
            elif isinstance(primitive_type, PrimitiveIntegerType):
                self.add_import(c_imports['stdint'])
            elif isinstance(dtype, PythonNativeBool):
                self.add_import(c_imports['stdbool'])
                return 'bool'

            key = (primitive_type, dtype.precision)
        elif isinstance(dtype, (HomogeneousSetType, HomogeneousListType)):
            container_type = 'hset' if dtype.name == 'set' else 'vec'
            element_type = self.get_c_type(dtype.element_type).replace(' ', '_')
            i_type = f'{container_type}_{element_type}'
            self.add_import(Import(f'stc/{container_type}', AsName(VariableTypeAnnotation(dtype), i_type)))
            return i_type
        elif isinstance(dtype, DictType):
            container_type = 'hmap'
            key_type = self.get_c_type(dtype.key_type).replace(' ', '_')
            val_type = self.get_c_type(dtype.value_type).replace(' ', '_')
            i_type = f'{container_type}_{key_type}_{val_type}'
            self.add_import(Import(f'stc/{container_type}', AsName(VariableTypeAnnotation(dtype), i_type)))
            return i_type
        else:
            key = dtype

        try :
            return self.dtype_registry[key]
        except KeyError:
            raise errors.report(PYCCEL_RESTRICTION_TODO, #pylint: disable=raise-missing-from
                    symbol = dtype,
                    severity='fatal')

    def find_in_ndarray_type_registry(self, dtype):
        """
        Find the descriptor for the datatype in the ndarray_type_registry.

        Find the tag which allows the user to access data of the specified
        type within a ndarray.
        Raise PYCCEL_RESTRICTION_TODO if not found.

        Parameters
        ----------
        dtype : DataType
            The data type of the expression.

        Returns
        -------
        str
            The code which declares the datatype in C.
        """
        try :
            return self.ndarray_type_registry[dtype]
        except KeyError:
            raise errors.report(PYCCEL_RESTRICTION_TODO, #pylint: disable=raise-missing-from
                    symbol = dtype,
                    severity='fatal')

    def get_declare_type(self, expr):
        """
        Get the string which describes the type in a declaration.

        This function returns the code which describes the type
        of the `expr` object such that the declaration can be written as:
        `f"{self.get_declare_type(expr)} {expr.name}"`
        The function takes care of reporting errors for unknown types and
        importing any necessary additional imports (e.g. stdint/ndarrays).

        Parameters
        ----------
        expr : Variable
            The variable whose type should be described.

        Returns
        -------
        str
            The code describing the type.

        Raises
        ------
        PyccelCodegenError
            If the type is not supported in the C code or the rank is too large.

        Examples
        --------
        >>> v = Variable('int', 'x')
        >>> self.get_declare_type(v)
        'int64_t'

        For an object accessed via a pointer:
        >>> v = Variable('int', 'x', is_optional=True, rank=1)
        >>> self.get_declare_type(v)
        't_ndarray*'
        """
        class_type = expr.class_type
        rank  = expr.rank

        if rank > 0:
            if isinstance(expr.class_type, (HomogeneousSetType, HomogeneousListType, DictType)):
                dtype = self.get_c_type(expr.class_type)
                return dtype
            if isinstance(expr.class_type, CStackArray):
                return self.get_c_type(expr.class_type.element_type)
            if isinstance(expr.class_type,(HomogeneousTupleType, NumpyNDArrayType)):
                if expr.rank > 15:
                    errors.report(UNSUPPORTED_ARRAY_RANK, symbol=expr, severity='fatal')
                self.add_import(c_imports['ndarrays'])
                dtype = 't_ndarray'
            else:
                errors.report(PYCCEL_RESTRICTION_TODO+' (rank>0)', symbol=expr, severity='fatal')
        elif not isinstance(class_type, CustomDataType):
            dtype = self.get_c_type(expr.dtype)
        else:
            dtype = self._print(expr.class_type)

        if self.is_c_pointer(expr):
            return f'{dtype}*'
        else:
            return dtype

    def _print_FuncAddressDeclare(self, expr):
        args = list(expr.arguments)
        if len(expr.results) == 1:
            ret_type = self.get_declare_type(expr.results[0])
        elif len(expr.results) > 1:
            ret_type = self._print(datatype('int'))
            args += [a.clone(name = a.name, memory_handling='alias') for a in expr.results]
        else:
            ret_type = self._print(datatype('void'))
        name = expr.name
        if not args:
            arg_code = 'void'
        else:
            # TODO: extract informations needed for printing in case of function argument which itself has a function argument
            arg_code = ', '.join('{}'.format(self._print_FuncAddressDeclare(i))
                        if isinstance(i, FunctionAddress) else f'{self.get_declare_type(i)} {i}'
                        for i in args)
        return f'{ret_type} (*{name})({arg_code});\n'

    def _print_Declare(self, expr):
        var = expr.variable
        if isinstance(var.class_type, InhomogeneousTupleType):
            return ''

        declaration_type = self.get_declare_type(var)
        variable = self._print(var.name)

        init = f' = {self._print(expr.value)}' if expr.value is not None else ''

        if isinstance(var.class_type, CStackArray):
            assert init == ''
            preface = ''
            if isinstance(var.alloc_shape[0], (int, LiteralInteger)):
                init = f'[{var.alloc_shape[0]}]'
            else:
                declaration_type += '*'
                init = ''
        elif var.is_stack_array:
            preface, init = self._init_stack_array(var)
        elif declaration_type == 't_ndarray' and not self._in_header:
            assert init == ''
            preface = ''
            init    = ' = {.shape = NULL}'
        else:
            preface = ''

        external = 'extern ' if expr.external else ''
        static = 'static ' if expr.static else ''

        declaration = f'{static}{external}{declaration_type} {variable}{init};\n'

        return preface + declaration

    def function_signature(self, expr, print_arg_names = True):
        """
        Get the C representation of the function signature.

        Extract from the function definition `expr` all the
        information (name, input, output) needed to create the
        function signature and return a string describing the
        function.

        This is not a declaration as the signature does not end
        with a semi-colon.

        Parameters
        ----------
        expr : FunctionDef
            The function definition for which a signature is needed.

        print_arg_names : bool, default : True
            Indicates whether argument names should be printed.

        Returns
        -------
        str
            Signature of the function.
        """
        arg_vars = [a.var for a in expr.arguments]
        result_vars = [r.var for r in expr.results if not r.is_argument]

        n_results = len(result_vars)

        if n_results == 1:
            ret_type = self.get_declare_type(result_vars[0])
        elif n_results > 1:
            ret_type = self.get_c_type(PythonNativeInt())
            arg_vars.extend(result_vars)
            self._additional_args.append(result_vars) # Ensure correct result for is_c_pointer
        else:
            ret_type = self.get_c_type(VoidType())

        name = expr.name
        if not arg_vars:
            arg_code = 'void'
        else:
            def get_arg_declaration(var):
                """ Get the code which declares the argument variable.
                """
                code = "const " * var.is_const
                code += self.get_declare_type(var)
                if print_arg_names:
                    code += ' ' + var.name
                return code

            arg_code_list = [self.function_signature(var, False) if isinstance(var, FunctionAddress)
                                else get_arg_declaration(var) for var in arg_vars]
            arg_code = ', '.join(arg_code_list)

        if self._additional_args :
            self._additional_args.pop()

        static = 'static ' if expr.is_static else ''

        if isinstance(expr, FunctionAddress):
            return f'{static}{ret_type} (*{name})({arg_code})'
        else:
            return f'{static}{ret_type} {name}({arg_code})'

    def _print_IndexedElement(self, expr):
        base = expr.base
        inds = list(expr.indices)
        base_shape = base.shape
        allow_negative_indexes = expr.allows_negative_indexes

        if isinstance(base, IndexedElement):
            while isinstance(base, IndexedElement) and isinstance(base.class_type, (NumpyNDArrayType, HomogeneousTupleType)):
                inds = list(base.indices) + inds
                base = base.base

        for i, ind in enumerate(inds):
            if isinstance(ind, PyccelUnarySub) and isinstance(ind.args[0], LiteralInteger):
                inds[i] = PyccelMinus(base_shape[i], ind.args[0], simplify = True)
            else:
                #indices of indexedElement of len==1 shouldn't be a tuple
                if isinstance(ind, tuple) and len(ind) == 1:
                    inds[i].args = ind[0]
                if allow_negative_indexes and \
                        not isinstance(ind, LiteralInteger) and not isinstance(ind, Slice):
                    inds[i] = IfTernaryOperator(PyccelLt(ind, LiteralInteger(0)),
                        PyccelAdd(base_shape[i], ind, simplify = True), ind)

        if isinstance(base.class_type, HomogeneousListType):
            assign = expr.get_user_nodes(Assign)
            index = self._print(inds[0])
            list_var = self._print(ObjectAddress(base))
            container_type = self.get_c_type(base.class_type)
            if assign:
                assert len(assign) == 1
                assign_node = assign[0]
                lhs = assign_node.lhs
                if lhs == expr or lhs.is_user_of(expr):
                    return f"(*{container_type}_at_mut({list_var},{index}))"
            return f"(*{container_type}_at({list_var},{index}))"

        base_name = self._print(base)
        if isinstance(base.class_type, NumpyNDArrayType):
            #set dtype to the C struct types
            dtype = self.find_in_ndarray_type_registry(expr.dtype)
        elif isinstance(base.class_type, HomogeneousTupleType):
            dtype = self.find_in_ndarray_type_registry(numpy_precision_map[(expr.dtype.primitive_type, expr.dtype.precision)])
        else:
            raise NotImplementedError(f"Don't know how to index {expr.class_type} type")
        if expr.rank > 0:
            #managing the Slice input
            for i , ind in enumerate(inds):
                if isinstance(ind, Slice):
                    inds[i] = self._new_slice_with_processed_arguments(ind, PyccelArrayShapeElement(base, i),
                        allow_negative_indexes)
                else:
                    inds[i] = Slice(ind, PyccelAdd(ind, LiteralInteger(1), simplify = True), LiteralInteger(1),
                        Slice.Element)
            indices = ", ".join(self._print(i) for i in inds)
            return f"array_slicing({base_name}, {expr.rank}, {indices})"
        indices = ", ".join(self._cast_to(i, NumpyInt64Type()).format(self._print(i)) for i in inds)
        return f"GET_ELEMENT({base_name}, {dtype}, {indices})"


    def _cast_to(self, expr, dtype):
        """
        Add a cast to an expression when needed.

        Get a format string which provides the code to cast the object `expr`
        to the specified dtype. If the dtypes already
        match then the format string will simply print the expression.

        Parameters
        ----------
        expr : TypedAstNode
            The expression to be cast.
        dtype : PyccelType
            The target type of the cast.

        Returns
        -------
        str
            A format string that contains the desired cast type.
            NB: You should insert the expression to be cast in the string
            after using this function.
        """
        if expr.dtype != dtype:
            cast=self.get_c_type(dtype)
            return '({}){{}}'.format(cast)
        return '{}'

    def _print_DottedVariable(self, expr):
        """convert dotted Variable to their C equivalent"""

        name_code = self._print(expr.name)
        if self.is_c_pointer(expr.lhs):
            code = f'{self._print(ObjectAddress(expr.lhs))}->{name_code}'
        else:
            lhs_code = self._print(expr.lhs)
            code = f'{lhs_code}.{name_code}'
        if self.is_c_pointer(expr):
            return f'(*{code})'
        else:
            return code

    @staticmethod
    def _new_slice_with_processed_arguments(_slice, array_size, allow_negative_index):
        """
        Create new slice with information collected from old slice and decorators.

        Create a new slice where the original `start`, `stop`, and `step` have
        been processed using basic simplifications, as well as additional rules
        identified by the function decorators.

        Parameters
        ----------
        _slice : Slice
            Slice needed to collect (start, stop, step).

        array_size : PyccelArrayShapeElement
            Call to function size().

        allow_negative_index : bool
            True when the decorator allow_negative_index is present.

        Returns
        -------
        Slice
            The new slice with processed arguments (start, stop, step).
        """
        start = LiteralInteger(0) if _slice.start is None else _slice.start
        stop = array_size if _slice.stop is None else _slice.stop

        # negative start and end in slice
        if isinstance(start, PyccelUnarySub) and isinstance(start.args[0], LiteralInteger):
            start = PyccelMinus(array_size, start.args[0], simplify = True)
        elif allow_negative_index and not isinstance(start, (LiteralInteger, PyccelArrayShapeElement)):
            start = IfTernaryOperator(PyccelLt(start, LiteralInteger(0)),
                            PyccelMinus(array_size, start, simplify = True), start)

        if isinstance(stop, PyccelUnarySub) and isinstance(stop.args[0], LiteralInteger):
            stop = PyccelMinus(array_size, stop.args[0], simplify = True)
        elif allow_negative_index and not isinstance(stop, (LiteralInteger, PyccelArrayShapeElement)):
            stop = IfTernaryOperator(PyccelLt(stop, LiteralInteger(0)),
                            PyccelMinus(array_size, stop, simplify = True), stop)

        # steps in slices
        step = _slice.step

        if step is None:
            step = LiteralInteger(1)

        # negative step in slice
        elif isinstance(step, PyccelUnarySub) and isinstance(step.args[0], LiteralInteger):
            start = PyccelMinus(array_size, LiteralInteger(1), simplify = True) if _slice.start is None else start
            stop = LiteralInteger(0) if _slice.stop is None else stop

        # variable step in slice
        elif allow_negative_index and step and not isinstance(step, LiteralInteger):
            og_start = start
            start = IfTernaryOperator(PyccelGt(step, LiteralInteger(0)), start, PyccelMinus(stop, LiteralInteger(1), simplify = True))
            stop = IfTernaryOperator(PyccelGt(step, LiteralInteger(0)), stop, og_start)

        return Slice(start, stop, step)

    def _print_PyccelArraySize(self, expr):
        arg = expr.arg
        if self.is_c_pointer(arg):
            return '{}->length'.format(self._print(ObjectAddress(arg)))
        return '{}.length'.format(self._print(arg))

    def _print_PyccelArrayShapeElement(self, expr):
        arg = expr.arg
<<<<<<< HEAD
        is_homogeneous_type = isinstance(arg.class_type, (HomogeneousListType, HomogeneousSetType))
        if is_homogeneous_type :
            dtype = self.get_c_type(arg.class_type)
            variable_address = self._print(ObjectAddress(arg))
            return f'{dtype}_size({variable_address})'
        if self.is_c_pointer(arg):
            return '{}->shape[{}]'.format(self._print(ObjectAddress(arg)), self._print(expr.index))
        return '{}.shape[{}]'.format(self._print(arg), self._print(expr.index))
=======
        if isinstance(arg.class_type, (NumpyNDArrayType, HomogeneousTupleType)):
            idx = self._print(expr.index)
            if self.is_c_pointer(arg):
                arg_code = self._print(ObjectAddress(arg))
                return f'{arg_code}->shape[{idx}]'
            arg_code = self._print(arg)
            return f'{arg_code}.shape[{idx}]'
        elif isinstance(arg.class_type, (HomogeneousListType, HomogeneousSetType, DictType)):
            c_type = self.get_c_type(arg.class_type)
            arg_code = self._print(ObjectAddress(arg))
            return f'{c_type}_size({arg_code})'
        else:
            raise NotImplementedError(f"Don't know how to represent shape of object of type {arg.class_type}")
>>>>>>> dbcbf582

    def _print_Allocate(self, expr):
        free_code = ''
        variable = expr.variable
        if isinstance(variable.class_type, (HomogeneousListType, HomogeneousSetType, DictType)):
            return ''
        if variable.rank > 0:
            #free the array if its already allocated and checking if its not null if the status is unknown
            if  (expr.status == 'unknown'):
                shape_var = DottedVariable(VoidType(), 'shape', lhs = variable)
                free_code = f'if ({self._print(shape_var)} != NULL)\n'
                free_code += "{{\n{}}}\n".format(self._print(Deallocate(variable)))
            elif (expr.status == 'allocated'):
                free_code += self._print(Deallocate(variable))
            self.add_import(c_imports['ndarrays'])
            shape = ", ".join(self._print(i) for i in expr.shape)
            if isinstance(variable.class_type, NumpyNDArrayType):
                #set dtype to the C struct types
                dtype = self.find_in_ndarray_type_registry(variable.dtype)
            elif isinstance(variable.class_type, HomogeneousContainerType):
                dtype = self.find_in_ndarray_type_registry(numpy_precision_map[(variable.dtype.primitive_type, variable.dtype.precision)])
            else:
                raise NotImplementedError(f"Don't know how to index {variable.class_type} type")
            shape_dtype = self.get_c_type(NumpyInt64Type())
            shape_Assign = "("+ shape_dtype +"[]){" + shape + "}"
            is_view = 'false' if variable.on_heap else 'true'
            order = "order_f" if expr.order == "F" else "order_c"
            alloc_code = f"{self._print(variable)} = array_create({variable.rank}, {shape_Assign}, {dtype}, {is_view}, {order});\n"
            return f'{free_code}{alloc_code}'
        elif variable.is_alias:
            var_code = self._print(ObjectAddress(variable))
            if expr.like:
                declaration_type = self.get_declare_type(expr.like)
                return f'{var_code} = malloc(sizeof({declaration_type}));\n'
            else:
                raise NotImplementedError(f"Allocate not implemented for {variable}")
        else:
            raise NotImplementedError(f"Allocate not implemented for {variable}")

    def _print_Deallocate(self, expr):
        if isinstance(expr.variable.class_type, (HomogeneousListType, HomogeneousSetType, DictType)):
            variable_address = self._print(ObjectAddress(expr.variable))
            container_type = self.get_c_type(expr.variable.class_type)
            return f'{container_type}_drop({variable_address});\n'
        if isinstance(expr.variable.class_type, InhomogeneousTupleType):
            return ''.join(self._print(Deallocate(v)) for v in expr.variable)
        variable_address = self._print(ObjectAddress(expr.variable))
        if isinstance(expr.variable.dtype, CustomDataType):
            Pyccel__del = expr.variable.cls_base.scope.find('__del__').name
            return f"{Pyccel__del}({variable_address});\n"
        elif isinstance(expr.variable.class_type, (NumpyNDArrayType, HomogeneousContainerType)):
            if expr.variable.is_alias:
                return f'free_pointer({variable_address});\n'
            else:
                return f'free_array({variable_address});\n'
        else:
            return f'free({variable_address});\n'

    def _print_Slice(self, expr):
        start = self._print(expr.start)
        stop = self._print(expr.stop)
        step = self._print(expr.step)
        slice_type = 'RANGE' if expr.slice_type == Slice.Range else 'ELEMENT'
        return f'new_slice({start}, {stop}, {step}, {slice_type})'

    def _print_NumpyUfuncBase(self, expr):
        """ Convert a Python expression with a Numpy function call to C
        function call

        Parameters
        ----------
            expr : Pyccel ast node
                Python expression with a Numpy function call

        Returns
        -------
            string
                Equivalent expression in C language

        Example
        -------
            numpy.cos(x) ==> cos(x)

        """
        # add necessary include
        self.add_import(c_imports['math'])
        type_name = type(expr).__name__
        try:
            func_name = numpy_ufunc_to_c_float[type_name]
        except KeyError:
            errors.report(PYCCEL_RESTRICTION_TODO, severity='fatal')
        args = []
        for arg in expr.args:
            if arg.dtype.primitive_type is PrimitiveComplexType():
                self.add_import(c_imports['complex'])
                try:
                    func_name = numpy_ufunc_to_c_complex[type_name]
                    args.append(self._print(arg))
                except KeyError:
                    errors.report(INCOMPATIBLE_TYPEVAR_TO_FUNC.format(type_name) ,severity='fatal')
            elif arg.dtype.primitive_type is not PrimitiveFloatingPointType():
                args.append(self._print(NumpyFloat(arg)))
            else :
                args.append(self._print(arg))
        code_args = ', '.join(args)
        return '{0}({1})'.format(func_name, code_args)

    def _print_NumpySign(self, expr):
        """ Print the corresponding C function for a call to Numpy.sign

        Parameters
        ----------
            expr : Pyccel ast node
                Python expression with Numpy.sign call

        Returns
        -------
            string
                Equivalent internal function in C

        Example
        -------
            import numpy

            numpy.sign(x) => isign(x)   (x is integer)
            numpy.sign(x) => fsign(x)   (x if float)
            numpy.sign(x) => csign(x)   (x is complex)

        """
        self.add_import(c_imports['pyc_math_c'])
        primitive_type = expr.dtype.primitive_type
        func = ''
        if isinstance(primitive_type, PrimitiveIntegerType):
            func = 'isign'
        elif isinstance(primitive_type, PrimitiveFloatingPointType):
            func = 'fsign'
        elif isinstance(primitive_type, PrimitiveComplexType):
            func = 'csgn' if numpy_v1 else 'csign'

        return f'{func}({self._print(expr.args[0])})'

    def _print_NumpyIsFinite(self, expr):
        """
        Convert a Python expression with a numpy isfinite function call to C function call
        """

        self.add_import(c_imports['math'])
        code_arg = self._print(expr.arg)
        return f"isfinite({code_arg})"

    def _print_NumpyIsInf(self, expr):
        """
        Convert a Python expression with a numpy isinf function call to C function call
        """

        self.add_import(c_imports['math'])
        code_arg = self._print(expr.arg)
        return f"isinf({code_arg})"

    def _print_NumpyIsNan(self, expr):
        """
        Convert a Python expression with a numpy isnan function call to C function call
        """

        self.add_import(c_imports['math'])
        code_arg = self._print(expr.arg)
        return f"isnan({code_arg})"

    def _print_MathFunctionBase(self, expr):
        """ Convert a Python expression with a math function call to C
        function call

        Parameters
        ----------
            expr : Pyccel ast node
                Python expression with a Math function call

        Returns
        -------
            string
                Equivalent expression in C language

        ------
        Example:
        --------
            math.sin(x) ==> sin(x)

        """
        # add necessary include
        type_name = type(expr).__name__
        try:
            func_name = math_function_to_c[type_name]
        except KeyError:
            errors.report(PYCCEL_RESTRICTION_TODO, severity='fatal')

        if func_name.startswith("pyc"):
            self.add_import(c_imports['pyc_math_c'])
        else:
            if expr.dtype.primitive_type is PrimitiveComplexType():
                self.add_import(c_imports['complex'])
            else:
                self.add_import(c_imports['math'])
        if expr.dtype.primitive_type is PrimitiveComplexType():
            args = [self._print(a) for a in expr.args]
        else:
            args = []
            for arg in expr.args:
                if arg.dtype.primitive_type is not PrimitiveFloatingPointType() \
                        and not func_name.startswith("pyc"):
                    args.append(self._print(NumpyFloat(arg)))
                else:
                    args.append(self._print(arg))
        code_args = ', '.join(args)
        if expr.dtype.primitive_type is PrimitiveIntegerType():
            cast_type = self.get_c_type(expr.dtype)
            return f'({cast_type}){func_name}({code_args})'
        return f'{func_name}({code_args})'

    def _print_MathIsfinite(self, expr):
        """Convert a Python expression with a math isfinite function call to C
        function call"""
        # add necessary include
        self.add_import(c_imports['math'])
        arg = expr.args[0]
        if arg.dtype.primitive_type is PrimitiveIntegerType():
            code_arg = self._print(NumpyFloat(arg))
        else:
            code_arg = self._print(arg)
        return "isfinite({})".format(code_arg)

    def _print_MathIsinf(self, expr):
        """Convert a Python expression with a math isinf function call to C
        function call"""
        # add necessary include
        self.add_import(c_imports['math'])
        arg = expr.args[0]
        if arg.dtype.primitive_type is PrimitiveIntegerType():
            code_arg = self._print(NumpyFloat(arg))
        else:
            code_arg = self._print(arg)
        return "isinf({})".format(code_arg)

    def _print_MathIsnan(self, expr):
        """Convert a Python expression with a math isnan function call to C
        function call"""
        # add necessary include
        self.add_import(c_imports['math'])
        arg = expr.args[0]
        if arg.dtype.primitive_type is PrimitiveIntegerType():
            code_arg = self._print(NumpyFloat(arg))
        else:
            code_arg = self._print(arg)
        return "isnan({})".format(code_arg)

    def _print_MathTrunc(self, expr):
        """Convert a Python expression with a math trunc function call to C
        function call"""
        # add necessary include
        self.add_import(c_imports['math'])
        arg = expr.args[0]
        if arg.dtype.primitive_type is PrimitiveIntegerType():
            code_arg = self._print(NumpyFloat(arg))
        else:
            code_arg = self._print(arg)
        return "trunc({})".format(code_arg)

    def _print_FunctionAddress(self, expr):
        return expr.name

    def _print_NumpyWhere(self, expr):
        cond = self._print(expr.condition)
        value_true = self._print(expr.value_true)
        value_false = self._print(expr.value_false)
        stmt = '{cond} ? {true} : {false}'.format(cond = cond,
                true = value_true, false = value_false)
        return stmt

    def _print_Rand(self, expr):
        raise NotImplementedError("Rand not implemented")

    def _print_NumpyRandint(self, expr):
        raise NotImplementedError("Randint not implemented")

    def _print_NumpyMod(self, expr):
        return self._print(PyccelMod(*expr.args))

    def _print_NumpySum(self, expr):
        '''
        Convert a call to numpy.sum to the equivalent function in C.
        '''
        if not isinstance(expr.arg, (NumpyArray, Variable, IndexedElement)):
            raise TypeError(f'Expecting a NumpyArray, given {type(expr.arg)}')
        dtype = expr.arg.dtype
        primitive_type = dtype.primitive_type
        prec  = dtype.precision
        name  = self._print(expr.arg)

        if isinstance(primitive_type, PrimitiveIntegerType):
            return f'numpy_sum_int{prec * 8}({name})'
        elif isinstance(primitive_type, PrimitiveFloatingPointType):
            return f'numpy_sum_float{prec * 8}({name})'
        elif isinstance(primitive_type, PrimitiveComplexType):
            return f'numpy_sum_complex{prec * 16}({name})'
        elif isinstance(primitive_type, PrimitiveBooleanType):
            return f'numpy_sum_bool({name})'
        raise NotImplementedError('Sum not implemented for argument')

    def _print_NumpyAmax(self, expr):
        '''
        Convert a call to numpy.max to the equivalent function in C.
        '''
        dtype = expr.arg.dtype
        primitive_type = dtype.primitive_type
        prec  = dtype.precision
        name  = self._print(expr.arg)
        if isinstance(primitive_type, PrimitiveIntegerType):
            return f'numpy_amax_int{prec * 8}({name})'
        elif isinstance(primitive_type, PrimitiveFloatingPointType):
            return f'numpy_amax_float{prec * 8}({name})'
        elif isinstance(primitive_type, PrimitiveComplexType):
            return f'numpy_amax_complex{prec * 16}({name})'
        elif isinstance(primitive_type, PrimitiveBooleanType):
            return f'numpy_amax_bool({name})'

    def _print_NumpyAmin(self, expr):
        '''
        Convert a call to numpy.min to the equivalent function in C.
        '''
        dtype = expr.arg.dtype
        primitive_type = dtype.primitive_type
        prec  = dtype.precision
        name  = self._print(expr.arg)
        if isinstance(primitive_type, PrimitiveIntegerType):
            return f'numpy_amin_int{prec * 8}({name})'
        elif isinstance(primitive_type, PrimitiveFloatingPointType):
            return f'numpy_amin_float{prec * 8}({name})'
        elif isinstance(primitive_type, PrimitiveComplexType):
            return f'numpy_amin_complex{prec * 16}({name})'
        elif isinstance(primitive_type, PrimitiveBooleanType):
            return f'numpy_amin_bool({name})'

    def _print_NumpyLinspace(self, expr):
        template = '({start} + {index}*{step})'
        if not isinstance(expr.endpoint, LiteralFalse):
            template = '({start} + {index}*{step})'
            lhs_source = expr.get_user_nodes(Assign)[0].lhs
            lhs_source.substitute(expr.ind, PyccelMinus(expr.num, LiteralInteger(1), simplify = True))
            lhs = self._print(lhs_source)

            if isinstance(expr.endpoint, LiteralTrue):
                cond_template = lhs + ' = {stop}'
            else:
                cond_template = lhs + ' = {cond} ? {stop} : ' + lhs

        v = self._cast_to(expr.stop, expr.dtype).format(self._print(expr.stop))

        init_value = template.format(
            start = self._print(expr.start),
            step  = self._print(expr.step),
            index = self._print(expr.ind),
        )
        if isinstance(expr.endpoint, LiteralFalse):
            code = init_value
        elif isinstance(expr.endpoint, LiteralTrue):
            code = init_value + ';\n' + cond_template.format(stop = v)
        else:
            code = init_value + ';\n' + cond_template.format(cond=self._print(expr.endpoint),stop = v)

        return code

    def _print_Interface(self, expr):
        return ""

    def _print_FunctionDef(self, expr):
        if expr.is_inline:
            return ''

        self.set_scope(expr.scope)

        arguments = [a.var for a in expr.arguments]
        results = [r.var for r in expr.results]
        if len(expr.results) > 1:
            self._additional_args.append(results)

        body  = self._print(expr.body)
        decs = [Declare(i, value=(Nil() if i.is_alias and isinstance(i.class_type, (VoidType, BindCPointer)) else None))
                if isinstance(i, Variable) else FuncAddressDeclare(i) for i in expr.local_vars]

        if len(results) == 1 :
            res = results[0]
            if isinstance(res, Variable) and not res.is_temp:
                decs += [Declare(res)]
            elif not isinstance(res, Variable):
                raise NotImplementedError(f"Can't return {type(res)} from a function")
        decs += [Declare(v) for v in self.scope.variables.values() \
                if v not in chain(expr.local_vars, results, arguments)]
        decs  = ''.join(self._print(i) for i in decs)

        sep = self._print(SeparatorComment(40))
        if self._additional_args :
            self._additional_args.pop()
        for i in expr.imports:
            self.add_import(i)
        docstring = self._print(expr.docstring) if expr.docstring else ''

        parts = [sep,
                 docstring,
                '{signature}\n{{\n'.format(signature=self.function_signature(expr)),
                 decs,
                 body,
                 '}\n',
                 sep]

        self.exit_scope()

        return ''.join(p for p in parts if p)

    def _print_FunctionCall(self, expr):
        func = expr.funcdef
        if func.is_inline:
            return self._handle_inline_func_call(expr)
         # Ensure the correct syntax is used for pointers
        args = []
        for a, f in zip(expr.args, func.arguments):
            arg_val = a.value or Nil()
            f = f.var
            if self.is_c_pointer(f):
                if isinstance(arg_val, Variable):
                    args.append(ObjectAddress(arg_val))
                elif not self.is_c_pointer(arg_val):
                    tmp_var = self.scope.get_temporary_variable(f.dtype)
                    assign = Assign(tmp_var, arg_val)
                    self._additional_code += self._print(assign)
                    args.append(ObjectAddress(tmp_var))
                else:
                    args.append(arg_val)
            else :
                args.append(arg_val)

        args += self._temporary_args
        self._temporary_args = []
        args = ', '.join(['{}'.format(self._print(a)) for a in args])

        call_code = f'{func.name}({args})'
        if not func.results:
            return f'{call_code};\n'
        else:
            return call_code

    def _print_Return(self, expr):
        code = ''
        args = [ObjectAddress(a) if isinstance(a, Variable) and self.is_c_pointer(a) else a for a in expr.expr]

        if len(args) == 0:
            return 'return;\n'

        if len(args) > 1:
            if expr.stmt:
                return self._print(expr.stmt)+'return 0;\n'
            return 'return 0;\n'

        if expr.stmt:
            # get Assign nodes from the CodeBlock object expr.stmt.
            last_assign = expr.stmt.get_attribute_nodes((Assign, AliasAssign), excluded_nodes=FunctionCall)
            deallocate_nodes = expr.stmt.get_attribute_nodes(Deallocate, excluded_nodes=(Assign,))
            vars_in_deallocate_nodes = [i.variable for i in deallocate_nodes]

            # Check the Assign objects list in case of
            # the user assigns a variable to an object contains IndexedElement object.
            if not last_assign:
                code = ''+self._print(expr.stmt)
            elif isinstance(last_assign[-1], (AugAssign, AliasAssign)):
                last_assign[-1].lhs.is_temp = False
                code = ''+self._print(expr.stmt)
            else:
                # make sure that stmt contains one assign node.
                last_assign = last_assign[-1]
                variables = last_assign.rhs.get_attribute_nodes(Variable)
                unneeded_var = not any(b in vars_in_deallocate_nodes or b.is_ndarray for b in variables)
                if unneeded_var:
                    code = ''.join(self._print(a) for a in expr.stmt.body if a is not last_assign)
                    return code + 'return {};\n'.format(self._print(last_assign.rhs))
                else:
                    last_assign.lhs.is_temp = False
                    code = self._print(expr.stmt)

        return code + 'return {0};\n'.format(self._print(args[0]))

    def _print_Pass(self, expr):
        return '// pass\n'

    def _print_Nil(self, expr):
        return 'NULL'

    def _print_NilArgument(self, expr):
        raise errors.report("Trying to use optional argument in inline function without providing a variable",
                symbol=expr,
                severity='fatal')

    def _print_PyccelAdd(self, expr):
        return ' + '.join(self._print(a) for a in expr.args)

    def _print_PyccelMinus(self, expr):
        args = [self._print(a) for a in expr.args]
        if len(args) == 1:
            return '-{}'.format(args[0])
        return ' - '.join(args)

    def _print_PyccelMul(self, expr):
        return ' * '.join(self._print(a) for a in expr.args)

    def _print_PyccelDiv(self, expr):
        if all(a.dtype.primitive_type is PrimitiveIntegerType() for a in expr.args):
            args = [NumpyFloat(a) for a in expr.args]
        else:
            args = expr.args
        return  ' / '.join(self._print(a) for a in args)

    def _print_PyccelFloorDiv(self, expr):
        self.add_import(c_imports['math'])
        # the result type of the floor division is dependent on the arguments
        # type, if all arguments are integers the result is integer otherwise
        # the result type is float
        need_to_cast = all(a.dtype.primitive_type is PrimitiveIntegerType() for a in expr.args)
        code = ' / '.join(self._print(a if a.dtype.primitive_type is PrimitiveFloatingPointType()
                                        else NumpyFloat(a)) for a in expr.args)
        if (need_to_cast):
            cast_type = self.get_c_type(expr.dtype)
            return "({})floor({})".format(cast_type, code)
        return "floor({})".format(code)

    def _print_PyccelRShift(self, expr):
        return ' >> '.join(self._print(a) for a in expr.args)

    def _print_PyccelLShift(self, expr):
        return ' << '.join(self._print(a) for a in expr.args)

    def _print_PyccelBitXor(self, expr):
        if expr.dtype is PythonNativeBool():
            return '{0} != {1}'.format(self._print(expr.args[0]), self._print(expr.args[1]))
        return ' ^ '.join(self._print(a) for a in expr.args)

    def _print_PyccelBitOr(self, expr):
        if expr.dtype is PythonNativeBool():
            return ' || '.join(self._print(a) for a in expr.args)
        return ' | '.join(self._print(a) for a in expr.args)

    def _print_PyccelBitAnd(self, expr):
        if expr.dtype is PythonNativeBool():
            return ' && '.join(self._print(a) for a in expr.args)
        return ' & '.join(self._print(a) for a in expr.args)

    def _print_PyccelInvert(self, expr):
        return '~{}'.format(self._print(expr.args[0]))

    def _print_PyccelAssociativeParenthesis(self, expr):
        return '({})'.format(self._print(expr.args[0]))

    def _print_PyccelUnary(self, expr):
        return '+{}'.format(self._print(expr.args[0]))

    def _print_PyccelUnarySub(self, expr):
        return '-{}'.format(self._print(expr.args[0]))

    def _print_AugAssign(self, expr):
        op = expr.op
        lhs = expr.lhs
        rhs = expr.rhs

        if op == '%' and isinstance(lhs.dtype.primitive_type, PrimitiveFloatingPointType):
            _expr = expr.to_basic_assign()
            expr.invalidate_node()
            return self._print(_expr)

        lhs_code = self._print(lhs)
        rhs_code = self._print(rhs)
        return f'{lhs_code} {op}= {rhs_code};\n'

    def _print_Assign(self, expr):
        prefix_code = ''
        lhs = expr.lhs
        rhs = expr.rhs
        if isinstance(rhs, FunctionCall) and isinstance(rhs.class_type, TupleType):
            self._temporary_args = [ObjectAddress(a) for a in lhs]
            return prefix_code+'{};\n'.format(self._print(rhs))
        # Inhomogenous tuples are unravelled and therefore do not exist in the c printer
        if isinstance(rhs, (NumpyArray, PythonTuple)):
            return prefix_code+self.copy_NumpyArray_Data(expr)
        if isinstance(rhs, (NumpyFull)):
            return prefix_code+self.arrayFill(expr)
        lhs = self._print(expr.lhs)
        if isinstance(rhs, (PythonList, PythonSet, PythonDict)):
            return prefix_code+self.init_stc_container(rhs, expr)
        rhs = self._print(expr.rhs)
        return prefix_code+f'{lhs} = {rhs};\n'

    def _print_AliasAssign(self, expr):
        lhs_var = expr.lhs
        rhs_var = expr.rhs

        lhs_address = ObjectAddress(lhs_var)
        rhs_address = ObjectAddress(rhs_var)

        # the below condition handles the case of reassinging a pointer to an array view.
        # setting the pointer's is_view attribute to false so it can be ignored by the free_pointer function.
        if isinstance(lhs_var, Variable) and lhs_var.is_ndarray and not lhs_var.is_optional:
            rhs = self._print(rhs_var)

            if isinstance(rhs_var, Variable) and rhs_var.is_ndarray:
                lhs = self._print(lhs_address)
                if lhs_var.order == rhs_var.order:
                    return 'alias_assign({}, {});\n'.format(lhs, rhs)
                else:
                    return 'transpose_alias_assign({}, {});\n'.format(lhs, rhs)
            else:
                lhs = self._print(lhs_var)
                return f'{lhs} = {rhs};\n'
        else:
            lhs = self._print(lhs_address)
            rhs = self._print(rhs_address)

            return f'{lhs} = {rhs};\n'

    def _print_For(self, expr):
        self.set_scope(expr.scope)

        indices = expr.iterable.loop_counters
        index = indices[0] if indices else expr.target
        if expr.iterable.num_loop_counters_required:
            self.scope.insert_variable(index)

        target   = index
        iterable = expr.iterable.get_range()

        if not isinstance(iterable, PythonRange):
            # Only iterable currently supported is PythonRange
            errors.report(PYCCEL_RESTRICTION_TODO, symbol=expr,
                severity='fatal')

        counter    = self._print(target)
        body       = self._print(expr.body)

        additional_assign = CodeBlock(expr.iterable.get_assigns(expr.target))
        body = self._print(additional_assign) + body

        start = self._print(iterable.start)
        stop  = self._print(iterable.stop )
        step  = self._print(iterable.step )

        test_step = iterable.step
        if isinstance(test_step, PyccelUnarySub):
            test_step = iterable.step.args[0]

        self.exit_scope()
        # testing if the step is a value or an expression
        if isinstance(test_step, Literal):
            op = '>' if isinstance(iterable.step, PyccelUnarySub) else '<'
            return ('for ({counter} = {start}; {counter} {op} {stop}; {counter} += '
                        '{step})\n{{\n{body}}}\n').format(counter=counter, start=start, op=op,
                                                          stop=stop, step=step, body=body)
        else:
            return (
                'for ({counter} = {start}; ({step} > 0) ? ({counter} < {stop}) : ({counter} > {stop}); {counter} += '
                '{step})\n{{\n{body}}}\n').format(counter=counter, start=start,
                                                  stop=stop, step=step, body=body)

    def _print_FunctionalFor(self, expr):
        loops = ''.join(self._print(i) for i in expr.loops)
        return loops

    def _print_CodeBlock(self, expr):
        if not expr.unravelled:
            body_exprs = expand_to_loops(expr,
                    self.scope.get_temporary_variable, self.scope,
                    language_has_vectors = False)
        else:
            body_exprs = expr.body
        body_stmts = []
        for b in body_exprs :
            code = self._print(b)
            code = self._additional_code + code
            self._additional_code = ''
            body_stmts.append(code)
        return ''.join(self._print(b) for b in body_stmts)

    def _print_Idx(self, expr):
        return self._print(expr.label)

    def _print_Exp1(self, expr):
        return "M_E"

    def _print_Pi(self, expr):
        return 'M_PI'

    def _print_Infinity(self, expr):
        return 'HUGE_VAL'

    def _print_NegativeInfinity(self, expr):
        return '-HUGE_VAL'

    def _print_PythonReal(self, expr):
        return 'creal({})'.format(self._print(expr.internal_var))

    def _print_PythonImag(self, expr):
        return 'cimag({})'.format(self._print(expr.internal_var))

    def _print_PythonConjugate(self, expr):
        return 'conj({})'.format(self._print(expr.internal_var))

    def _handle_is_operator(self, Op, expr):
        """
        Get the code to print an `is` or `is not` expression.

        Get the code to print an `is` or `is not` expression. These two operators
        function similarly so this helper function reduces code duplication.

        Parameters
        ----------
        Op : str
            The C operator representing "is" or "is not".

        expr : PyccelIs/PyccelIsNot
            The expression being printed.

        Returns
        -------
        str
            The code describing the expression.

        Raises
        ------
        PyccelError : Raised if the comparison is poorly defined.
        """

        lhs = self._print(expr.lhs)
        rhs = self._print(expr.rhs)
        a = expr.args[0]
        b = expr.args[1]

        if Nil() in expr.args:
            lhs = ObjectAddress(expr.lhs) if isinstance(expr.lhs, Variable) else expr.lhs
            rhs = ObjectAddress(expr.rhs) if isinstance(expr.rhs, Variable) else expr.rhs

            lhs = self._print(lhs)
            rhs = self._print(rhs)
            return '{} {} {}'.format(lhs, Op, rhs)

        if (a.dtype is PythonNativeBool() and b.dtype is PythonNativeBool()):
            return '{} {} {}'.format(lhs, Op, rhs)
        else:
            errors.report(PYCCEL_RESTRICTION_IS_ISNOT,
                          symbol=expr, severity='fatal')

    def _print_PyccelIsNot(self, expr):
        return self._handle_is_operator("!=", expr)

    def _print_PyccelIs(self, expr):
        return self._handle_is_operator("==", expr)

    def _print_Piecewise(self, expr):
        if expr.args[-1].cond is not True:
            # We need the last conditional to be a True, otherwise the resulting
            # function may not return a result.
            raise ValueError("All Piecewise expressions must contain an "
                             "(expr, True) statement to be used as a default "
                             "condition. Without one, the generated "
                             "expression may not evaluate to anything under "
                             "some condition.")
        lines = []
        if expr.has(Assign):
            for i, (e, c) in enumerate(expr.args):
                if i == 0:
                    lines.append("if (%s) {\n" % self._print(c))
                elif i == len(expr.args) - 1 and c is True:
                    lines.append("else {\n")
                else:
                    lines.append("else if (%s) {\n" % self._print(c))
                code0 = self._print(e)
                lines.append(code0)
                lines.append("}\n")
            return "".join(lines)
        else:
            # The piecewise was used in an expression, need to do inline
            # operators. This has the downside that inline operators will
            # not work for statements that span multiple lines (Matrix or
            # Indexed expressions).
            ecpairs = ["((%s) ? (\n%s\n)\n" % (self._print(c), self._print(e))
                    for e, c in expr.args[:-1]]
            last_line = ": (\n%s\n)" % self._print(expr.args[-1].expr)
            return ": ".join(ecpairs) + last_line + " ".join([")"*len(ecpairs)])

    def _print_Constant(self, expr):
        if expr == math_constants['inf']:
            self.add_import(c_imports['math'])
            return 'HUGE_VAL'
        elif expr == math_constants['nan']:
            self.add_import(c_imports['math'])
            return 'NAN'
        elif expr == math_constants['pi']:
            self.add_import(c_imports['math'])
            return 'M_PI'
        elif expr == math_constants['e']:
            self.add_import(c_imports['math'])
            return 'M_E'
        else:
            cast_func = DtypePrecisionToCastFunction[expr.dtype]
            return self._print(cast_func(expr.value))


    def _print_Variable(self, expr):
        if self.is_c_pointer(expr):
            return '(*{0})'.format(expr.name)
        else:
            return expr.name

    def _print_FunctionDefArgument(self, expr):
        return self._print(expr.name)

    def _print_FunctionCallArgument(self, expr):
        return self._print(expr.value)

    def _print_ObjectAddress(self, expr):
        obj_code = self._print(expr.obj)
        if isinstance(expr.obj, ObjectAddress) or not self.is_c_pointer(expr.obj):
            return f'&{obj_code}'
        else:
            if obj_code.startswith('(*') and obj_code.endswith(')'):
                return f'{obj_code[2:-1]}'
            else:
                return obj_code

    def _print_PointerCast(self, expr):
        declare_type = self.get_declare_type(expr.cast_type)
        if not self.is_c_pointer(expr.cast_type):
            declare_type += '*'
        obj = expr.obj
        if not isinstance(obj, ObjectAddress):
            obj = ObjectAddress(expr.obj)
        var_code = self._print(obj)
        return f'(*({declare_type})({var_code}))'

    def _print_Comment(self, expr):
        comments = self._print(expr.text)

        return '/*' + comments + '*/\n'

    def _print_Assert(self, expr):
        condition = self._print(expr.test)
        self.add_import(c_imports['assert'])
        return "assert({0});\n".format(condition)

    def _print_PyccelSymbol(self, expr):
        return expr

    def _print_CommentBlock(self, expr):
        txts = expr.comments
        header = expr.header
        header_size = len(expr.header)

        ln = max(len(i) for i in txts)
        if ln<max(20, header_size+4):
            ln = 20
        top  = '/*' + '_'*int((ln-header_size)/2) + header + '_'*int((ln-header_size)/2) + '*/\n'
        ln = len(top)-4
        bottom = '/*' + '_'*ln + '*/\n'

        txts = ['/*' + t + ' '*(ln - len(t)) + '*/\n' for t in txts]

        body = ''.join(i for i in txts)

        return ''.join([top, body, bottom])

    def _print_EmptyNode(self, expr):
        return ''

    #=================== OMP ==================

    def _print_OmpAnnotatedComment(self, expr):
        clauses = ''
        if expr.combined:
            clauses = ' ' + expr.combined
        clauses += str(expr.txt)
        if expr.has_nowait:
            clauses = clauses + ' nowait'
        omp_expr = '#pragma omp {}{}\n'.format(expr.name, clauses)

        if expr.is_multiline:
            if expr.combined is None:
                omp_expr += '{\n'
            elif (expr.combined and "for" not in expr.combined):
                if ("masked taskloop" not in expr.combined) and ("distribute" not in expr.combined):
                    omp_expr += '{\n'

        return omp_expr

    def _print_Omp_End_Clause(self, expr):
        return '}\n'
    #=====================================

    def _print_Program(self, expr):
        mod = expr.get_direct_user_nodes(lambda x: isinstance(x, Module))[0]
        self._current_module = mod
        self.set_scope(expr.scope)
        body  = self._print(expr.body)
        variables = self.scope.variables.values()
        decs = ''.join(self._print(Declare(v)) for v in variables)

        imports = [*expr.imports, *self._additional_imports.values()]
        imports = ''.join(self._print(i) for i in imports)

        self.exit_scope()
        self._current_module = None
        return ('{imports}'
                'int main()\n{{\n'
                '{decs}'
                '{body}'
                'return 0;\n'
                '}}').format(imports=imports,
                                    decs=decs,
                                    body=body)

    #================== CLASSES ==================

    def _print_CustomDataType(self, expr):
        return "struct " + expr.name

    def _print_Del(self, expr):
        return ''.join(self._print(var) for var in expr.variables)

    def _print_ClassDef(self, expr):
        methods = ''.join(self._print(method) for method in expr.methods)
        interfaces = ''.join(self._print(function) for interface in expr.interfaces for function in interface.functions)

        return methods + interfaces

    #================== List methods ==================
    def _print_ListPop(self, expr):
        class_type = expr.list_obj.class_type
        c_type = self.get_c_type(class_type)
        list_obj = self._print(ObjectAddress(expr.list_obj))
        if expr.index_element:
            self.add_import(Import('List_extensions', AsName(VariableTypeAnnotation(class_type), c_type)))
            if is_literal_integer(expr.index_element) and int(expr.index_element) < 0:
                idx_code = self._print(PyccelAdd(PythonLen(expr.list_obj), expr.index_element, simplify=True))
            else:
                idx_code = self._print(expr.index_element)
            return f'{c_type}_pull_elem({list_obj}, {idx_code})'
        else:
            return f'{c_type}_pull({list_obj})'

    #================== Set methods ==================

    def _print_SetPop(self, expr):
        dtype = expr.set_variable.class_type
        var_type = self.get_c_type(dtype)
        self.add_import(Import('Set_extensions', AsName(VariableTypeAnnotation(dtype), var_type)))
        set_var = self._print(ObjectAddress(expr.set_variable))
        return f'{var_type}_pop({set_var})'

    #=================== MACROS ==================

    def _print_MacroShape(self, expr):
        var = expr.argument
        if not isinstance(var, (Variable, IndexedElement)):
            raise TypeError('Expecting a variable, given {}'.format(type(var)))
        shape = var.shape

        if len(shape) == 1:
            shape = shape[0]


        elif not(expr.index is None):
            if expr.index < len(shape):
                shape = shape[expr.index]
            else:
                shape = '1'

        return self._print(shape)

    def _print_MacroCount(self, expr):

        var = expr.argument

        if var.rank == 0:
            return '1'
        else:
            return self._print(functools.reduce(
                lambda x,y: PyccelMul(x,y,simplify=True), var.shape))

    def _print_PrecomputedCode(self, expr):
        return expr.code


    def indent_code(self, code):
        """Accepts a string of code or a list of code lines"""

        if isinstance(code, str):
            code_lines = self.indent_code(code.splitlines(True))
            return ''.join(code_lines)

        tab = " "*self._default_settings["tabwidth"]
        inc_token = ('{', '(', '{\n', '(\n')
        dec_token = ('}', ')')

        code = [ line.lstrip(' \t') for line in code ]

        increase = [ int(any(map(line.endswith, inc_token))) for line in code ]
        decrease = [ int(any(map(line.startswith, dec_token)))
                     for line in code ]

        pretty = []
        level = 0
        for n, line in enumerate(code):
            if line == '' or line == '\n':
                pretty.append(line)
                continue
            level -= decrease[n]
            pretty.append("%s%s" % (tab*level, line))
            level += increase[n]
        return pretty
<|MERGE_RESOLUTION|>--- conflicted
+++ resolved
@@ -1631,16 +1631,6 @@
 
     def _print_PyccelArrayShapeElement(self, expr):
         arg = expr.arg
-<<<<<<< HEAD
-        is_homogeneous_type = isinstance(arg.class_type, (HomogeneousListType, HomogeneousSetType))
-        if is_homogeneous_type :
-            dtype = self.get_c_type(arg.class_type)
-            variable_address = self._print(ObjectAddress(arg))
-            return f'{dtype}_size({variable_address})'
-        if self.is_c_pointer(arg):
-            return '{}->shape[{}]'.format(self._print(ObjectAddress(arg)), self._print(expr.index))
-        return '{}.shape[{}]'.format(self._print(arg), self._print(expr.index))
-=======
         if isinstance(arg.class_type, (NumpyNDArrayType, HomogeneousTupleType)):
             idx = self._print(expr.index)
             if self.is_c_pointer(arg):
@@ -1654,7 +1644,6 @@
             return f'{c_type}_size({arg_code})'
         else:
             raise NotImplementedError(f"Don't know how to represent shape of object of type {arg.class_type}")
->>>>>>> dbcbf582
 
     def _print_Allocate(self, expr):
         free_code = ''
