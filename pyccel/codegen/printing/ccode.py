--- conflicted
+++ resolved
@@ -341,14 +341,10 @@
         declare_dtype = self.find_in_dtype_registry(self._print(rhs.dtype), rhs.precision)
         dtype = self.find_in_ndarray_type_registry(self._print(rhs.dtype), rhs.precision)
         arg = rhs.arg if isinstance(rhs, NumpyArray) else rhs
-<<<<<<< HEAD
-        if rhs.rank > 1 and not(isinstance(arg, Variable)):
-=======
         if isinstance(arg, PythonList) and not isinstance(arg[0], Variable) and order=="F":
             import numpy as np
             transpose_arg = list(np.transpose(arg))
         if rhs.rank > 1:
->>>>>>> d1d86266
             # flattening the args to use them in C initialization.
             if order=="F" and transpose_arg is not None:
                 while isinstance(transpose_arg[0], (np.ndarray, list)):
@@ -358,14 +354,6 @@
         self.add_import(c_imports['string'])
         assignations = ""
         if isinstance(arg, Variable):
-<<<<<<< HEAD
-            arg = self._print(arg)
-            cpy_data = f"array_copy_data({lhs}, {arg});\n"
-            return '%s' % (cpy_data)
-        else :
-            arg = ', '.join(self._print(i) for i in arg)
-            dummy_array = "%s %s[] = {%s};\n" % (declare_dtype, dummy_array_name, arg)
-=======
             return self.varCpy(lhs, arg)
         if isinstance(arg[0], Variable):
             for n, i in enumerate(arg):
@@ -382,7 +370,6 @@
         else:
             i = "{" + ', '.join([self._print(i) for i in arg]) + "}"
             dummy_array = f"{declare_dtype} {dummy_array_name}[] = {i};\n"
->>>>>>> d1d86266
             cpy_data = "memcpy({0}.{2}, {1}, {0}.buffer_size);\n".format(self._print(lhs), dummy_array_name, dtype)
             return f'{dummy_array}{cpy_data}'
 
