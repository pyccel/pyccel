# coding: utf-8
#------------------------------------------------------------------------------------------#
# This file is part of Pyccel which is released under MIT License. See the LICENSE file or #
# go to https://github.com/pyccel/pyccel/blob/devel/LICENSE for full license details.      #
#------------------------------------------------------------------------------------------#
import ast
import functools
from itertools import chain, product
import re
import sys
from packaging.version import Version

import numpy as np

from pyccel.ast.basic     import ScopedAstNode

from pyccel.ast.bind_c    import BindCPointer

from pyccel.ast.builtins  import PythonRange, PythonComplex, PythonMin, PythonMax
from pyccel.ast.builtins  import PythonPrint, PythonType, VariableIterator

from pyccel.ast.builtins  import PythonList, PythonTuple, PythonSet, PythonDict, PythonLen

from pyccel.ast.builtin_methods.dict_methods  import DictItems, DictKeys

from pyccel.ast.core      import Declare, For, CodeBlock, ClassDef
from pyccel.ast.core      import FunctionCall, FunctionCallArgument
from pyccel.ast.core      import Deallocate
from pyccel.ast.core      import FunctionAddress
from pyccel.ast.core      import Assign, Import, AugAssign, AliasAssign
from pyccel.ast.core      import SeparatorComment
from pyccel.ast.core      import Module, AsName

from pyccel.ast.c_concepts import ObjectAddress, CMacro, CStringExpression, PointerCast, CNativeInt
from pyccel.ast.c_concepts import CStackArray, CStrStr

from pyccel.ast.datatypes import PythonNativeInt, PythonNativeBool, VoidType
from pyccel.ast.datatypes import TupleType, FixedSizeNumericType, CharType
from pyccel.ast.datatypes import CustomDataType, StringType, HomogeneousTupleType
from pyccel.ast.datatypes import InhomogeneousTupleType, HomogeneousListType, HomogeneousSetType
from pyccel.ast.datatypes import PrimitiveBooleanType, PrimitiveIntegerType, PrimitiveFloatingPointType, PrimitiveComplexType
from pyccel.ast.datatypes import HomogeneousContainerType, DictType, FixedSizeType

from pyccel.ast.internals import Slice, PrecomputedCode, PyccelArrayShapeElement
from pyccel.ast.internals import PyccelFunction

from pyccel.ast.literals  import LiteralTrue, LiteralFalse, LiteralImaginaryUnit, LiteralFloat
from pyccel.ast.literals  import LiteralString, LiteralInteger, Literal
from pyccel.ast.literals  import Nil, convert_to_literal

from pyccel.ast.low_level_tools import IteratorType

from pyccel.ast.mathext  import math_constants

from pyccel.ast.numpyext import NumpyFull, NumpyArray, NumpySum
from pyccel.ast.numpyext import NumpyReal, NumpyImag, NumpyFloat
from pyccel.ast.numpyext import NumpyAmin, NumpyAmax
from pyccel.ast.numpyext import get_shape_of_multi_level_container

from pyccel.ast.numpytypes import NumpyInt8Type, NumpyInt16Type, NumpyInt32Type, NumpyInt64Type
from pyccel.ast.numpytypes import NumpyFloat32Type, NumpyFloat64Type, NumpyComplex64Type, NumpyComplex128Type
from pyccel.ast.numpytypes import NumpyNDArrayType, numpy_precision_map

from pyccel.ast.operators import PyccelAdd, PyccelMul, PyccelMinus, PyccelLt, PyccelGt
from pyccel.ast.operators import PyccelAssociativeParenthesis, PyccelMod
from pyccel.ast.operators import PyccelUnarySub, IfTernaryOperator

from pyccel.ast.type_annotations import VariableTypeAnnotation

from pyccel.ast.utilities import expand_to_loops, is_literal_integer, flatten_tuple_var

from pyccel.ast.variable import IndexedElement
from pyccel.ast.variable import Variable
from pyccel.ast.variable import DottedName
from pyccel.ast.variable import DottedVariable

from pyccel.codegen.printing.codeprinter import CodePrinter

from pyccel.errors.errors   import Errors
from pyccel.errors.messages import (PYCCEL_RESTRICTION_TODO, INCOMPATIBLE_TYPEVAR_TO_FUNC,
                                    PYCCEL_RESTRICTION_IS_ISNOT)

numpy_v1 = Version(np.__version__) < Version("2.0.0")

errors = Errors()

# TODO: add examples

__all__ = ["CCodePrinter"]

# dictionary mapping numpy function to (argument_conditions, C_function).
# Used in CCodePrinter._print_NumpyUfuncBase(self, expr)
numpy_ufunc_to_c_float = {
    'NumpyAbs'  : 'fabs',
    'NumpyFabs' : 'fabs',
    'NumpyFloor': 'floor',  # TODO: might require special treatment with casting
    # ---
    'NumpyExp' : 'exp',
    'NumpyLog' : 'log',
    'NumpySqrt': 'sqrt',
    # ---
    'NumpySin'    : 'sin',
    'NumpyCos'    : 'cos',
    'NumpyTan'    : 'tan',
    'NumpyArcsin' : 'asin',
    'NumpyArccos' : 'acos',
    'NumpyArctan' : 'atan',
    'NumpyArctan2': 'atan2',
    'NumpySinh'   : 'sinh',
    'NumpyCosh'   : 'cosh',
    'NumpyTanh'   : 'tanh',
    'NumpyArcsinh': 'asinh',
    'NumpyArccosh': 'acosh',
    'NumpyArctanh': 'atanh',
}

numpy_ufunc_to_c_complex = {
    'NumpyAbs'  : 'cabs',
    # ---
    'NumpyExp' : 'cexp',
    'NumpyLog' : 'clog',
    'NumpySqrt': 'csqrt',
    # ---
    'NumpySin'    : 'csin',
    'NumpyCos'    : 'ccos',
    'NumpyTan'    : 'ctan',
    'NumpyArcsin' : 'casin',
    'NumpyArccos' : 'cacos',
    'NumpyArctan' : 'catan',
    'NumpySinh'   : 'csinh',
    'NumpyCosh'   : 'ccosh',
    'NumpyTanh'   : 'ctanh',
    'NumpyArcsinh': 'casinh',
    'NumpyArccosh': 'cacosh',
    'NumpyArctanh': 'catanh',
}

# dictionary mapping Math function to (argument_conditions, C_function).
# Used in CCodePrinter._print_MathFunctionBase(self, expr)
# Math function ref https://docs.python.org/3/library/math.html
math_function_to_c = {
    # ---------- Number-theoretic and representation functions ------------
    'MathCeil'     : 'ceil',
    # 'MathComb'   : 'com' # TODO
    'MathCopysign': 'copysign',
    'MathFabs'   : 'fabs',
    'MathFloor'    : 'floor',
    # 'MathFmod'   : '???',  # TODO
    # 'MathRexp'   : '???'   TODO requires two output
    # 'MathFsum'   : '???',  # TODO
    # 'MathIsclose' : '???',  # TODO
    'MathIsfinite': 'isfinite', # int isfinite(real-floating x);
    'MathIsinf'   : 'isinf', # int isinf(real-floating x);
    'MathIsnan'   : 'isnan', # int isnan(real-floating x);
    # 'MathIsqrt'  : '???' TODO
    'MathLdexp'  : 'ldexp',
    # 'MathModf'  : '???' TODO return two value
    # 'MathPerm'  : '???' TODO
    # 'MathProd'  : '???' TODO
    'MathRemainder'  : 'remainder',
    'MathTrunc'  : 'trunc',

    # ----------------- Power and logarithmic functions -----------------------

    'MathExp'    : 'exp',
    'MathExpm1'  : 'expm1',
    'MathLog'    : 'log',      # take also an option arg [base]
    'MathLog1p'  : 'log1p',
    'MathLog2'  : 'log2',
    'MathLog10'  : 'log10',
    'MathPow'    : 'pow',
    'MathSqrt'   : 'sqrt',

    # --------------------- Trigonometric functions ---------------------------

    'MathAcos'   : 'acos',
    'MathAsin'   : 'asin',
    'MathAtan'   : 'atan',
    'MathAtan2'  : 'atan2',
    'MathCos'    : 'cos',
    # 'MathDist'  : '???', TODO
    'MathHypot'  : 'hypot',
    'MathSin'    : 'sin',
    'MathTan'    : 'tan',


    # -------------------------- Hyperbolic functions -------------------------

    'MathAcosh'  : 'acosh',
    'MathAsinh'  : 'asinh',
    'MathAtanh'  : 'atanh',
    'MathCosh'   : 'cosh',
    'MathSinh'   : 'sinh',
    'MathTanh'   : 'tanh',

    # --------------------------- Special functions ---------------------------

    'MathErf'    : 'erf',
    'MathErfc'   : 'erfc',
    'MathGamma'  : 'tgamma',
    'MathLgamma' : 'lgamma',

    # --------------------------- internal functions --------------------------
    'MathFactorial' : 'pyc_factorial',
    'MathGcd'       : 'pyc_gcd',
    'MathDegrees'   : 'pyc_degrees',
    'MathRadians'   : 'pyc_radians',
    'MathLcm'       : 'pyc_lcm',
    # --------------------------- cmath functions --------------------------
    'CmathAcos'  : 'cacos',
    'CmathAcosh' : 'cacosh',
    'CmathAsin'  : 'casin',
    'CmathAsinh' : 'casinh',
    'CmathAtan'  : 'catan',
    'CmathAtanh' : 'catanh',
    'CmathCos'   : 'ccos',
    'CmathCosh'  : 'ccosh',
    'CmathExp'   : 'cexp',
    'CmathSin'   : 'csin',
    'CmathSinh'  : 'csinh',
    'CmathSqrt'  : 'csqrt',
    'CmathTan'   : 'ctan',
    'CmathTanh'  : 'ctanh',
}

c_library_headers = (
    "complex",
    "ctype",
    "float",
    "math",
    "stdarg",
    "stdbool",
    "stddef",
    "stdint",
    "stdio",
    "stdlib",
    "string",
    "tgmath",
    "inttypes",
)

import_dict = {'omp_lib' : 'omp' }

c_imports = {n : Import(n, Module(n, (), ())) for n in
                ['stdlib',
                 'math',
                 'string',
                 'complex',
                 'stdint',
                 'pyc_math_c',
                 'stdio',
                 "inttypes",
                 'stdbool',
                 'assert',
                 'stc/cstr',
                 'CSpan_extensions']}

import_header_guard_prefix = {
    'stc/common': '_TOOLS_COMMON',
    'stc/cspan': '', # Included for import sorting
    'stc/hmap': '_TOOLS_DICT',
    'stc/hset': '_TOOLS_SET',
    'stc/vec': '_TOOLS_LIST'
}

stc_extension_mapping = {
    'stc/common': 'STC_Extensions/Common_extensions',
    'stc/hmap': 'STC_Extensions/Dict_extensions',
    'stc/hset': 'STC_Extensions/Set_extensions',
    'stc/vec': 'STC_Extensions/List_extensions',
}

class CCodePrinter(CodePrinter):
    """
    A printer for printing code in C.

    A printer to convert Pyccel's AST to strings of c code.
    As for all printers the navigation of this file is done via _print_X
    functions.

    Parameters
    ----------
    filename : str
            The name of the file being pyccelised.
    prefix_module : str
            A prefix to be added to the name of the module.
    """
    printmethod = "_ccode"
    language = "C"

    _default_settings = {
        'tabwidth': 4,
    }

    dtype_registry = {CNativeInt()    : 'int',
                      VoidType() : 'void',
                      CharType() : 'char',
                      (PrimitiveComplexType(),8) : 'double complex',
                      (PrimitiveComplexType(),4) : 'float complex',
                      (PrimitiveFloatingPointType(),8)   : 'double',
                      (PrimitiveFloatingPointType(),4)   : 'float',
                      (PrimitiveIntegerType(),4)     : 'int32_t',
                      (PrimitiveIntegerType(),8)     : 'int64_t',
                      (PrimitiveIntegerType(),2)     : 'int16_t',
                      (PrimitiveIntegerType(),1)     : 'int8_t',
                      (PrimitiveBooleanType(),-1) : 'bool',
                      }

    type_to_format = {(PrimitiveFloatingPointType(),8) : '%.15lf',
                      (PrimitiveFloatingPointType(),4) : '%.6f',
                      (PrimitiveIntegerType(),4)       : '%d',
                      (PrimitiveIntegerType(),8)       : LiteralString("%") + CMacro('PRId64'),
                      (PrimitiveIntegerType(),2)       : LiteralString("%") + CMacro('PRId16'),
                      (PrimitiveIntegerType(),1)       : LiteralString("%") + CMacro('PRId8'),
                      }

    def __init__(self, filename, prefix_module = None):

        errors.set_target(filename)

        super().__init__()
        self.prefix_module = prefix_module
        self._additional_imports = {'stdlib':c_imports['stdlib']}
        self._additional_code = ''
        self._additional_args = []
        self._temporary_args = []
        self._current_module = None
        self._in_header = False

    def sort_imports(self, imports):
        """
        Sort imports to avoid any errors due to bad ordering.

        Sort imports. This is important so that types exist before they are used to create
        container types. E.g. it is important that complex or inttypes be imported before
        vec_int or vec_double_complex is declared.

        Parameters
        ----------
        imports : list[Import]
            A list of the imports.

        Returns
        -------
        list[Import]
            A sorted list of the imports.
        """
        import_src = [str(i.source) for i in imports]
        dependent_imports = [i for i in import_src if i in import_header_guard_prefix]
        non_stc_imports = [i for i in import_src if i not in dependent_imports]
        dependent_imports.sort()
        non_stc_imports.sort()
        sorted_imports = [imports[import_src.index(name)] for name in chain(non_stc_imports, dependent_imports)]
        return sorted_imports

    def _format_code(self, lines):
        return self.indent_code(lines)

    def is_c_pointer(self, a):
        """
        Indicate whether the object is a pointer in C code.

        Some objects are accessed via a C pointer so that they can be modified in
        their scope and that modification can be retrieved elsewhere. This
        information cannot be found trivially so this function provides that
        information while avoiding easily outdated code to be repeated.

        The main reasons for this treatment are:
        1. It is the actual memory address of an object
        2. It is a reference to another object (e.g. an alias, an optional argument, or one of multiple return arguments)

        See codegen_stage.md in the developer docs for more details.

        Parameters
        ----------
        a : TypedAstNode
            The object whose storage we are enquiring about.

        Returns
        -------
        bool
            True if a C pointer, False otherwise.
        """
        if isinstance(a, (Nil, ObjectAddress, PointerCast, CStrStr)):
            return True
        if isinstance(a, FunctionCall):
            a = a.funcdef.results.var
        # STC _at and _at_mut functions return pointers
        if isinstance(a, IndexedElement) and not isinstance(a.base.class_type, CStackArray) and \
                len(a.indices) == a.base.class_type.container_rank:
            return True
        if not isinstance(a, Variable):
            return False
        if isinstance(a.class_type, (HomogeneousTupleType, NumpyNDArrayType)):
            return a.is_optional or any(a is bi for b in self._additional_args for bi in b)

        if isinstance(a.class_type, (CustomDataType, HomogeneousContainerType, DictType)) \
                and a.is_argument and not a.is_const:
            return True

        return a.is_alias or a.is_optional or \
                any(a is bi for b in self._additional_args for bi in b)

    def _flatten_list(self, irregular_list):
        """
        Get a list of all the arguments in a multi-level list/tuple.

        Get a list of all the arguments in a multi-level list/tuple.

        Parameters
        ----------
        irregular_list : PythonList | PythonTuple
            A multi-level list/tuple.

        Returns
        -------
        list[TypedAstNode]
            A flattened list of all the elements of the list/tuple.
        """
        def to_list(arg):
            """
            Get a list containing the scalar elements of a list/tuple.
            This method is called recursively. If the argument is not
            a list/tuple then it is returned in a list otherwise the
            elements of the list/tuple are converted to a list and
            flattened.
            """
            if isinstance(arg, (PythonList, PythonTuple)):
                return [ai for a in arg.args for ai in to_list(a)]
            else:
                return [arg]
        return to_list(irregular_list)

    #========================== Numpy Elements ===============================#
    def copy_NumpyArray_Data(self, lhs, rhs):
        """
        Get code which copies data from a Ndarray or a homogeneous tuple into a Ndarray.

        When data is copied from a homogeneous tuple, the code declares and fills
        a dummy data_buffer and copies the data from it to a NdArray struct.
        When data is copied from a Ndarray this is done directly without an intermediate
        structure.

        Parameters
        ----------
        lhs : TypedAstNode
            The left-hand side of the assignment containing the array into which the
            NumPy array should be copied.

        rhs : TypedAstNode
            The right-hand side of the assignment containing the array(s) which should
            be copied into the left-hand side.

        Returns
        -------
        str
            A string containing the code which allocates and copies the data.
        """
        assert rhs.rank != 0
        arg = rhs.arg if isinstance(rhs, NumpyArray) else rhs
        lhs_address = self._print(ObjectAddress(lhs))

        variables = [v for v in arg.get_attribute_nodes((Variable, FunctionCall, PyccelFunction)) if v.rank]

        # If the data is copied from a Variable rather than a list or tuple
        # use the function cspan_copy directly
        if isinstance(arg, (Variable, IndexedElement)):
            prefix = ''
            if isinstance(arg, IndexedElement):
                arg_var = self.scope.get_temporary_variable(arg.class_type, memory_handling='heap')
                prefix += self._print(Assign(arg_var, arg))
                arg = arg_var
            if isinstance(arg.class_type, (NumpyNDArrayType, HomogeneousTupleType)):
                rhs_address = self._print(ObjectAddress(arg))
                lhs_c_type = self.get_c_type(lhs.class_type)
                rhs_c_type = self.get_c_type(arg.class_type)
                cast_type = self.get_c_type(lhs.class_type.element_type)
                self.add_import(c_imports['CSpan_extensions'])
                return prefix + f'cspan_copy({cast_type}, {lhs_c_type}, {rhs_c_type}, {lhs_address}, {rhs_address});\n'
            else:
                raise NotImplementedError(f"Can't copy variable of type {arg.class_type}")
        elif variables:
            body = ''
            for li, ri in zip(lhs, arg):
                if li.rank:
                    li_slice_var = self.scope.get_temporary_variable(li.class_type,
                            shape = get_shape_of_multi_level_container(ri), memory_handling='alias')
                    body += self._print(AliasAssign(li_slice_var, li))
                    body += self.copy_NumpyArray_Data(li_slice_var, ri)
                else:
                    body += self._print(Assign(li, ri))
            return body

        def get_indexed(base, elems):
            """
            Get an indexed object. This ensures the necessary levels are created for tuples.
            """
            while elems:
                result = IndexedElement(base, *elems[:base.class_type.container_rank])
                elems = elems[base.class_type.container_rank:]
                base = result
            return result

        flattened_args = self._flatten_list(arg)

        flattened_lhs = [get_indexed(lhs, elems) for elems in product(*[range(s) for s in get_shape_of_multi_level_container(arg)])]

        operations = ''
        for li, ri in zip(flattened_lhs, flattened_args):
            operations += f'{self._print(li)} = {self._print(ri)};\n'

        return operations

    def arrayFill(self, expr):
        """
        Print the assignment of a NdArray.

        Print the code necessary to create and fill an ndarray.

        Parameters
        ----------
        expr : Assign
            The Assign Node used to get the lhs and rhs.

        Returns
        -------
        str
            Return a str that contains a call to the C function array_fill.
        """
        rhs = expr.rhs
        lhs = expr.lhs
        code_init = ''

        if rhs.fill_value is not None:
            lhs_code = self._print(lhs)
            fill_val = self._print(rhs.fill_value)
            c_type = self.get_c_type(lhs.class_type)
            loop_scope = self.scope.create_new_loop_scope()
            iter_var_name = loop_scope.get_new_name()
            code_init += f'c_foreach({iter_var_name}, {c_type}, {lhs_code}) {{\n'
            code_init += f'*({iter_var_name}.ref) = {fill_val};\n'
            code_init += '}\n'
        return code_init

    def _init_stack_array(self, expr):
        """
        Return a string which handles the assignment of a stack ndarray.

        Print the code necessary to initialise a ndarray on the stack.

        Parameters
        ----------
        expr : TypedAstNode
            The Assign Node used to get the lhs and rhs.

        Returns
        -------
        buffer_array : str
            String initialising the stack (C) array which stores the data.
        array_init   : str
            String containing the rhs of the initialization of a stack array.
        """
        var = expr
        dtype = self.get_c_type(var.dtype)
        shape = ", ".join(self._print(i) for i in var.alloc_shape)
        tot_shape = self._print(functools.reduce(
            lambda x,y: PyccelMul(x,y,simplify=True), var.alloc_shape))

        order = 'c_COLMAJOR' if var.order == 'F' else 'c_ROWMAJOR'

        dummy_array_name = self.scope.get_new_name(f'{var.name}_ptr')
        buffer_array = f"{dtype} {dummy_array_name}[{tot_shape}];\n"
        array_init = f' = cspan_md_layout({order}, {dummy_array_name}, {shape})'
        return buffer_array, array_init

    def _handle_inline_func_call(self, expr):
        """
        Print a function call to an inline function.

        Use the arguments passed to an inline function to print
        its body with the passed arguments in place of the function
        arguments.

        Parameters
        ----------
        expr : FunctionCall
            The function call which should be printed inline.

        Returns
        -------
        str
            The code for the inline function.
        """
        func = expr.funcdef
        body = func.body

        for b in body.body:
            if isinstance(b, ScopedAstNode):
                b.scope.update_parent_scope(self.scope, is_loop=True)

        # Print any arguments using the same inline function
        # As the function definition is modified directly this function
        # cannot be called recursively with the same FunctionDef
        args = []
        for a in expr.args:
            if a.is_user_of(func):
                code = PrecomputedCode(self._print(a))
                args.append(code)
            else:
                args.append(a.value)

        # Create new local variables to ensure there are no name collisions
        new_local_vars = [self.scope.get_temporary_variable(v, clone_scope = func.scope) \
                            for v in func.local_vars]

        parent_assign = expr.get_direct_user_nodes(lambda x: isinstance(x, Assign))
        func_result_vars = func.scope.collect_all_tuple_elements(func.results.var)
        generated_result_vars = any(v is not Nil() and (not v.is_temp or v.is_ndarray) for v in func_result_vars)
        if generated_result_vars or self._temporary_args:
            if self._temporary_args:
                orig_res_vars = func_result_vars
                new_res_vars = self._temporary_args
            else:
                orig_res_vars = [v for v in func_result_vars if not v.is_temp or v.is_ndarray]
                new_res_vars = [self.scope.get_temporary_variable(r) \
                            for r in orig_res_vars]
            new_res_vars = [a.obj if isinstance(a, ObjectAddress) else a for a in new_res_vars]
            body.substitute(orig_res_vars, new_res_vars)

        # Replace the arguments in the code
        func.swap_in_args(args, new_local_vars)

        func.remove_presence_checks()

        # Collect code but strip empty end
        body_code = self._print(body)
        code_lines = body_code.split('\n')[:-1]
        return_regex = re.compile(r'\breturn\b')
        has_results = [return_regex.search(l) is not None for l in code_lines]

        if func.results.var is Nil() and not any(has_results):
            code = body_code
        else:
            result_idx = has_results.index(True)
            result_line = code_lines[result_idx]

            body_code = '\n'.join(code_lines[:result_idx])+'\n'

            if len(func.results) != 1:
                code = body_code
            else:
                self._additional_code += body_code
                code = result_line.removeprefix('return ').removesuffix(';')

        # Put back original arguments
        func.reinstate_presence_checks()
        func.swap_out_args()
        if generated_result_vars or self._temporary_args:
            body.substitute(new_res_vars, orig_res_vars)

        if func.global_vars or func.global_funcs and \
                not func.get_direct_user_nodes(lambda u: isinstance(u, ClassDef)):
            mod = func.get_direct_user_nodes(lambda x: isinstance(x, Module))[0]
            self.add_import(Import(mod.name, [AsName(v, v.name) \
                for v in (*func.global_vars, *func.global_funcs)]))
            for v in (*func.global_vars, *func.global_funcs):
                self.scope.insert_symbol(v.name)

        for b in body.body:
            if isinstance(b, ScopedAstNode):
                b.scope.update_parent_scope(func.scope, is_loop=True)

        return code

    def init_stc_container(self, expr, assignment_var):
        """
        Generate the initialization of an STC container in C.

        This method generates and prints the C code for initializing a container using the STC `c_init()` method.

        Parameters
        ----------
        expr : TypedAstNode
            The object representing the container being printed (e.g., PythonList, PythonSet).

        assignment_var : Variable
            The variable that the Python container is being assigned to.

        Returns
        -------
        str
            The generated C code for the container initialization.
        """

        class_type = assignment_var.class_type
        dtype = self.get_c_type(class_type)
        if isinstance(expr, PythonDict):
            values = [self._print(k) for k in expr.values]
            if isinstance(class_type.key_type, StringType):
                keys = [self._print(CStrStr(k)) for k in expr.keys]
            else:
                keys = [self._print(k) for k in expr.keys]
            keyraw = '{' + ', '.join(f'{{{k}, {v}}}' for k,v in zip(keys, values)) + '}'
        else:
            if isinstance(class_type.element_type, StringType):
                args = [self._print(CStrStr(a)) for a in expr.args]
            else:
                args = [self._print(a) for a in expr.args]
            keyraw = '{' + ', '.join(args) + '}'
        container_name = self._print(assignment_var)
        init = f'{container_name} = c_init({dtype}, {keyraw});\n'
        return init

    def rename_imported_methods(self, expr):
        """
        Rename class methods from user-defined imports.

        This function is responsible for renaming methods of classes from
        the imported modules, ensuring that the names are correct
        by prefixing them with their class names.

        Parameters
        ----------
        expr : iterable[ClassDef]
            The ClassDef objects found in the module being renamed.
        """
        for classDef in expr:
            class_scope = classDef.scope
            for method in classDef.methods:
                if not method.is_inline:
                    class_scope.rename_function(method, f"{classDef.name}__{method.name.lstrip('__')}")
            for interface in classDef.interfaces:
                for func in interface.functions:
                    if not func.is_inline:
                        class_scope.rename_function(func, f"{classDef.name}__{func.name.lstrip('__')}")

    def _handle_numpy_functional(self, expr, ElementExpression, start_val = None):
        """
        Print code describing a NumPy functional for object.

        Print code describing a NumPy functional for object. E.g. sum/min/max.

        Parameters
        ----------
        expr : TypedAstNode
            The expression to be printed.
        ElementExpression : class type
            A class describing the operation carried out on each element of the
            array argument.
        start_val : TypedAstNode
            The value that the result should be initialised to before the loop.

        Returns
        -------
        str
            Code which describes the NumPy functional calculation.
        """
        assign_node = expr.get_direct_user_nodes(lambda p: isinstance(p, Assign))
        if assign_node:
            lhs_var = assign_node[0].lhs
            arg_var = expr.arg
            class_type = expr.arg.class_type

            lhs = self._print(lhs_var)
            if not isinstance(arg_var, Variable):
                tmp = self.scope.get_temporary_variable(arg_var.class_type, shape = arg_var.shape)
                self._additional_code += self._print(Assign(tmp, arg_var))
                arg_var = tmp
            arg = self._print(arg_var)
            c_type = self.get_c_type(class_type)
            if start_val is None:
                arg_address = self._print(ObjectAddress(arg_var))
                start = f'*cspan_front({arg_address})'
            else:
                start = self._print(start_val)

            loop_scope = self.scope.create_new_loop_scope()
            iter_var_name = loop_scope.get_new_name()
            iter_var = Variable(IteratorType(class_type), iter_var_name)
            iter_ref_var = DottedVariable(arg_var.class_type.element_type, 'ref',
                        memory_handling='alias', lhs=iter_var)

            tmp_additional_code = self._additional_code
            self._additional_code = ''
            node = self._print(ElementExpression(lhs_var, iter_ref_var))
            body = self._additional_code + f'{lhs} = {node};\n'
            self._additional_code = tmp_additional_code

            return (f'{lhs} = {start};\n'
                    f'c_foreach({iter_var_name}, {c_type}, {arg}) {{\n'
                    f'{body}'
                     '}\n')
        else:
            tmp_var = self.scope.get_temporary_variable(expr.class_type)
            assign_node = Assign(tmp_var, expr)
            self._additional_code += self._handle_numpy_functional(expr,
                            ElementExpression, start_val)
            return self._print(tmp_var)

    # ============ Elements ============ #

    def _print_PythonAbs(self, expr):
        if expr.arg.dtype.primitive_type is PrimitiveFloatingPointType():
            self.add_import(c_imports['math'])
            func = "fabs"
        elif expr.arg.dtype.primitive_type is PrimitiveComplexType():
            self.add_import(c_imports['complex'])
            func = "cabs"
        else:
            func = "labs"
        return "{}({})".format(func, self._print(expr.arg))

    def _print_PythonRound(self, expr):
        self.add_import(c_imports['pyc_math_c'])
        arg = self._print(expr.arg)
        ndigits = self._print(expr.ndigits or LiteralInteger(0))
        if isinstance(expr.arg.class_type.primitive_type, (PrimitiveBooleanType, PrimitiveIntegerType)):
            return f'ipyc_bankers_round({arg}, {ndigits})'
        else:
            return f'fpyc_bankers_round({arg}, {ndigits})'

    def _print_PythonMinMax(self, expr):
        arg = expr.args[0]
        primitive_type = arg.dtype.primitive_type
        variadic_args = isinstance(primitive_type, (PrimitiveFloatingPointType, PrimitiveIntegerType))
        can_compare = primitive_type is not PrimitiveComplexType()

        if isinstance(arg, Variable) and isinstance(arg.class_type , HomogeneousTupleType):
            if isinstance(arg.shape[0], LiteralInteger):
                arg = PythonTuple(*arg)
            else:
                return errors.report(f"{expr.name} in C does not support tuples of unknown length\n"
                                     + PYCCEL_RESTRICTION_TODO, symbol=expr, severity='fatal')
        if isinstance(arg, (PythonTuple, PythonList)) and variadic_args:
            key = self.get_c_type(arg.class_type.element_type)
            self.add_import(Import('stc/common', AsName(VariableTypeAnnotation(arg.dtype), key)))
            args_code = ", ".join(self._print(a) for a in arg.args)
            return  f'{key}_{expr.name}({len(arg.args)}, {args_code})'
        elif isinstance(arg, Variable):
            if isinstance(arg.class_type, (HomogeneousListType, HomogeneousSetType)) and can_compare:
                class_type = arg.class_type
                c_type = self.get_c_type(class_type)
                arg_obj = self._print(ObjectAddress(arg))
                import_loc = 'stc/vec' if isinstance(arg.class_type, HomogeneousListType) else 'stc/hset'
                self.add_import(Import(import_loc, AsName(VariableTypeAnnotation(class_type), c_type)))
                return f'{c_type}_{expr.name}({arg_obj})'
            else:
                return errors.report(f"{expr.name} in C does not support arguments of type {arg.class_type}", symbol=expr,
                    severity='fatal')
        if len(arg) != 2:
            return errors.report(f"{expr.name} in C does not support {len(arg)} arguments of type {arg.dtype}\n"
                                 + PYCCEL_RESTRICTION_TODO, symbol=expr, severity='fatal')
        if primitive_type is PrimitiveFloatingPointType():
            self.add_import(c_imports['math'])
            arg1 = self._print(arg[0])
            arg2 = self._print(arg[1])
            return f"f{expr.name}({arg1}, {arg2})"
        elif isinstance(primitive_type, (PrimitiveBooleanType, PrimitiveIntegerType)):
            if isinstance(arg[0], (Variable, Literal)):
                arg1 = self._print(arg[0])
            else:
                arg1_temp = self.scope.get_temporary_variable(PythonNativeInt())
                assign1 = Assign(arg1_temp, arg[0])
                code = self._print(assign1)
                self._additional_code += code
                arg1 = self._print(arg1_temp)
            if isinstance(arg[1], (Variable, Literal)):
                arg2 = self._print(arg[1])
            else:
                arg2_temp = self.scope.get_temporary_variable(PythonNativeInt())
                assign2 = Assign(arg2_temp, arg[1])
                code = self._print(assign2)
                self._additional_code += code
                arg2 = self._print(arg2_temp)
            op = '<' if isinstance(expr, PythonMin) else '>'
            return f"({arg1} {op} {arg2} ? {arg1} : {arg2})"
        elif isinstance(primitive_type, PrimitiveComplexType):
            self.add_import(c_imports['pyc_math_c'])
            arg1 = self._print(arg[0])
            arg2 = self._print(arg[1])
            return f"complex_{expr.name}({arg1}, {arg2})"
        else:
            return errors.report(f"{expr.name} in C does not support {len(arg)} arguments of type {arg.dtype}\n"
                                 + PYCCEL_RESTRICTION_TODO, symbol=expr, severity='fatal')

    def _print_PythonMin(self, expr):
        return self._print_PythonMinMax(expr)

    def _print_PythonMax(self, expr):
        return self._print_PythonMinMax(expr)

    def _print_SysExit(self, expr):
        code = ""
        if not isinstance(getattr(expr.status.dtype, 'primitive_type', None), PrimitiveIntegerType) \
                or expr.status.rank > 0:
            print_arg = FunctionCallArgument(expr.status)
            code = self._print(PythonPrint((print_arg, ), file="stderr"))
            arg = "1"
        else:
            arg = self._print(expr.status)
        return f"{code}exit({arg});\n"

    def _print_PythonFloat(self, expr):
        value = self._print(expr.arg)
        type_name = self.get_c_type(expr.dtype)
        return '({0})({1})'.format(type_name, value)

    def _print_PythonInt(self, expr):
        self.add_import(c_imports['stdint'])
        value = self._print(expr.arg)
        type_name = self.get_c_type(expr.dtype)
        return '({0})({1})'.format(type_name, value)

    def _print_PythonBool(self, expr):
        value = self._print(expr.arg)
        return '({} != 0)'.format(value)

    def _print_Literal(self, expr):
        return repr(expr.python_value)

    def _print_LiteralInteger(self, expr):
        if isinstance(expr, LiteralInteger) and getattr(expr.dtype, 'precision', -1) == 8:
            self.add_import(c_imports['stdint'])
            return f"INT64_C({repr(expr.python_value)})"
        return repr(expr.python_value)

    def _print_LiteralFloat(self, expr):
        if isinstance(expr, LiteralFloat) and expr.dtype.precision == 4:
            return f"{repr(expr.python_value)}f"
        return repr(expr.python_value)

    def _print_LiteralComplex(self, expr):
        if expr.real == LiteralFloat(0):
            return self._print(PyccelAssociativeParenthesis(PyccelMul(expr.imag, LiteralImaginaryUnit())))
        else:
            return self._print(PyccelAssociativeParenthesis(PyccelAdd(expr.real,
                            PyccelMul(expr.imag, LiteralImaginaryUnit()))))

    def _print_PythonComplex(self, expr):
        if expr.is_cast:
            value = self._print(expr.internal_var)
        else:
            value = self._print(PyccelAssociativeParenthesis(PyccelAdd(expr.real,
                            PyccelMul(expr.imag, LiteralImaginaryUnit()))))
        type_name = self.get_c_type(expr.dtype)
        return '({0})({1})'.format(type_name, value)

    def _print_LiteralImaginaryUnit(self, expr):
        self.add_import(c_imports['complex'])
        return '_Complex_I'

    def _print_Header(self, expr):
        return ''

    def _print_ModuleHeader(self, expr):
        self.set_scope(expr.module.scope)
        self._current_module = expr.module
        self._in_header = True
        name = expr.module.name
        if isinstance(name, AsName):
            name = name.name
        # TODO: Add interfaces
        classes = ""
        funcs = ""
        for classDef in expr.module.classes:
            if classDef.docstring is not None:
                classes += self._print(classDef.docstring)
            classes += f"struct {classDef.name} {{\n"
            # Is external is required to avoid the default initialisation of containers
            attrib_decl = [self._print(Declare(var, external=True)) for var in classDef.attributes]
            classes += ''.join(d.removeprefix('extern ') for d in attrib_decl)
            for method in classDef.methods:
                funcs += f"{self.function_signature(method)};\n"
            for interface in classDef.interfaces:
                for func in interface.functions:
                    funcs += f"{self.function_signature(func)};\n"
            classes += "};\n"
        funcs += '\n'.join(f"{self.function_signature(f)};" for f in expr.module.funcs if not f.is_inline)

        decls = [Declare(v, external=True, module_variable=True) for v in expr.module.variables if not v.is_private]
        global_variables = ''.join(self._print(d) for d in decls)

        # Print imports last to be sure that all additional_imports have been collected
        imports = [*expr.module.imports, *self._additional_imports.values()]
        imports = self.sort_imports(imports)
        imports = ''.join(self._print(i) for i in imports)

        self._in_header = False
        self.exit_scope()
        self._current_module = None
        return (f"#ifndef {name.upper()}_H\n \
                #define {name.upper()}_H\n\n \
                {imports}\n \
                {global_variables}\n \
                {classes}\n \
                {funcs}\n \
                #endif // {name}_H\n")

    def _print_Module(self, expr):
        self.set_scope(expr.scope)
        self._current_module = expr
        for item in expr.imports:
            if item.source_module and item.source_module is not self._current_module:
                self.rename_imported_methods(item.source_module.classes)
        self.rename_imported_methods(expr.classes)
        body    = ''.join(self._print(i) for i in expr.body)

        global_variables = ''.join([self._print(d) for d in expr.declarations])

        # Print imports last to be sure that all additional_imports have been collected
        imports = Import(self.scope.get_python_name(expr.name), Module(expr.name,(),()))
        imports = self._print(imports)

        code = ('{imports}\n'
                '{variables}\n'
                '{body}\n').format(
                        imports   = imports,
                        variables = global_variables,
                        body      = body)

        self.exit_scope()
        self._current_module = None
        return code

    def _print_Break(self, expr):
        return 'break;\n'

    def _print_Continue(self, expr):
        return 'continue;\n'

    def _print_While(self, expr):
        self.set_scope(expr.scope)
        body = self._print(expr.body)
        self.exit_scope()
        cond = self._print(expr.test)
        return 'while({condi})\n{{\n{body}}}\n'.format(condi = cond, body = body)

    def _print_If(self, expr):
        lines = []
        condition_setup = []
        for i, (c, b) in enumerate(expr.blocks):
            body = self._print(b)
            if i == len(expr.blocks) - 1 and isinstance(c, LiteralTrue):
                lines.append("else\n")
            else:
                # Print condition
                condition = self._print(c)
                # Retrieve any additional code which cannot be executed in the line containing the condition
                condition_setup.append(self._additional_code)
                self._additional_code = ''
                # Add the condition to the lines of code
                line = f"if ({condition})\n"
                if i == 0:
                    lines.append(line)
                else:
                    lines.append("else " + line)
            lines.append("{\n")
            lines.append(body + "}\n")
        return "".join(chain(condition_setup, lines))

    def _print_IfTernaryOperator(self, expr):
        cond = self._print(expr.cond)
        value_true = self._print(expr.value_true)
        value_false = self._print(expr.value_false)
        return '{cond} ? {true} : {false}'.format(cond = cond, true =value_true, false = value_false)

    def _print_LiteralTrue(self, expr):
        return '1'

    def _print_LiteralFalse(self, expr):
        return '0'

    def _print_PyccelAnd(self, expr):
        args = [self._print(a) for a in expr.args]
        return ' && '.join(a for a in args)

    def _print_PyccelOr(self, expr):
        args = [self._print(a) for a in expr.args]
        return ' || '.join(a for a in args)

    def _print_PyccelEq(self, expr):
        lhs, rhs = expr.args
        if isinstance(lhs.class_type, StringType) and isinstance(rhs.class_type, StringType):
            lhs_code = self._print(CStrStr(lhs))
            rhs_code = self._print(CStrStr(rhs))
            return f'!strcmp({lhs_code}, {rhs_code})'
        else:
            lhs_code = self._print(lhs)
            rhs_code = self._print(rhs)
            return f'{lhs_code} == {rhs_code}'

    def _print_PyccelNe(self, expr):
        lhs, rhs = expr.args
        if isinstance(lhs.class_type, StringType) and isinstance(rhs.class_type, StringType):
            lhs_code = self._print(CStrStr(lhs))
            rhs_code = self._print(CStrStr(rhs))
            return f'strcmp({lhs_code}, {rhs_code})'
        else:
            lhs_code = self._print(lhs)
            rhs_code = self._print(rhs)
            return f'{lhs_code} != {rhs_code}'

    def _print_PyccelLt(self, expr):
        lhs = self._print(expr.args[0])
        rhs = self._print(expr.args[1])
        return '{0} < {1}'.format(lhs, rhs)

    def _print_PyccelLe(self, expr):
        lhs = self._print(expr.args[0])
        rhs = self._print(expr.args[1])
        return '{0} <= {1}'.format(lhs, rhs)

    def _print_PyccelGt(self, expr):
        lhs = self._print(expr.args[0])
        rhs = self._print(expr.args[1])
        return '{0} > {1}'.format(lhs, rhs)

    def _print_PyccelGe(self, expr):
        lhs = self._print(expr.args[0])
        rhs = self._print(expr.args[1])
        return '{0} >= {1}'.format(lhs, rhs)

    def _print_PyccelNot(self, expr):
        a = self._print(expr.args[0])
        return '!{}'.format(a)

    def _print_PyccelIn(self, expr):
        container_type = expr.container.class_type
        element = self._print(expr.element)
        container = self._print(ObjectAddress(expr.container))
        c_type = self.get_c_type(expr.container.class_type)
        if isinstance(container_type, (HomogeneousSetType, DictType)):
            return f'{c_type}_contains({container}, {element})'
        elif isinstance(container_type, HomogeneousListType):
            return f'{c_type}_find({container}, {element}).ref != {c_type}_end({container}).ref'
        else:
            raise errors.report(PYCCEL_RESTRICTION_TODO,
                    symbol = expr,
                    severity='fatal')

    def _print_PyccelMod(self, expr):
        self.add_import(c_imports['math'])
        self.add_import(c_imports['pyc_math_c'])

        first = self._print(expr.args[0])
        second = self._print(expr.args[1])

        if expr.dtype.primitive_type is PrimitiveIntegerType():
            return "pyc_modulo({n}, {base})".format(n=first, base=second)

        if expr.args[0].dtype.primitive_type is PrimitiveIntegerType():
            first = self._print(NumpyFloat(expr.args[0]))
        if expr.args[1].dtype.primitive_type is PrimitiveIntegerType():
            second = self._print(NumpyFloat(expr.args[1]))
        return "pyc_fmodulo({n}, {base})".format(n=first, base=second)

    def _print_PyccelPow(self, expr):
        b = expr.args[0]
        e = expr.args[1]

        if expr.dtype.primitive_type is PrimitiveComplexType():
            b = self._print(b if b.dtype.primitive_type is PrimitiveComplexType() else PythonComplex(b))
            e = self._print(e if e.dtype.primitive_type is PrimitiveComplexType() else PythonComplex(e))
            self.add_import(c_imports['complex'])
            return 'cpow({}, {})'.format(b, e)

        self.add_import(c_imports['math'])
        b = self._print(b if b.dtype.primitive_type is PrimitiveFloatingPointType() else NumpyFloat(b))
        e = self._print(e if e.dtype.primitive_type is PrimitiveFloatingPointType() else NumpyFloat(e))
        code = 'pow({}, {})'.format(b, e)
        return self._cast_to(expr, expr.dtype).format(code)

    def _print_Import(self, expr):
        if expr.ignore:
            return ''
        if isinstance(expr.source, AsName):
            source = expr.source.name
        else:
            source = expr.source
        if isinstance(source, DottedName):
            source = source.name[-1].python_value
        else:
            source = self._print(source)
        if source == 'stc/cspan':
            native_int_c_type = self.get_c_type(PythonNativeInt())
            code = (f'#define STC_CSPAN_INDEX_TYPE {native_int_c_type}\n'
                    '#include <stc/cspan.h>\n')
            for t in expr.target:
                dtype = t.object.class_type
                container_type = t.local_alias
                element_type = self.get_c_type(dtype.datatype)
                rank = dtype.rank
                header_guard_prefix = import_header_guard_prefix.get(source, '')
                header_guard = f'{header_guard_prefix}_{container_type.upper()}'
                code += ''.join((f'#ifndef {header_guard}\n',
                        f'#define {header_guard}\n',
                        f'using_cspan({container_type}, {element_type}, {rank});\n',
                        f'#endif // {header_guard}\n\n'))
            return code
        elif source == 'stc/common':
            code = ''
            self.add_import(Import(stc_extension_mapping[source], (), ignore_at_print=True))
            for t in expr.target:
                element_decl = f'#define i_key {t.local_alias}\n'
                header_guard_prefix = import_header_guard_prefix.get(source, '')
                header_guard = f'{header_guard_prefix}_{t.local_alias.upper()}'
                code += ''.join((f'#ifndef {header_guard}\n',
                     f'#define {header_guard}\n',
                     element_decl,
                     f'#include <{source}.h>\n',
                     f'#include <{stc_extension_mapping[source]}.h>\n',
                     f'#endif // {header_guard}\n\n'))
            return code
        elif source != 'stc/cstr' and (source.startswith('stc/') or source in import_header_guard_prefix):
            code = ''
            for t in expr.target:
                class_type = t.object.class_type
                container_type = t.local_alias
                self.add_import(Import(stc_extension_mapping[source],
                       AsName(VariableTypeAnnotation(class_type), container_type),
                       ignore_at_print=True))
                if isinstance(class_type, DictType):
                    key_type = class_type.key_type
                    container_key_key = self.get_c_type(class_type.key_type)
                    container_val_key = self.get_c_type(class_type.value_type)
                    container_key = f'{container_key_key}_{container_val_key}'
                    type_decl = f'{container_key_key},{container_val_key}'
                    if isinstance(key_type, FixedSizeType):
                        decl_line = f'#define i_type {container_type},{type_decl}\n'
                    elif isinstance(key_type, StringType):
                        decl_line = (f'#define i_type {container_type}\n'
                                     f'#define i_keypro cstr\n'
                                     f'#define i_val {container_val_key}\n')
                else:
                    element_type = class_type.element_type
                    if isinstance(element_type, FixedSizeType):
                        type_decl = self.get_c_type(element_type)
                        decl_line = f'#define i_type {container_type},{type_decl}\n'
                    elif isinstance(element_type, StringType):
                        decl_line = (f'#define i_type {container_type}\n'
                                     f'#define i_keypro cstr\n')
                    elif isinstance(element_type, (HomogeneousListType, HomogeneousSetType, DictType)):
                        type_decl = self.get_c_type(element_type)
                        decl_line = (f'#define i_type {container_type}\n'
                                     f'#define i_keyclass {type_decl}\n')
                    else:
                        decl_line = ''
                        errors.report(f"The declaration of type {class_type} is not yet implemented.",
                                symbol=expr, severity='error')
                if isinstance(class_type, (HomogeneousListType, HomogeneousSetType)) and isinstance(class_type.element_type, FixedSizeNumericType) \
                        and not isinstance(class_type.element_type.primitive_type, PrimitiveComplexType):
                    decl_line += '#define i_use_cmp\n'
                header_guard_prefix = import_header_guard_prefix.get(source, '')
                header_guard = f'{header_guard_prefix}_{container_type.upper()}'
                code += ''.join((f'#ifndef {header_guard}\n',
                                 f'#define {header_guard}\n',
                                 decl_line,
                                 f'#include <{source}.h>\n'))
                if source in stc_extension_mapping:
                    code += decl_line + f'#include <{stc_extension_mapping[source]}.h>\n'
                code += f'#endif // {header_guard}\n\n'
            return code

        # Get with a default value is not used here as it is
        # slower and on most occasions the import will not be in the
        # dictionary
        if source in import_dict: # pylint: disable=consider-using-get
            source = import_dict[source]


        if source is None:
            return ''
        if expr.source in c_library_headers:
            return '#include <{0}.h>\n'.format(source)
        else:
            return '#include "{0}.h"\n'.format(source)

    def _print_LiteralString(self, expr):
        format_str = format(expr.python_value)
        format_str = format_str.replace("\\", "\\\\")\
                               .replace('\a', '\\a')\
                               .replace('\b', '\\b')\
                               .replace('\f', '\\f')\
                               .replace("\n", "\\n")\
                               .replace('\r', '\\r')\
                               .replace('\t', '\\t')\
                               .replace('\v', '\\v')\
                               .replace('"', '\\"')\
                               .replace("'", "\\'")
        return f'cstr_lit("{format_str}")'

    def get_print_format_and_arg(self, var):
        """
        Get the C print format string for the object var.

        Get the C print format string which will allow the generated code
        to print the variable passed as argument.

        Parameters
        ----------
        var : TypedAstNode
            The object which will be printed.

        Returns
        -------
        arg_format : str
            The format which should be printed in the format string of the
            generated print expression.
        arg : str
            The code which should be printed in the arguments of the generated
            print expression to print the object.
        """
        if isinstance(var.dtype, FixedSizeNumericType):
            primitive_type = var.dtype.primitive_type
            if isinstance(primitive_type, PrimitiveComplexType):
                _, real_part = self.get_print_format_and_arg(NumpyReal(var))
                float_format, imag_part = self.get_print_format_and_arg(NumpyImag(var))
                return f'({float_format} + {float_format}j)', f'{real_part}, {imag_part}'
            elif isinstance(primitive_type, PrimitiveBooleanType):
                return self.get_print_format_and_arg(IfTernaryOperator(var,
                                CStrStr(LiteralString("True")),
                                CStrStr(LiteralString("False"))))
            else:
                try:
                    arg_format = self.type_to_format[(primitive_type, var.dtype.precision)]
                except KeyError:
                    errors.report(f"Printing {var.dtype} type is not supported currently", severity='fatal')
                arg = self._print(var)
        elif isinstance(var.dtype, StringType):
            arg = self._print(CStrStr(var))
            arg_format = '%s'
        elif isinstance(var.dtype, CharType):
            arg = self._print(var)
            arg_format = '%s'
        else:
            try:
                arg_format = self.type_to_format[var.dtype]
            except KeyError:
                errors.report(f"Printing {var.dtype} type is not supported currently", severity='fatal')

            arg = self._print(var)

        return arg_format, arg

    def _print_CStringExpression(self, expr):
        return "".join(self._print(CStrStr(e)) for e in expr.get_flat_expression_list())

    def _print_CMacro(self, expr):
        return str(expr.macro)

    def _print_PythonPrint(self, expr):
        self.add_import(c_imports['stdio'])
        self.add_import(c_imports['inttypes'])
        end = '\n'
        sep = ' '
        code = ''
        empty_end = FunctionCallArgument(LiteralString(''), 'end')
        space_end = FunctionCallArgument(LiteralString(' '), 'end')
        empty_sep = FunctionCallArgument(LiteralString(''), 'sep')
        kwargs = [f for f in expr.expr if f.has_keyword]
        for f in kwargs:
            if f.keyword == 'sep'      :   sep = str(f.value)
            elif f.keyword == 'end'    :   end = str(f.value)
            else: errors.report("{} not implemented as a keyworded argument".format(f.keyword), severity='fatal')
        args_format = []
        args = []
        orig_args = [f for f in expr.expr if not f.has_keyword]

        def formatted_args_to_printf(args_format, args, end):
            args_format = CStringExpression(sep).join(args_format)
            args_format += end
            args_format = self._print(args_format)
            args_code = ', '.join([args_format, *args])
            if expr.file == 'stderr':
                return f"fprintf(stderr, {args_code});\n"
            return f"printf({args_code});\n"

        if len(orig_args) == 0:
            return formatted_args_to_printf(args_format, args, end)

        tuple_start = FunctionCallArgument(LiteralString('('))
        tuple_sep   = LiteralString(', ')
        tuple_end   = FunctionCallArgument(LiteralString(')'))

        for i, f in enumerate(orig_args):
            f = f.value

            if isinstance(f, PythonTuple):
                if args_format:
                    code += formatted_args_to_printf(args_format, args, sep)
                    args_format = []
                    args = []
                args = [FunctionCallArgument(print_arg) for tuple_elem in f for print_arg in (tuple_elem, tuple_sep)][:-1]
                if len(f) == 1:
                    args.append(FunctionCallArgument(LiteralString(',')))
                if i + 1 == len(orig_args):
                    end_of_tuple = FunctionCallArgument(LiteralString(end), 'end')
                else:
                    end_of_tuple = FunctionCallArgument(LiteralString(sep), 'end')
                code += self._print(PythonPrint([tuple_start, *args, tuple_end, empty_sep, end_of_tuple]))
                args = []
                continue
            if isinstance(f, PythonType):
                f = f.print_string

            if isinstance(f, FunctionCall) and isinstance(f.class_type, TupleType):
                tmp_list = [self.scope.get_temporary_variable(a.var.dtype) for a in f.funcdef.results]
                tmp_arg_format_list = []
                for a in tmp_list:
                    arg_format, arg = self.get_print_format_and_arg(a)
                    tmp_arg_format_list.append(arg_format)
                    args.append(arg)
                tmp_arg_format_list = CStringExpression(', ').join(tmp_arg_format_list)
                args_format.append(CStringExpression('(', tmp_arg_format_list, ')'))
                assign = Assign(tmp_list, f)
                code = self._print(assign)
                self._additional_code += code
            elif f.rank > 0 and not isinstance(f.class_type, StringType):
                if args_format:
                    code += formatted_args_to_printf(args_format, args, sep)
                    args_format = []
                    args = []
                for_index = self.scope.get_temporary_variable(PythonNativeInt(), name = 'i')
                max_index = PyccelMinus(f.shape[0], LiteralInteger(1), simplify = True)
                for_range = PythonRange(max_index)
                print_body = [ FunctionCallArgument(f[for_index]) ]
                if f.rank == 1:
                    print_body.append(space_end)

                for_body  = [PythonPrint(print_body, file=expr.file)]
                for_scope = self.scope.create_new_loop_scope()
                for_loop  = For((for_index,), for_range, for_body, scope=for_scope)
                for_end   = FunctionCallArgument(LiteralString(']'+end if i == len(orig_args)-1 else ']'), keyword='end')

                body = CodeBlock([PythonPrint([ FunctionCallArgument(LiteralString('[')), empty_end],
                                                file=expr.file),
                                  for_loop,
                                  PythonPrint([ FunctionCallArgument(f[max_index]), for_end],
                                                file=expr.file)],
                                 unravelled = True)
                code += self._print(body)
            elif isinstance(f, LiteralString):
                args_format.append(f.python_value)
            else:
                arg_format, arg = self.get_print_format_and_arg(f)
                args_format.append(arg_format)
                args.append(arg)
        if args_format:
            code += formatted_args_to_printf(args_format, args, end)
        return code

    def get_c_type(self, dtype):
        """
        Find the corresponding C type of the PyccelType.

        For scalar types, this function searches for the corresponding C data type
        in the `dtype_registry`.  If the provided type is a container (like
        `HomogeneousSetType` or `HomogeneousListType`),  it recursively identifies
        the type of an element of the container and uses it to calculate the
        appropriate type for the `STC` container.
        A `PYCCEL_RESTRICTION_TODO` error is raised if the dtype is not found in the registry.

        Parameters
        ----------
        dtype : PyccelType
            The data type of the expression. This can be a fixed-size numeric type,
            a primitive type, or a container type.

        Returns
        -------
        str
            The code which declares the data type in C or the corresponding `STC` container
            type.

        Raises
        ------
        PyccelCodegenError
            If the dtype is not found in the dtype_registry.
        """
        if isinstance(dtype, FixedSizeNumericType):
            primitive_type = dtype.primitive_type
            if isinstance(primitive_type, PrimitiveComplexType):
                self.add_import(c_imports['complex'])
                return f'{self.get_c_type(dtype.element_type)} complex'
            elif isinstance(primitive_type, PrimitiveIntegerType):
                self.add_import(c_imports['stdint'])
            elif isinstance(dtype, PythonNativeBool):
                self.add_import(c_imports['stdbool'])
                return 'bool'

            key = (primitive_type, dtype.precision)

        elif isinstance(dtype, (NumpyNDArrayType, HomogeneousTupleType)):
            element_type = self.get_c_type(dtype.datatype).replace(' ', '_').rstrip('_t')
            i_type = f'array_{element_type}_{dtype.rank}d'
            self.add_import(Import('stc/cspan', AsName(VariableTypeAnnotation(dtype), i_type)))
            return i_type

        elif isinstance(dtype, (HomogeneousSetType, HomogeneousListType)):
            container_type = 'hset' if dtype.name == 'set' else 'vec'
            element_type = self.get_c_type(dtype.element_type).replace(' ', '_')
            i_type = f'{container_type}_{element_type}'
            self.add_import(Import(f'stc/{container_type}', AsName(VariableTypeAnnotation(dtype), i_type)))
            return i_type

        elif isinstance(dtype, DictType):
            container_type = 'hmap'
            key_type = self.get_c_type(dtype.key_type).replace(' ', '_')
            val_type = self.get_c_type(dtype.value_type).replace(' ', '_')
            i_type = f'{container_type}_{key_type}_{val_type}'
            self.add_import(Import(f'stc/{container_type}', AsName(VariableTypeAnnotation(dtype), i_type)))
            return i_type

        elif isinstance(dtype, StringType):
            self.add_import(c_imports['stc/cstr'])
            return 'cstr'
        else:
            key = dtype

        try :
            return self.dtype_registry[key]
        except KeyError:
            raise errors.report(PYCCEL_RESTRICTION_TODO, #pylint: disable=raise-missing-from
                    symbol = dtype,
                    severity='fatal')

    def get_declare_type(self, expr):
        """
        Get the string which describes the type in a declaration.

        This function returns the code which describes the type
        of the `expr` object such that the declaration can be written as:
        `f"{self.get_declare_type(expr)} {expr.name}"`
        The function takes care of reporting errors for unknown types and
        importing any necessary additional imports (e.g. stdint/ndarrays).

        Parameters
        ----------
        expr : Variable
            The variable whose type should be described.

        Returns
        -------
        str
            The code describing the type.

        Raises
        ------
        PyccelCodegenError
            If the type is not supported in the C code.

        Examples
        --------
        >>> v = Variable(PythonNativeInt(), 'x')
        >>> self.get_declare_type(v)
        'int64_t'

        For an object accessed via a pointer:
        >>> v = Variable(NumpyNDArrayType(PythonNativeInt(), 1, None), 'x', is_optional=True)
        >>> self.get_declare_type(v)
        'array_int64_1d*'
        """
        class_type = expr.class_type

        if isinstance(expr.class_type, CStackArray):
            return self.get_c_type(expr.class_type.element_type)
        elif isinstance(expr.class_type, (HomogeneousContainerType, DictType)):
            dtype = self.get_c_type(expr.class_type)
        elif not isinstance(class_type, CustomDataType):
            dtype = self.get_c_type(expr.dtype)
        else:
            dtype = self._print(expr.class_type)

        if self.is_c_pointer(expr):
            return f'{dtype}*'
        else:
            return dtype

    def _print_Declare(self, expr):
        var = expr.variable
        if isinstance(var.class_type, InhomogeneousTupleType):
            return ''

        declaration_type = self.get_declare_type(var)

        init = f' = {self._print(expr.value)}' if expr.value is not None else ''

        if isinstance(var.class_type, CStackArray):
            assert init == ''
            preface = ''
            if isinstance(var.alloc_shape[0], (int, LiteralInteger)):
                init = f'[{var.alloc_shape[0]}]'
            else:
                declaration_type += '*'
                init = ''
        elif var.is_stack_array:
            preface, init = self._init_stack_array(var)
        else:
            preface = ''
            if isinstance(var.class_type, (HomogeneousContainerType, DictType)) and not expr.external:
                init = ' = {0}'

        external = 'extern ' if expr.external else ''
        static = 'static ' if expr.static else ''

        return f'{preface}{static}{external}{declaration_type} {var.name}{init};\n'

    def function_signature(self, expr, print_arg_names = True):
        """
        Get the C representation of the function signature.

        Extract from the function definition `expr` all the
        information (name, input, output) needed to create the
        function signature and return a string describing the
        function.

        This is not a declaration as the signature does not end
        with a semi-colon.

        Parameters
        ----------
        expr : FunctionDef
            The function definition for which a signature is needed.

        print_arg_names : bool, default : True
            Indicates whether argument names should be printed.

        Returns
        -------
        str
            Signature of the function.
        """
        arg_vars = [a.var for a in expr.arguments]
<<<<<<< HEAD
        arg_vars = [ai for a in arg_vars for ai in \
                        (flatten_tuple_var(a, expr.scope) if isinstance(a, Variable) else [a])]
        result_vars = [r.var for r in expr.results if not r.is_argument]
        result_vars = [v for r in result_vars for v in flatten_tuple_var(getattr(r, 'new_var', r), expr.scope)]
=======
        result_vars = [v for v in flatten_tuple_var(expr.results.var, expr.scope) \
                            if v and not v.is_argument]
>>>>>>> 7e407073

        n_results = len(result_vars)

        if n_results > 1 or isinstance(expr.results.var.class_type, InhomogeneousTupleType):
            ret_type = self.get_c_type(PythonNativeInt())
            arg_vars.extend(result_vars)
            self._additional_args.append(result_vars) # Ensure correct result for is_c_pointer
        elif n_results == 1:
            ret_type = self.get_declare_type(result_vars[0])
        else:
            ret_type = self.get_c_type(VoidType())

        name = expr.name
        if not arg_vars:
            arg_code = 'void'
        else:
            def get_arg_declaration(var):
                """ Get the code which declares the argument variable.
                """
                code = "const " * var.is_const
                code += self.get_declare_type(var)
                if print_arg_names:
                    code += ' ' + var.name
                return code

            arg_code_list = [self.function_signature(var, False) if isinstance(var, FunctionAddress)
                                else get_arg_declaration(var) for var in arg_vars]
            arg_code = ', '.join(arg_code_list)

        if self._additional_args :
            self._additional_args.pop()

        static = 'static ' if expr.is_static else ''

        if isinstance(expr, FunctionAddress):
            return f'{static}{ret_type} (*{name})({arg_code})'
        else:
            return f'{static}{ret_type} {name}({arg_code})'

    def _print_IndexedElement(self, expr):
        base = expr.base
        inds = list(expr.indices)
        base_shape = base.shape
        allow_negative_indexes = expr.allows_negative_indexes

        if isinstance(base, IndexedElement):
            while isinstance(base, IndexedElement) and isinstance(base.class_type, (NumpyNDArrayType, HomogeneousTupleType)):
                inds = list(base.indices) + inds
                base = base.base

        if expr.rank > 0 and isinstance(base.class_type, (NumpyNDArrayType, HomogeneousTupleType)):
            c_type = self.get_c_type(expr.class_type)
            indices = []
            for i,idx in enumerate(inds):
                if isinstance(idx, Slice):
                    idx = self._new_slice_with_processed_arguments(idx, PyccelArrayShapeElement(base, i),
                        allow_negative_indexes)
                indices.append('{'+self._print(idx)+'}')
            indices_code = ', '.join(indices)
            base_code = self._print(ObjectAddress(base))
            return f'cspan_slice({c_type}, {base_code}, {indices_code})'

        for i, ind in enumerate(inds):
            if is_literal_integer(ind) and int(ind) < 0:
                inds[i] = PyccelMinus(base_shape[i], ind.args[0], simplify = True)
            else:
                #indices of indexedElement of len==1 shouldn't be a tuple
                if isinstance(ind, tuple) and len(ind) == 1:
                    inds[i].args = ind[0]
                if allow_negative_indexes and \
                        not isinstance(ind, LiteralInteger) and not isinstance(ind, Slice):
                    inds[i] = IfTernaryOperator(PyccelLt(ind, LiteralInteger(0)),
                        PyccelAdd(base_shape[i], ind, simplify = True), ind)

        if isinstance(base.class_type, HomogeneousListType):
            assign = expr.get_user_nodes(Assign)
            index = self._print(inds[0])
            list_var = self._print(ObjectAddress(base))
            container_type = self.get_c_type(base.class_type)
            if assign:
                is_mut = False
                for a in assign:
                    lhs = a.lhs
                    is_mut = is_mut or lhs == expr or lhs.is_user_of(expr)
                if is_mut:
                    return f"(*{container_type}_at_mut({list_var},{index}))"
            return f"(*{container_type}_at({list_var},{index}))"

        indices = ", ".join(self._print(i) for i in inds)
        if isinstance(base.class_type, (NumpyNDArrayType, HomogeneousTupleType)):
            return f'(*cspan_at({self._print(ObjectAddress(base))}, {indices}))'
        elif isinstance(base.class_type, CStackArray):
            return f'{self._print(ObjectAddress(base))}[{indices}]'
        else:
            raise NotImplementedError(f"Indexing not implemented for {base.class_type}")

    def _cast_to(self, expr, dtype):
        """
        Add a cast to an expression when needed.

        Get a format string which provides the code to cast the object `expr`
        to the specified dtype. If the dtypes already
        match then the format string will simply print the expression.

        Parameters
        ----------
        expr : TypedAstNode
            The expression to be cast.
        dtype : PyccelType
            The target type of the cast.

        Returns
        -------
        str
            A format string that contains the desired cast type.
            NB: You should insert the expression to be cast in the string
            after using this function.
        """
        if expr.dtype != dtype:
            cast=self.get_c_type(dtype)
            return '({}){{}}'.format(cast)
        return '{}'

    def _print_DottedVariable(self, expr):
        """convert dotted Variable to their C equivalent"""

        name_code = self._print(expr.name)
        if self.is_c_pointer(expr.lhs):
            code = f'{self._print(ObjectAddress(expr.lhs))}->{name_code}'
        else:
            lhs_code = self._print(expr.lhs)
            code = f'{lhs_code}.{name_code}'
        if self.is_c_pointer(expr):
            return f'(*{code})'
        else:
            return code

    @staticmethod
    def _new_slice_with_processed_arguments(_slice, array_size, allow_negative_index):
        """
        Create new slice with information collected from old slice and decorators.

        Create a new slice where the original `start`, `stop`, and `step` have
        been processed using basic simplifications, as well as additional rules
        identified by the function decorators.

        Parameters
        ----------
        _slice : Slice
            Slice needed to collect (start, stop, step).

        array_size : PyccelArrayShapeElement
            Call to function size().

        allow_negative_index : bool
            True when the decorator allow_negative_index is present.

        Returns
        -------
        Slice
            The new slice with processed arguments (start, stop, step).
        """
        start = LiteralInteger(0) if _slice.start is None else _slice.start
        stop = array_size if _slice.stop is None else _slice.stop

        # negative start and end in slice
        if isinstance(start, PyccelUnarySub) and isinstance(start.args[0], LiteralInteger):
            start = PyccelMinus(array_size, start.args[0], simplify = True)
        elif allow_negative_index and not isinstance(start, (LiteralInteger, PyccelArrayShapeElement)):
            start = IfTernaryOperator(PyccelLt(start, LiteralInteger(0)),
                            PyccelMinus(array_size, start, simplify = True), start)
        else:
            start = _slice.start

        if isinstance(stop, PyccelUnarySub) and isinstance(stop.args[0], LiteralInteger):
            stop = PyccelMinus(array_size, stop.args[0], simplify = True)
        elif allow_negative_index and not isinstance(stop, (LiteralInteger, PyccelArrayShapeElement)):
            stop = IfTernaryOperator(PyccelLt(stop, LiteralInteger(0)),
                            PyccelMinus(array_size, stop, simplify = True), stop)
        else:
            stop = _slice.stop

        # steps in slices
        step = _slice.step

        # negative step in slice
        if step and isinstance(step, PyccelUnarySub) and isinstance(step.args[0], LiteralInteger):
            start = PyccelMinus(array_size, LiteralInteger(1), simplify = True) if _slice.start is None else start
            stop = LiteralInteger(0) if _slice.stop is None else stop
            raise NotImplementedError("Negative step not yet handled")

        # variable step in slice
        elif step and allow_negative_index and step and not isinstance(step, LiteralInteger):
            og_start = start
            start = IfTernaryOperator(PyccelGt(step, LiteralInteger(0)), start, PyccelMinus(stop, LiteralInteger(1), simplify = True))
            stop = IfTernaryOperator(PyccelGt(step, LiteralInteger(0)), stop, og_start)
            raise NotImplementedError("Negative step not yet handled")

        return Slice(start, stop, step)

    def _print_PyccelArraySize(self, expr):
        arg = self._print(ObjectAddress(expr.arg))
        return f'cspan_size({arg})'

    def _print_PyccelArrayShapeElement(self, expr):
        arg = expr.arg
        if isinstance(arg.class_type, (NumpyNDArrayType, HomogeneousTupleType)):
            idx = self._print(expr.index)
            if self.is_c_pointer(arg):
                arg_code = self._print(ObjectAddress(arg))
                return f'{arg_code}->shape[{idx}]'
            arg_code = self._print(arg)
            return f'{arg_code}.shape[{idx}]'
        elif isinstance(arg.class_type, (HomogeneousListType, HomogeneousSetType, DictType)):
            c_type = self.get_c_type(arg.class_type)
            arg_code = self._print(ObjectAddress(arg))
            return f'{c_type}_size({arg_code})'
        elif isinstance(arg.class_type, StringType):
            arg_code = self._print(ObjectAddress(arg))
            return f'cstr_size({arg_code})'
        else:
            raise NotImplementedError(f"Don't know how to represent shape of object of type {arg.class_type}")

    def _print_Allocate(self, expr):
        free_code = ''
        variable = expr.variable
        if isinstance(variable.class_type, (HomogeneousListType, HomogeneousSetType, DictType, StringType)):
            if expr.status in ('allocated', 'unknown'):
                free_code = f'{self._print(Deallocate(variable))}'
            if expr.shape[0] is None:
                return free_code
            size = self._print(expr.shape[0])
            variable_address = self._print(ObjectAddress(expr.variable))
            container_type = self.get_c_type(expr.variable.class_type)
            if expr.alloc_type == 'reserve':
                return free_code + f'{container_type}_reserve({variable_address}, {size});\n'
            elif expr.alloc_type == 'resize':
                return f'{container_type}_resize({variable_address}, {size}, {0});\n'
            return free_code
        elif isinstance(variable.class_type, (NumpyNDArrayType, HomogeneousTupleType)):
            #free the array if its already allocated and checking if its not null if the status is unknown
            if  (expr.status == 'unknown'):
                data_ptr = ObjectAddress(DottedVariable(VoidType(), 'data',
                                        lhs = variable, memory_handling='alias'))
                free_code = f'if ({self._print(data_ptr)} != NULL)\n'
                free_code += ''.join(("{\n", self._print(Deallocate(variable)), "}\n"))
            elif (expr.status == 'allocated'):
                free_code += self._print(Deallocate(variable))

            tot_shape = self._print(functools.reduce(
                lambda x,y: PyccelMul(x,y,simplify=True), expr.shape))
            c_type = self.get_c_type(variable.class_type)
            element_type = self.get_c_type(variable.class_type.element_type)

            if expr.like:
                buffer_array = ''
                if isinstance(expr.like.class_type, VoidType):
                    dummy_array_name = self._print(ObjectAddress(expr.like))
                else:
                    raise NotImplementedError("Unexpected type passed to like argument")
            else:
                dummy_array_name = self.scope.get_new_name(f'{variable.name}_ptr')
                buffer_array_var = Variable(variable.class_type.datatype, dummy_array_name, memory_handling='alias')
                self.scope.insert_variable(buffer_array_var)
                buffer_array = f"{dummy_array_name} = malloc(sizeof({element_type}) * ({tot_shape}));\n"

            order = 'c_COLMAJOR' if variable.order == 'F' else 'c_ROWMAJOR'
            shape = ", ".join(self._print(i) for i in expr.shape)

            return free_code + buffer_array + f'{self._print(variable)} = ({c_type})cspan_md_layout({order}, {dummy_array_name}, {shape});\n'
        elif variable.is_alias:
            var_code = self._print(ObjectAddress(variable))
            if expr.like:
                declaration_type = self.get_declare_type(expr.like)
                malloc_size = f'sizeof({declaration_type})'
                if variable.rank:
                    tot_shape = self._print(functools.reduce(
                        lambda x,y: PyccelMul(x,y,simplify=True), expr.shape))
                    malloc_size = f'{malloc_size} * ({tot_shape})'
                return f'{var_code} = malloc({malloc_size});\n'
            else:
                raise NotImplementedError(f"Allocate not implemented for {variable.class_type}")
        else:
            raise NotImplementedError(f"Allocate not implemented for {variable.class_type}")

    def _print_Deallocate(self, expr):
        if isinstance(expr.variable.class_type, (HomogeneousListType, HomogeneousSetType, DictType, StringType)):
            if expr.variable.is_alias:
                return ''
            variable_address = self._print(ObjectAddress(expr.variable))
            container_type = self.get_c_type(expr.variable.class_type)
            return f'{container_type}_drop({variable_address});\n'
        if isinstance(expr.variable.class_type, InhomogeneousTupleType):
            return ''.join(self._print(Deallocate(v)) for v in expr.variable)
        if isinstance(expr.variable.dtype, CustomDataType):
            variable_address = self._print(ObjectAddress(expr.variable))
            Pyccel__del = expr.variable.cls_base.scope.find('__del__').name
            return f"{Pyccel__del}({variable_address});\n"
        elif isinstance(expr.variable.class_type, (NumpyNDArrayType, HomogeneousTupleType)):
            if expr.variable.is_alias:
                return ''
            else:
                data_ptr = DottedVariable(VoidType(), 'data', lhs = expr.variable, memory_handling='alias')
                data_ptr_code = self._print(ObjectAddress(data_ptr))
                return f'free({data_ptr_code});\n{data_ptr_code} = NULL;\n'
        else:
            variable_address = self._print(ObjectAddress(expr.variable))
            return f'free({variable_address});\n'

    def _print_Slice(self, expr):
        start = expr.start
        stop = expr.stop
        step = expr.step
        if start is None and stop is None and (step in (None, 1)):
            return 'c_ALL'
        else:
            start = start or LiteralInteger(0)
            stop = stop or 'c_END'
            assert not(is_literal_integer(start) and int(start) < 0)
            assert not(is_literal_integer(stop) and int(stop) < 0)
            args = (start, stop)
            if step and step != 1:
                args += (expr.step, )
            return ', '.join(self._print(a) for a in args)

    def _print_NumpyUfuncBase(self, expr):
        """ Convert a Python expression with a Numpy function call to C
        function call

        Parameters
        ----------
            expr : Pyccel ast node
                Python expression with a Numpy function call

        Returns
        -------
            string
                Equivalent expression in C language

        Example
        -------
            numpy.cos(x) ==> cos(x)

        """
        # add necessary include
        self.add_import(c_imports['math'])
        type_name = type(expr).__name__
        try:
            func_name = numpy_ufunc_to_c_float[type_name]
        except KeyError:
            errors.report(PYCCEL_RESTRICTION_TODO, severity='fatal')
        args = []
        for arg in expr.args:
            if arg.dtype.primitive_type is PrimitiveComplexType():
                self.add_import(c_imports['complex'])
                try:
                    func_name = numpy_ufunc_to_c_complex[type_name]
                    args.append(self._print(arg))
                except KeyError:
                    errors.report(INCOMPATIBLE_TYPEVAR_TO_FUNC.format(type_name) ,severity='fatal')
            elif arg.dtype.primitive_type is not PrimitiveFloatingPointType():
                args.append(self._print(NumpyFloat(arg)))
            else :
                args.append(self._print(arg))
        code_args = ', '.join(args)
        return '{0}({1})'.format(func_name, code_args)

    def _print_NumpySign(self, expr):
        """ Print the corresponding C function for a call to Numpy.sign

        Parameters
        ----------
            expr : Pyccel ast node
                Python expression with Numpy.sign call

        Returns
        -------
            string
                Equivalent internal function in C

        Example
        -------
            import numpy

            numpy.sign(x) => isign(x)   (x is integer)
            numpy.sign(x) => fsign(x)   (x if float)
            numpy.sign(x) => csign(x)   (x is complex)

        """
        self.add_import(c_imports['pyc_math_c'])
        primitive_type = expr.dtype.primitive_type
        func = ''
        if isinstance(primitive_type, PrimitiveIntegerType):
            func = 'isign'
        elif isinstance(primitive_type, PrimitiveFloatingPointType):
            func = 'fsign'
        elif isinstance(primitive_type, PrimitiveComplexType):
            func = 'csgn' if numpy_v1 else 'csign'

        return f'{func}({self._print(expr.args[0])})'

    def _print_NumpyIsFinite(self, expr):
        """
        Convert a Python expression with a numpy isfinite function call to C function call
        """

        self.add_import(c_imports['math'])
        code_arg = self._print(expr.arg)
        return f"isfinite({code_arg})"

    def _print_NumpyIsInf(self, expr):
        """
        Convert a Python expression with a numpy isinf function call to C function call
        """

        self.add_import(c_imports['math'])
        code_arg = self._print(expr.arg)
        return f"isinf({code_arg})"

    def _print_NumpyIsNan(self, expr):
        """
        Convert a Python expression with a numpy isnan function call to C function call
        """

        self.add_import(c_imports['math'])
        code_arg = self._print(expr.arg)
        return f"isnan({code_arg})"

    def _print_MathFunctionBase(self, expr):
        """ Convert a Python expression with a math function call to C
        function call

        Parameters
        ----------
            expr : Pyccel ast node
                Python expression with a Math function call

        Returns
        -------
            string
                Equivalent expression in C language

        ------
        Example:
        --------
            math.sin(x) ==> sin(x)

        """
        # add necessary include
        type_name = type(expr).__name__
        try:
            func_name = math_function_to_c[type_name]
        except KeyError:
            errors.report(PYCCEL_RESTRICTION_TODO, severity='fatal')

        if func_name.startswith("pyc"):
            self.add_import(c_imports['pyc_math_c'])
        else:
            if expr.dtype.primitive_type is PrimitiveComplexType():
                self.add_import(c_imports['complex'])
            else:
                self.add_import(c_imports['math'])
        if expr.dtype.primitive_type is PrimitiveComplexType():
            args = [self._print(a) for a in expr.args]
        else:
            args = []
            for arg in expr.args:
                if arg.dtype.primitive_type is not PrimitiveFloatingPointType() \
                        and not func_name.startswith("pyc"):
                    args.append(self._print(NumpyFloat(arg)))
                else:
                    args.append(self._print(arg))
        code_args = ', '.join(args)
        if expr.dtype.primitive_type is PrimitiveIntegerType():
            cast_type = self.get_c_type(expr.dtype)
            return f'({cast_type}){func_name}({code_args})'
        return f'{func_name}({code_args})'

    def _print_MathIsfinite(self, expr):
        """Convert a Python expression with a math isfinite function call to C
        function call"""
        # add necessary include
        self.add_import(c_imports['math'])
        arg = expr.args[0]
        if arg.dtype.primitive_type is PrimitiveIntegerType():
            code_arg = self._print(NumpyFloat(arg))
        else:
            code_arg = self._print(arg)
        return "isfinite({})".format(code_arg)

    def _print_MathIsinf(self, expr):
        """Convert a Python expression with a math isinf function call to C
        function call"""
        # add necessary include
        self.add_import(c_imports['math'])
        arg = expr.args[0]
        if arg.dtype.primitive_type is PrimitiveIntegerType():
            code_arg = self._print(NumpyFloat(arg))
        else:
            code_arg = self._print(arg)
        return "isinf({})".format(code_arg)

    def _print_MathIsnan(self, expr):
        """Convert a Python expression with a math isnan function call to C
        function call"""
        # add necessary include
        self.add_import(c_imports['math'])
        arg = expr.args[0]
        if arg.dtype.primitive_type is PrimitiveIntegerType():
            code_arg = self._print(NumpyFloat(arg))
        else:
            code_arg = self._print(arg)
        return "isnan({})".format(code_arg)

    def _print_MathTrunc(self, expr):
        """Convert a Python expression with a math trunc function call to C
        function call"""
        # add necessary include
        self.add_import(c_imports['math'])
        arg = expr.args[0]
        if arg.dtype.primitive_type is PrimitiveIntegerType():
            code_arg = self._print(NumpyFloat(arg))
        else:
            code_arg = self._print(arg)
        return "trunc({})".format(code_arg)

    def _print_FunctionAddress(self, expr):
        return expr.name

    def _print_NumpyWhere(self, expr):
        cond = self._print(expr.condition)
        value_true = self._print(expr.value_true)
        value_false = self._print(expr.value_false)
        stmt = '{cond} ? {true} : {false}'.format(cond = cond,
                true = value_true, false = value_false)
        return stmt

    def _print_Rand(self, expr):
        raise NotImplementedError("Rand not implemented")

    def _print_NumpyRandint(self, expr):
        raise NotImplementedError("Randint not implemented")

    def _print_NumpyMod(self, expr):
        return self._print(PyccelMod(*expr.args))

    def _print_NumpyAmax(self, expr):
        '''
        Convert a call to numpy.max to the equivalent function in C.
        '''
        return self._handle_numpy_functional(expr, PythonMax)

    def _print_NumpyAmin(self, expr):
        '''
        Convert a call to numpy.min to the equivalent function in C.
        '''
        return self._handle_numpy_functional(expr, PythonMin)

    def _print_NumpySum(self, expr):
        return self._handle_numpy_functional(expr, PyccelAdd, convert_to_literal(0, expr.class_type))

    def _print_NumpyLinspace(self, expr):
        template = '({start} + {index}*{step})'
        if not isinstance(expr.endpoint, LiteralFalse):
            template = '({start} + {index}*{step})'
            lhs_source = expr.get_user_nodes(Assign)[0].lhs
            lhs_source.substitute(expr.ind, PyccelMinus(expr.num, LiteralInteger(1), simplify = True))
            lhs = self._print(lhs_source)

            if isinstance(expr.endpoint, LiteralTrue):
                cond_template = lhs + ' = {stop}'
            else:
                cond_template = lhs + ' = {cond} ? {stop} : ' + lhs

        v = self._cast_to(expr.stop, expr.dtype).format(self._print(expr.stop))

        init_value = template.format(
            start = self._print(expr.start),
            step  = self._print(expr.step),
            index = self._print(expr.ind),
        )
        if isinstance(expr.endpoint, LiteralFalse):
            code = init_value
        elif isinstance(expr.endpoint, LiteralTrue):
            code = init_value + ';\n' + cond_template.format(stop = v)
        else:
            code = init_value + ';\n' + cond_template.format(cond=self._print(expr.endpoint),stop = v)

        return code

    def _print_Interface(self, expr):
        return ""

    def _print_FunctionDef(self, expr):
        if expr.is_inline:
            return ''

        self.set_scope(expr.scope)

        arguments = [a.var for a in expr.arguments]
        # Collect results filtering out Nil()
        results = [r for r in self.scope.collect_all_tuple_elements(expr.results.var) \
                if isinstance(r, Variable)]
        returning_tuple = isinstance(expr.results.var.class_type, InhomogeneousTupleType)
        if len(results) > 1 or returning_tuple:
            self._additional_args.append(results)

        body  = self._print(expr.body)
        decs = [Declare(i, value=(Nil() if i.is_alias and isinstance(i.class_type, (VoidType, BindCPointer)) else None))
                for i in expr.local_vars]

        if len(results) == 1 and not returning_tuple:
            res = results[0]
            if isinstance(res, Variable) and not res.is_temp:
                decs += [Declare(res)]
            elif not isinstance(res, Variable):
                raise NotImplementedError(f"Can't return {type(res)} from a function")
        decs += [Declare(v) for v in self.scope.variables.values() \
                if v not in chain(expr.local_vars, results, arguments)]
        decs  = ''.join(self._print(i) for i in decs)

        sep = self._print(SeparatorComment(40))
        if self._additional_args :
            self._additional_args.pop()
        for i in expr.imports:
            self.add_import(i)
        docstring = self._print(expr.docstring) if expr.docstring else ''

        parts = [sep,
                 docstring,
                '{signature}\n{{\n'.format(signature=self.function_signature(expr)),
                 decs,
                 body,
                 '}\n',
                 sep]

        self.exit_scope()

        return ''.join(p for p in parts if p)

    def _print_FunctionCall(self, expr):
        func = expr.funcdef
        if func.is_inline:
            return self._handle_inline_func_call(expr)
         # Ensure the correct syntax is used for pointers
        args = []
        for a, f in zip(expr.args, func.arguments):
            arg_val = a.value or Nil()
            f = f.var
            if self.is_c_pointer(f):
                if isinstance(arg_val, Variable):
                    args.append(ObjectAddress(arg_val))
                elif not self.is_c_pointer(arg_val):
                    tmp_var = self.scope.get_temporary_variable(f.dtype)
                    assign = Assign(tmp_var, arg_val)
                    code = self._print(assign)
                    self._additional_code += code
                    args.append(ObjectAddress(tmp_var))
                else:
                    args.append(arg_val)
            else :
                args.append(arg_val)

        args += self._temporary_args
        self._temporary_args = []
        args = ', '.join(self._print(ai) for a in args for ai in \
                        ([a] if isinstance(a, FunctionAddress) else flatten_tuple_var(a, self.scope)))

        call_code = f'{func.name}({args})'
        if func.results.var is not Nil() and \
                not isinstance(func.results.var.class_type, InhomogeneousTupleType):
            return call_code
        else:
            return f'{call_code};\n'

    def _print_Return(self, expr):
        code = ''
        return_obj = expr.expr
        if return_obj is None:
            args = []
        elif isinstance(return_obj.class_type, InhomogeneousTupleType):
            if expr.stmt:
                return self._print(expr.stmt)+'return 0;\n'
            return 'return 0;\n'
        else:
            args = [ObjectAddress(return_obj) if self.is_c_pointer(return_obj) else return_obj]

        if len(args) == 0:
            return 'return;\n'

        if len(args) > 1:
            if expr.stmt:
                return self._print(expr.stmt)+'return 0;\n'
            return 'return 0;\n'

        if expr.stmt:
            # get Assign nodes from the CodeBlock object expr.stmt.
            last_assign = expr.stmt.get_attribute_nodes((Assign, AliasAssign), excluded_nodes=FunctionCall)
            deallocate_nodes = expr.stmt.get_attribute_nodes(Deallocate, excluded_nodes=(Assign,))
            vars_in_deallocate_nodes = [i.variable for i in deallocate_nodes]

            # Check the Assign objects list in case of
            # the user assigns a variable to an object contains IndexedElement object.
            if not last_assign:
                code = self._print(expr.stmt)
            elif isinstance(last_assign[-1], (AugAssign, AliasAssign)):
                last_assign[-1].lhs.is_temp = False
                code = self._print(expr.stmt)
            elif isinstance(last_assign[-1].rhs, PythonTuple):
                code = self._print(expr.stmt)
                last_assign[-1].lhs.is_temp = False
            else:
                # make sure that stmt contains one assign node.
                last_assign = last_assign[-1]
                variables = last_assign.rhs.get_attribute_nodes(Variable)
                unneeded_var = not any(b in vars_in_deallocate_nodes or b.is_ndarray for b in variables) and \
                        isinstance(last_assign.lhs, Variable) and not last_assign.lhs.is_ndarray
                if unneeded_var:
                    code = ''.join(self._print(a) for a in expr.stmt.body if a is not last_assign)
                    return code + 'return {};\n'.format(self._print(last_assign.rhs))
                else:
                    if isinstance(last_assign.lhs, Variable):
                        last_assign.lhs.is_temp = False
                    code = self._print(expr.stmt)

        returned_value = self.scope.collect_tuple_element(args[0])

        return code + f'return {self._print(returned_value)};\n'

    def _print_Pass(self, expr):
        return '// pass\n'

    def _print_Nil(self, expr):
        return 'NULL'

    def _print_NilArgument(self, expr):
        raise errors.report("Trying to use optional argument in inline function without providing a variable",
                symbol=expr,
                severity='fatal')

    def _print_PyccelAdd(self, expr):
        return ' + '.join(self._print(a) for a in expr.args)

    def _print_PyccelMinus(self, expr):
        args = [self._print(a) for a in expr.args]
        if len(args) == 1:
            return '-{}'.format(args[0])
        return ' - '.join(args)

    def _print_PyccelMul(self, expr):
        return ' * '.join(self._print(a) for a in expr.args)

    def _print_PyccelDiv(self, expr):
        if all(a.dtype.primitive_type is PrimitiveIntegerType() for a in expr.args):
            args = [NumpyFloat(a) for a in expr.args]
        else:
            args = expr.args
        return  ' / '.join(self._print(a) for a in args)

    def _print_PyccelFloorDiv(self, expr):
        # the result type of the floor division is dependent on the arguments
        # type, if all arguments are integers or booleans the result is integer
        # otherwise the result type is float
        need_to_cast = all(a.dtype.primitive_type in (PrimitiveIntegerType(), PrimitiveBooleanType()) for a in expr.args)
        if need_to_cast:
            self.add_import(c_imports['pyc_math_c'])
            cast_type = self.get_c_type(expr.dtype)
            return f'py_floor_div_{cast_type}({self._print(expr.args[0])}, {self._print(expr.args[1])})'

        self.add_import(c_imports['math'])
        code = ' / '.join(self._print(a if a.dtype.primitive_type is PrimitiveFloatingPointType()
                                        else NumpyFloat(a)) for a in expr.args)
        return f"floor({code})"

    def _print_PyccelRShift(self, expr):
        return ' >> '.join(self._print(a) for a in expr.args)

    def _print_PyccelLShift(self, expr):
        return ' << '.join(self._print(a) for a in expr.args)

    def _print_PyccelBitXor(self, expr):
        if expr.dtype is PythonNativeBool():
            return '{0} != {1}'.format(self._print(expr.args[0]), self._print(expr.args[1]))
        return ' ^ '.join(self._print(a) for a in expr.args)

    def _print_PyccelBitOr(self, expr):
        if expr.dtype is PythonNativeBool():
            return ' || '.join(self._print(a) for a in expr.args)
        return ' | '.join(self._print(a) for a in expr.args)

    def _print_PyccelBitAnd(self, expr):
        if expr.dtype is PythonNativeBool():
            return ' && '.join(self._print(a) for a in expr.args)
        return ' & '.join(self._print(a) for a in expr.args)

    def _print_PyccelInvert(self, expr):
        return '~{}'.format(self._print(expr.args[0]))

    def _print_PyccelAssociativeParenthesis(self, expr):
        return '({})'.format(self._print(expr.args[0]))

    def _print_PyccelUnary(self, expr):
        return '+{}'.format(self._print(expr.args[0]))

    def _print_PyccelUnarySub(self, expr):
        return '-{}'.format(self._print(expr.args[0]))

    def _print_AugAssign(self, expr):
        op = expr.op
        lhs = expr.lhs
        rhs = expr.rhs

        if op == '%' and isinstance(lhs.dtype.primitive_type, PrimitiveFloatingPointType):
            _expr = expr.to_basic_assign()
            expr.invalidate_node()
            return self._print(_expr)

        lhs_code = self._print(lhs)
        rhs_code = self._print(rhs)
        return f'{lhs_code} {op}= {rhs_code};\n'

    def _print_Assign(self, expr):
        lhs = expr.lhs
        rhs = expr.rhs
        if isinstance(rhs, FunctionCall) and isinstance(rhs.class_type, InhomogeneousTupleType):
            self._temporary_args = [ObjectAddress(a) for a in lhs]
            code = self._print(rhs)
            self._temporary_args = []
            return code
        # Inhomogenous tuples are unravelled and therefore do not exist in the c printer
        if isinstance(rhs, (NumpyArray, PythonTuple)):
            return self.copy_NumpyArray_Data(lhs, rhs)
        if isinstance(rhs, (NumpySum, NumpyAmax, NumpyAmin)):
            return self._print(rhs)
        if isinstance(rhs, (NumpyFull)):
            return self.arrayFill(expr)
        lhs_code = self._print(lhs)
        if isinstance(rhs, (PythonList, PythonSet, PythonDict)):
            return self.init_stc_container(rhs, expr.lhs)
        rhs_code = self._print(rhs)
        return f'{lhs_code} = {rhs_code};\n'

    def _print_AliasAssign(self, expr):
        lhs_var = expr.lhs
        rhs_var = expr.rhs

        lhs_address = ObjectAddress(lhs_var)
        rhs_address = ObjectAddress(rhs_var)

        # The condition below handles the case of reassigning a pointer to an array view.
        if isinstance(lhs_var, Variable) and lhs_var.is_ndarray and not lhs_var.is_optional:
            lhs = self._print(lhs_var)

            if isinstance(rhs_var, Variable) and rhs_var.is_ndarray:
                lhs_ptr = self._print(lhs_address)
                rhs = self._print(rhs_address)
                rhs_type = self.get_c_type(rhs_var.class_type)
                slicing = ', '.join(['{c_ALL}']*lhs_var.rank)
                code = f'{lhs} = cspan_slice({rhs_type}, {rhs}, {slicing});\n'
                if lhs_var.order != rhs_var.order:
                    code += f'cspan_transpose({lhs_ptr});\n'
                return code
            else:
                rhs = self._print(rhs_var)
                return f'{lhs} = {rhs};\n'
        else:
            lhs = self._print(lhs_address)
            rhs = self._print(rhs_address)

            return f'{lhs} = {rhs};\n'

    def _print_For(self, expr):
        self.set_scope(expr.scope)

        iterable = expr.iterable
        indices = iterable.loop_counters

        if isinstance(iterable, (VariableIterator, DictItems, DictKeys)) and \
                isinstance(iterable.variable.class_type, (DictType, HomogeneousSetType, HomogeneousListType)):
            var = iterable.variable
            iterable_type = var.class_type
            counter = Variable(IteratorType(iterable_type), indices[0].name)
            c_type = self.get_c_type(iterable_type)
            iterable_code = self._print(var)
            for_code = f'c_foreach ({self._print(counter)}, {c_type}, {iterable_code})'
            tmp_ref = DottedVariable(VoidType(), 'ref', memory_handling='alias', lhs = counter)
            if isinstance(iterable, DictItems):
                assigns = [Assign(expr.target[0], DottedVariable(VoidType(), 'first', lhs = tmp_ref)),
                           Assign(expr.target[1], DottedVariable(VoidType(), 'second', lhs = tmp_ref))]
            elif isinstance(iterable, DictKeys):
                assigns = [Assign(expr.target[0], DottedVariable(VoidType(), 'first', lhs = tmp_ref))]
            else:
                assigns = [Assign(expr.target[0], tmp_ref)]
            additional_assign = CodeBlock(assigns)
        else:
            range_iterable = iterable.get_range()
            if indices:
                index = indices[0]
                if iterable.num_loop_counters_required and index.is_temp:
                    self.scope.insert_variable(index)
            else:
                index = expr.target[0]

            targets = iterable.get_assign_targets()
            additional_assign = CodeBlock([AliasAssign(i, t) if i.is_alias else Assign(i, t) \
                                    for i,t in zip(expr.target[-len(targets):], targets)])

            index_code = self._print(index)
            step = range_iterable.step
            start_code = self._print(range_iterable.start)
            stop_code  = self._print(range_iterable.stop )
            step_code  = self._print(range_iterable.step )

            # testing if the step is a value or an expression
            if is_literal_integer(step):
                op = '>' if int(step) < 0 else '<'
                stop_condition = f'{index_code} {op} {stop_code}'
            else:
                stop_condition = f'({step_code} > 0) ? ({index_code} < {stop_code}) : ({index_code} > {stop_code})'
            for_code = f'for ({index_code} = {start_code}; {stop_condition}; {index_code} += {step_code})\n'

        if self._additional_code:
            for_code = self._additional_code + for_code
            self._additional_code = ''

        body = self._print(additional_assign) + self._print(expr.body)

        self.exit_scope()
        return for_code + '{\n' + body + '}\n'

    def _print_FunctionalFor(self, expr):
        loops = ''.join(self._print(i) for i in expr.loops)
        return loops

    def _print_CodeBlock(self, expr):
        if not expr.unravelled:
            body_exprs = expand_to_loops(expr,
                    self.scope.get_temporary_variable, self.scope,
                    language_has_vectors = False)
        else:
            body_exprs = expr.body
        body_stmts = []
        for b in body_exprs :
            code = self._print(b)
            code = self._additional_code + code
            self._additional_code = ''
            body_stmts.append(code)
        return ''.join(self._print(b) for b in body_stmts)

    def _print_Idx(self, expr):
        return self._print(expr.label)

    def _print_Exp1(self, expr):
        return "M_E"

    def _print_Pi(self, expr):
        return 'M_PI'

    def _print_Infinity(self, expr):
        return 'HUGE_VAL'

    def _print_NegativeInfinity(self, expr):
        return '-HUGE_VAL'

    def _print_PythonReal(self, expr):
        return 'creal({})'.format(self._print(expr.internal_var))

    def _print_PythonImag(self, expr):
        return 'cimag({})'.format(self._print(expr.internal_var))

    def _print_PythonConjugate(self, expr):
        return 'conj({})'.format(self._print(expr.internal_var))

    def _handle_is_operator(self, Op, expr):
        """
        Get the code to print an `is` or `is not` expression.

        Get the code to print an `is` or `is not` expression. These two operators
        function similarly so this helper function reduces code duplication.

        Parameters
        ----------
        Op : str
            The C operator representing "is" or "is not".

        expr : PyccelIs/PyccelIsNot
            The expression being printed.

        Returns
        -------
        str
            The code describing the expression.

        Raises
        ------
        PyccelError : Raised if the comparison is poorly defined.
        """

        lhs = self._print(expr.lhs)
        rhs = self._print(expr.rhs)
        a = expr.args[0]
        b = expr.args[1]

        if Nil() in expr.args:
            lhs = ObjectAddress(expr.lhs) if isinstance(expr.lhs, Variable) else expr.lhs
            rhs = ObjectAddress(expr.rhs) if isinstance(expr.rhs, Variable) else expr.rhs

            lhs = self._print(lhs)
            rhs = self._print(rhs)
            return '{} {} {}'.format(lhs, Op, rhs)

        if (a.dtype is PythonNativeBool() and b.dtype is PythonNativeBool()):
            return '{} {} {}'.format(lhs, Op, rhs)
        else:
            errors.report(PYCCEL_RESTRICTION_IS_ISNOT,
                          symbol=expr, severity='fatal')

    def _print_PyccelIsNot(self, expr):
        return self._handle_is_operator("!=", expr)

    def _print_PyccelIs(self, expr):
        return self._handle_is_operator("==", expr)

    def _print_Piecewise(self, expr):
        if expr.args[-1].cond is not True:
            # We need the last conditional to be a True, otherwise the resulting
            # function may not return a result.
            raise ValueError("All Piecewise expressions must contain an "
                             "(expr, True) statement to be used as a default "
                             "condition. Without one, the generated "
                             "expression may not evaluate to anything under "
                             "some condition.")
        lines = []
        if expr.has(Assign):
            for i, (e, c) in enumerate(expr.args):
                if i == 0:
                    lines.append("if (%s) {\n" % self._print(c))
                elif i == len(expr.args) - 1 and c is True:
                    lines.append("else {\n")
                else:
                    lines.append("else if (%s) {\n" % self._print(c))
                code0 = self._print(e)
                lines.append(code0)
                lines.append("}\n")
            return "".join(lines)
        else:
            # The piecewise was used in an expression, need to do inline
            # operators. This has the downside that inline operators will
            # not work for statements that span multiple lines (Matrix or
            # Indexed expressions).
            ecpairs = ["((%s) ? (\n%s\n)\n" % (self._print(c), self._print(e))
                    for e, c in expr.args[:-1]]
            last_line = ": (\n%s\n)" % self._print(expr.args[-1].expr)
            return ": ".join(ecpairs) + last_line + " ".join([")"*len(ecpairs)])

    def _print_Constant(self, expr):
        if expr == math_constants['inf']:
            self.add_import(c_imports['math'])
            return 'HUGE_VAL'
        elif expr == math_constants['nan']:
            self.add_import(c_imports['math'])
            return 'NAN'
        elif expr == math_constants['pi']:
            self.add_import(c_imports['math'])
            return 'M_PI'
        elif expr == math_constants['e']:
            self.add_import(c_imports['math'])
            return 'M_E'
        else:
            cast_func = DtypePrecisionToCastFunction[expr.dtype]
            return self._print(cast_func(expr.value))


    def _print_Variable(self, expr):
        if self.is_c_pointer(expr):
            return '(*{0})'.format(expr.name)
        else:
            return expr.name

    def _print_FunctionDefArgument(self, expr):
        return self._print(expr.name)

    def _print_FunctionCallArgument(self, expr):
        return self._print(expr.value)

    def _print_ObjectAddress(self, expr):
        obj_code = self._print(expr.obj)
        if isinstance(expr.obj, ObjectAddress) or not self.is_c_pointer(expr.obj):
            return f'&{obj_code}'
        else:
            if obj_code.startswith('(*') and obj_code.endswith(')'):
                return f'{obj_code[2:-1]}'
            else:
                return obj_code

    def _print_PointerCast(self, expr):
        declare_type = self.get_declare_type(expr.cast_type)
        if not self.is_c_pointer(expr.cast_type):
            declare_type += '*'
        obj = expr.obj
        if not isinstance(obj, ObjectAddress):
            obj = ObjectAddress(expr.obj)
        var_code = self._print(obj)
        return f'(*({declare_type})({var_code}))'

    def _print_Comment(self, expr):
        comments = self._print(expr.text)

        return '/*' + comments + '*/\n'

    def _print_Assert(self, expr):
        if isinstance(expr.test, LiteralTrue):
            if sys.version_info < (3, 9):
                return ''
            else:
                return '//' + ast.unparse(expr.python_ast) + '\n' #pylint: disable=no-member
        condition = self._print(expr.test)
        self.add_import(c_imports['assert'])
        return f"assert({condition});\n"

    def _print_PyccelSymbol(self, expr):
        return expr

    def _print_CommentBlock(self, expr):
        txts = expr.comments
        header = expr.header
        header_size = len(expr.header)

        ln = max(len(i) for i in txts)
        if ln<max(20, header_size+4):
            ln = 20
        top  = '/*' + '_'*int((ln-header_size)/2) + header + '_'*int((ln-header_size)/2) + '*/\n'
        ln = len(top)-4
        bottom = '/*' + '_'*ln + '*/\n'

        txts = ['/*' + t + ' '*(ln - len(t)) + '*/\n' for t in txts]

        body = ''.join(i for i in txts)

        return ''.join([top, body, bottom])

    def _print_EmptyNode(self, expr):
        return ''

    #=================== OMP ==================

    def _print_OmpAnnotatedComment(self, expr):
        clauses = ''
        if expr.combined:
            clauses = ' ' + expr.combined
        clauses += str(expr.txt)
        if expr.has_nowait:
            clauses = clauses + ' nowait'
        omp_expr = '#pragma omp {}{}\n'.format(expr.name, clauses)

        if expr.is_multiline:
            if expr.combined is None:
                omp_expr += '{\n'
            elif (expr.combined and "for" not in expr.combined):
                if ("masked taskloop" not in expr.combined) and ("distribute" not in expr.combined):
                    omp_expr += '{\n'

        return omp_expr

    def _print_Omp_End_Clause(self, expr):
        return '}\n'
    #=====================================

    def _print_Program(self, expr):
        mod = expr.get_direct_user_nodes(lambda x: isinstance(x, Module))[0]
        self._current_module = mod
        self.set_scope(expr.scope)
        body  = self._print(expr.body)
        variables = self.scope.variables.values()
        decs = ''.join(self._print(Declare(v)) for v in variables)

        imports = [*expr.imports, *self._additional_imports.values()]
        imports = self.sort_imports(imports)
        imports = ''.join(self._print(i) for i in imports)

        self.exit_scope()
        self._current_module = None
        return ('{imports}'
                'int main()\n{{\n'
                '{decs}'
                '{body}'
                'return 0;\n'
                '}}').format(imports=imports,
                                    decs=decs,
                                    body=body)

    #================== CLASSES ==================

    def _print_CustomDataType(self, expr):
        return "struct " + expr.name

    def _print_Del(self, expr):
        return ''.join(self._print(var) for var in expr.variables)

    def _print_ClassDef(self, expr):
        methods = ''.join(self._print(method) for method in expr.methods)
        interfaces = ''.join(self._print(function) for interface in expr.interfaces for function in interface.functions)

        return methods + interfaces

    #================== List methods ==================
    def _print_ListAppend(self, expr):
        target = expr.list_obj
        class_type = target.class_type
        c_type = self.get_c_type(class_type)
        arg = self._print(expr.args[0])
        list_obj = self._print(ObjectAddress(expr.list_obj))
        return f'{c_type}_push({list_obj}, {arg});\n'

    def _print_ListPop(self, expr):
        class_type = expr.list_obj.class_type
        c_type = self.get_c_type(class_type)
        list_obj = self._print(ObjectAddress(expr.list_obj))
        if expr.index_element:
            self.add_import(Import('stc/vec', AsName(VariableTypeAnnotation(class_type), c_type)))
            if is_literal_integer(expr.index_element) and int(expr.index_element) < 0:
                idx_code = self._print(PyccelAdd(PythonLen(expr.list_obj), expr.index_element, simplify=True))
            else:
                idx_code = self._print(expr.index_element)
            return f'{c_type}_pull_elem({list_obj}, {idx_code})'
        else:
            return f'{c_type}_pull({list_obj})'

    #================== Set methods ==================

    def _print_SetPop(self, expr):
        dtype = expr.set_variable.class_type
        var_type = self.get_c_type(dtype)
        self.add_import(Import('stc/hset', AsName(VariableTypeAnnotation(dtype), var_type)))
        set_var = self._print(ObjectAddress(expr.set_variable))
        return f'{var_type}_pop({set_var})'

    def _print_SetClear(self, expr):
        var_type = self.get_c_type(expr.set_variable.class_type)
        set_var = self._print(ObjectAddress(expr.set_variable))
        return f'{var_type}_clear({set_var});\n'

    def _print_SetAdd(self, expr):
        var_type = self.get_c_type(expr.set_variable.class_type)
        set_var = self._print(ObjectAddress(expr.set_variable))
        arg = self._print(expr.args[0])
        return f'{var_type}_push({set_var}, {arg});\n'

    def _print_SetCopy(self, expr):
        var_type = self.get_c_type(expr.set_variable.class_type)
        set_var = self._print(expr.set_variable)
        return f'{var_type}_clone({set_var})'

    def _print_SetUnion(self, expr):
        assign_base = expr.get_direct_user_nodes(lambda n: isinstance(n, Assign))
        if not assign_base:
            errors.report("The result of the union call must be saved into a variable",
                    severity='error', symbol=expr)
        class_type = expr.set_variable.class_type
        var_type = self.get_c_type(class_type)
        self.add_import(Import('stc/hset', AsName(VariableTypeAnnotation(class_type), var_type)))
        set_var = self._print(ObjectAddress(expr.set_variable))
        args = ', '.join([str(len(expr.args)), *(self._print(ObjectAddress(a)) for a in expr.args)])
        return f'{var_type}_union({set_var}, {args})'

    def _print_SetIntersectionUpdate(self, expr):
        class_type = expr.set_variable.class_type
        var_type = self.get_c_type(class_type)
        self.add_import(Import('stc/hset', AsName(VariableTypeAnnotation(class_type), var_type)))
        set_var = self._print(ObjectAddress(expr.set_variable))
        return ''.join(f'{var_type}_intersection_update({set_var}, {self._print(ObjectAddress(a))});\n' \
                for a in expr.args)

    def _print_SetDiscard(self, expr):
        var_type = self.get_c_type(expr.set_variable.class_type)
        set_var = self._print(ObjectAddress(expr.set_variable))
        arg_val = self._print(expr.args[0])
        return f'{var_type}_erase({set_var}, {arg_val});\n'

    def _print_PythonSet(self, expr):
        tmp_var = self.scope.get_temporary_variable(expr.class_type, shape = expr.shape,
                    memory_handling='heap')
        self._additional_code += self.init_stc_container(expr, tmp_var)
        return self._print(tmp_var)

    #================== Dict methods ==================

    def _print_DictClear(self, expr):
        c_type = self.get_c_type(expr.dict_obj.class_type)
        dict_var = self._print(ObjectAddress(expr.dict_obj))
        return f"{c_type}_clear({dict_var});\n"

    def _print_DictGet(self, expr):
        target = expr.dict_obj
        class_type = target.class_type
        c_type = self.get_c_type(class_type)

        dict_var = self._print(ObjectAddress(target))
        if isinstance(class_type.key_type, StringType):
            key = self._print(CStrStr(expr.key))
        else:
            key = self._print(expr.key)

        if expr.default_value is not None:
            default_val = self._print(expr.default_value)
            return f"({c_type}_contains({dict_var}, {key}) ? *{c_type}_at({dict_var}, {key}) : {default_val})"

        raise errors.report("Accessing dictionary using get without default is not supported yet", symbol=expr, severity="fatal")

    def _print_DictPop(self, expr):
        target = expr.dict_obj
        class_type = target.class_type
        c_type = self.get_c_type(class_type)

        dict_var = self._print(ObjectAddress(target))
        if isinstance(class_type.key_type, StringType):
            key = self._print(CStrStr(expr.key))
        else:
            key = self._print(expr.key)

        if expr.default_value is not None:
            default = self._print(expr.default_value)
            pop_expr = f"{c_type}_pop_with_default({dict_var}, {key}, {default})"
        else:
            pop_expr = f"{c_type}_pop({dict_var}, {key})"

        return pop_expr

    def _print_DictGetItem(self, expr):
        dict_obj = expr.dict_obj
        dict_obj_code = self._print(ObjectAddress(dict_obj))
        class_type = dict_obj.class_type
        container_type = self.get_c_type(class_type)
        if isinstance(class_type.key_type, StringType):
            key = self._print(CStrStr(expr.key))
        else:
            key = self._print(expr.key)
        assign = expr.get_user_nodes(Assign)
        if assign:
            assert len(assign) == 1
            assign_node = assign[0]
            lhs = assign_node.lhs
            if lhs == expr or lhs.is_user_of(expr):
                return f"(*{container_type}_at_mut({dict_obj_code}, {key}))"

        return f"(*{container_type}_at({dict_obj_code}, {key}))"

    #================== String methods ==================

    def _print_CStrStr(self, expr):
        arg = expr.args[0]
        code = self._print(ObjectAddress(arg))
        if code.startswith('&cstr_lit('):
            return code[10:-1]
        else:
            return f'cstr_str({code})'

    def _print_PythonString(self, expr):
        arg = expr.args[0]
        arg_code = self._print(arg)
        if isinstance(arg.class_type, StringType):
            return f'cstr_clone({arg_code})'
        else:
            assert isinstance(arg.class_type, CharType) and getattr(arg, 'is_alias', True)
            return f'cstr_from({arg_code})'

    #=================== MACROS ==================

    def _print_MacroShape(self, expr):
        var = expr.argument
        if not isinstance(var, (Variable, IndexedElement)):
            raise TypeError('Expecting a variable, given {}'.format(type(var)))
        shape = var.shape

        if len(shape) == 1:
            shape = shape[0]


        elif not(expr.index is None):
            if expr.index < len(shape):
                shape = shape[expr.index]
            else:
                shape = '1'

        return self._print(shape)

    def _print_MacroCount(self, expr):

        var = expr.argument

        if var.rank == 0:
            return '1'
        else:
            return self._print(functools.reduce(
                lambda x,y: PyccelMul(x,y,simplify=True), var.shape))

    def _print_PrecomputedCode(self, expr):
        return expr.code

    def _print_AllDeclaration(self, expr):
        return ''

    def indent_code(self, code):
        """
        Add the necessary indentation to a string of code or a list of code lines.

        Add the necessary indentation to a string of code or a list of code lines.

        Parameters
        ----------
        code : str | iterable[str]
            The code which needs indenting.

        Returns
        -------
        str | list[str]
            The indented code. The type matches the type of the argument.
        """

        if isinstance(code, str):
            code_lines = self.indent_code(code.splitlines(True))
            return ''.join(code_lines)

        tab = " "*self._default_settings["tabwidth"]

        code = [ line.lstrip(' \t') for line in code ]

        increase = [ int(line.endswith('{\n')) for line in code ]
        decrease = [ int(any(map(line.startswith, '}\n')))
                     for line in code ]

        pretty = []
        level = 0
        for n, line in enumerate(code):
            if line == '' or line == '\n':
                pretty.append(line)
                continue
            level -= decrease[n]
            indent = tab*level
            pretty.append(f"{indent}{line}")
            level += increase[n]
        return pretty<|MERGE_RESOLUTION|>--- conflicted
+++ resolved
@@ -1631,15 +1631,10 @@
             Signature of the function.
         """
         arg_vars = [a.var for a in expr.arguments]
-<<<<<<< HEAD
         arg_vars = [ai for a in arg_vars for ai in \
                         (flatten_tuple_var(a, expr.scope) if isinstance(a, Variable) else [a])]
-        result_vars = [r.var for r in expr.results if not r.is_argument]
-        result_vars = [v for r in result_vars for v in flatten_tuple_var(getattr(r, 'new_var', r), expr.scope)]
-=======
         result_vars = [v for v in flatten_tuple_var(expr.results.var, expr.scope) \
                             if v and not v.is_argument]
->>>>>>> 7e407073
 
         n_results = len(result_vars)
 
