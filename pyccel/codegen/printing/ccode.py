# coding: utf-8
#------------------------------------------------------------------------------------------#
# This file is part of Pyccel which is released under MIT License. See the LICENSE file or #
# go to https://github.com/pyccel/pyccel/blob/master/LICENSE for full license details.     #
#------------------------------------------------------------------------------------------#
# pylint: disable=R0201
# pylint: disable=missing-function-docstring
import functools

from pyccel.ast.builtins  import PythonRange, PythonComplex
from pyccel.ast.builtins  import PythonPrint
from pyccel.ast.builtins  import PythonList, PythonTuple

from pyccel.ast.core      import Declare, For, CodeBlock
from pyccel.ast.core      import FuncAddressDeclare, FunctionCall, FunctionCallArgument, FunctionDef
from pyccel.ast.core      import Deallocate
from pyccel.ast.core      import FunctionAddress, FunctionDefArgument
from pyccel.ast.core      import Assign, Import, AugAssign, AliasAssign
from pyccel.ast.core      import SeparatorComment
from pyccel.ast.core      import create_incremented_string

from pyccel.ast.operators import PyccelAdd, PyccelMul, PyccelMinus, PyccelLt, PyccelGt
from pyccel.ast.operators import PyccelAssociativeParenthesis, PyccelMod
from pyccel.ast.operators import PyccelUnarySub, IfTernaryOperator

from pyccel.ast.datatypes import NativeInteger, NativeBool, NativeComplex
from pyccel.ast.datatypes import NativeReal, NativeTuple, datatype

from pyccel.ast.internals import Slice

from pyccel.ast.literals  import LiteralTrue, LiteralImaginaryUnit, LiteralFloat
from pyccel.ast.literals  import LiteralString, LiteralInteger, Literal
from pyccel.ast.literals  import Nil

from pyccel.ast.mathext  import math_constants

from pyccel.ast.numpyext import NumpyFull, NumpyArray, NumpyArange
from pyccel.ast.numpyext import NumpyReal, NumpyImag, NumpyFloat

from pyccel.ast.utilities import expand_to_loops

from pyccel.ast.variable import IndexedElement
from pyccel.ast.variable import PyccelArraySize, Variable, VariableAddress
from pyccel.ast.variable import DottedName
from pyccel.ast.variable import InhomogeneousTupleVariable, HomogeneousTupleVariable


from pyccel.codegen.printing.codeprinter import CodePrinter

from pyccel.errors.errors   import Errors
from pyccel.errors.messages import (PYCCEL_RESTRICTION_TODO, INCOMPATIBLE_TYPEVAR_TO_FUNC,
                                    PYCCEL_RESTRICTION_IS_ISNOT, UNSUPPORTED_ARRAY_RANK)


errors = Errors()

# TODO: add examples

__all__ = ["CCodePrinter", "ccode"]

# dictionary mapping numpy function to (argument_conditions, C_function).
# Used in CCodePrinter._print_NumpyUfuncBase(self, expr)
numpy_ufunc_to_c_real = {
    'NumpyAbs'  : 'fabs',
    'NumpyFabs'  : 'fabs',
    'NumpyMin'  : 'minval',
    'NumpyMax'  : 'maxval',
    'NumpyFloor': 'floor',  # TODO: might require special treatment with casting
    # ---
    'NumpyExp' : 'exp',
    'NumpyLog' : 'log',
    'NumpySqrt': 'sqrt',
    # ---
    'NumpySin'    : 'sin',
    'NumpyCos'    : 'cos',
    'NumpyTan'    : 'tan',
    'NumpyArcsin' : 'asin',
    'NumpyArccos' : 'acos',
    'NumpyArctan' : 'atan',
    'NumpyArctan2': 'atan2',
    'NumpySinh'   : 'sinh',
    'NumpyCosh'   : 'cosh',
    'NumpyTanh'   : 'tanh',
    'NumpyArcsinh': 'asinh',
    'NumpyArccosh': 'acosh',
    'NumpyArctanh': 'atanh',
}

numpy_ufunc_to_c_complex = {
    'NumpyAbs'  : 'cabs',
    'NumpyMin'  : 'minval',
    'NumpyMax'  : 'maxval',
    # ---
    'NumpyExp' : 'cexp',
    'NumpyLog' : 'clog',
    'NumpySqrt': 'csqrt',
    # ---
    'NumpySin'    : 'csin',
    'NumpyCos'    : 'ccos',
    'NumpyTan'    : 'ctan',
    'NumpyArcsin' : 'casin',
    'NumpyArccos' : 'cacos',
    'NumpyArctan' : 'catan',
    'NumpySinh'   : 'csinh',
    'NumpyCosh'   : 'ccosh',
    'NumpyTanh'   : 'ctanh',
    'NumpyArcsinh': 'casinh',
    'NumpyArccosh': 'cacosh',
    'NumpyArctanh': 'catanh',
}

# dictionary mapping Math function to (argument_conditions, C_function).
# Used in CCodePrinter._print_MathFunctionBase(self, expr)
# Math function ref https://docs.python.org/3/library/math.html
math_function_to_c = {
    # ---------- Number-theoretic and representation functions ------------
    'MathCeil'     : 'ceil',
    # 'MathComb'   : 'com' # TODO
    'MathCopysign': 'copysign',
    'MathFabs'   : 'fabs',
    'MathFloor'    : 'floor',
    # 'MathFmod'   : '???',  # TODO
    # 'MathRexp'   : '???'   TODO requires two output
    # 'MathFsum'   : '???',  # TODO
    # 'MathIsclose' : '???',  # TODO
    'MathIsfinite': 'isfinite', # int isfinite(real-floating x);
    'MathIsinf'   : 'isinf', # int isinf(real-floating x);
    'MathIsnan'   : 'isnan', # int isnan(real-floating x);
    # 'MathIsqrt'  : '???' TODO
    'MathLdexp'  : 'ldexp',
    # 'MathModf'  : '???' TODO return two value
    # 'MathPerm'  : '???' TODO
    # 'MathProd'  : '???' TODO
    'MathRemainder'  : 'remainder',
    'MathTrunc'  : 'trunc',

    # ----------------- Power and logarithmic functions -----------------------

    'MathExp'    : 'exp',
    'MathExpm1'  : 'expm1',
    'MathLog'    : 'log',      # take also an option arg [base]
    'MathLog1p'  : 'log1p',
    'MathLog2'  : 'log2',
    'MathLog10'  : 'log10',
    'MathPow'    : 'pow',
    'MathSqrt'   : 'sqrt',

    # --------------------- Trigonometric functions ---------------------------

    'MathAcos'   : 'acos',
    'MathAsin'   : 'asin',
    'MathAtan'   : 'atan',
    'MathAtan2'  : 'atan2',
    'MathCos'    : 'cos',
    # 'MathDist'  : '???', TODO
    'MathHypot'  : 'hypot',
    'MathSin'    : 'sin',
    'MathTan'    : 'tan',


    # -------------------------- Hyperbolic functions -------------------------

    'MathAcosh'  : 'acosh',
    'MathAsinh'  : 'asinh',
    'MathAtanh'  : 'atanh',
    'MathCosh'   : 'cosh',
    'MathSinh'   : 'sinh',
    'MathTanh'   : 'tanh',

    # --------------------------- Special functions ---------------------------

    'MathErf'    : 'erf',
    'MathErfc'   : 'erfc',
    'MathGamma'  : 'tgamma',
    'MathLgamma' : 'lgamma',

    # --------------------------- internal functions --------------------------
    'MathFactorial' : 'pyc_factorial',
    'MathGcd'       : 'pyc_gcd',
    'MathDegrees'   : 'pyc_degrees',
    'MathRadians'   : 'pyc_radians',
    'MathLcm'       : 'pyc_lcm',
}

c_library_headers = (
    "complex",
    "ctype",
    "float",
    "math",
    "stdarg",
    "stdbool",
    "stddef",
    "stdint",
    "stdio",
    "stdlib",
    "string",
    "tgmath",
)

dtype_registry = {('real',8)    : 'double',
                  ('real',4)    : 'float',
                  ('complex',8) : 'double complex',
                  ('complex',4) : 'float complex',
                  ('int',4)     : 'int32_t',
                  ('int',8)     : 'int64_t',
                  ('int',2)     : 'int16_t',
                  ('int',1)     : 'int8_t',
                  ('bool',4)    : 'bool'}

ndarray_type_registry = {('real',8)    : 'nd_double',
                  ('real',4)    : 'nd_float',
                  ('complex',8) : 'nd_cdouble',
                  ('complex',4) : 'nd_cfloat',
                  ('int',8)     : 'nd_int64',
                  ('int',4)     : 'nd_int32',
                  ('int',2)     : 'nd_int16',
                  ('int',1)     : 'nd_int8',
                  ('bool',4)    : 'nd_bool'}

import_dict = {'omp_lib' : 'omp' }

class CCodePrinter(CodePrinter):
    """A printer to convert python expressions to strings of c code"""
    printmethod = "_ccode"
    language = "C"

    _default_settings = {
        'tabwidth': 4,
    }

    def __init__(self, parser, prefix_module = None):

        if parser.filename:
            errors.set_target(parser.filename, 'file')

        super().__init__()
        self.prefix_module = prefix_module
        self._additional_imports = set(['stdlib'])
        self._parser = parser
        self._additional_code = ''
        self._additional_declare = []
        self._additional_args = []
        self._temporary_args = []
        self._current_module = None
        # Dictionary linking optional variables to their
        # temporary counterparts which provide allocated
        # memory
        # Key is optional variable
        self._optional_partners = {}

    def get_additional_imports(self):
        """return the additional imports collected in printing stage"""
        return self._additional_imports

    def _get_statement(self, codestring):
        return "%s;\n" % codestring

    def _get_comment(self, text):
        return "// {0}\n".format(text)

    def _format_code(self, lines):
        return self.indent_code(lines)

    def _flatten_list(self, irregular_list):
        if isinstance(irregular_list, (PythonList, PythonTuple)):
            f_list = [element for item in irregular_list for element in self._flatten_list(item)]
            return f_list
        else:
            return [irregular_list]

    #========================== Numpy Elements ===============================#
    def copy_NumpyArray_Data(self, expr):
        """ print the assignment of a NdArray or a homogeneous tuple

        parameters
        ----------
            expr : PyccelAstNode
                The Assign Node used to get the lhs and rhs
        Return
        ------
            String
                Return a str that contains the declaration of a dummy data_buffer
                       and a call to an operator which copies it to an NdArray struct
        """
        rhs = expr.rhs
        lhs = expr.lhs
        if rhs.rank == 0:
            raise NotImplementedError(str(expr))
        dummy_array_name, _ = create_incremented_string(self._parser.used_names, prefix = 'array_dummy')
        declare_dtype = self.find_in_dtype_registry(self._print(rhs.dtype), rhs.precision)
        dtype = self.find_in_ndarray_type_registry(self._print(rhs.dtype), rhs.precision)
        arg = rhs.arg if isinstance(rhs, NumpyArray) else rhs
        if rhs.rank > 1:
            # flattening the args to use them in C initialization.
            arg = self._flatten_list(arg)

        self._additional_imports.add('string')
        if isinstance(arg, Variable):
            arg = self._print(arg)
            cpy_data = "memcpy({0}.{2}, {1}.{2}, {0}.buffer_size);\n".format(lhs, arg, dtype)
            return '%s' % (cpy_data)
        else :
            arg = ', '.join(self._print(i) for i in arg)
            dummy_array = "%s %s[] = {%s};\n" % (declare_dtype, dummy_array_name, arg)
            cpy_data = "memcpy({0}.{2}, {1}, {0}.buffer_size);\n".format(self._print(lhs), dummy_array_name, dtype)
            return  '%s%s' % (dummy_array, cpy_data)

    def arrayFill(self, expr):
        """ print the assignment of a NdArray

        parameters
        ----------
            expr : PyccelAstNode
                The Assign Node used to get the lhs and rhs
        Return
        ------
            String
                Return a str that contains a call to the C function array_fill,
        """
        rhs = expr.rhs
        lhs = expr.lhs
        code_init = ''
        declare_dtype = self.find_in_dtype_registry(self._print(rhs.dtype), rhs.precision)

        if rhs.fill_value is not None:
            if isinstance(rhs.fill_value, Literal):
                code_init += 'array_fill(({0}){1}, {2});\n'.format(declare_dtype, self._print(rhs.fill_value), self._print(lhs))
            else:
                code_init += 'array_fill({0}, {1});\n'.format(self._print(rhs.fill_value), self._print(lhs))
        return code_init

    def _init_stack_array(self, expr):
        """ return a string which handles the assignment of a stack ndarray

        Parameters
        ----------
            expr : PyccelAstNode
                The Assign Node used to get the lhs and rhs
        Returns
        -------
            buffer_array : str
                String initialising the stack (C) array which stores the data
            array_init   : str
                String containing the rhs of the initialization of a stack_array
        """

        var = expr
        dtype_str = self._print(var.dtype)
        dtype = self.find_in_dtype_registry(dtype_str, var.precision)
        np_dtype = self.find_in_ndarray_type_registry(dtype_str, var.precision)
        shape = ", ".join(self._print(i) for i in var.alloc_shape)
        tot_shape = self._print(functools.reduce(
            lambda x,y: PyccelMul(x,y,simplify=True), var.alloc_shape))
        declare_dtype = self.find_in_dtype_registry('int', 8)

        dummy_array_name, _ = create_incremented_string(self._parser.used_names, prefix = 'array_dummy')
        buffer_array = "{dtype} {name}[{size}];\n".format(
                dtype = dtype,
                name  = dummy_array_name,
                size  = tot_shape)
        shape_init = "({declare_dtype}[]){{{shape}}}".format(declare_dtype=declare_dtype, shape=shape)
        strides_init = "({declare_dtype}[{length}]){{0}}".format(declare_dtype=declare_dtype, length=len(var.shape))
        array_init = ' = (t_ndarray){{\n.{0}={1},\n .shape={2},\n .strides={3},\n '
        array_init += '.nd={4},\n .type={0},\n .is_view={5}\n}};\n'
        array_init = array_init.format(np_dtype, dummy_array_name,
                    shape_init, strides_init, len(var.shape), 'false')
        array_init += 'stack_array_init(&{})'.format(self._print(var))
        self._additional_imports.add("ndarrays")
        return buffer_array, array_init

    def fill_NumpyArange(self, expr, lhs):
        """ print the assignment of a NumpyArange
        parameters
        ----------
            expr : NumpyArange
                The node holding NumpyArange
            lhs : Variable
                 The left hand of Assign
        Return
        ------
            String
                Return string that contains the Assign code and the For loop
                responsible for filling the array values
        """
        start  = self._print(expr.start)
        stop   = self._print(expr.stop)
        step   = self._print(expr.step)
        dtype  = self.find_in_ndarray_type_registry(self._print(expr.dtype), expr.precision)

        target = Variable(expr.dtype, name =  self._parser.get_new_name('s'))
        index  = Variable(NativeInteger(), name = self._parser.get_new_name('i'))

        self._additional_declare += [index, target]
        self._additional_code += self._print(Assign(index, LiteralInteger(0))) + '\n'

        code = 'for({target} = {start}; {target} {op} {stop}; {target} += {step})'
        code += '\n{{\n{lhs}.{dtype}[{index}] = {target};\n'
        code += self._print(AugAssign(index, '+', LiteralInteger(1))) + '\n}}'
        code = code.format(target = self._print(target),
                            start = start,
                            stop  = stop,
                            op    = '<' if not isinstance(expr.step, PyccelUnarySub) else '>',
                            step  = step,
                            index = self._print(index),
                            lhs   = lhs,
                            dtype = dtype)
        return code

    # ============ Elements ============ #

    def _print_PythonAbs(self, expr):
        if expr.arg.dtype is NativeReal():
            self._additional_imports.add("math")
            func = "fabs"
        elif expr.arg.dtype is NativeComplex():
            self._additional_imports.add("complex")
            func = "cabs"
        else:
            func = "labs"
        return "{}({})".format(func, self._print(expr.arg))

    def _print_PythonMin(self, expr):
        arg = expr.args[0]
        if arg.dtype is NativeReal() and len(arg) == 2:
            self._additional_imports.add("math")
            return "fmin({}, {})".format(self._print(arg[0]),
                                         self._print(arg[1]))
        else:
            return errors.report("min in C is only supported for 2 float arguments", symbol=expr,
                    severity='fatal')

    def _print_PythonMax(self, expr):
        arg = expr.args[0]
        if arg.dtype is NativeReal() and len(arg) == 2:
            self._additional_imports.add("math")
            return "fmax({}, {})".format(self._print(arg[0]),
                                         self._print(arg[1]))
        else:
            return errors.report("max in C is only supported for 2 float arguments", symbol=expr,
                    severity='fatal')

    def _print_PythonFloat(self, expr):
        value = self._print(expr.arg)
        type_name = self.find_in_dtype_registry('real', expr.precision)
        return '({0})({1})'.format(type_name, value)

    def _print_PythonInt(self, expr):
        self._additional_imports.add('stdint')
        value = self._print(expr.arg)
        type_name = self.find_in_dtype_registry('int', expr.precision)
        return '({0})({1})'.format(type_name, value)

    def _print_PythonBool(self, expr):
        value = self._print(expr.arg)
        return '({} != 0)'.format(value)

    def _print_Literal(self, expr):
        return repr(expr.python_value)

    def _print_LiteralComplex(self, expr):
        if expr.real == LiteralFloat(0):
            return self._print(PyccelAssociativeParenthesis(PyccelMul(expr.imag, LiteralImaginaryUnit())))
        else:
            return self._print(PyccelAssociativeParenthesis(PyccelAdd(expr.real,
                            PyccelMul(expr.imag, LiteralImaginaryUnit()))))

    def _print_PythonComplex(self, expr):
        if expr.is_cast:
            value = self._print(expr.internal_var)
        else:
            value = self._print(PyccelAssociativeParenthesis(PyccelAdd(expr.real,
                            PyccelMul(expr.imag, LiteralImaginaryUnit()))))
        type_name = self.find_in_dtype_registry('complex', expr.precision)
        return '({0})({1})'.format(type_name, value)

    def _print_LiteralImaginaryUnit(self, expr):
        self._additional_imports.add("complex")
        return '_Complex_I'

    def _print_PythonLen(self, expr):
        var = expr.arg
        if var.rank > 0:
            return self._print(var.shape[0])
        else:
            return errors.report("PythonLen not implemented for type {}\n".format(type(expr.arg)) +
                    PYCCEL_RESTRICTION_TODO,
                    symbol = expr, severity='fatal')

    def _print_Header(self, expr):
        return ''

    def _print_ModuleHeader(self, expr):
        name = expr.module.name
        # TODO: Add classes and interfaces
        funcs = '\n'.join('{};'.format(self.function_signature(f)) for f in expr.module.funcs)

        global_variables = ''.join(['extern '+self._print(d) for d in expr.module.declarations if not d.variable.is_private])

        # Print imports last to be sure that all additional_imports have been collected
        imports = [*expr.module.imports, *map(Import, self._additional_imports)]
        imports = ''.join(self._print(i) for i in imports)

        return ('#ifndef {name}_H\n'
                '#define {name}_H\n\n'
                '{imports}\n'
                '{variables}\n'
                #'{classes}\n'
                '{funcs}\n'
                #'{interfaces}\n'
                '#endif // {name}_H\n').format(
                        name    = name.upper(),
                        imports = imports,
                        variables = global_variables,
                        funcs   = funcs)

    def _print_Module(self, expr):
        self._current_module = expr.name
        body    = ''.join(self._print(i) for i in expr.body)

        global_variables = ''.join([self._print(d) for d in expr.declarations])

        # Print imports last to be sure that all additional_imports have been collected
        imports = [Import(expr.name), *map(Import, self._additional_imports)]
        imports = ''.join(self._print(i) for i in imports)

        code = ('{imports}\n'
                '{variables}\n'
                '{body}\n').format(
                        imports   = imports,
                        variables = global_variables,
                        body      = body)

        return code

    def _print_Break(self, expr):
        return 'break;\n'

    def _print_Continue(self, expr):
        return 'continue;\n'

    def _print_While(self, expr):
        body = self._print(expr.body)
        cond = self._print(expr.test)
        return 'while({condi})\n{{\n{body}}}\n'.format(condi = cond, body = body)

    def _print_If(self, expr):
        lines = []
        for i, (c, e) in enumerate(expr.blocks):
            var = self._print(e)
            if i == 0:
                lines.append("if (%s)\n{\n" % self._print(c))
            elif i == len(expr.blocks) - 1 and isinstance(c, LiteralTrue):
                lines.append("else\n{\n")
            else:
                lines.append("else if (%s)\n{\n" % self._print(c))
            lines.append("%s}\n" % var)
        return "".join(lines)

    def _print_IfTernaryOperator(self, expr):
        cond = self._print(expr.cond)
        value_true = self._print(expr.value_true)
        value_false = self._print(expr.value_false)
        return '{cond} ? {true} : {false}'.format(cond = cond, true =value_true, false = value_false)

    def _print_LiteralTrue(self, expr):
        return '1'

    def _print_LiteralFalse(self, expr):
        return '0'

    def _print_PyccelAnd(self, expr):
        args = [self._print(a) for a in expr.args]
        return ' && '.join(a for a in args)

    def _print_PyccelOr(self, expr):
        args = [self._print(a) for a in expr.args]
        return ' || '.join(a for a in args)

    def _print_PyccelEq(self, expr):
        lhs = self._print(expr.args[0])
        rhs = self._print(expr.args[1])
        return '{0} == {1}'.format(lhs, rhs)

    def _print_PyccelNe(self, expr):
        lhs = self._print(expr.args[0])
        rhs = self._print(expr.args[1])
        return '{0} != {1}'.format(lhs, rhs)

    def _print_PyccelLt(self, expr):
        lhs = self._print(expr.args[0])
        rhs = self._print(expr.args[1])
        return '{0} < {1}'.format(lhs, rhs)

    def _print_PyccelLe(self, expr):
        lhs = self._print(expr.args[0])
        rhs = self._print(expr.args[1])
        return '{0} <= {1}'.format(lhs, rhs)

    def _print_PyccelGt(self, expr):
        lhs = self._print(expr.args[0])
        rhs = self._print(expr.args[1])
        return '{0} > {1}'.format(lhs, rhs)

    def _print_PyccelGe(self, expr):
        lhs = self._print(expr.args[0])
        rhs = self._print(expr.args[1])
        return '{0} >= {1}'.format(lhs, rhs)

    def _print_PyccelNot(self, expr):
        a = self._print(expr.args[0])
        return '!({})'.format(a)

    def _print_PyccelMod(self, expr):
        self._additional_imports.add("math")
        self._additional_imports.add("pyc_math_c")

        first = self._print(expr.args[0])
        second = self._print(expr.args[1])

        if expr.dtype is NativeInteger():
            return "MOD_PYC({n}, {base})".format(n=first, base=second)

        if expr.args[0].dtype is NativeInteger():
            first = self._print(NumpyFloat(expr.args[0]))
        if expr.args[1].dtype is NativeInteger():
            second = self._print(NumpyFloat(expr.args[1]))
        return "FMOD_PYC({n}, {base})".format(n=first, base=second)

    def _print_PyccelPow(self, expr):
        b = expr.args[0]
        e = expr.args[1]

        if expr.dtype is NativeComplex():
            b = self._print(b if b.dtype is NativeComplex() else PythonComplex(b))
            e = self._print(e if e.dtype is NativeComplex() else PythonComplex(e))
            self._additional_imports.add("complex")
            return 'cpow({}, {})'.format(b, e)

        self._additional_imports.add("math")
        b = self._print(b if b.dtype is NativeReal() else NumpyFloat(b))
        e = self._print(e if e.dtype is NativeReal() else NumpyFloat(e))
        code = 'pow({}, {})'.format(b, e)
        if expr.dtype is NativeInteger():
            dtype = self._print(expr.dtype)
            prec  = expr.precision
            cast_type = self.find_in_dtype_registry(dtype, prec)
            return '({}){}'.format(cast_type, code)
        return code

    def _print_Import(self, expr):
        if expr.ignore:
            return ''
        if isinstance(expr.source, DottedName):
            source = expr.source.name[-1]
        else:
            source = self._print(expr.source)

        # Get with a default value is not used here as it is
        # slower and on most occasions the import will not be in the
        # dictionary
        if source in import_dict: # pylint: disable=consider-using-get
            source = import_dict[source]

        if source is None:
            return ''
        if expr.source in c_library_headers:
            return '#include <{0}.h>\n'.format(source)
        else:
            return '#include "{0}.h"\n'.format(source)

    def _print_LiteralString(self, expr):
        format_str = format(expr.arg)
        format_str = format_str.replace("\\", "\\\\")\
                               .replace('\a', '\\a')\
                               .replace('\b', '\\b')\
                               .replace('\f', '\\f')\
                               .replace("\n", "\\n")\
                               .replace('\r', '\\r')\
                               .replace('\t', '\\t')\
                               .replace('\v', '\\v')\
                               .replace('"', '\\"')\
                               .replace("'", "\\'")
        return '"{}"'.format(format_str)

    def get_print_format_and_arg(self, var):
        type_to_format = {('real',8)    : '%.12lf',
                          ('real',4)    : '%.12f',
                          ('complex',8) : '(%.12lf + %.12lfj)',
                          ('complex',4) : '(%.12f + %.12fj)',
                          ('int',4)     : '%d',
                          ('int',8)     : '%ld',
                          ('int',2)     : '%hd',
                          ('int',1)     : '%c',
                          ('bool',4)    : '%s',
                          ('string', 0) : '%s'}
        try:
            arg_format = type_to_format[(self._print(var.dtype), var.precision)]
        except KeyError:
            errors.report("{} type is not supported currently".format(var.dtype), severity='fatal')
        if var.dtype is NativeComplex():
            arg = '{}, {}'.format(self._print(NumpyReal(var)), self._print(NumpyImag(var)))
        elif var.dtype is NativeBool():
            arg = '{} ? "True" : "False"'.format(self._print(var))
        else:
            arg = self._print(var)
        return arg_format, arg

    def extract_function_call_results(self, expr):
        tmp_list = [self.create_tmp_var(a) for a in expr.funcdef.results]
        return tmp_list

    def _print_PythonPrint(self, expr):
        self._additional_imports.add("stdio")
        end = '\n'
        sep = ' '
        code = ''
        empty_end = FunctionCallArgument(LiteralString(''), 'end')
        space_end = FunctionCallArgument(LiteralString(' '), 'end')
        kwargs = [f for f in expr.expr if f.has_keyword]
        for f in kwargs:
            if f.keyword == 'sep'      :   sep = str(f.value)
            elif f.keyword == 'end'    :   end = str(f.value)
        args_format = []
        args = []
        orig_args = [f for f in expr.expr if not f.has_keyword]

        def formatted_args_to_printf(args_format, args, end):
            args_format = sep.join(args_format)
            args_format += end
            args_format = self._print(LiteralString(args_format))
            args_code = ', '.join([args_format, *args])
            return "printf({});\n".format(args_code)

        if len(orig_args) == 0:
            return formatted_args_to_printf(args_format, args, end)

        for i, f in enumerate(orig_args):
            f = f.value
            if isinstance(f, FunctionCall) and isinstance(f.dtype, NativeTuple):
                tmp_list = self.extract_function_call_results(f)
                tmp_arg_format_list = []
                for a in tmp_list:
                    arg_format, arg = self.get_print_format_and_arg(a)
                    tmp_arg_format_list.append(arg_format)
                    args.append(arg)
                args_format.append('({})'.format(', '.join(tmp_arg_format_list)))
                assign = Assign(tmp_list, f)
                self._additional_code += self._print(assign)
            elif f.rank > 0:
                if args_format:
                    code += formatted_args_to_printf(args_format, args, sep)
                    args_format = []
                    args = []
                for_index = Variable(NativeInteger(), name = self._parser.get_new_name('i'))
                self._additional_declare.append(for_index)
                max_index = PyccelMinus(f.shape[0], LiteralInteger(1), simplify = True)
                for_range = PythonRange(max_index)
                print_body = [ FunctionCallArgument(f[for_index]) ]
                if f.rank == 1:
                    print_body.append(space_end)

                for_body  = [PythonPrint(print_body)]
                for_loop  = For(for_index, for_range, for_body)
                for_end   = FunctionCallArgument(LiteralString(']'+end if i == len(orig_args)-1 else ']'), keyword='end')

                body = CodeBlock([PythonPrint([ FunctionCallArgument(LiteralString('[')), empty_end]),
                                  for_loop,
                                  PythonPrint([ FunctionCallArgument(f[max_index]), for_end])],
                                 unravelled = True)
                code += self._print(body)
            else:
                arg_format, arg = self.get_print_format_and_arg(f)
                args_format.append(arg_format)
                args.append(arg)
        if args_format:
            code += formatted_args_to_printf(args_format, args, end)
        return code

    def find_in_dtype_registry(self, dtype, prec):
        try :
            return dtype_registry[(dtype, prec)]
        except KeyError:
            errors.report(PYCCEL_RESTRICTION_TODO,
                    symbol = "{}[kind = {}]".format(dtype, prec),
                    severity='fatal')

    def find_in_ndarray_type_registry(self, dtype, prec):
        try :
            return ndarray_type_registry[(dtype, prec)]
        except KeyError:
            errors.report(PYCCEL_RESTRICTION_TODO,
                    symbol = "{}[kind = {}]".format(dtype, prec),
                    severity='fatal')

    def get_declare_type(self, expr):
        dtype = self._print(expr.dtype)
        prec  = expr.precision
        rank  = expr.rank
        if isinstance(expr.dtype, NativeInteger):
            self._additional_imports.add('stdint')
        dtype = self.find_in_dtype_registry(dtype, prec)
        if rank > 0:
            if expr.is_ndarray or isinstance(expr, HomogeneousTupleVariable):
                if expr.rank > 15:
                    errors.report(UNSUPPORTED_ARRAY_RANK, symbol=expr, severity='fatal')
                self._additional_imports.add('ndarrays')
                dtype = 't_ndarray'
<<<<<<< HEAD
            else:
                errors.report(PYCCEL_RESTRICTION_TODO, symbol="rank > 0",severity='fatal')
=======
                if expr.is_optional:
                    errors.report("Optional arrays are not currently supported in C", symbol=expr, severity='error')
            else:
                errors.report(PYCCEL_RESTRICTION_TODO+' (rank>0)', symbol=expr, severity='fatal')
>>>>>>> 2c77f98d

        if self.stored_in_c_pointer(expr):
            return '{0} *'.format(dtype)
        else:
            return '{0} '.format(dtype)

    def _print_FuncAddressDeclare(self, expr):
        args = list(expr.arguments)
        if len(expr.results) == 1:
            ret_type = self.get_declare_type(expr.results[0])
        elif len(expr.results) > 1:
            ret_type = self._print(datatype('int')) + ' '
            args += [a.clone(name = a.name, is_pointer =True) for a in expr.results]
        else:
            ret_type = self._print(datatype('void')) + ' '
        name = expr.name
        if not args:
            arg_code = 'void'
        else:
            # TODO: extract informations needed for printing in case of function argument which itself has a function argument
            arg_code = ', '.join('{}'.format(self._print_FuncAddressDeclare(i))
                        if isinstance(i, FunctionAddress) else '{0}{1}'.format(self.get_declare_type(i), i)
                        for i in args)
        return '{}(*{})({});\n'.format(ret_type, name, arg_code)

    def _print_Declare(self, expr):
        if isinstance(expr.variable, InhomogeneousTupleVariable):
            return ''.join(self._print_Declare(Declare(v.dtype,v,intent=expr.intent, static=expr.static)) for v in expr.variable)

        declaration_type = self.get_declare_type(expr.variable)
        variable = self._print(expr.variable.name)

        if expr.variable.is_stack_array:
            preface, init = self._init_stack_array(expr.variable,)
        else:
            preface = ''
            init    = ''

        declaration = '{dtype}{var}{init};\n'.format(
                            dtype = declaration_type,
                            var   = variable,
                            init  = init)

        return preface + declaration

    def _print_NativeBool(self, expr):
        self._additional_imports.add('stdbool')
        return 'bool'

    def _print_NativeInteger(self, expr):
        return 'int'

    def _print_NativeReal(self, expr):
        return 'real'

    def _print_NativeVoid(self, expr):
        return 'void'

    def _print_NativeComplex(self, expr):
        self._additional_imports.add('complex')
        return 'complex'
    def _print_NativeString(self, expr):
        return 'string'

    def function_signature(self, expr, print_arg_names = True):
        """Extract from function definition all the information
        (name, input, output) needed to create the signature

        Parameters
        ----------
        expr            : FunctionDef
            the function defintion

        print_arg_names : Bool
            default value True and False when we don't need to print
            arguments names

        Return
        ------
        String
            Signature of the function
        """
        args = list(expr.arguments)
        if len(expr.results) == 1:
            ret_type = self.get_declare_type(expr.results[0])
        elif len(expr.results) > 1:
            ret_type = self._print(datatype('int')) + ' '
            args += [FunctionDefArgument(a.clone(name = a.name, is_pointer =True)) for a in expr.results]
        else:
            ret_type = self._print(datatype('void')) + ' '
        name = expr.name
        if not args:
            arg_code = 'void'
        else:
            arg_code = ', '.join('{}'.format(self.function_signature(i.var, False))
                        if isinstance(i.var, FunctionAddress)
                        else '{0}'.format(self.get_declare_type(i.var)) + (i.name if print_arg_names else '')
                        for i in args)
        if isinstance(expr, FunctionAddress):
            return '{}(*{})({})'.format(ret_type, name, arg_code)
        else:
            return '{0}{1}({2})'.format(ret_type, name, arg_code)

    def _print_IndexedElement(self, expr):
        base = expr.base
        inds = list(expr.indices)
        base_shape = base.shape
        allow_negative_indexes = True if isinstance(base, PythonTuple) else base.allows_negative_indexes
        for i, ind in enumerate(inds):
            if isinstance(ind, PyccelUnarySub) and isinstance(ind.args[0], LiteralInteger):
                inds[i] = PyccelMinus(base_shape[i], ind.args[0], simplify = True)
            else:
                #indices of indexedElement of len==1 shouldn't be a tuple
                if isinstance(ind, tuple) and len(ind) == 1:
                    inds[i].args = ind[0]
                if allow_negative_indexes and \
                        not isinstance(ind, LiteralInteger) and not isinstance(ind, Slice):
                    inds[i] = IfTernaryOperator(PyccelLt(ind, LiteralInteger(0)),
                        PyccelAdd(base_shape[i], ind, simplify = True), ind)
        #set dtype to the C struct types
        dtype = self._print(expr.dtype)
        dtype = self.find_in_ndarray_type_registry(dtype, expr.precision)
        base_name = self._print(base)
        if base.is_ndarray or isinstance(base, HomogeneousTupleVariable):
            if expr.rank > 0:
                #managing the Slice input
                for i , ind in enumerate(inds):
                    if isinstance(ind, Slice):
                        inds[i] = self._new_slice_with_processed_arguments(ind, PyccelArraySize(base, i),
                            allow_negative_indexes)
                    else:
                        inds[i] = Slice(ind, PyccelAdd(ind, LiteralInteger(1), simplify = True), LiteralInteger(1))
                inds = [self._print(i) for i in inds]
                return "array_slicing(%s, %s, %s)" % (base_name, expr.rank, ", ".join(inds))
            inds = [self._cast_to(i, NativeInteger(), 8).format(self._print(i)) for i in inds]
        else:
            raise NotImplementedError(expr)
        return "GET_ELEMENT(%s, %s, %s)" % (base_name, dtype, ", ".join(inds))


    def _cast_to(self, expr, dtype, precision):
        """ add cast to an expression when needed
        parameters
        ----------
            expr      : PyccelAstNode
                the expression to be cast
            dtype     : Datatype
                base type of the cast
            precision : integer
                precision of the base type of the cast

        Return
        ------
            String
                Return format string that contains the desired cast type
        """
        if (expr.dtype != dtype or expr.precision != precision):
            cast=self.find_in_dtype_registry(self._print(dtype), precision)
            return '({}){{}}'.format(cast)
        return '{}'

    def _print_DottedVariable(self, expr):
        """convert dotted Variable to their C equivalent"""
        return '{}.{}'.format(self._print(expr.lhs), self._print(expr.name))

    @staticmethod
    def _new_slice_with_processed_arguments(_slice, array_size, allow_negative_index):
        """ Create new slice with informations collected from old slice and decorators

        Parameters
        ----------
            _slice : Slice
                slice needed to collect (start, stop, step)
            array_size : PyccelArraySize
                call to function size()
            allow_negative_index : Bool
                True when the decorator allow_negative_index is present
        Returns
        -------
            Slice
        """
        start = LiteralInteger(0) if _slice.start is None else _slice.start
        stop = array_size if _slice.stop is None else _slice.stop

        # negative start and end in slice
        if isinstance(start, PyccelUnarySub) and isinstance(start.args[0], LiteralInteger):
            start = PyccelMinus(array_size, start.args[0], simplify = True)
        elif allow_negative_index and not isinstance(start, (LiteralInteger, PyccelArraySize)):
            start = IfTernaryOperator(PyccelLt(start, LiteralInteger(0)),
                            PyccelMinus(array_size, start, simplify = True), start)

        if isinstance(stop, PyccelUnarySub) and isinstance(stop.args[0], LiteralInteger):
            stop = PyccelMinus(array_size, stop.args[0], simplify = True)
        elif allow_negative_index and not isinstance(stop, (LiteralInteger, PyccelArraySize)):
            stop = IfTernaryOperator(PyccelLt(stop, LiteralInteger(0)),
                            PyccelMinus(array_size, stop, simplify = True), stop)

        # steps in slices
        step = _slice.step

        if step is None:
            step = LiteralInteger(1)

        # negative step in slice
        elif isinstance(step, PyccelUnarySub) and isinstance(step.args[0], LiteralInteger):
            start = PyccelMinus(array_size, LiteralInteger(1), simplify = True) if _slice.start is None else start
            stop = LiteralInteger(0) if _slice.stop is None else stop

        # variable step in slice
        elif allow_negative_index and step and not isinstance(step, LiteralInteger):
            og_start = start
            start = IfTernaryOperator(PyccelGt(step, LiteralInteger(0)), start, PyccelMinus(stop, LiteralInteger(1), simplify = True))
            stop = IfTernaryOperator(PyccelGt(step, LiteralInteger(0)), stop, og_start)

        return Slice(start, stop, step)

    def _print_PyccelArraySize(self, expr):
        return '{}.shape[{}]'.format(expr.arg, expr.index)

    def _print_Allocate(self, expr):
        free_code = ''
        #free the array if its already allocated and checking if its not null if the status is unknown
        if  (expr.status == 'unknown'):
            free_code = 'if (%s.shape != NULL)\n' % self._print(expr.variable.name)
            free_code += "{{\n{}}}\n".format(self._print(Deallocate(expr.variable)))
        elif  (expr.status == 'allocated'):
            free_code += self._print(Deallocate(expr.variable))
        self._additional_imports.add('ndarrays')
        shape = ", ".join(self._print(i) for i in expr.shape)
        dtype = self._print(expr.variable.dtype)
        dtype = self.find_in_ndarray_type_registry(dtype, expr.variable.precision)
        shape_dtype = self.find_in_dtype_registry('int', 8)
        shape_Assign = "("+ shape_dtype +"[]){" + shape + "}"
        alloc_code = "{} = array_create({}, {}, {});\n".format(expr.variable, len(expr.shape), shape_Assign, dtype)
        return '{}{}'.format(free_code, alloc_code)

    def _print_Deallocate(self, expr):
        if isinstance(expr.variable, InhomogeneousTupleVariable):
            return ''.join(self._print(Deallocate(v)) for v in expr.variable)
        if expr.variable.allocatable:
            return 'free_array({});'.format(self._print(expr.variable))
        return 'free_pointer({});\n'.format(self._print(expr.variable))

    def _print_Slice(self, expr):
        start = self._print(expr.start)
        stop = self._print(expr.stop)
        step = self._print(expr.step)
        return 'new_slice({}, {}, {})'.format(start, stop, step)

    def _print_NumpyUfuncBase(self, expr):
        """ Convert a Python expression with a Numpy function call to C
        function call

        Parameters
        ----------
            expr : Pyccel ast node
                Python expression with a Numpy function call

        Returns
        -------
            string
                Equivalent expression in C language

        Example
        -------
            numpy.cos(x) ==> cos(x)

        """
        # add necessary include
        self._additional_imports.add('math')
        type_name = type(expr).__name__
        try:
            func_name = numpy_ufunc_to_c_real[type_name]
        except KeyError:
            errors.report(PYCCEL_RESTRICTION_TODO, severity='fatal')
        args = []
        for arg in expr.args:
            if arg.dtype is NativeComplex():
                self._additional_imports.add('complex')
                try:
                    func_name = numpy_ufunc_to_c_complex[type_name]
                    args.append(self._print(arg))
                except KeyError:
                    errors.report(INCOMPATIBLE_TYPEVAR_TO_FUNC.format(type_name) ,severity='fatal')
            elif arg.dtype is not NativeReal():
                args.append(self._print(NumpyFloat(arg)))
            else :
                args.append(self._print(arg))
        code_args = ', '.join(args)
        return '{0}({1})'.format(func_name, code_args)

    def _print_MathFunctionBase(self, expr):
        """ Convert a Python expression with a math function call to C
        function call

        Parameters
        ----------
            expr : Pyccel ast node
                Python expression with a Math function call

        Returns
        -------
            string
                Equivalent expression in C language

        ------
        Example:
        --------
            math.sin(x) ==> sin(x)

        """
        # add necessary include
        type_name = type(expr).__name__
        try:
            func_name = math_function_to_c[type_name]
        except KeyError:
            errors.report(PYCCEL_RESTRICTION_TODO, severity='fatal')

        if func_name.startswith("pyc"):
            self._additional_imports.add('pyc_math_c')
        else:
            if expr.dtype is NativeComplex():
                self._additional_imports.add('cmath')
            else:
                self._additional_imports.add('math')
        args = []
        for arg in expr.args:
            if arg.dtype != NativeReal() and not func_name.startswith("pyc"):
                args.append(self._print(NumpyFloat(arg)))
            else:
                args.append(self._print(arg))
        code_args = ', '.join(args)
        if expr.dtype == NativeInteger():
            cast_type = self.find_in_dtype_registry('int', expr.precision)
            return '({0}){1}({2})'.format(cast_type, func_name, code_args)
        return '{0}({1})'.format(func_name, code_args)

    def _print_MathIsfinite(self, expr):
        """Convert a Python expression with a math isfinite function call to C
        function call"""
        # add necessary include
        self._additional_imports.add('math')
        arg = expr.args[0]
        if arg.dtype is NativeInteger():
            code_arg = self._print(NumpyFloat(arg))
        else:
            code_arg = self._print(arg)
        return "isfinite({})".format(code_arg)

    def _print_MathIsinf(self, expr):
        """Convert a Python expression with a math isinf function call to C
        function call"""
        # add necessary include
        self._additional_imports.add('math')
        arg = expr.args[0]
        if arg.dtype is NativeInteger():
            code_arg = self._print(NumpyFloat(arg))
        else:
            code_arg = self._print(arg)
        return "isinf({})".format(code_arg)

    def _print_MathIsnan(self, expr):
        """Convert a Python expression with a math isnan function call to C
        function call"""
        # add necessary include
        self._additional_imports.add('math')
        arg = expr.args[0]
        if arg.dtype is NativeInteger():
            code_arg = self._print(NumpyFloat(arg))
        else:
            code_arg = self._print(arg)
        return "isnan({})".format(code_arg)

    def _print_MathTrunc(self, expr):
        """Convert a Python expression with a math trunc function call to C
        function call"""
        # add necessary include
        self._additional_imports.add('math')
        arg = expr.args[0]
        if arg.dtype is NativeInteger():
            code_arg = self._print(NumpyFloat(arg))
        else:
            code_arg = self._print(arg)
        return "trunc({})".format(code_arg)

    def _print_FunctionAddress(self, expr):
        return expr.name

    def _print_Rand(self, expr):
        raise NotImplementedError("Rand not implemented")

    def _print_NumpyRandint(self, expr):
        raise NotImplementedError("Randint not implemented")

    def _print_NumpyMod(self, expr):
        return self._print(PyccelMod(*expr.args))

    def _print_Interface(self, expr):
        return ""

    def _print_FunctionDef(self, expr):

        if len(expr.results) > 1:
            self._additional_args.append(expr.results)
        body  = self._print(expr.body)
        decs  = [Declare(i.dtype, i) if isinstance(i, Variable) else FuncAddressDeclare(i) for i in expr.local_vars]
        if len(expr.results) <= 1 :
            for i in expr.results:
                if isinstance(i, Variable) and not i.is_temp:
                    decs += [Declare(i.dtype, i)]
                elif not isinstance(i, Variable):
                    decs += [FuncAddressDeclare(i)]
        decs += [Declare(i.dtype, i) for i in self._additional_declare]
        decs  = ''.join(self._print(i) for i in decs)
        self._additional_declare.clear()

        sep = self._print(SeparatorComment(40))
        if self._additional_args :
            self._additional_args.pop()
        imports = ''.join(self._print(i) for i in expr.imports)
        doc_string = self._print(expr.doc_string) if expr.doc_string else ''

        parts = [sep,
                 doc_string,
                '{signature}\n{{\n'.format(signature=self.function_signature(expr)),
                 imports,
                 decs,
                 body,
                 '}\n',
                 sep]

        return ''.join(p for p in parts if p)

    def stored_in_c_pointer(self, a):
        """
        Indicates whether the object a needs to be stored in a pointer
        in c code

        Parameters
        ----------
        a : PyccelAstNode
        """
        if isinstance(a, (Nil, VariableAddress)):
            return True
        if isinstance(a, FunctionCall):
            results = a.funcdef.results
            if len(results)==1:
                a = a.funcdef.results[0]
            else:
                return False

        if not isinstance(a, Variable):
            return False
        return (a.is_pointer and not a.is_ndarray) or a.is_optional or \
                any(a is bi for b in self._additional_args for bi in b)

    def create_tmp_var(self, match_var):
        tmp_var_name = self._parser.get_new_name('tmp')
        tmp_var = Variable(name = tmp_var_name, dtype = match_var.dtype)
        self._additional_declare.append(tmp_var)
        return tmp_var

    def _print_FunctionCall(self, expr):
        func = expr.funcdef
         # Ensure the correct syntax is used for pointers
        args = []
        for a, f in zip(expr.args, func.arguments):
            a = a.value if a else Nil()
            f = f.var
<<<<<<< HEAD
            if isinstance(a, Variable) and self.stored_in_c_pointer(f):
                args.append(VariableAddress(a))
            elif f.is_optional and not isinstance(a, Nil) and f.rank < 1:
                tmp_var = self.create_tmp_var(f)
                assign = Assign(tmp_var, a)
                self._additional_code += self._print(assign) + '\n'
                args.append(VariableAddress(tmp_var))

=======
            if self.stored_in_c_pointer(f):
                if isinstance(a, Variable):
                    args.append(VariableAddress(a))
                elif not self.stored_in_c_pointer(a):
                    tmp_var = self.create_tmp_var(f)
                    assign = Assign(tmp_var, a)
                    self._additional_code += self._print(assign) + '\n'
                    args.append(VariableAddress(tmp_var))
                else:
                    args.append(a)
>>>>>>> 2c77f98d
            else :
                args.append(a)

        args += self._temporary_args
        self._temporary_args = []
        args = ', '.join(['{}'.format(self._print(a)) for a in args])
        if not func.results:
            return '{}({});\n'.format(func.name, args)
        return '{}({})'.format(func.name, args)

    def _print_Constant(self, expr):
        """ Convert a Python expression with a math constant call to C
        function call

        Parameters
        ----------
            expr : Pyccel ast node
                Python expression with a Math constant

        Returns
        -------
            string
                String represent the value of the constant

        Example
        -------
            math.pi ==> 3.14159265358979

        """
        val = LiteralFloat(expr.value)
        return self._print(val)

    def _print_Return(self, expr):
        code = ''
        args = [VariableAddress(a) if isinstance(a, Variable) and self.stored_in_c_pointer(a) else a for a in expr.expr]

        if len(args) == 0:
            return 'return;\n'

        if len(args) > 1:
            if expr.stmt:
                return self._print(expr.stmt)+'\n'+'return 0;\n'
            return 'return 0;\n'

        if expr.stmt:
            # get Assign nodes from the CodeBlock object expr.stmt.
            last_assign = expr.stmt.get_attribute_nodes(Assign, excluded_nodes=FunctionCall)
            deallocate_nodes = expr.stmt.get_attribute_nodes(Deallocate, excluded_nodes=(Assign,))
            vars_in_deallocate_nodes = [i.variable for i in deallocate_nodes]

            # Check the Assign objects list in case of
            # the user assigns a variable to an object contains IndexedElement object.
            if not last_assign:
                return 'return {0};\n'.format(self._print(args[0]))

            # make sure that stmt contains one assign node.
            last_assign = last_assign[-1]
            variables = last_assign.rhs.get_attribute_nodes(Variable, excluded_nodes=(FunctionDef,))
            unneeded_var = not any(b in vars_in_deallocate_nodes for b in variables)
            if unneeded_var:
                code = ''.join(self._print(a) for a in expr.stmt.body if a is not last_assign)
                return code + '\nreturn {};\n'.format(self._print(last_assign.rhs))
            else:
                code = ''+self._print(expr.stmt)
                self._additional_declare.append(last_assign.lhs)
        return code + 'return {0};\n'.format(self._print(args[0]))

    def _print_Pass(self, expr):
        return '// pass\n'

    def _print_Nil(self, expr):
        return 'NULL'

    def _print_PyccelAdd(self, expr):
        return ' + '.join(self._print(a) for a in expr.args)

    def _print_PyccelMinus(self, expr):
        args = [self._print(a) for a in expr.args]
        if len(args) == 1:
            return '-{}'.format(args[0])
        return ' - '.join(args)

    def _print_PyccelMul(self, expr):
        return ' * '.join(self._print(a) for a in expr.args)

    def _print_PyccelDiv(self, expr):
        if all(a.dtype is NativeInteger() for a in expr.args):
            args = [NumpyFloat(a) for a in expr.args]
        else:
            args = expr.args
        return  ' / '.join(self._print(a) for a in args)

    def _print_PyccelFloorDiv(self, expr):
        self._additional_imports.add("math")
        # the result type of the floor division is dependent on the arguments
        # type, if all arguments are integers the result is integer otherwise
        # the result type is float
        need_to_cast = all(a.dtype is NativeInteger() for a in expr.args)
        code = ' / '.join(self._print(a if a.dtype is NativeReal() else NumpyFloat(a)) for a in expr.args)
        if (need_to_cast):
            cast_type = self.find_in_dtype_registry('int', expr.precision)
            return "({})floor({})".format(cast_type, code)
        return "floor({})".format(code)

    def _print_PyccelRShift(self, expr):
        return ' >> '.join(self._print(a) for a in expr.args)

    def _print_PyccelLShift(self, expr):
        return ' << '.join(self._print(a) for a in expr.args)

    def _print_PyccelBitXor(self, expr):
        if expr.dtype is NativeBool():
            return '{0} != {1}'.format(self._print(expr.args[0]), self._print(expr.args[1]))
        return ' ^ '.join(self._print(a) for a in expr.args)

    def _print_PyccelBitOr(self, expr):
        if expr.dtype is NativeBool():
            return ' || '.join(self._print(a) for a in expr.args)
        return ' | '.join(self._print(a) for a in expr.args)

    def _print_PyccelBitAnd(self, expr):
        if expr.dtype is NativeBool():
            return ' && '.join(self._print(a) for a in expr.args)
        return ' & '.join(self._print(a) for a in expr.args)

    def _print_PyccelInvert(self, expr):
        return '~{}'.format(self._print(expr.args[0]))

    def _print_PyccelAssociativeParenthesis(self, expr):
        return '({})'.format(self._print(expr.args[0]))

    def _print_PyccelUnary(self, expr):
        return '+{}'.format(self._print(expr.args[0]))

    def _print_PyccelUnarySub(self, expr):
        return '-{}'.format(self._print(expr.args[0]))

    def _print_AugAssign(self, expr):
        lhs_code = self._print(expr.lhs)
        op = expr.op
        rhs_code = self._print(expr.rhs)
        return "{0} {1}= {2};\n".format(lhs_code, op, rhs_code)

    def _print_Assign(self, expr):
        prefix_code = ''
        lhs = expr.lhs
        rhs = expr.rhs
        if isinstance(lhs, Variable) and lhs.is_optional:
            if lhs not in self._optional_partners:
                # Create temporary variable to provide allocated
                # memory space before assigning to the pointer value
                # (may be NULL)
                tmp_var_name = self._parser.get_new_name()
                tmp_var = lhs.clone(tmp_var_name, is_optional=False)
                self._additional_declare.append(tmp_var)
                self._optional_partners[lhs] = tmp_var
                # Point optional variable at an allocated memory space
                prefix_code = self._print(AliasAssign(lhs, tmp_var))
            elif self._optional_partners[lhs] is not None:
                # Collect temporary variable which provides
                # allocated memory space for this optional variable
                tmp_var = self._optional_partners[lhs]
                # Point optional variable at an allocated memory space
                prefix_code = self._print(AliasAssign(lhs, tmp_var))
        if isinstance(rhs, FunctionCall) and isinstance(rhs.dtype, NativeTuple):
            self._temporary_args = [VariableAddress(a) for a in lhs]
            return prefix_code+'{};\n'.format(self._print(rhs))
        # Inhomogenous tuples are unravelled and therefore do not exist in the c printer
        if isinstance(rhs, (NumpyArray, PythonTuple)):
            return prefix_code+self.copy_NumpyArray_Data(expr)
        if isinstance(rhs, (NumpyFull)):
            return prefix_code+self.arrayFill(expr)
        if isinstance(rhs, NumpyArange):
            return prefix_code+self.fill_NumpyArange(rhs, lhs)
        lhs = self._print(expr.lhs)
        rhs = self._print(expr.rhs)
        return prefix_code+'{} = {};\n'.format(lhs, rhs)

    def _print_AliasAssign(self, expr):
        lhs_var = expr.lhs
        rhs_var = expr.rhs

        lhs_address = VariableAddress(lhs_var)
        # Ensure everything which can be stored in a VariableAddress is
        try:
            rhs_address = VariableAddress(rhs_var)
        except TypeError:
            rhs_address = rhs_var

        # the below condition handles the case of reassinging a pointer to an array view.
        # setting the pointer's is_view attribute to false so it can be ignored by the free_pointer function.
        if not self.stored_in_c_pointer(lhs_var) and \
                isinstance(lhs_var, Variable) and lhs_var.is_ndarray:
            rhs = self._print(rhs_var)

            if isinstance(rhs_var, Variable) and rhs_var.is_ndarray:
                lhs = self._print(lhs_address)
                if lhs_var.order == rhs_var.order:
                    return 'alias_assign({}, {});\n'.format(lhs, rhs)
                else:
                    return 'transpose_alias_assign({}, {});\n'.format(lhs, rhs)
            else:
                lhs = self._print(lhs_var)
                return '{} = {};\n'.format(lhs, rhs)
        else:
            lhs = self._print(lhs_address)
            rhs = self._print(rhs_address)

            return '{} = {};\n'.format(lhs, rhs)

    def _print_For(self, expr):

        indices = expr.iterable.loop_counters
        index = indices[0] if indices else expr.target
        if expr.iterable.num_loop_counters_required:
            self._additional_declare.append(index)

        target   = index
        iterable = expr.iterable.get_range()

        if not isinstance(iterable, PythonRange):
            # Only iterable currently supported is PythonRange
            errors.report(PYCCEL_RESTRICTION_TODO, symbol=expr,
                severity='fatal')

        counter    = self._print(target)
        body       = self._print(expr.body)

        additional_assign = CodeBlock(expr.iterable.get_assigns(expr.target))
        body = self._print(additional_assign) + body

        start = self._print(iterable.start)
        stop  = self._print(iterable.stop )
        step  = self._print(iterable.step )

        test_step = iterable.step
        if isinstance(test_step, PyccelUnarySub):
            test_step = iterable.step.args[0]

        # testing if the step is a value or an expression
        if isinstance(test_step, Literal):
            op = '>' if isinstance(iterable.step, PyccelUnarySub) else '<'
            return ('for ({counter} = {start}; {counter} {op} {stop}; {counter} += '
                        '{step})\n{{\n{body}}}\n').format(counter=counter, start=start, op=op,
                                                          stop=stop, step=step, body=body)
        else:
            return (
                'for ({counter} = {start}; ({step} > 0) ? ({counter} < {stop}) : ({counter} > {stop}); {counter} += '
                '{step})\n{{\n{body}}}\n').format(counter=counter, start=start,
                                                  stop=stop, step=step, body=body)

    def _print_FunctionalFor(self, expr):
        loops = ''.join(self._print(i) for i in expr.loops)
        return loops

    def _print_CodeBlock(self, expr):
        if not expr.unravelled:
            body_exprs, new_vars = expand_to_loops(expr, self._parser.get_new_variable, language_has_vectors = False)
            self._additional_declare.extend(new_vars)
        else:
            body_exprs = expr.body
        body_stmts = []
        for b in body_exprs :
            code = self._print(b)
            code = self._additional_code + code
            self._additional_code = ''
            body_stmts.append(code)
        return ''.join(self._print(b) for b in body_stmts)

    def _print_Idx(self, expr):
        return self._print(expr.label)

    def _print_Exp1(self, expr):
        return "M_E"

    def _print_Pi(self, expr):
        return 'M_PI'

    def _print_Infinity(self, expr):
        return 'HUGE_VAL'

    def _print_NegativeInfinity(self, expr):
        return '-HUGE_VAL'

    def _print_PythonReal(self, expr):
        return 'creal({})'.format(self._print(expr.internal_var))

    def _print_PythonImag(self, expr):
        return 'cimag({})'.format(self._print(expr.internal_var))

    def _handle_is_operator(self, Op, expr):

        lhs = self._print(expr.lhs)
        rhs = self._print(expr.rhs)
        a = expr.args[0]
        b = expr.args[1]

        if Nil() in expr.args:
            lhs = VariableAddress(expr.lhs) if isinstance(expr.lhs, Variable) else expr.lhs
            rhs = VariableAddress(expr.rhs) if isinstance(expr.rhs, Variable) else expr.rhs

            lhs = self._print(lhs)
            rhs = self._print(rhs)
            return '{} {} {}'.format(lhs, Op, rhs)

        if (a.dtype is NativeBool() and b.dtype is NativeBool()):
            return '{} {} {}'.format(lhs, Op, rhs)
        else:
            errors.report(PYCCEL_RESTRICTION_IS_ISNOT,
                          symbol=expr, severity='fatal')

    def _print_PyccelIsNot(self, expr):
        return self._handle_is_operator("!=", expr)

    def _print_PyccelIs(self, expr):
        return self._handle_is_operator("==", expr)

    def _print_Piecewise(self, expr):
        if expr.args[-1].cond is not True:
            # We need the last conditional to be a True, otherwise the resulting
            # function may not return a result.
            raise ValueError("All Piecewise expressions must contain an "
                             "(expr, True) statement to be used as a default "
                             "condition. Without one, the generated "
                             "expression may not evaluate to anything under "
                             "some condition.")
        lines = []
        if expr.has(Assign):
            for i, (e, c) in enumerate(expr.args):
                if i == 0:
                    lines.append("if (%s) {\n" % self._print(c))
                elif i == len(expr.args) - 1 and c is True:
                    lines.append("else {\n")
                else:
                    lines.append("else if (%s) {\n" % self._print(c))
                code0 = self._print(e)
                lines.append(code0)
                lines.append("}\n")
            return "".join(lines)
        else:
            # The piecewise was used in an expression, need to do inline
            # operators. This has the downside that inline operators will
            # not work for statements that span multiple lines (Matrix or
            # Indexed expressions).
            ecpairs = ["((%s) ? (\n%s\n)\n" % (self._print(c), self._print(e))
                    for e, c in expr.args[:-1]]
            last_line = ": (\n%s\n)" % self._print(expr.args[-1].expr)
            return ": ".join(ecpairs) + last_line + " ".join([")"*len(ecpairs)])

    def _print_Constant(self, expr):
        if expr == math_constants['inf']:
            self._additional_imports.add("math")
            return 'HUGE_VAL'
        elif expr == math_constants['pi']:
            self._additional_imports.add("math")
            return 'M_PI'
        elif expr == math_constants['e']:
            self._additional_imports.add("math")
            return 'M_E'
        else:
            raise NotImplementedError("Constant not implemented")

    def _print_Variable(self, expr):
        if self.stored_in_c_pointer(expr):
            return '(*{0})'.format(expr.name)
        else:
            return expr.name

    def _print_FunctionDefArgument(self, expr):
        return self._print(expr.name)

    def _print_FunctionCallArgument(self, expr):
        return self._print(expr.value)

    def _print_VariableAddress(self, expr):
        if isinstance(expr.variable, IndexedElement):
            return '&{}'.format(self._print(expr.variable))
        elif self.stored_in_c_pointer(expr.variable):
            return '{}'.format(expr.variable.name)
        else:
            return '&{}'.format(expr.variable.name)

    def _print_Comment(self, expr):
        comments = self._print(expr.text)

        return '/*' + comments + '*/\n'

    def _print_PyccelSymbol(self, expr):
        return expr

    def _print_CommentBlock(self, expr):
        txts = expr.comments
        header = expr.header
        header_size = len(expr.header)

        ln = max(len(i) for i in txts)
        if ln<max(20, header_size+4):
            ln = 20
        top  = '/*' + '_'*int((ln-header_size)/2) + header + '_'*int((ln-header_size)/2) + '*/\n'
        ln = len(top)-4
        bottom = '/*' + '_'*ln + '*/\n'

        txts = ['/*' + t + ' '*(ln - len(t)) + '*/\n' for t in txts]

        body = ''.join(i for i in txts)

        return ''.join([top, body, bottom])

    def _print_EmptyNode(self, expr):
        return ''

    #=================== OMP ==================

    def _print_OmpAnnotatedComment(self, expr):
        clauses = ''
        if expr.combined:
            clauses = ' ' + expr.combined
        clauses += str(expr.txt)
        if expr.has_nowait:
            clauses = clauses + ' nowait'
        omp_expr = '#pragma omp {}{}\n'.format(expr.name, clauses)

        if expr.is_multiline:
            if expr.combined is None:
                omp_expr += '{\n'
            elif (expr.combined and "for" not in expr.combined):
                if ("masked taskloop" not in expr.combined) and ("distribute" not in expr.combined):
                    omp_expr += '{\n'

        return omp_expr

    def _print_Omp_End_Clause(self, expr):
        return '}\n'
    #=====================================

    def _print_Program(self, expr):
        body  = self._print(expr.body)
        decs     = [self._print(i) for i in expr.declarations]
        decs    += [self._print(Declare(i.dtype, i)) for i in self._additional_declare]
        decs    = ''.join(self._print(i) for i in decs)
        self._additional_declare.clear()

        imports = [*expr.imports, *map(Import, self._additional_imports)]
        imports = ''.join(self._print(i) for i in imports)

        return ('{imports}'
                'int main()\n{{\n'
                '{decs}'
                '{body}'
                'return 0;\n'
                '}}').format(imports=imports,
                                    decs=decs,
                                    body=body)

    #=================== MACROS ==================

    def _print_MacroShape(self, expr):
        var = expr.argument
        if not isinstance(var, (Variable, IndexedElement)):
            raise TypeError('Expecting a variable, given {}'.format(type(var)))
        shape = var.shape

        if len(shape) == 1:
            shape = shape[0]


        elif not(expr.index is None):
            if expr.index < len(shape):
                shape = shape[expr.index]
            else:
                shape = '1'

        return self._print(shape)

    def _print_MacroCount(self, expr):

        var = expr.argument

        if var.rank == 0:
            return '1'
        else:
            return self._print(functools.reduce(
                lambda x,y: PyccelMul(x,y,simplify=True), var.shape))



    def indent_code(self, code):
        """Accepts a string of code or a list of code lines"""

        if isinstance(code, str):
            code_lines = self.indent_code(code.splitlines(True))
            return ''.join(code_lines)

        tab = " "*self._default_settings["tabwidth"]
        inc_token = ('{', '(', '{\n', '(\n')
        dec_token = ('}', ')')

        code = [ line.lstrip(' \t') for line in code ]

        increase = [ int(any(map(line.endswith, inc_token))) for line in code ]
        decrease = [ int(any(map(line.startswith, dec_token)))
                     for line in code ]

        pretty = []
        level = 0
        for n, line in enumerate(code):
            if line == '' or line == '\n':
                pretty.append(line)
                continue
            level -= decrease[n]
            pretty.append("%s%s" % (tab*level, line))
            level += increase[n]
        return pretty

def ccode(expr, parser, assign_to=None, **settings):
    """Converts an expr to a string of c code

    expr : Expr
        A pyccel expression to be converted.
    parser : Parser
        The parser used to collect the expression
    assign_to : optional
        When given, the argument is used as the name of the variable to which
        the expression is assigned. Can be a string, ``Symbol``,
        ``MatrixSymbol``, or ``Indexed`` type. This is helpful in case of
        line-wrapping, or for expressions that generate multi-line statements.
    precision : integer, optional
        The precision for numbers such as pi [default=15].
    user_functions : dict, optional
        A dictionary where keys are ``FunctionClass`` instances and values are
        their string representations. Alternatively, the dictionary value can
        be a list of tuples i.e. [(argument_test, cfunction_string)]. See below
        for examples.
    dereference : iterable, optional
        An iterable of symbols that should be dereferenced in the printed code
        expression. These would be values passed by address to the function.
        For example, if ``dereference=[a]``, the resulting code would print
        ``(*a)`` instead of ``a``.
    """
    return CCodePrinter(parser, **settings).doprint(expr, assign_to)<|MERGE_RESOLUTION|>--- conflicted
+++ resolved
@@ -805,15 +805,10 @@
                     errors.report(UNSUPPORTED_ARRAY_RANK, symbol=expr, severity='fatal')
                 self._additional_imports.add('ndarrays')
                 dtype = 't_ndarray'
-<<<<<<< HEAD
-            else:
-                errors.report(PYCCEL_RESTRICTION_TODO, symbol="rank > 0",severity='fatal')
-=======
                 if expr.is_optional:
                     errors.report("Optional arrays are not currently supported in C", symbol=expr, severity='error')
             else:
                 errors.report(PYCCEL_RESTRICTION_TODO+' (rank>0)', symbol=expr, severity='fatal')
->>>>>>> 2c77f98d
 
         if self.stored_in_c_pointer(expr):
             return '{0} *'.format(dtype)
@@ -1283,16 +1278,6 @@
         for a, f in zip(expr.args, func.arguments):
             a = a.value if a else Nil()
             f = f.var
-<<<<<<< HEAD
-            if isinstance(a, Variable) and self.stored_in_c_pointer(f):
-                args.append(VariableAddress(a))
-            elif f.is_optional and not isinstance(a, Nil) and f.rank < 1:
-                tmp_var = self.create_tmp_var(f)
-                assign = Assign(tmp_var, a)
-                self._additional_code += self._print(assign) + '\n'
-                args.append(VariableAddress(tmp_var))
-
-=======
             if self.stored_in_c_pointer(f):
                 if isinstance(a, Variable):
                     args.append(VariableAddress(a))
@@ -1303,7 +1288,6 @@
                     args.append(VariableAddress(tmp_var))
                 else:
                     args.append(a)
->>>>>>> 2c77f98d
             else :
                 args.append(a)
 
