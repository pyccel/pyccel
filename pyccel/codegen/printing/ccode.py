# coding: utf-8
#------------------------------------------------------------------------------------------#
# This file is part of Pyccel which is released under MIT License. See the LICENSE file or #
# go to https://github.com/pyccel/pyccel/blob/devel/LICENSE for full license details.      #
#------------------------------------------------------------------------------------------#
import functools
from itertools import chain
import re

from pyccel.ast.basic     import ScopedAstNode

from pyccel.ast.bind_c    import BindCPointer

from pyccel.ast.builtins  import PythonRange, PythonComplex
from pyccel.ast.builtins  import PythonPrint, PythonType
from pyccel.ast.builtins  import PythonList, PythonTuple, PythonSet, PythonDict

from pyccel.ast.core      import Declare, For, CodeBlock
from pyccel.ast.core      import FuncAddressDeclare, FunctionCall, FunctionCallArgument
from pyccel.ast.core      import Allocate, Deallocate
from pyccel.ast.core      import FunctionAddress
from pyccel.ast.core      import Assign, Import, AugAssign, AliasAssign
from pyccel.ast.core      import SeparatorComment
from pyccel.ast.core      import Module, AsName

from pyccel.ast.operators import PyccelAdd, PyccelMul, PyccelMinus, PyccelLt, PyccelGt
from pyccel.ast.operators import PyccelAssociativeParenthesis, PyccelMod
from pyccel.ast.operators import PyccelUnarySub, IfTernaryOperator

from pyccel.ast.datatypes import PythonNativeInt, PythonNativeBool, VoidType
from pyccel.ast.datatypes import TupleType, FixedSizeNumericType
from pyccel.ast.datatypes import CustomDataType, StringType, HomogeneousTupleType
from pyccel.ast.datatypes import InhomogeneousTupleType, HomogeneousListType, HomogeneousSetType
from pyccel.ast.datatypes import PrimitiveBooleanType, PrimitiveIntegerType, PrimitiveFloatingPointType, PrimitiveComplexType
from pyccel.ast.datatypes import HomogeneousContainerType, DictType

from pyccel.ast.internals import Slice, PrecomputedCode, PyccelArrayShapeElement

from pyccel.ast.literals  import LiteralTrue, LiteralFalse, LiteralImaginaryUnit, LiteralFloat
from pyccel.ast.literals  import LiteralString, LiteralInteger, Literal
from pyccel.ast.literals  import Nil

from pyccel.ast.mathext  import math_constants

from pyccel.ast.numpyext import NumpyFull, NumpyArray
from pyccel.ast.numpyext import NumpyReal, NumpyImag, NumpyFloat, NumpySize

from pyccel.ast.numpytypes import NumpyInt8Type, NumpyInt16Type, NumpyInt32Type, NumpyInt64Type
from pyccel.ast.numpytypes import NumpyFloat32Type, NumpyFloat64Type, NumpyComplex64Type, NumpyComplex128Type
from pyccel.ast.numpytypes import NumpyNDArrayType, numpy_precision_map

from pyccel.ast.type_annotations import VariableTypeAnnotation

from pyccel.ast.utilities import expand_to_loops

from pyccel.ast.variable import IndexedElement
from pyccel.ast.variable import Variable
from pyccel.ast.variable import DottedName
from pyccel.ast.variable import DottedVariable

from pyccel.ast.c_concepts import ObjectAddress, CMacro, CStringExpression, PointerCast, CNativeInt
from pyccel.ast.c_concepts import CStackArray

from pyccel.codegen.printing.codeprinter import CodePrinter

from pyccel.errors.errors   import Errors
from pyccel.errors.messages import (PYCCEL_RESTRICTION_TODO, INCOMPATIBLE_TYPEVAR_TO_FUNC,
                                    PYCCEL_RESTRICTION_IS_ISNOT, UNSUPPORTED_ARRAY_RANK)


errors = Errors()

# TODO: add examples

__all__ = ["CCodePrinter", "ccode"]

# dictionary mapping numpy function to (argument_conditions, C_function).
# Used in CCodePrinter._print_NumpyUfuncBase(self, expr)
numpy_ufunc_to_c_float = {
    'NumpyAbs'  : 'fabs',
    'NumpyFabs' : 'fabs',
    'NumpyFloor': 'floor',  # TODO: might require special treatment with casting
    # ---
    'NumpyExp' : 'exp',
    'NumpyLog' : 'log',
    'NumpySqrt': 'sqrt',
    # ---
    'NumpySin'    : 'sin',
    'NumpyCos'    : 'cos',
    'NumpyTan'    : 'tan',
    'NumpyArcsin' : 'asin',
    'NumpyArccos' : 'acos',
    'NumpyArctan' : 'atan',
    'NumpyArctan2': 'atan2',
    'NumpySinh'   : 'sinh',
    'NumpyCosh'   : 'cosh',
    'NumpyTanh'   : 'tanh',
    'NumpyArcsinh': 'asinh',
    'NumpyArccosh': 'acosh',
    'NumpyArctanh': 'atanh',
    'NumpyIsInf':'isinf',
    'NumpyIsFinite':'isfinite',
    'NumpyIsNan':'isnan',
}

numpy_ufunc_to_c_complex = {
    'NumpyAbs'  : 'cabs',
    # ---
    'NumpyExp' : 'cexp',
    'NumpyLog' : 'clog',
    'NumpySqrt': 'csqrt',
    # ---
    'NumpySin'    : 'csin',
    'NumpyCos'    : 'ccos',
    'NumpyTan'    : 'ctan',
    'NumpyArcsin' : 'casin',
    'NumpyArccos' : 'cacos',
    'NumpyArctan' : 'catan',
    'NumpySinh'   : 'csinh',
    'NumpyCosh'   : 'ccosh',
    'NumpyTanh'   : 'ctanh',
    'NumpyArcsinh': 'casinh',
    'NumpyArccosh': 'cacosh',
    'NumpyArctanh': 'catanh',
}

# dictionary mapping Math function to (argument_conditions, C_function).
# Used in CCodePrinter._print_MathFunctionBase(self, expr)
# Math function ref https://docs.python.org/3/library/math.html
math_function_to_c = {
    # ---------- Number-theoretic and representation functions ------------
    'MathCeil'     : 'ceil',
    # 'MathComb'   : 'com' # TODO
    'MathCopysign': 'copysign',
    'MathFabs'   : 'fabs',
    'MathFloor'    : 'floor',
    # 'MathFmod'   : '???',  # TODO
    # 'MathRexp'   : '???'   TODO requires two output
    # 'MathFsum'   : '???',  # TODO
    # 'MathIsclose' : '???',  # TODO
    'MathIsfinite': 'isfinite', # int isfinite(real-floating x);
    'MathIsinf'   : 'isinf', # int isinf(real-floating x);
    'MathIsnan'   : 'isnan', # int isnan(real-floating x);
    # 'MathIsqrt'  : '???' TODO
    'MathLdexp'  : 'ldexp',
    # 'MathModf'  : '???' TODO return two value
    # 'MathPerm'  : '???' TODO
    # 'MathProd'  : '???' TODO
    'MathRemainder'  : 'remainder',
    'MathTrunc'  : 'trunc',

    # ----------------- Power and logarithmic functions -----------------------

    'MathExp'    : 'exp',
    'MathExpm1'  : 'expm1',
    'MathLog'    : 'log',      # take also an option arg [base]
    'MathLog1p'  : 'log1p',
    'MathLog2'  : 'log2',
    'MathLog10'  : 'log10',
    'MathPow'    : 'pow',
    'MathSqrt'   : 'sqrt',

    # --------------------- Trigonometric functions ---------------------------

    'MathAcos'   : 'acos',
    'MathAsin'   : 'asin',
    'MathAtan'   : 'atan',
    'MathAtan2'  : 'atan2',
    'MathCos'    : 'cos',
    # 'MathDist'  : '???', TODO
    'MathHypot'  : 'hypot',
    'MathSin'    : 'sin',
    'MathTan'    : 'tan',


    # -------------------------- Hyperbolic functions -------------------------

    'MathAcosh'  : 'acosh',
    'MathAsinh'  : 'asinh',
    'MathAtanh'  : 'atanh',
    'MathCosh'   : 'cosh',
    'MathSinh'   : 'sinh',
    'MathTanh'   : 'tanh',

    # --------------------------- Special functions ---------------------------

    'MathErf'    : 'erf',
    'MathErfc'   : 'erfc',
    'MathGamma'  : 'tgamma',
    'MathLgamma' : 'lgamma',

    # --------------------------- internal functions --------------------------
    'MathFactorial' : 'pyc_factorial',
    'MathGcd'       : 'pyc_gcd',
    'MathDegrees'   : 'pyc_degrees',
    'MathRadians'   : 'pyc_radians',
    'MathLcm'       : 'pyc_lcm',
    # --------------------------- cmath functions --------------------------
    'CmathAcos'  : 'cacos',
    'CmathAcosh' : 'cacosh',
    'CmathAsin'  : 'casin',
    'CmathAsinh' : 'casinh',
    'CmathAtan'  : 'catan',
    'CmathAtanh' : 'catanh',
    'CmathCos'   : 'ccos',
    'CmathCosh'  : 'ccosh',
    'CmathExp'   : 'cexp',
    'CmathSin'   : 'csin',
    'CmathSinh'  : 'csinh',
    'CmathSqrt'  : 'csqrt',
    'CmathTan'   : 'ctan',
    'CmathTanh'  : 'ctanh',
}

c_library_headers = (
    "complex",
    "ctype",
    "float",
    "math",
    "stdarg",
    "stdbool",
    "stddef",
    "stdint",
    "stdio",
    "stdlib",
    "string",
    "tgmath",
    "inttypes",
)

import_dict = {'omp_lib' : 'omp' }

c_imports = {n : Import(n, Module(n, (), ())) for n in
                ['stdlib',
                 'math',
                 'string',
                 'ndarrays',
                 'complex',
                 'stdint',
                 'pyc_math_c',
                 'stdio',
                 "inttypes",
                 'stdbool',
                 'assert',
                 'numpy_c']}

import_header_guard_prefix = {'Set_extensions' : '_TOOLS_SET'}

class CCodePrinter(CodePrinter):
    """
    A printer for printing code in C.

    A printer to convert Pyccel's AST to strings of c code.
    As for all printers the navigation of this file is done via _print_X
    functions.

    Parameters
    ----------
    filename : str
            The name of the file being pyccelised.
    prefix_module : str
            A prefix to be added to the name of the module.
    """
    printmethod = "_ccode"
    language = "C"

    _default_settings = {
        'tabwidth': 4,
    }

    dtype_registry = {CNativeInt()    : 'int',
                      VoidType() : 'void',
                      (PrimitiveComplexType(),8) : 'double complex',
                      (PrimitiveComplexType(),4) : 'float complex',
                      (PrimitiveFloatingPointType(),8)   : 'double',
                      (PrimitiveFloatingPointType(),4)   : 'float',
                      (PrimitiveIntegerType(),4)     : 'int32_t',
                      (PrimitiveIntegerType(),8)     : 'int64_t',
                      (PrimitiveIntegerType(),2)     : 'int16_t',
                      (PrimitiveIntegerType(),1)     : 'int8_t',
                      (PrimitiveBooleanType(),-1) : 'bool',
                      }

    ndarray_type_registry = {
                      NumpyFloat64Type()    : 'nd_double',
                      NumpyFloat32Type()    : 'nd_float',
                      NumpyComplex128Type() : 'nd_cdouble',
                      NumpyComplex64Type()  : 'nd_cfloat',
                      NumpyInt64Type()      : 'nd_int64',
                      NumpyInt32Type()      : 'nd_int32',
                      NumpyInt16Type()      : 'nd_int16',
                      NumpyInt8Type()       : 'nd_int8',
                      PythonNativeBool()    : 'nd_bool'}

    type_to_format = {(PrimitiveFloatingPointType(),8) : '%.15lf',
                      (PrimitiveFloatingPointType(),4) : '%.6f',
                      (PrimitiveIntegerType(),4)       : '%d',
                      (PrimitiveIntegerType(),8)       : LiteralString("%") + CMacro('PRId64'),
                      (PrimitiveIntegerType(),2)       : LiteralString("%") + CMacro('PRId16'),
                      (PrimitiveIntegerType(),1)       : LiteralString("%") + CMacro('PRId8'),
                      StringType()                  : '%s',
                      }

    def __init__(self, filename, prefix_module = None):

        errors.set_target(filename)

        super().__init__()
        self.prefix_module = prefix_module
        self._additional_imports = {'stdlib':c_imports['stdlib']}
        self._additional_code = ''
        self._additional_args = []
        self._temporary_args = []
        self._current_module = None
        self._in_header = False

    def get_additional_imports(self):
        """return the additional imports collected in printing stage"""
        return self._additional_imports.keys()

    def add_import(self, import_obj):
        """
        Add a new import to the current context.

        Add a new import to the current context. This allows the import to be recognised
        at the compiling/linking stage. If the source of the import is not new then any
        new targets are added to the Import object.

        Parameters
        ----------
        import_obj : Import
            The AST node describing the import.
        """
        if import_obj.source not in self._additional_imports:
            self._additional_imports[import_obj.source] = import_obj
        elif import_obj.target:
            self._additional_imports[import_obj.source].define_target(import_obj.target)

    def _format_code(self, lines):
        return self.indent_code(lines)

    def _flatten_list(self, irregular_list):
        if isinstance(irregular_list, (PythonList, PythonTuple)):
            f_list = [element for item in irregular_list for element in self._flatten_list(item)]
            return f_list
        else:
            return [irregular_list]

    def is_c_pointer(self, a):
        """
        Indicate whether the object is a pointer in C code.

        Some objects are accessed via a C pointer so that they can be modified in
        their scope and that modification can be retrieved elsewhere. This
        information cannot be found trivially so this function provides that
        information while avoiding easily outdated code to be repeated.

        The main reasons for this treatment are:
        1. It is the actual memory address of an object
        2. It is a reference to another object (e.g. an alias, an optional argument, or one of multiple return arguments)

        See codegen_stage.md in the developer docs for more details.

        Parameters
        ----------
        a : TypedAstNode
            The object whose storage we are enquiring about.

        Returns
        -------
        bool
            True if a C pointer, False otherwise.
        """
        if isinstance(a, (Nil, ObjectAddress, PointerCast)):
            return True
        if isinstance(a, FunctionCall):
            a = a.funcdef.results[0].var
        if isinstance(getattr(a, 'dtype', None), CustomDataType) and a.is_argument:
            return True

        if not isinstance(a, Variable):
            return False
        return (a.is_alias and not isinstance(a.class_type, HomogeneousContainerType)) \
                or a.is_optional or \
                any(a is bi for b in self._additional_args for bi in b)

    #========================== Numpy Elements ===============================#
    def copy_NumpyArray_Data(self, expr):
        """
        Get code which copies data from a Ndarray or a homogeneous tuple into a Ndarray.

        When data is copied from a homogeneous tuple, the code declares and fills
        a dummy data_buffer and copies the data from it to a NdArray struct.
        When data is copied from a Ndarray this is done directly without an intermediate
        structure.

        Parameters
        ----------
        expr : TypedAstNode
            The Assign Node used to get the lhs and rhs.

        Returns
        -------
        str
            A string containing the code which allocates and copies the data.
        """
        rhs = expr.rhs
        lhs = expr.lhs
        if rhs.rank == 0:
            raise NotImplementedError(str(expr))
        arg = rhs.arg if isinstance(rhs, NumpyArray) else rhs
        lhs_address = self._print(ObjectAddress(lhs))

        # If the data is copied from a Variable rather than a list or tuple
        # use the function array_copy_data directly
        if isinstance(arg, Variable):
            return f"array_copy_data({lhs_address}, {self._print(arg)}, 0);\n"

        order = lhs.order
        lhs_dtype = lhs.dtype
        declare_dtype = self.get_c_type(lhs_dtype)
        if isinstance(lhs.class_type, NumpyNDArrayType):
            #set dtype to the C struct types
            dtype = self.find_in_ndarray_type_registry(lhs_dtype)
        elif isinstance(lhs.class_type, HomogeneousTupleType):
            dtype = self.find_in_ndarray_type_registry(numpy_precision_map[
                        (lhs_dtype.primitive_type, lhs_dtype.precision)])
        else:
            raise NotImplementedError(f"Don't know how to index {lhs.class_type} type")

        flattened_list = self._flatten_list(arg)
        operations = ""

        # Get the variable where the data will be copied
        if order == "F":
            # If the order is F then the data should be copied non-contiguously so a temporary
            # variable is required to pass to array_copy_data
            new_dtype = lhs.class_type.swap_order()
            temp_var = self.scope.get_temporary_variable(lhs, class_type=new_dtype)
            operations += self._print(Allocate(temp_var, shape=lhs.shape, status="unallocated"))
            copy_to = temp_var
        else:
            copy_to = lhs
        copy_to_data_var = DottedVariable(lhs.dtype, dtype, lhs=copy_to)

        num_elements = len(flattened_list)
        # Get the offset variable if it is needed
        if num_elements != 1 and not all(v.rank == 0 for v in flattened_list):
            offset_var = self.scope.get_temporary_variable(PythonNativeInt(), 'offset')
            operations += self._print(Assign(offset_var, LiteralInteger(0)))
        else:
            offset_var = LiteralInteger(0)
        offset_str = self._print(offset_var)

        # Copy each of the elements
        i = 0
        while i < num_elements:
            current_element = flattened_list[i]
            # Copy an array element
            if isinstance(current_element, (Variable, IndexedElement)) and current_element.rank >= 1:
                elem_name = self._print(current_element)
                target = self._print(ObjectAddress(copy_to))
                operations += f"array_copy_data({target}, {elem_name}, {offset_str});\n"
                i += 1
                if i < num_elements:
                    operations += self._print(AugAssign(offset_var, '+', NumpySize(current_element)))

            # Copy multiple scalar elements
            else:
                self.add_import(c_imports['string'])
                remaining_elements = flattened_list[i:]
                lenSubset = next((i for i,v in enumerate(remaining_elements) if v.rank != 0), len(remaining_elements))
                if lenSubset == 0:
                    errors.report(f"Can't copy {rhs} into {lhs}", symbol=expr,
                            severity='fatal')
                subset = remaining_elements[:lenSubset]

                # Declare list of consecutive elements
                subset_str = "{" + ', '.join(self._print(elem) for elem in subset) + "}"
                dummy_array_name = self.scope.get_new_name()
                operations += f"{declare_dtype} {dummy_array_name}[] = {subset_str};\n"

                copy_to_data = self._print(copy_to_data_var)
                type_size = self._print(DottedVariable(VoidType(), 'type_size', lhs=copy_to))
                operations += f"memcpy(&{copy_to_data}[{offset_str}], {dummy_array_name}, {lenSubset} * {type_size});\n"

                i += lenSubset
                if i < num_elements:
                    operations += self._print(AugAssign(offset_var, '+', LiteralInteger(lenSubset)))

        if order == "F":
            operations += f"array_copy_data({lhs_address}, {self._print(copy_to)}, 0);\n" + self._print(Deallocate(copy_to))
        return operations

    def arrayFill(self, expr):
        """
        Print the assignment of a NdArray.

        Print the code necessary to create and fill an ndarray.

        Parameters
        ----------
        expr : TypedAstNode
            The Assign Node used to get the lhs and rhs.

        Returns
        -------
        str
            Return a str that contains a call to the C function array_fill.
        """
        rhs = expr.rhs
        lhs = expr.lhs
        code_init = ''
        declare_dtype = self.get_c_type(rhs.dtype)

        if rhs.fill_value is not None:
            if isinstance(rhs.fill_value, Literal):
                code_init += 'array_fill(({0}){1}, {2});\n'.format(declare_dtype, self._print(rhs.fill_value), self._print(lhs))
            else:
                code_init += 'array_fill({0}, {1});\n'.format(self._print(rhs.fill_value), self._print(lhs))
        return code_init

    def _init_stack_array(self, expr):
        """
        Return a string which handles the assignment of a stack ndarray.

        Print the code necessary to initialise a ndarray on the stack.

        Parameters
        ----------
        expr : TypedAstNode
            The Assign Node used to get the lhs and rhs.

        Returns
        -------
        buffer_array : str
            String initialising the stack (C) array which stores the data.
        array_init   : str
            String containing the rhs of the initialization of a stack array.
        """
        var = expr
        dtype = self.get_c_type(var.dtype)
        if isinstance(var.class_type, NumpyNDArrayType):
            np_dtype = self.find_in_ndarray_type_registry(var.dtype)
        elif isinstance(var.class_type, HomogeneousContainerType):
            np_dtype = self.find_in_ndarray_type_registry(numpy_precision_map[(var.dtype.primitive_type, var.dtype.precision)])
        else:
            raise NotImplementedError(f"Don't know how to index {expr.class_type} type")
        shape = ", ".join(self._print(i) for i in var.alloc_shape)
        tot_shape = self._print(functools.reduce(
            lambda x,y: PyccelMul(x,y,simplify=True), var.alloc_shape))
        declare_dtype = self.get_c_type(NumpyInt64Type())

        dummy_array_name = self.scope.get_new_name('array_dummy')
        buffer_array = "{dtype} {name}[{size}];\n".format(
                dtype = dtype,
                name  = dummy_array_name,
                size  = tot_shape)
        shape_init = "({declare_dtype}[]){{{shape}}}".format(declare_dtype=declare_dtype, shape=shape)
        strides_init = "({declare_dtype}[{length}]){{0}}".format(declare_dtype=declare_dtype, length=len(var.shape))
        array_init = ' = (t_ndarray){{\n.{0}={1},\n .shape={2},\n .strides={3},\n '
        array_init += '.nd={4},\n .type={0},\n .is_view={5}\n}};\n'
        array_init = array_init.format(np_dtype, dummy_array_name,
                    shape_init, strides_init, len(var.shape), 'false')
        array_init += 'stack_array_init(&{})'.format(self._print(var))
        self.add_import(c_imports['ndarrays'])
        return buffer_array, array_init

    def _handle_inline_func_call(self, expr):
        """
        Print a function call to an inline function.

        Use the arguments passed to an inline function to print
        its body with the passed arguments in place of the function
        arguments.

        Parameters
        ----------
        expr : FunctionCall
            The function call which should be printed inline.

        Returns
        -------
        str
            The code for the inline function.
        """
        func = expr.funcdef
        body = func.body

        for b in body.body:
            if isinstance(b, ScopedAstNode):
                b.scope.update_parent_scope(self.scope, is_loop=True)

        # Print any arguments using the same inline function
        # As the function definition is modified directly this function
        # cannot be called recursively with the same FunctionDef
        args = []
        for a in expr.args:
            if a.is_user_of(func):
                code = PrecomputedCode(self._print(a))
                args.append(code)
            else:
                args.append(a.value)

        # Create new local variables to ensure there are no name collisions
        new_local_vars = [self.scope.get_temporary_variable(v) \
                            for v in func.local_vars]

        parent_assign = expr.get_direct_user_nodes(lambda x: isinstance(x, Assign))
        if parent_assign:
            results = {r.var : l for r,l in zip(func.results, parent_assign[0].lhs)}
            orig_res_vars = list(results.keys())
            new_res_vars  = self._temporary_args
            new_res_vars = [a.obj if isinstance(a, ObjectAddress) else a for a in new_res_vars]
            self._temporary_args = []
            body.substitute(orig_res_vars, new_res_vars)

        # Replace the arguments in the code
        func.swap_in_args(args, new_local_vars)

        func.remove_presence_checks()

        # Collect code but strip empty end
        body_code = self._print(body)
        code_lines = body_code.split('\n')[:-1]
        return_regex = re.compile(r'\breturn\b')
        has_results = [return_regex.search(l) is not None for l in code_lines]

        if len(func.results) == 0 and not any(has_results):
            code = body_code
        else:
            result_idx = has_results.index(True)
            result_line = code_lines[result_idx]

            body_code = '\n'.join(code_lines[:result_idx])+'\n'

            if len(func.results) != 1:
                code = body_code
            else:
                self._additional_code += body_code
                # Strip return and ; from return statement
                code = result_line[7:-1]

        # Put back original arguments
        func.reinstate_presence_checks()
        func.swap_out_args()
        if parent_assign:
            body.substitute(new_res_vars, orig_res_vars)

        if func.global_vars or func.global_funcs:
            mod = func.get_direct_user_nodes(lambda x: isinstance(x, Module))[0]
            self.add_import(Import(mod.name, [AsName(v, v.name) \
                for v in (*func.global_vars, *func.global_funcs)]))
            for v in (*func.global_vars, *func.global_funcs):
                self.scope.insert_symbol(v.name)

        for b in body.body:
            if isinstance(b, ScopedAstNode):
                b.scope.update_parent_scope(func.scope, is_loop=True)

        return code

    def init_stc_container(self, expr, assignment_var):
        """
        Generate the initialization of an STC container in C.

        This method generates and prints the C code for initializing a container using the STC `c_init()` method.

        Parameters
        ----------
        expr : TypedAstNode
            The object representing the container being printed (e.g., PythonList, PythonSet).
    
        assignment_var : Assign
            The assignment node where the Python container (rhs) is being initialized 
            and saved into a variable (lhs).
        
        Returns
        -------
        str
            The generated C code for the container initialization.
        """

        class_type = assignment_var.lhs.class_type
        dtype = self.get_c_type(class_type)
        if isinstance(expr, PythonDict):
            dict_item_strs = [(self._print(k), self._print(v)) for k,v in zip(expr.keys, expr.values)]
            keyraw = '{' + ', '.join(f'{{{k}, {v}}}' for k,v in dict_item_strs) + '}'
        else:
            keyraw = '{' + ', '.join(self._print(a) for a in expr.args) + '}'
        container_name = self._print(assignment_var.lhs)
        init = f'{container_name} = c_init({dtype}, {keyraw});\n'
        return init

    def rename_imported_methods(self, expr):
        """
        Rename class methods from user-defined imports.

        This function is responsible for renaming methods of classes from
        the imported modules, ensuring that the names are correct 
        by prefixing them with their class names.

        Parameters
        ----------
        expr : iterable[ClassDef]
            The ClassDef objects found in the module being renamed.
        """
        for classDef in expr:
            class_scope = classDef.scope
            for method in classDef.methods:
                if not method.is_inline:
                    class_scope.rename_function(method, f"{classDef.name}__{method.name.lstrip('__')}")
            for interface in classDef.interfaces:
                for func in interface.functions:
                    if not func.is_inline:
                        class_scope.rename_function(func, f"{classDef.name}__{func.name.lstrip('__')}")

    # ============ Elements ============ #

    def _print_PythonAbs(self, expr):
        if expr.arg.dtype.primitive_type is PrimitiveFloatingPointType():
            self.add_import(c_imports['math'])
            func = "fabs"
        elif expr.arg.dtype.primitive_type is PrimitiveComplexType():
            self.add_import(c_imports['complex'])
            func = "cabs"
        else:
            func = "labs"
        return "{}({})".format(func, self._print(expr.arg))

    def _print_PythonMin(self, expr):
        arg = expr.args[0]
        if arg.dtype.primitive_type is PrimitiveFloatingPointType() and len(arg) == 2:
            self.add_import(c_imports['math'])
            return "fmin({}, {})".format(self._print(arg[0]),
                                         self._print(arg[1]))
        elif arg.dtype.primitive_type is PrimitiveIntegerType() and len(arg) == 2:
            arg1 = self.scope.get_temporary_variable(PythonNativeInt())
            arg2 = self.scope.get_temporary_variable(PythonNativeInt())
            assign1 = Assign(arg1, arg[0])
            assign2 = Assign(arg2, arg[1])
            self._additional_code += self._print(assign1)
            self._additional_code += self._print(assign2)
            return f"({arg1} < {arg2} ? {arg1} : {arg2})"
        else:
            return errors.report("min in C is only supported for 2 scalar arguments", symbol=expr,
                    severity='fatal')

    def _print_PythonMax(self, expr):
        arg = expr.args[0]
        if arg.dtype.primitive_type is PrimitiveFloatingPointType() and len(arg) == 2:
            self.add_import(c_imports['math'])
            return "fmax({}, {})".format(self._print(arg[0]),
                                         self._print(arg[1]))
        elif arg.dtype.primitive_type is PrimitiveIntegerType() and len(arg) == 2:
            arg1 = self.scope.get_temporary_variable(PythonNativeInt())
            arg2 = self.scope.get_temporary_variable(PythonNativeInt())
            assign1 = Assign(arg1, arg[0])
            assign2 = Assign(arg2, arg[1])
            self._additional_code += self._print(assign1)
            self._additional_code += self._print(assign2)
            return f"({arg1} > {arg2} ? {arg1} : {arg2})"
        else:
            return errors.report("max in C is only supported for 2 scalar arguments", symbol=expr,
                    severity='fatal')

    def _print_SysExit(self, expr):
        code = ""
        if not isinstance(getattr(expr.status.dtype, 'primitive_type', None), PrimitiveIntegerType) \
                or expr.status.rank > 0:
            print_arg = FunctionCallArgument(expr.status)
            code = self._print(PythonPrint((print_arg, ), file="stderr"))
            arg = "1"
        else:
            arg = self._print(expr.status)
        return f"{code}exit({arg});\n"

    def _print_PythonFloat(self, expr):
        value = self._print(expr.arg)
        type_name = self.get_c_type(expr.dtype)
        return '({0})({1})'.format(type_name, value)

    def _print_PythonInt(self, expr):
        self.add_import(c_imports['stdint'])
        value = self._print(expr.arg)
        type_name = self.get_c_type(expr.dtype)
        return '({0})({1})'.format(type_name, value)

    def _print_PythonBool(self, expr):
        value = self._print(expr.arg)
        return '({} != 0)'.format(value)

    def _print_Literal(self, expr):
        return repr(expr.python_value)

    def _print_LiteralInteger(self, expr):
        if isinstance(expr, LiteralInteger) and getattr(expr.dtype, 'precision', -1) == 8:
            self.add_import(c_imports['stdint'])
            return f"INT64_C({repr(expr.python_value)})"
        return repr(expr.python_value)

    def _print_LiteralFloat(self, expr):
        if isinstance(expr, LiteralFloat) and expr.dtype.precision == 4:
            return f"{repr(expr.python_value)}f"
        return repr(expr.python_value)

    def _print_LiteralComplex(self, expr):
        if expr.real == LiteralFloat(0):
            return self._print(PyccelAssociativeParenthesis(PyccelMul(expr.imag, LiteralImaginaryUnit())))
        else:
            return self._print(PyccelAssociativeParenthesis(PyccelAdd(expr.real,
                            PyccelMul(expr.imag, LiteralImaginaryUnit()))))

    def _print_PythonComplex(self, expr):
        if expr.is_cast:
            value = self._print(expr.internal_var)
        else:
            value = self._print(PyccelAssociativeParenthesis(PyccelAdd(expr.real,
                            PyccelMul(expr.imag, LiteralImaginaryUnit()))))
        type_name = self.get_c_type(expr.dtype)
        return '({0})({1})'.format(type_name, value)

    def _print_LiteralImaginaryUnit(self, expr):
        self.add_import(c_imports['complex'])
        return '_Complex_I'

    def _print_Header(self, expr):
        return ''

    def _print_ModuleHeader(self, expr):
        self.set_scope(expr.module.scope)
        self._current_module = expr.module
        self._in_header = True
        name = expr.module.name
        if isinstance(name, AsName):
            name = name.name
        # TODO: Add interfaces
        classes = ""
        funcs = ""
        for classDef in expr.module.classes:
            if classDef.docstring is not None:
                classes += self._print(classDef.docstring)
            classes += f"struct {classDef.name} {{\n"
            classes += ''.join(self._print(Declare(var)) for var in classDef.attributes)
            for method in classDef.methods:
                    funcs += f"{self.function_signature(method)};\n"
            for interface in classDef.interfaces:
                for func in interface.functions:
                    funcs += f"{self.function_signature(func)};\n"
            classes += "};\n"
        funcs += '\n'.join(f"{self.function_signature(f)};" for f in expr.module.funcs if not f.is_inline)

        global_variables = ''.join(['extern '+self._print(d) for d in expr.module.declarations if not d.variable.is_private])

        # Print imports last to be sure that all additional_imports have been collected
        imports = [*expr.module.imports, *self._additional_imports.values()]
        imports = ''.join(self._print(i) for i in imports)

        self._in_header = False
        self.exit_scope()
        self._current_module = None
        return (f"#ifndef {name.upper()}_H\n \
                #define {name.upper()}_H\n\n \
                {imports}\n \
                {global_variables}\n \
                {classes}\n \
                {funcs}\n \
                #endif // {name}_H\n")

    def _print_Module(self, expr):
        self.set_scope(expr.scope)
        self._current_module = expr
        for item in expr.imports:
            if item.source_module and item.source_module is not self._current_module:
                self.rename_imported_methods(item.source_module.classes)
        self.rename_imported_methods(expr.classes)
        body    = ''.join(self._print(i) for i in expr.body)

        global_variables = ''.join([self._print(d) for d in expr.declarations])

        # Print imports last to be sure that all additional_imports have been collected
        imports = Import(self.scope.get_python_name(expr.name), Module(expr.name,(),()))
        imports = self._print(imports)

        code = ('{imports}\n'
                '{variables}\n'
                '{body}\n').format(
                        imports   = imports,
                        variables = global_variables,
                        body      = body)

        self.exit_scope()
        self._current_module = None
        return code

    def _print_Break(self, expr):
        return 'break;\n'

    def _print_Continue(self, expr):
        return 'continue;\n'

    def _print_While(self, expr):
        self.set_scope(expr.scope)
        body = self._print(expr.body)
        self.exit_scope()
        cond = self._print(expr.test)
        return 'while({condi})\n{{\n{body}}}\n'.format(condi = cond, body = body)

    def _print_If(self, expr):
        lines = []
        for i, (c, e) in enumerate(expr.blocks):
            var = self._print(e)
            if i == 0:
                lines.append("if (%s)\n{\n" % self._print(c))
            elif i == len(expr.blocks) - 1 and isinstance(c, LiteralTrue):
                lines.append("else\n{\n")
            else:
                lines.append("else if (%s)\n{\n" % self._print(c))
            lines.append("%s}\n" % var)
        return "".join(lines)

    def _print_IfTernaryOperator(self, expr):
        cond = self._print(expr.cond)
        value_true = self._print(expr.value_true)
        value_false = self._print(expr.value_false)
        return '{cond} ? {true} : {false}'.format(cond = cond, true =value_true, false = value_false)

    def _print_LiteralTrue(self, expr):
        return '1'

    def _print_LiteralFalse(self, expr):
        return '0'

    def _print_PyccelAnd(self, expr):
        args = [self._print(a) for a in expr.args]
        return ' && '.join(a for a in args)

    def _print_PyccelOr(self, expr):
        args = [self._print(a) for a in expr.args]
        return ' || '.join(a for a in args)

    def _print_PyccelEq(self, expr):
        lhs = self._print(expr.args[0])
        rhs = self._print(expr.args[1])
        return '{0} == {1}'.format(lhs, rhs)

    def _print_PyccelNe(self, expr):
        lhs = self._print(expr.args[0])
        rhs = self._print(expr.args[1])
        return '{0} != {1}'.format(lhs, rhs)

    def _print_PyccelLt(self, expr):
        lhs = self._print(expr.args[0])
        rhs = self._print(expr.args[1])
        return '{0} < {1}'.format(lhs, rhs)

    def _print_PyccelLe(self, expr):
        lhs = self._print(expr.args[0])
        rhs = self._print(expr.args[1])
        return '{0} <= {1}'.format(lhs, rhs)

    def _print_PyccelGt(self, expr):
        lhs = self._print(expr.args[0])
        rhs = self._print(expr.args[1])
        return '{0} > {1}'.format(lhs, rhs)

    def _print_PyccelGe(self, expr):
        lhs = self._print(expr.args[0])
        rhs = self._print(expr.args[1])
        return '{0} >= {1}'.format(lhs, rhs)

    def _print_PyccelNot(self, expr):
        a = self._print(expr.args[0])
        return '!{}'.format(a)

    def _print_PyccelMod(self, expr):
        self.add_import(c_imports['math'])
        self.add_import(c_imports['pyc_math_c'])

        first = self._print(expr.args[0])
        second = self._print(expr.args[1])

        if expr.dtype.primitive_type is PrimitiveIntegerType():
            return "pyc_modulo({n}, {base})".format(n=first, base=second)

        if expr.args[0].dtype.primitive_type is PrimitiveIntegerType():
            first = self._print(NumpyFloat(expr.args[0]))
        if expr.args[1].dtype.primitive_type is PrimitiveIntegerType():
            second = self._print(NumpyFloat(expr.args[1]))
        return "pyc_fmodulo({n}, {base})".format(n=first, base=second)

    def _print_PyccelPow(self, expr):
        b = expr.args[0]
        e = expr.args[1]

        if expr.dtype.primitive_type is PrimitiveComplexType():
            b = self._print(b if b.dtype.primitive_type is PrimitiveComplexType() else PythonComplex(b))
            e = self._print(e if e.dtype.primitive_type is PrimitiveComplexType() else PythonComplex(e))
            self.add_import(c_imports['complex'])
            return 'cpow({}, {})'.format(b, e)

        self.add_import(c_imports['math'])
        b = self._print(b if b.dtype.primitive_type is PrimitiveFloatingPointType() else NumpyFloat(b))
        e = self._print(e if e.dtype.primitive_type is PrimitiveFloatingPointType() else NumpyFloat(e))
        code = 'pow({}, {})'.format(b, e)
        return self._cast_to(expr, expr.dtype).format(code)

    def _print_Import(self, expr):
        if expr.ignore:
            return ''
        if isinstance(expr.source, AsName):
            source = expr.source.name
        else:
            source = expr.source
        if isinstance(source, DottedName):
            source = source.name[-1]
        else:
            source = self._print(source)
        if source.startswith('stc/') or source in import_header_guard_prefix:
            code = ''
            for t in expr.target:
                dtype = t.object.class_type
                container_type = t.target
                if isinstance(dtype, DictType):
                    container_key_key = self.get_c_type(dtype.key_type)
                    container_val_key = self.get_c_type(dtype.value_type)
                    container_key = f'{container_key_key}_{container_val_key}'
                    element_decl = f'#define i_key {container_key_key}\n#define i_val {container_val_key}\n'
                else:
                    container_key = self.get_c_type(dtype.element_type)
                    element_decl = f'#define i_key {container_key}\n'
                header_guard_prefix = import_header_guard_prefix.get(source, '')
                header_guard = f'{header_guard_prefix}_{container_type.upper()}'
                code += ''.join((f'#ifndef {header_guard}\n',
                        f'#define {header_guard}\n',
                        f'#define i_type {container_type}\n',
                        element_decl,
                        f'#include <{source}.h>\n',
                        f'#endif // {header_guard}\n\n'))
            return code
        # Get with a default value is not used here as it is
        # slower and on most occasions the import will not be in the
        # dictionary
        if source in import_dict: # pylint: disable=consider-using-get
            source = import_dict[source]


        if source is None:
            return ''
        if expr.source in c_library_headers:
            return '#include <{0}.h>\n'.format(source)
        else:
            return '#include "{0}.h"\n'.format(source)

    def _print_LiteralString(self, expr):
        format_str = format(expr.python_value)
        format_str = format_str.replace("\\", "\\\\")\
                               .replace('\a', '\\a')\
                               .replace('\b', '\\b')\
                               .replace('\f', '\\f')\
                               .replace("\n", "\\n")\
                               .replace('\r', '\\r')\
                               .replace('\t', '\\t')\
                               .replace('\v', '\\v')\
                               .replace('"', '\\"')\
                               .replace("'", "\\'")
        return '"{}"'.format(format_str)

    def get_print_format_and_arg(self, var):
        """
        Get the C print format string for the object var.

        Get the C print format string which will allow the generated code
        to print the variable passed as argument.

        Parameters
        ----------
        var : TypedAstNode
            The object which will be printed.

        Returns
        -------
        arg_format : str
            The format which should be printed in the format string of the
            generated print expression.
        arg : str
            The code which should be printed in the arguments of the generated
            print expression to print the object.
        """
        if isinstance(var.dtype, FixedSizeNumericType):
            primitive_type = var.dtype.primitive_type
            if isinstance(primitive_type, PrimitiveComplexType):
                _, real_part = self.get_print_format_and_arg(NumpyReal(var))
                float_format, imag_part = self.get_print_format_and_arg(NumpyImag(var))
                return f'({float_format} + {float_format}j)', f'{real_part}, {imag_part}'
            elif isinstance(primitive_type, PrimitiveBooleanType):
                return self.get_print_format_and_arg(IfTernaryOperator(var, LiteralString("True"), LiteralString("False")))
            else:
                try:
                    arg_format = self.type_to_format[(primitive_type, var.dtype.precision)]
                except KeyError:
                    errors.report(f"Printing {var.dtype} type is not supported currently", severity='fatal')
                arg = self._print(var)
        else:
            try:
                arg_format = self.type_to_format[var.dtype]
            except KeyError:
                errors.report(f"Printing {var.dtype} type is not supported currently", severity='fatal')

            arg = self._print(var)

        return arg_format, arg

    def _print_CStringExpression(self, expr):
        return "".join(self._print(e) for e in expr.get_flat_expression_list())

    def _print_CMacro(self, expr):
        return str(expr.macro)

    def _print_PythonPrint(self, expr):
        self.add_import(c_imports['stdio'])
        self.add_import(c_imports['inttypes'])
        end = '\n'
        sep = ' '
        code = ''
        empty_end = FunctionCallArgument(LiteralString(''), 'end')
        space_end = FunctionCallArgument(LiteralString(' '), 'end')
        empty_sep = FunctionCallArgument(LiteralString(''), 'sep')
        kwargs = [f for f in expr.expr if f.has_keyword]
        for f in kwargs:
            if f.keyword == 'sep'      :   sep = str(f.value)
            elif f.keyword == 'end'    :   end = str(f.value)
            else: errors.report("{} not implemented as a keyworded argument".format(f.keyword), severity='fatal')
        args_format = []
        args = []
        orig_args = [f for f in expr.expr if not f.has_keyword]

        def formatted_args_to_printf(args_format, args, end):
            args_format = CStringExpression(sep).join(args_format)
            args_format += end
            args_format = self._print(args_format)
            args_code = ', '.join([args_format, *args])
            if expr.file == 'stderr':
                return f"fprintf(stderr, {args_code});\n"
            return f"printf({args_code});\n"

        if len(orig_args) == 0:
            return formatted_args_to_printf(args_format, args, end)

        tuple_start = FunctionCallArgument(LiteralString('('))
        tuple_sep   = LiteralString(', ')
        tuple_end   = FunctionCallArgument(LiteralString(')'))

        for i, f in enumerate(orig_args):
            f = f.value

            if isinstance(f, PythonTuple):
                if args_format:
                    code += formatted_args_to_printf(args_format, args, sep)
                    args_format = []
                    args = []
                args = [FunctionCallArgument(print_arg) for tuple_elem in f for print_arg in (tuple_elem, tuple_sep)][:-1]
                if len(f) == 1:
                    args.append(FunctionCallArgument(LiteralString(',')))
                if i + 1 == len(orig_args):
                    end_of_tuple = FunctionCallArgument(LiteralString(end), 'end')
                else:
                    end_of_tuple = FunctionCallArgument(LiteralString(sep), 'end')
                code += self._print(PythonPrint([tuple_start, *args, tuple_end, empty_sep, end_of_tuple]))
                args = []
                continue
            if isinstance(f, PythonType):
                f = f.print_string

            if isinstance(f, FunctionCall) and isinstance(f.class_type, TupleType):
                tmp_list = [self.scope.get_temporary_variable(a.var.dtype) for a in f.funcdef.results]
                tmp_arg_format_list = []
                for a in tmp_list:
                    arg_format, arg = self.get_print_format_and_arg(a)
                    tmp_arg_format_list.append(arg_format)
                    args.append(arg)
                tmp_arg_format_list = CStringExpression(', ').join(tmp_arg_format_list)
                args_format.append(CStringExpression('(', tmp_arg_format_list, ')'))
                assign = Assign(tmp_list, f)
                self._additional_code += self._print(assign)
            elif f.rank > 0 and not isinstance(f.class_type, StringType):
                if args_format:
                    code += formatted_args_to_printf(args_format, args, sep)
                    args_format = []
                    args = []
                for_index = self.scope.get_temporary_variable(PythonNativeInt(), name = 'i')
                max_index = PyccelMinus(f.shape[0], LiteralInteger(1), simplify = True)
                for_range = PythonRange(max_index)
                print_body = [ FunctionCallArgument(f[for_index]) ]
                if f.rank == 1:
                    print_body.append(space_end)

                for_body  = [PythonPrint(print_body, file=expr.file)]
                for_scope = self.scope.create_new_loop_scope()
                for_loop  = For(for_index, for_range, for_body, scope=for_scope)
                for_end   = FunctionCallArgument(LiteralString(']'+end if i == len(orig_args)-1 else ']'), keyword='end')

                body = CodeBlock([PythonPrint([ FunctionCallArgument(LiteralString('[')), empty_end],
                                                file=expr.file),
                                  for_loop,
                                  PythonPrint([ FunctionCallArgument(f[max_index]), for_end],
                                                file=expr.file)],
                                 unravelled = True)
                code += self._print(body)
            else:
                arg_format, arg = self.get_print_format_and_arg(f)
                args_format.append(arg_format)
                args.append(arg)
        if args_format:
            code += formatted_args_to_printf(args_format, args, end)
        return code

    def get_c_type(self, dtype):
        """
        Find the corresponding C type of the PyccelType.

        For scalar types, this function searches for the corresponding C data type
        in the `dtype_registry`.  If the provided type is a container (like
        `HomogeneousSetType` or `HomogeneousListType`),  it recursively identifies
        the type of an element of the container and uses it to calculate the
        appropriate type for the `STC` container.
        A `PYCCEL_RESTRICTION_TODO` error is raised if the dtype is not found in the registry.

        Parameters
        ----------
        dtype : PyccelType
            The data type of the expression. This can be a fixed-size numeric type,
            a primitive type, or a container type.

        Returns
        -------
        str
            The code which declares the data type in C or the corresponding `STC` container
            type.

        Raises
        ------
        PyccelCodegenError
            If the dtype is not found in the dtype_registry.
        """
        if isinstance(dtype, FixedSizeNumericType):
            primitive_type = dtype.primitive_type
            if isinstance(primitive_type, PrimitiveComplexType):
                self.add_import(c_imports['complex'])
                return f'{self.get_c_type(dtype.element_type)} complex'
            elif isinstance(primitive_type, PrimitiveIntegerType):
                self.add_import(c_imports['stdint'])
            elif isinstance(dtype, PythonNativeBool):
                self.add_import(c_imports['stdbool'])
                return 'bool'

            key = (primitive_type, dtype.precision)
        elif isinstance(dtype, (HomogeneousSetType, HomogeneousListType)):
            container_type = 'hset' if dtype.name == 'set' else 'vec'
            element_type = self.get_c_type(dtype.element_type).replace(' ', '_')
            i_type = f'{container_type}_{element_type}'
            self.add_import(Import(f'stc/{container_type}', AsName(VariableTypeAnnotation(dtype), i_type)))
            return i_type
        elif isinstance(dtype, DictType):
            container_type = 'hmap'
            key_type = self.get_c_type(dtype.key_type).replace(' ', '_')
            val_type = self.get_c_type(dtype.value_type).replace(' ', '_')
            i_type = f'{container_type}_{key_type}_{val_type}'
            self.add_import(Import(f'stc/{container_type}', AsName(VariableTypeAnnotation(dtype), i_type)))
            return i_type
        else:
            key = dtype

        try :
            return self.dtype_registry[key]
        except KeyError:
            raise errors.report(PYCCEL_RESTRICTION_TODO, #pylint: disable=raise-missing-from
                    symbol = dtype,
                    severity='fatal')

    def find_in_ndarray_type_registry(self, dtype):
        """
        Find the descriptor for the datatype in the ndarray_type_registry.

        Find the tag which allows the user to access data of the specified
        type within a ndarray.
        Raise PYCCEL_RESTRICTION_TODO if not found.

        Parameters
        ----------
        dtype : DataType
            The data type of the expression.

        Returns
        -------
        str
            The code which declares the datatype in C.
        """
        try :
            return self.ndarray_type_registry[dtype]
        except KeyError:
            raise errors.report(PYCCEL_RESTRICTION_TODO, #pylint: disable=raise-missing-from
                    symbol = dtype,
                    severity='fatal')

    def get_declare_type(self, expr):
        """
        Get the string which describes the type in a declaration.

        This function returns the code which describes the type
        of the `expr` object such that the declaration can be written as:
        `f"{self.get_declare_type(expr)} {expr.name}"`
        The function takes care of reporting errors for unknown types and
        importing any necessary additional imports (e.g. stdint/ndarrays).

        Parameters
        ----------
        expr : Variable
            The variable whose type should be described.

        Returns
        -------
        str
            The code describing the type.

        Raises
        ------
        PyccelCodegenError
            If the type is not supported in the C code or the rank is too large.

        Examples
        --------
        >>> v = Variable('int', 'x')
        >>> self.get_declare_type(v)
        'int64_t'

        For an object accessed via a pointer:
        >>> v = Variable('int', 'x', is_optional=True, rank=1)
        >>> self.get_declare_type(v)
        't_ndarray*'
        """
        class_type = expr.class_type
        rank  = expr.rank

        if rank > 0:
            if isinstance(expr.class_type, (HomogeneousSetType, HomogeneousListType, DictType)):
                dtype = self.get_c_type(expr.class_type)
                return dtype
            if isinstance(expr.class_type, CStackArray):
                return self.get_c_type(expr.class_type.element_type)
            if isinstance(expr.class_type,(HomogeneousTupleType, NumpyNDArrayType)):
                if expr.rank > 15:
                    errors.report(UNSUPPORTED_ARRAY_RANK, symbol=expr, severity='fatal')
                self.add_import(c_imports['ndarrays'])
                dtype = 't_ndarray'
            else:
                errors.report(PYCCEL_RESTRICTION_TODO+' (rank>0)', symbol=expr, severity='fatal')
        elif not isinstance(class_type, CustomDataType):
            dtype = self.get_c_type(expr.dtype)
        else:
            dtype = self._print(expr.class_type)

        if self.is_c_pointer(expr):
            return f'{dtype}*'
        else:
            return dtype

    def _print_FuncAddressDeclare(self, expr):
        args = list(expr.arguments)
        if len(expr.results) == 1:
            ret_type = self.get_declare_type(expr.results[0])
        elif len(expr.results) > 1:
            ret_type = self._print(datatype('int'))
            args += [a.clone(name = a.name, memory_handling='alias') for a in expr.results]
        else:
            ret_type = self._print(datatype('void'))
        name = expr.name
        if not args:
            arg_code = 'void'
        else:
            # TODO: extract informations needed for printing in case of function argument which itself has a function argument
            arg_code = ', '.join('{}'.format(self._print_FuncAddressDeclare(i))
                        if isinstance(i, FunctionAddress) else f'{self.get_declare_type(i)} {i}'
                        for i in args)
        return f'{ret_type} (*{name})({arg_code});\n'

    def _print_Declare(self, expr):
<<<<<<< HEAD
        if isinstance(expr.variable.class_type, InhomogeneousTupleType):
            return ''
=======
        var = expr.variable
        if isinstance(var, InhomogeneousTupleVariable):
            return ''.join(self._print_Declare(Declare(v,intent=expr.intent, static=expr.static)) for v in var)

        declaration_type = self.get_declare_type(var)
        variable = self._print(var.name)
>>>>>>> b739d46f

        init = f' = {self._print(expr.value)}' if expr.value is not None else ''

        if isinstance(var.class_type, CStackArray):
            assert init == ''
            preface = ''
            if isinstance(var.alloc_shape[0], (int, LiteralInteger)):
                init = f'[{var.alloc_shape[0]}]'
            else:
                declaration_type += '*'
                init = ''
        elif var.is_stack_array:
            preface, init = self._init_stack_array(var,)
        elif declaration_type == 't_ndarray' and not self._in_header:
            assert init == ''
            preface = ''
            init    = ' = {.shape = NULL}'
        else:
            preface = ''

        external = 'extern ' if expr.external else ''
        static = 'static ' if expr.static else ''

        declaration = f'{static}{external}{declaration_type} {variable}{init};\n'

        return preface + declaration

    def function_signature(self, expr, print_arg_names = True):
        """
        Get the C representation of the function signature.

        Extract from the function definition `expr` all the
        information (name, input, output) needed to create the
        function signature and return a string describing the
        function.

        This is not a declaration as the signature does not end
        with a semi-colon.

        Parameters
        ----------
        expr : FunctionDef
            The function definition for which a signature is needed.

        print_arg_names : bool, default : True
            Indicates whether argument names should be printed.

        Returns
        -------
        str
            Signature of the function.
        """
        arg_vars = [a.var for a in expr.arguments]
        result_vars = [r.var for r in expr.results if not r.is_argument]

        n_results = len(result_vars)

        if n_results == 1:
            ret_type = self.get_declare_type(result_vars[0])
        elif n_results > 1:
            ret_type = self.get_c_type(PythonNativeInt())
            arg_vars.extend(result_vars)
            self._additional_args.append(result_vars) # Ensure correct result for is_c_pointer
        else:
            ret_type = self.get_c_type(VoidType())

        name = expr.name
        if not arg_vars:
            arg_code = 'void'
        else:
            def get_arg_declaration(var):
                """ Get the code which declares the argument variable.
                """
                code = "const " * var.is_const
                code += self.get_declare_type(var)
                if print_arg_names:
                    code += ' ' + var.name
                return code

            arg_code_list = [self.function_signature(var, False) if isinstance(var, FunctionAddress)
                                else get_arg_declaration(var) for var in arg_vars]
            arg_code = ', '.join(arg_code_list)

        if self._additional_args :
            self._additional_args.pop()

        static = 'static ' if expr.is_static else ''

        if isinstance(expr, FunctionAddress):
            return f'{static}{ret_type} (*{name})({arg_code})'
        else:
            return f'{static}{ret_type} {name}({arg_code})'

    def _print_IndexedElement(self, expr):
        base = expr.base
        inds = list(expr.indices)
        base_shape = base.shape
        allow_negative_indexes = expr.allows_negative_indexes

        if isinstance(base, IndexedElement):
            while isinstance(base, IndexedElement) and isinstance(base.class_type, (NumpyNDArrayType, HomogeneousTupleType)):
                inds = list(base.indices) + inds
                base = base.base

        for i, ind in enumerate(inds):
            if isinstance(ind, PyccelUnarySub) and isinstance(ind.args[0], LiteralInteger):
                inds[i] = PyccelMinus(base_shape[i], ind.args[0], simplify = True)
            else:
                #indices of indexedElement of len==1 shouldn't be a tuple
                if isinstance(ind, tuple) and len(ind) == 1:
                    inds[i].args = ind[0]
                if allow_negative_indexes and \
                        not isinstance(ind, LiteralInteger) and not isinstance(ind, Slice):
                    inds[i] = IfTernaryOperator(PyccelLt(ind, LiteralInteger(0)),
                        PyccelAdd(base_shape[i], ind, simplify = True), ind)

        if isinstance(base.class_type, HomogeneousListType):
            assign = expr.get_user_nodes(Assign)
            index = self._print(inds[0])
            list_var = self._print(ObjectAddress(base))
            container_type = self.get_c_type(base.class_type)
            if assign:
                assert len(assign) == 1
                assign_node = assign[0]
                lhs = assign_node.lhs
                if lhs == expr or lhs.is_user_of(expr):
                    return f"(*{container_type}_at_mut({list_var},{index}))"
            return f"(*{container_type}_at({list_var},{index}))"

        base_name = self._print(base)
        if isinstance(base.class_type, NumpyNDArrayType):
            #set dtype to the C struct types
            dtype = self.find_in_ndarray_type_registry(expr.dtype)
        elif isinstance(base.class_type, HomogeneousTupleType):
            dtype = self.find_in_ndarray_type_registry(numpy_precision_map[(expr.dtype.primitive_type, expr.dtype.precision)])
        else:
            raise NotImplementedError(f"Don't know how to index {expr.class_type} type")
        if expr.rank > 0:
            #managing the Slice input
            for i , ind in enumerate(inds):
                if isinstance(ind, Slice):
                    inds[i] = self._new_slice_with_processed_arguments(ind, PyccelArrayShapeElement(base, i),
                        allow_negative_indexes)
                else:
                    inds[i] = Slice(ind, PyccelAdd(ind, LiteralInteger(1), simplify = True), LiteralInteger(1),
                        Slice.Element)
            indices = ", ".join(self._print(i) for i in inds)
            return f"array_slicing({base_name}, {expr.rank}, {indices})"
        indices = ", ".join(self._cast_to(i, NumpyInt64Type()).format(self._print(i)) for i in inds)
        return f"GET_ELEMENT({base_name}, {dtype}, {indices})"


    def _cast_to(self, expr, dtype):
        """
        Add a cast to an expression when needed.

        Get a format string which provides the code to cast the object `expr`
        to the specified dtype. If the dtypes already
        match then the format string will simply print the expression.

        Parameters
        ----------
        expr : TypedAstNode
            The expression to be cast.
        dtype : PyccelType
            The target type of the cast.

        Returns
        -------
        str
            A format string that contains the desired cast type.
            NB: You should insert the expression to be cast in the string
            after using this function.
        """
        if expr.dtype != dtype:
            cast=self.get_c_type(dtype)
            return '({}){{}}'.format(cast)
        return '{}'

    def _print_DottedVariable(self, expr):
        """convert dotted Variable to their C equivalent"""

        name_code = self._print(expr.name)
        if self.is_c_pointer(expr.lhs):
            code = f'{self._print(ObjectAddress(expr.lhs))}->{name_code}'
        else:
            lhs_code = self._print(expr.lhs)
            code = f'{lhs_code}.{name_code}'
        if self.is_c_pointer(expr):
            return f'(*{code})'
        else:
            return code

    @staticmethod
    def _new_slice_with_processed_arguments(_slice, array_size, allow_negative_index):
        """
        Create new slice with information collected from old slice and decorators.

        Create a new slice where the original `start`, `stop`, and `step` have
        been processed using basic simplifications, as well as additional rules
        identified by the function decorators.

        Parameters
        ----------
        _slice : Slice
            Slice needed to collect (start, stop, step).

        array_size : PyccelArrayShapeElement
            Call to function size().

        allow_negative_index : bool
            True when the decorator allow_negative_index is present.

        Returns
        -------
        Slice
            The new slice with processed arguments (start, stop, step).
        """
        start = LiteralInteger(0) if _slice.start is None else _slice.start
        stop = array_size if _slice.stop is None else _slice.stop

        # negative start and end in slice
        if isinstance(start, PyccelUnarySub) and isinstance(start.args[0], LiteralInteger):
            start = PyccelMinus(array_size, start.args[0], simplify = True)
        elif allow_negative_index and not isinstance(start, (LiteralInteger, PyccelArrayShapeElement)):
            start = IfTernaryOperator(PyccelLt(start, LiteralInteger(0)),
                            PyccelMinus(array_size, start, simplify = True), start)

        if isinstance(stop, PyccelUnarySub) and isinstance(stop.args[0], LiteralInteger):
            stop = PyccelMinus(array_size, stop.args[0], simplify = True)
        elif allow_negative_index and not isinstance(stop, (LiteralInteger, PyccelArrayShapeElement)):
            stop = IfTernaryOperator(PyccelLt(stop, LiteralInteger(0)),
                            PyccelMinus(array_size, stop, simplify = True), stop)

        # steps in slices
        step = _slice.step

        if step is None:
            step = LiteralInteger(1)

        # negative step in slice
        elif isinstance(step, PyccelUnarySub) and isinstance(step.args[0], LiteralInteger):
            start = PyccelMinus(array_size, LiteralInteger(1), simplify = True) if _slice.start is None else start
            stop = LiteralInteger(0) if _slice.stop is None else stop

        # variable step in slice
        elif allow_negative_index and step and not isinstance(step, LiteralInteger):
            og_start = start
            start = IfTernaryOperator(PyccelGt(step, LiteralInteger(0)), start, PyccelMinus(stop, LiteralInteger(1), simplify = True))
            stop = IfTernaryOperator(PyccelGt(step, LiteralInteger(0)), stop, og_start)

        return Slice(start, stop, step)

    def _print_PyccelArraySize(self, expr):
        arg = expr.arg
        if self.is_c_pointer(arg):
            return '{}->length'.format(self._print(ObjectAddress(arg)))
        return '{}.length'.format(self._print(arg))

    def _print_PyccelArrayShapeElement(self, expr):
        arg = expr.arg
        if self.is_c_pointer(arg):
            return '{}->shape[{}]'.format(self._print(ObjectAddress(arg)), self._print(expr.index))
        return '{}.shape[{}]'.format(self._print(arg), self._print(expr.index))

    def _print_Allocate(self, expr):
        free_code = ''
        variable = expr.variable
        if isinstance(variable.class_type, (HomogeneousListType, HomogeneousSetType, DictType)):
            return ''
        if variable.rank > 0:
            #free the array if its already allocated and checking if its not null if the status is unknown
            if  (expr.status == 'unknown'):
                shape_var = DottedVariable(VoidType(), 'shape', lhs = variable)
                free_code = f'if ({self._print(shape_var)} != NULL)\n'
                free_code += "{{\n{}}}\n".format(self._print(Deallocate(variable)))
            elif (expr.status == 'allocated'):
                free_code += self._print(Deallocate(variable))
            self.add_import(c_imports['ndarrays'])
            shape = ", ".join(self._print(i) for i in expr.shape)
            if isinstance(variable.class_type, NumpyNDArrayType):
                #set dtype to the C struct types
                dtype = self.find_in_ndarray_type_registry(variable.dtype)
            elif isinstance(variable.class_type, HomogeneousContainerType):
                dtype = self.find_in_ndarray_type_registry(numpy_precision_map[(variable.dtype.primitive_type, variable.dtype.precision)])
            else:
                raise NotImplementedError(f"Don't know how to index {variable.class_type} type")
            shape_dtype = self.get_c_type(NumpyInt64Type())
            shape_Assign = "("+ shape_dtype +"[]){" + shape + "}"
            is_view = 'false' if variable.on_heap else 'true'
            order = "order_f" if expr.order == "F" else "order_c"
            alloc_code = f"{self._print(variable)} = array_create({variable.rank}, {shape_Assign}, {dtype}, {is_view}, {order});\n"
            return f'{free_code}{alloc_code}'
        elif variable.is_alias:
            var_code = self._print(ObjectAddress(variable))
            if expr.like:
                declaration_type = self.get_declare_type(expr.like)
                return f'{var_code} = malloc(sizeof({declaration_type}));\n'
            else:
                raise NotImplementedError(f"Allocate not implemented for {variable}")
        else:
            raise NotImplementedError(f"Allocate not implemented for {variable}")

    def _print_Deallocate(self, expr):
        if isinstance(expr.variable.class_type, (HomogeneousListType, HomogeneousSetType, DictType)):
            variable_address = self._print(ObjectAddress(expr.variable))
            container_type = self.get_c_type(expr.variable.class_type)
            return f'{container_type}_drop({variable_address});\n'
        if isinstance(expr.variable.class_type, InhomogeneousTupleType):
            return ''.join(self._print(Deallocate(v)) for v in expr.variable)
        variable_address = self._print(ObjectAddress(expr.variable))
        if isinstance(expr.variable.dtype, CustomDataType):
            Pyccel__del = expr.variable.cls_base.scope.find('__del__').name
            return f"{Pyccel__del}({variable_address});\n"
        elif isinstance(expr.variable.class_type, (NumpyNDArrayType, HomogeneousContainerType)):
            if expr.variable.is_alias:
                return f'free_pointer({variable_address});\n'
            else:
                return f'free_array({variable_address});\n'
        else:
            return f'free({variable_address});\n'

    def _print_Slice(self, expr):
        start = self._print(expr.start)
        stop = self._print(expr.stop)
        step = self._print(expr.step)
        slice_type = 'RANGE' if expr.slice_type == Slice.Range else 'ELEMENT'
        return f'new_slice({start}, {stop}, {step}, {slice_type})'

    def _print_NumpyUfuncBase(self, expr):
        """ Convert a Python expression with a Numpy function call to C
        function call

        Parameters
        ----------
            expr : Pyccel ast node
                Python expression with a Numpy function call

        Returns
        -------
            string
                Equivalent expression in C language

        Example
        -------
            numpy.cos(x) ==> cos(x)

        """
        # add necessary include
        self.add_import(c_imports['math'])
        type_name = type(expr).__name__
        try:
            func_name = numpy_ufunc_to_c_float[type_name]
        except KeyError:
            errors.report(PYCCEL_RESTRICTION_TODO, severity='fatal')
        args = []
        for arg in expr.args:
            if arg.dtype.primitive_type is PrimitiveComplexType():
                self.add_import(c_imports['complex'])
                try:
                    func_name = numpy_ufunc_to_c_complex[type_name]
                    args.append(self._print(arg))
                except KeyError:
                    errors.report(INCOMPATIBLE_TYPEVAR_TO_FUNC.format(type_name) ,severity='fatal')
            elif arg.dtype.primitive_type is not PrimitiveFloatingPointType():
                args.append(self._print(NumpyFloat(arg)))
            else :
                args.append(self._print(arg))
        code_args = ', '.join(args)
        return '{0}({1})'.format(func_name, code_args)

    def _print_NumpySign(self, expr):
        """ Print the corresponding C function for a call to Numpy.sign

        Parameters
        ----------
            expr : Pyccel ast node
                Python expression with Numpy.sign call

        Returns
        -------
            string
                Equivalent internal function in C

        Example
        -------
            import numpy

            numpy.sign(x) => isign(x)   (x is integer)
            numpy.sign(x) => fsign(x)   (x if float)
            numpy.sign(x) => csign(x)   (x is complex)

        """
        self.add_import(c_imports['numpy_c'])
        primitive_type = expr.dtype.primitive_type
        func = ''
        if isinstance(primitive_type, PrimitiveIntegerType):
            func = 'isign'
        elif isinstance(primitive_type, PrimitiveFloatingPointType):
            func = 'fsign'
        elif isinstance(primitive_type, PrimitiveComplexType):
            func = 'csign'

        return f'{func}({self._print(expr.args[0])})'

    def _print_NumpyIsFinite(self, expr):
        """
        Convert a Python expression with a numpy isfinite function call to C function call
        """

        self.add_import(c_imports['numpy_c'])
        code_arg = self._print(expr.arg)
        return f"isfinite({code_arg})"

    def _print_NumpyIsInf(self, expr):
        """
        Convert a Python expression with a numpy isinf function call to C function call
        """

        self.add_import(c_imports['numpy_c'])
        code_arg = self._print(expr.arg)
        return f"isinf({code_arg})"

    def _print_NumpyIsNan(self, expr):
        """
        Convert a Python expression with a numpy isnan function call to C function call
        """

        self.add_import(c_imports['numpy_c'])
        code_arg = self._print(expr.arg)
        return f"isnan({code_arg})"

    def _print_MathFunctionBase(self, expr):
        """ Convert a Python expression with a math function call to C
        function call

        Parameters
        ----------
            expr : Pyccel ast node
                Python expression with a Math function call

        Returns
        -------
            string
                Equivalent expression in C language

        ------
        Example:
        --------
            math.sin(x) ==> sin(x)

        """
        # add necessary include
        type_name = type(expr).__name__
        try:
            func_name = math_function_to_c[type_name]
        except KeyError:
            errors.report(PYCCEL_RESTRICTION_TODO, severity='fatal')

        if func_name.startswith("pyc"):
            self.add_import(c_imports['pyc_math_c'])
        else:
            if expr.dtype.primitive_type is PrimitiveComplexType():
                self.add_import(c_imports['complex'])
            else:
                self.add_import(c_imports['math'])
        if expr.dtype.primitive_type is PrimitiveComplexType():
            args = [self._print(a) for a in expr.args]
        else:
            args = []
            for arg in expr.args:
                if arg.dtype.primitive_type is not PrimitiveFloatingPointType() \
                        and not func_name.startswith("pyc"):
                    args.append(self._print(NumpyFloat(arg)))
                else:
                    args.append(self._print(arg))
        code_args = ', '.join(args)
        if expr.dtype.primitive_type is PrimitiveIntegerType():
            cast_type = self.get_c_type(expr.dtype)
            return f'({cast_type}){func_name}({code_args})'
        return f'{func_name}({code_args})'

    def _print_MathIsfinite(self, expr):
        """Convert a Python expression with a math isfinite function call to C
        function call"""
        # add necessary include
        self.add_import(c_imports['math'])
        arg = expr.args[0]
        if arg.dtype.primitive_type is PrimitiveIntegerType():
            code_arg = self._print(NumpyFloat(arg))
        else:
            code_arg = self._print(arg)
        return "isfinite({})".format(code_arg)

    def _print_MathIsinf(self, expr):
        """Convert a Python expression with a math isinf function call to C
        function call"""
        # add necessary include
        self.add_import(c_imports['math'])
        arg = expr.args[0]
        if arg.dtype.primitive_type is PrimitiveIntegerType():
            code_arg = self._print(NumpyFloat(arg))
        else:
            code_arg = self._print(arg)
        return "isinf({})".format(code_arg)

    def _print_MathIsnan(self, expr):
        """Convert a Python expression with a math isnan function call to C
        function call"""
        # add necessary include
        self.add_import(c_imports['math'])
        arg = expr.args[0]
        if arg.dtype.primitive_type is PrimitiveIntegerType():
            code_arg = self._print(NumpyFloat(arg))
        else:
            code_arg = self._print(arg)
        return "isnan({})".format(code_arg)

    def _print_MathTrunc(self, expr):
        """Convert a Python expression with a math trunc function call to C
        function call"""
        # add necessary include
        self.add_import(c_imports['math'])
        arg = expr.args[0]
        if arg.dtype.primitive_type is PrimitiveIntegerType():
            code_arg = self._print(NumpyFloat(arg))
        else:
            code_arg = self._print(arg)
        return "trunc({})".format(code_arg)

    def _print_FunctionAddress(self, expr):
        return expr.name

    def _print_NumpyWhere(self, expr):
        cond = self._print(expr.condition)
        value_true = self._print(expr.value_true)
        value_false = self._print(expr.value_false)
        stmt = '{cond} ? {true} : {false}'.format(cond = cond,
                true = value_true, false = value_false)
        return stmt

    def _print_Rand(self, expr):
        raise NotImplementedError("Rand not implemented")

    def _print_NumpyRandint(self, expr):
        raise NotImplementedError("Randint not implemented")

    def _print_NumpyMod(self, expr):
        return self._print(PyccelMod(*expr.args))

    def _print_NumpySum(self, expr):
        '''
        Convert a call to numpy.sum to the equivalent function in C.
        '''
        if not isinstance(expr.arg, (NumpyArray, Variable, IndexedElement)):
            raise TypeError(f'Expecting a NumpyArray, given {type(expr.arg)}')
        dtype = expr.arg.dtype
        primitive_type = dtype.primitive_type
        prec  = dtype.precision
        name  = self._print(expr.arg)

        if isinstance(primitive_type, PrimitiveIntegerType):
            return f'numpy_sum_int{prec * 8}({name})'
        elif isinstance(primitive_type, PrimitiveFloatingPointType):
            return f'numpy_sum_float{prec * 8}({name})'
        elif isinstance(primitive_type, PrimitiveComplexType):
            return f'numpy_sum_complex{prec * 16}({name})'
        elif isinstance(primitive_type, PrimitiveBooleanType):
            return f'numpy_sum_bool({name})'
        raise NotImplementedError('Sum not implemented for argument')

    def _print_NumpyAmax(self, expr):
        '''
        Convert a call to numpy.max to the equivalent function in C.
        '''
        dtype = expr.arg.dtype
        primitive_type = dtype.primitive_type
        prec  = dtype.precision
        name  = self._print(expr.arg)
        if isinstance(primitive_type, PrimitiveIntegerType):
            return f'numpy_amax_int{prec * 8}({name})'
        elif isinstance(primitive_type, PrimitiveFloatingPointType):
            return f'numpy_amax_float{prec * 8}({name})'
        elif isinstance(primitive_type, PrimitiveComplexType):
            return f'numpy_amax_complex{prec * 16}({name})'
        elif isinstance(primitive_type, PrimitiveBooleanType):
            return f'numpy_amax_bool({name})'

    def _print_NumpyAmin(self, expr):
        '''
        Convert a call to numpy.min to the equivalent function in C.
        '''
        dtype = expr.arg.dtype
        primitive_type = dtype.primitive_type
        prec  = dtype.precision
        name  = self._print(expr.arg)
        if isinstance(primitive_type, PrimitiveIntegerType):
            return f'numpy_amin_int{prec * 8}({name})'
        elif isinstance(primitive_type, PrimitiveFloatingPointType):
            return f'numpy_amin_float{prec * 8}({name})'
        elif isinstance(primitive_type, PrimitiveComplexType):
            return f'numpy_amin_complex{prec * 16}({name})'
        elif isinstance(primitive_type, PrimitiveBooleanType):
            return f'numpy_amin_bool({name})'

    def _print_NumpyLinspace(self, expr):
        template = '({start} + {index}*{step})'
        if not isinstance(expr.endpoint, LiteralFalse):
            template = '({start} + {index}*{step})'
            lhs_source = expr.get_user_nodes(Assign)[0].lhs
            lhs_source.substitute(expr.ind, PyccelMinus(expr.num, LiteralInteger(1), simplify = True))
            lhs = self._print(lhs_source)

            if isinstance(expr.endpoint, LiteralTrue):
                cond_template = lhs + ' = {stop}'
            else:
                cond_template = lhs + ' = {cond} ? {stop} : ' + lhs

        v = self._cast_to(expr.stop, expr.dtype).format(self._print(expr.stop))

        init_value = template.format(
            start = self._print(expr.start),
            step  = self._print(expr.step),
            index = self._print(expr.ind),
        )
        if isinstance(expr.endpoint, LiteralFalse):
            code = init_value
        elif isinstance(expr.endpoint, LiteralTrue):
            code = init_value + ';\n' + cond_template.format(stop = v)
        else:
            code = init_value + ';\n' + cond_template.format(cond=self._print(expr.endpoint),stop = v)

        return code

    def _print_Interface(self, expr):
        return ""

    def _print_FunctionDef(self, expr):
        if expr.is_inline:
            return ''

        self.set_scope(expr.scope)

        arguments = [a.var for a in expr.arguments]
        results = [r.var for r in expr.results]
        if len(expr.results) > 1:
            self._additional_args.append(results)

        body  = self._print(expr.body)
        decs = [Declare(i, value=(Nil() if i.is_alias and isinstance(i.class_type, (VoidType, BindCPointer)) else None))
                if isinstance(i, Variable) else FuncAddressDeclare(i) for i in expr.local_vars]

        if len(results) == 1 :
            res = results[0]
            if isinstance(res, Variable) and not res.is_temp:
                decs += [Declare(res)]
            elif not isinstance(res, Variable):
                raise NotImplementedError(f"Can't return {type(res)} from a function")
        decs += [Declare(v) for v in self.scope.variables.values() \
                if v not in chain(expr.local_vars, results, arguments)]
        decs  = ''.join(self._print(i) for i in decs)

        sep = self._print(SeparatorComment(40))
        if self._additional_args :
            self._additional_args.pop()
        for i in expr.imports:
            self.add_import(i)
        docstring = self._print(expr.docstring) if expr.docstring else ''

        parts = [sep,
                 docstring,
                '{signature}\n{{\n'.format(signature=self.function_signature(expr)),
                 decs,
                 body,
                 '}\n',
                 sep]

        self.exit_scope()

        return ''.join(p for p in parts if p)

    def _print_FunctionCall(self, expr):
        func = expr.funcdef
        if func.is_inline:
            return self._handle_inline_func_call(expr)
         # Ensure the correct syntax is used for pointers
        args = []
        for a, f in zip(expr.args, func.arguments):
            arg_val = a.value or Nil()
            f = f.var
            if self.is_c_pointer(f):
                if isinstance(arg_val, Variable):
                    args.append(ObjectAddress(arg_val))
                elif not self.is_c_pointer(arg_val):
                    tmp_var = self.scope.get_temporary_variable(f.dtype)
                    assign = Assign(tmp_var, arg_val)
                    self._additional_code += self._print(assign)
                    args.append(ObjectAddress(tmp_var))
                else:
                    args.append(arg_val)
            else :
                args.append(arg_val)

        args += self._temporary_args
        self._temporary_args = []
        args = ', '.join(['{}'.format(self._print(a)) for a in args])

        call_code = f'{func.name}({args})'
        if not func.results:
            return f'{call_code};\n'
        else:
            return call_code

    def _print_Return(self, expr):
        code = ''
        args = [ObjectAddress(a) if isinstance(a, Variable) and self.is_c_pointer(a) else a for a in expr.expr]

        if len(args) == 0:
            return 'return;\n'

        if len(args) > 1:
            if expr.stmt:
                return self._print(expr.stmt)+'return 0;\n'
            return 'return 0;\n'

        if expr.stmt:
            # get Assign nodes from the CodeBlock object expr.stmt.
            last_assign = expr.stmt.get_attribute_nodes((Assign, AliasAssign), excluded_nodes=FunctionCall)
            deallocate_nodes = expr.stmt.get_attribute_nodes(Deallocate, excluded_nodes=(Assign,))
            vars_in_deallocate_nodes = [i.variable for i in deallocate_nodes]

            # Check the Assign objects list in case of
            # the user assigns a variable to an object contains IndexedElement object.
            if not last_assign:
                code = ''+self._print(expr.stmt)
            elif isinstance(last_assign[-1], (AugAssign, AliasAssign)):
                last_assign[-1].lhs.is_temp = False
                code = ''+self._print(expr.stmt)
            else:
                # make sure that stmt contains one assign node.
                last_assign = last_assign[-1]
                variables = last_assign.rhs.get_attribute_nodes(Variable)
                unneeded_var = not any(b in vars_in_deallocate_nodes or b.is_ndarray for b in variables)
                if unneeded_var:
                    code = ''.join(self._print(a) for a in expr.stmt.body if a is not last_assign)
                    return code + 'return {};\n'.format(self._print(last_assign.rhs))
                else:
                    last_assign.lhs.is_temp = False
                    code = self._print(expr.stmt)

        return code + 'return {0};\n'.format(self._print(args[0]))

    def _print_Pass(self, expr):
        return '// pass\n'

    def _print_Nil(self, expr):
        return 'NULL'

    def _print_NilArgument(self, expr):
        raise errors.report("Trying to use optional argument in inline function without providing a variable",
                symbol=expr,
                severity='fatal')

    def _print_PyccelAdd(self, expr):
        return ' + '.join(self._print(a) for a in expr.args)

    def _print_PyccelMinus(self, expr):
        args = [self._print(a) for a in expr.args]
        if len(args) == 1:
            return '-{}'.format(args[0])
        return ' - '.join(args)

    def _print_PyccelMul(self, expr):
        return ' * '.join(self._print(a) for a in expr.args)

    def _print_PyccelDiv(self, expr):
        if all(a.dtype.primitive_type is PrimitiveIntegerType() for a in expr.args):
            args = [NumpyFloat(a) for a in expr.args]
        else:
            args = expr.args
        return  ' / '.join(self._print(a) for a in args)

    def _print_PyccelFloorDiv(self, expr):
        self.add_import(c_imports['math'])
        # the result type of the floor division is dependent on the arguments
        # type, if all arguments are integers the result is integer otherwise
        # the result type is float
        need_to_cast = all(a.dtype.primitive_type is PrimitiveIntegerType() for a in expr.args)
        code = ' / '.join(self._print(a if a.dtype.primitive_type is PrimitiveFloatingPointType()
                                        else NumpyFloat(a)) for a in expr.args)
        if (need_to_cast):
            cast_type = self.get_c_type(expr.dtype)
            return "({})floor({})".format(cast_type, code)
        return "floor({})".format(code)

    def _print_PyccelRShift(self, expr):
        return ' >> '.join(self._print(a) for a in expr.args)

    def _print_PyccelLShift(self, expr):
        return ' << '.join(self._print(a) for a in expr.args)

    def _print_PyccelBitXor(self, expr):
        if expr.dtype is PythonNativeBool():
            return '{0} != {1}'.format(self._print(expr.args[0]), self._print(expr.args[1]))
        return ' ^ '.join(self._print(a) for a in expr.args)

    def _print_PyccelBitOr(self, expr):
        if expr.dtype is PythonNativeBool():
            return ' || '.join(self._print(a) for a in expr.args)
        return ' | '.join(self._print(a) for a in expr.args)

    def _print_PyccelBitAnd(self, expr):
        if expr.dtype is PythonNativeBool():
            return ' && '.join(self._print(a) for a in expr.args)
        return ' & '.join(self._print(a) for a in expr.args)

    def _print_PyccelInvert(self, expr):
        return '~{}'.format(self._print(expr.args[0]))

    def _print_PyccelAssociativeParenthesis(self, expr):
        return '({})'.format(self._print(expr.args[0]))

    def _print_PyccelUnary(self, expr):
        return '+{}'.format(self._print(expr.args[0]))

    def _print_PyccelUnarySub(self, expr):
        return '-{}'.format(self._print(expr.args[0]))

    def _print_AugAssign(self, expr):
        op = expr.op
        lhs = expr.lhs
        rhs = expr.rhs

        if op == '%' and isinstance(lhs.dtype.primitive_type, PrimitiveFloatingPointType):
            _expr = expr.to_basic_assign()
            expr.invalidate_node()
            return self._print(_expr)

        lhs_code = self._print(lhs)
        rhs_code = self._print(rhs)
        return f'{lhs_code} {op}= {rhs_code};\n'

    def _print_Assign(self, expr):
        prefix_code = ''
        lhs = expr.lhs
        rhs = expr.rhs
        if isinstance(rhs, FunctionCall) and isinstance(rhs.class_type, TupleType):
            self._temporary_args = [ObjectAddress(a) for a in lhs]
            return prefix_code+'{};\n'.format(self._print(rhs))
        # Inhomogenous tuples are unravelled and therefore do not exist in the c printer
        if isinstance(rhs, (NumpyArray, PythonTuple)):
            return prefix_code+self.copy_NumpyArray_Data(expr)
        if isinstance(rhs, (NumpyFull)):
            return prefix_code+self.arrayFill(expr)
        lhs = self._print(expr.lhs)
        if isinstance(rhs, (PythonList, PythonSet, PythonDict)):
            return prefix_code+self.init_stc_container(rhs, expr)
        rhs = self._print(expr.rhs)
        return prefix_code+'{} = {};\n'.format(lhs, rhs)

    def _print_SetPop(self, expr):
        dtype = expr.set_variable.class_type
        var_type = self.get_c_type(dtype)
        self.add_import(Import('Set_extensions', AsName(VariableTypeAnnotation(dtype), var_type)))
        set_var = self._print(ObjectAddress(expr.set_variable))
        return f'{var_type}_pop({set_var})'

    def _print_AliasAssign(self, expr):
        lhs_var = expr.lhs
        rhs_var = expr.rhs

        lhs_address = ObjectAddress(lhs_var)
        rhs_address = ObjectAddress(rhs_var)

        # the below condition handles the case of reassinging a pointer to an array view.
        # setting the pointer's is_view attribute to false so it can be ignored by the free_pointer function.
        if isinstance(lhs_var, Variable) and lhs_var.is_ndarray and not lhs_var.is_optional:
            rhs = self._print(rhs_var)

            if isinstance(rhs_var, Variable) and rhs_var.is_ndarray:
                lhs = self._print(lhs_address)
                if lhs_var.order == rhs_var.order:
                    return 'alias_assign({}, {});\n'.format(lhs, rhs)
                else:
                    return 'transpose_alias_assign({}, {});\n'.format(lhs, rhs)
            else:
                lhs = self._print(lhs_var)
                return f'{lhs} = {rhs};\n'
        else:
            lhs = self._print(lhs_address)
            rhs = self._print(rhs_address)

            return f'{lhs} = {rhs};\n'

    def _print_For(self, expr):
        self.set_scope(expr.scope)

        indices = expr.iterable.loop_counters
        index = indices[0] if indices else expr.target
        if expr.iterable.num_loop_counters_required:
            self.scope.insert_variable(index)

        target   = index
        iterable = expr.iterable.get_range()

        if not isinstance(iterable, PythonRange):
            # Only iterable currently supported is PythonRange
            errors.report(PYCCEL_RESTRICTION_TODO, symbol=expr,
                severity='fatal')

        counter    = self._print(target)
        body       = self._print(expr.body)

        additional_assign = CodeBlock(expr.iterable.get_assigns(expr.target))
        body = self._print(additional_assign) + body

        start = self._print(iterable.start)
        stop  = self._print(iterable.stop )
        step  = self._print(iterable.step )

        test_step = iterable.step
        if isinstance(test_step, PyccelUnarySub):
            test_step = iterable.step.args[0]

        self.exit_scope()
        # testing if the step is a value or an expression
        if isinstance(test_step, Literal):
            op = '>' if isinstance(iterable.step, PyccelUnarySub) else '<'
            return ('for ({counter} = {start}; {counter} {op} {stop}; {counter} += '
                        '{step})\n{{\n{body}}}\n').format(counter=counter, start=start, op=op,
                                                          stop=stop, step=step, body=body)
        else:
            return (
                'for ({counter} = {start}; ({step} > 0) ? ({counter} < {stop}) : ({counter} > {stop}); {counter} += '
                '{step})\n{{\n{body}}}\n').format(counter=counter, start=start,
                                                  stop=stop, step=step, body=body)

    def _print_FunctionalFor(self, expr):
        loops = ''.join(self._print(i) for i in expr.loops)
        return loops

    def _print_CodeBlock(self, expr):
        if not expr.unravelled:
            body_exprs = expand_to_loops(expr,
                    self.scope.get_temporary_variable, self.scope,
                    language_has_vectors = False)
        else:
            body_exprs = expr.body
        body_stmts = []
        for b in body_exprs :
            code = self._print(b)
            code = self._additional_code + code
            self._additional_code = ''
            body_stmts.append(code)
        return ''.join(self._print(b) for b in body_stmts)

    def _print_Idx(self, expr):
        return self._print(expr.label)

    def _print_Exp1(self, expr):
        return "M_E"

    def _print_Pi(self, expr):
        return 'M_PI'

    def _print_Infinity(self, expr):
        return 'HUGE_VAL'

    def _print_NegativeInfinity(self, expr):
        return '-HUGE_VAL'

    def _print_PythonReal(self, expr):
        return 'creal({})'.format(self._print(expr.internal_var))

    def _print_PythonImag(self, expr):
        return 'cimag({})'.format(self._print(expr.internal_var))

    def _print_PythonConjugate(self, expr):
        return 'conj({})'.format(self._print(expr.internal_var))

    def _handle_is_operator(self, Op, expr):
        """
        Get the code to print an `is` or `is not` expression.

        Get the code to print an `is` or `is not` expression. These two operators
        function similarly so this helper function reduces code duplication.

        Parameters
        ----------
        Op : str
            The C operator representing "is" or "is not".

        expr : PyccelIs/PyccelIsNot
            The expression being printed.

        Returns
        -------
        str
            The code describing the expression.

        Raises
        ------
        PyccelError : Raised if the comparison is poorly defined.
        """

        lhs = self._print(expr.lhs)
        rhs = self._print(expr.rhs)
        a = expr.args[0]
        b = expr.args[1]

        if Nil() in expr.args:
            lhs = ObjectAddress(expr.lhs) if isinstance(expr.lhs, Variable) else expr.lhs
            rhs = ObjectAddress(expr.rhs) if isinstance(expr.rhs, Variable) else expr.rhs

            lhs = self._print(lhs)
            rhs = self._print(rhs)
            return '{} {} {}'.format(lhs, Op, rhs)

        if (a.dtype is PythonNativeBool() and b.dtype is PythonNativeBool()):
            return '{} {} {}'.format(lhs, Op, rhs)
        else:
            errors.report(PYCCEL_RESTRICTION_IS_ISNOT,
                          symbol=expr, severity='fatal')

    def _print_PyccelIsNot(self, expr):
        return self._handle_is_operator("!=", expr)

    def _print_PyccelIs(self, expr):
        return self._handle_is_operator("==", expr)

    def _print_Piecewise(self, expr):
        if expr.args[-1].cond is not True:
            # We need the last conditional to be a True, otherwise the resulting
            # function may not return a result.
            raise ValueError("All Piecewise expressions must contain an "
                             "(expr, True) statement to be used as a default "
                             "condition. Without one, the generated "
                             "expression may not evaluate to anything under "
                             "some condition.")
        lines = []
        if expr.has(Assign):
            for i, (e, c) in enumerate(expr.args):
                if i == 0:
                    lines.append("if (%s) {\n" % self._print(c))
                elif i == len(expr.args) - 1 and c is True:
                    lines.append("else {\n")
                else:
                    lines.append("else if (%s) {\n" % self._print(c))
                code0 = self._print(e)
                lines.append(code0)
                lines.append("}\n")
            return "".join(lines)
        else:
            # The piecewise was used in an expression, need to do inline
            # operators. This has the downside that inline operators will
            # not work for statements that span multiple lines (Matrix or
            # Indexed expressions).
            ecpairs = ["((%s) ? (\n%s\n)\n" % (self._print(c), self._print(e))
                    for e, c in expr.args[:-1]]
            last_line = ": (\n%s\n)" % self._print(expr.args[-1].expr)
            return ": ".join(ecpairs) + last_line + " ".join([")"*len(ecpairs)])

    def _print_Constant(self, expr):
        if expr == math_constants['inf']:
            self.add_import(c_imports['math'])
            return 'HUGE_VAL'
        elif expr == math_constants['nan']:
            self.add_import(c_imports['math'])
            return 'NAN'
        elif expr == math_constants['pi']:
            self.add_import(c_imports['math'])
            return 'M_PI'
        elif expr == math_constants['e']:
            self.add_import(c_imports['math'])
            return 'M_E'
        else:
            cast_func = DtypePrecisionToCastFunction[expr.dtype]
            return self._print(cast_func(expr.value))


    def _print_Variable(self, expr):
        if self.is_c_pointer(expr):
            return '(*{0})'.format(expr.name)
        else:
            return expr.name

    def _print_FunctionDefArgument(self, expr):
        return self._print(expr.name)

    def _print_FunctionCallArgument(self, expr):
        return self._print(expr.value)

    def _print_ObjectAddress(self, expr):
        obj_code = self._print(expr.obj)
        if isinstance(expr.obj, ObjectAddress) or not self.is_c_pointer(expr.obj):
            return f'&{obj_code}'
        else:
            if obj_code.startswith('(*') and obj_code.endswith(')'):
                return f'{obj_code[2:-1]}'
            else:
                return obj_code

    def _print_PointerCast(self, expr):
        declare_type = self.get_declare_type(expr.cast_type)
        if not self.is_c_pointer(expr.cast_type):
            declare_type += '*'
        obj = expr.obj
        if not isinstance(obj, ObjectAddress):
            obj = ObjectAddress(expr.obj)
        var_code = self._print(obj)
        return f'(*({declare_type})({var_code}))'

    def _print_Comment(self, expr):
        comments = self._print(expr.text)

        return '/*' + comments + '*/\n'

    def _print_Assert(self, expr):
        condition = self._print(expr.test)
        self.add_import(c_imports['assert'])
        return "assert({0});\n".format(condition)

    def _print_PyccelSymbol(self, expr):
        return expr

    def _print_CommentBlock(self, expr):
        txts = expr.comments
        header = expr.header
        header_size = len(expr.header)

        ln = max(len(i) for i in txts)
        if ln<max(20, header_size+4):
            ln = 20
        top  = '/*' + '_'*int((ln-header_size)/2) + header + '_'*int((ln-header_size)/2) + '*/\n'
        ln = len(top)-4
        bottom = '/*' + '_'*ln + '*/\n'

        txts = ['/*' + t + ' '*(ln - len(t)) + '*/\n' for t in txts]

        body = ''.join(i for i in txts)

        return ''.join([top, body, bottom])

    def _print_EmptyNode(self, expr):
        return ''

    #=================== OMP ==================

    def _print_OmpAnnotatedComment(self, expr):
        clauses = ''
        if expr.combined:
            clauses = ' ' + expr.combined
        clauses += str(expr.txt)
        if expr.has_nowait:
            clauses = clauses + ' nowait'
        omp_expr = '#pragma omp {}{}\n'.format(expr.name, clauses)

        if expr.is_multiline:
            if expr.combined is None:
                omp_expr += '{\n'
            elif (expr.combined and "for" not in expr.combined):
                if ("masked taskloop" not in expr.combined) and ("distribute" not in expr.combined):
                    omp_expr += '{\n'

        return omp_expr

    def _print_Omp_End_Clause(self, expr):
        return '}\n'
    #=====================================

    def _print_Program(self, expr):
        mod = expr.get_direct_user_nodes(lambda x: isinstance(x, Module))[0]
        self._current_module = mod
        self.set_scope(expr.scope)
        body  = self._print(expr.body)
        variables = self.scope.variables.values()
        decs = ''.join(self._print(Declare(v)) for v in variables)

        imports = [*expr.imports, *self._additional_imports.values()]
        imports = ''.join(self._print(i) for i in imports)

        self.exit_scope()
        self._current_module = None
        return ('{imports}'
                'int main()\n{{\n'
                '{decs}'
                '{body}'
                'return 0;\n'
                '}}').format(imports=imports,
                                    decs=decs,
                                    body=body)

    #================== CLASSES ==================

    def _print_CustomDataType(self, expr):
        return "struct " + expr.name

    def _print_Del(self, expr):
        return ''.join(self._print(var) for var in expr.variables)

    def _print_ClassDef(self, expr):
        methods = ''.join(self._print(method) for method in expr.methods)
        interfaces = ''.join(self._print(function) for interface in expr.interfaces for function in interface.functions)

        return methods + interfaces
    #=================== MACROS ==================

    def _print_MacroShape(self, expr):
        var = expr.argument
        if not isinstance(var, (Variable, IndexedElement)):
            raise TypeError('Expecting a variable, given {}'.format(type(var)))
        shape = var.shape

        if len(shape) == 1:
            shape = shape[0]


        elif not(expr.index is None):
            if expr.index < len(shape):
                shape = shape[expr.index]
            else:
                shape = '1'

        return self._print(shape)

    def _print_MacroCount(self, expr):

        var = expr.argument

        if var.rank == 0:
            return '1'
        else:
            return self._print(functools.reduce(
                lambda x,y: PyccelMul(x,y,simplify=True), var.shape))

    def _print_PrecomputedCode(self, expr):
        return expr.code


    def indent_code(self, code):
        """Accepts a string of code or a list of code lines"""

        if isinstance(code, str):
            code_lines = self.indent_code(code.splitlines(True))
            return ''.join(code_lines)

        tab = " "*self._default_settings["tabwidth"]
        inc_token = ('{', '(', '{\n', '(\n')
        dec_token = ('}', ')')

        code = [ line.lstrip(' \t') for line in code ]

        increase = [ int(any(map(line.endswith, inc_token))) for line in code ]
        decrease = [ int(any(map(line.startswith, dec_token)))
                     for line in code ]

        pretty = []
        level = 0
        for n, line in enumerate(code):
            if line == '' or line == '\n':
                pretty.append(line)
                continue
            level -= decrease[n]
            pretty.append("%s%s" % (tab*level, line))
            level += increase[n]
        return pretty
<|MERGE_RESOLUTION|>--- conflicted
+++ resolved
@@ -1385,17 +1385,12 @@
         return f'{ret_type} (*{name})({arg_code});\n'
 
     def _print_Declare(self, expr):
-<<<<<<< HEAD
-        if isinstance(expr.variable.class_type, InhomogeneousTupleType):
+        var = expr.variable
+        if isinstance(var.class_type, InhomogeneousTupleType):
             return ''
-=======
-        var = expr.variable
-        if isinstance(var, InhomogeneousTupleVariable):
-            return ''.join(self._print_Declare(Declare(v,intent=expr.intent, static=expr.static)) for v in var)
 
         declaration_type = self.get_declare_type(var)
         variable = self._print(var.name)
->>>>>>> b739d46f
 
         init = f' = {self._print(expr.value)}' if expr.value is not None else ''
 
