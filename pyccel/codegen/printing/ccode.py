# coding: utf-8
#------------------------------------------------------------------------------------------#
# This file is part of Pyccel which is released under MIT License. See the LICENSE file or #
# go to https://github.com/pyccel/pyccel/blob/devel/LICENSE for full license details.      #
#------------------------------------------------------------------------------------------#
import functools
from itertools import chain
import re
from packaging.version import Version

import numpy as np

from pyccel.ast.basic     import ScopedAstNode

from pyccel.ast.bind_c    import BindCPointer

from pyccel.ast.builtins  import PythonRange, PythonComplex, PythonMin
from pyccel.ast.builtins  import PythonPrint, PythonType, VariableIterator

from pyccel.ast.builtins  import PythonList, PythonTuple, PythonSet, PythonDict, PythonLen

from pyccel.ast.builtin_methods.dict_methods  import DictItems

from pyccel.ast.core      import Declare, For, CodeBlock, ClassDef
from pyccel.ast.core      import FuncAddressDeclare, FunctionCall, FunctionCallArgument
from pyccel.ast.core      import Allocate, Deallocate
from pyccel.ast.core      import FunctionAddress
from pyccel.ast.core      import Assign, Import, AugAssign, AliasAssign
from pyccel.ast.core      import SeparatorComment
from pyccel.ast.core      import Module, AsName

from pyccel.ast.c_concepts import ObjectAddress, CMacro, CStringExpression, PointerCast, CNativeInt
from pyccel.ast.c_concepts import CStackArray

from pyccel.ast.datatypes import PythonNativeInt, PythonNativeBool, VoidType
from pyccel.ast.datatypes import TupleType, FixedSizeNumericType
from pyccel.ast.datatypes import CustomDataType, StringType, HomogeneousTupleType
from pyccel.ast.datatypes import InhomogeneousTupleType, HomogeneousListType, HomogeneousSetType
from pyccel.ast.datatypes import PrimitiveBooleanType, PrimitiveIntegerType, PrimitiveFloatingPointType, PrimitiveComplexType
from pyccel.ast.datatypes import HomogeneousContainerType, DictType

from pyccel.ast.internals import Slice, PrecomputedCode, PyccelArrayShapeElement

from pyccel.ast.literals  import LiteralTrue, LiteralFalse, LiteralImaginaryUnit, LiteralFloat
from pyccel.ast.literals  import LiteralString, LiteralInteger, Literal
from pyccel.ast.literals  import Nil

from pyccel.ast.low_level_tools import IteratorType

from pyccel.ast.mathext  import math_constants

from pyccel.ast.numpyext import NumpyFull, NumpyArray
from pyccel.ast.numpyext import NumpyReal, NumpyImag, NumpyFloat, NumpySize

from pyccel.ast.numpytypes import NumpyInt8Type, NumpyInt16Type, NumpyInt32Type, NumpyInt64Type
from pyccel.ast.numpytypes import NumpyFloat32Type, NumpyFloat64Type, NumpyComplex64Type, NumpyComplex128Type
from pyccel.ast.numpytypes import NumpyNDArrayType, numpy_precision_map

from pyccel.ast.operators import PyccelAdd, PyccelMul, PyccelMinus, PyccelLt, PyccelGt
from pyccel.ast.operators import PyccelAssociativeParenthesis, PyccelMod
from pyccel.ast.operators import PyccelUnarySub, IfTernaryOperator

from pyccel.ast.type_annotations import VariableTypeAnnotation

from pyccel.ast.utilities import expand_to_loops, is_literal_integer, flatten_tuple_var

from pyccel.ast.variable import IndexedElement
from pyccel.ast.variable import Variable
from pyccel.ast.variable import DottedName
from pyccel.ast.variable import DottedVariable

from pyccel.codegen.printing.codeprinter import CodePrinter

from pyccel.errors.errors   import Errors
from pyccel.errors.messages import (PYCCEL_RESTRICTION_TODO, INCOMPATIBLE_TYPEVAR_TO_FUNC,
                                    PYCCEL_RESTRICTION_IS_ISNOT, UNSUPPORTED_ARRAY_RANK)

numpy_v1 = Version(np.__version__) < Version("2.0.0")

errors = Errors()

# TODO: add examples

__all__ = ["CCodePrinter", "ccode"]

# dictionary mapping numpy function to (argument_conditions, C_function).
# Used in CCodePrinter._print_NumpyUfuncBase(self, expr)
numpy_ufunc_to_c_float = {
    'NumpyAbs'  : 'fabs',
    'NumpyFabs' : 'fabs',
    'NumpyFloor': 'floor',  # TODO: might require special treatment with casting
    # ---
    'NumpyExp' : 'exp',
    'NumpyLog' : 'log',
    'NumpySqrt': 'sqrt',
    # ---
    'NumpySin'    : 'sin',
    'NumpyCos'    : 'cos',
    'NumpyTan'    : 'tan',
    'NumpyArcsin' : 'asin',
    'NumpyArccos' : 'acos',
    'NumpyArctan' : 'atan',
    'NumpyArctan2': 'atan2',
    'NumpySinh'   : 'sinh',
    'NumpyCosh'   : 'cosh',
    'NumpyTanh'   : 'tanh',
    'NumpyArcsinh': 'asinh',
    'NumpyArccosh': 'acosh',
    'NumpyArctanh': 'atanh',
}

numpy_ufunc_to_c_complex = {
    'NumpyAbs'  : 'cabs',
    # ---
    'NumpyExp' : 'cexp',
    'NumpyLog' : 'clog',
    'NumpySqrt': 'csqrt',
    # ---
    'NumpySin'    : 'csin',
    'NumpyCos'    : 'ccos',
    'NumpyTan'    : 'ctan',
    'NumpyArcsin' : 'casin',
    'NumpyArccos' : 'cacos',
    'NumpyArctan' : 'catan',
    'NumpySinh'   : 'csinh',
    'NumpyCosh'   : 'ccosh',
    'NumpyTanh'   : 'ctanh',
    'NumpyArcsinh': 'casinh',
    'NumpyArccosh': 'cacosh',
    'NumpyArctanh': 'catanh',
}

# dictionary mapping Math function to (argument_conditions, C_function).
# Used in CCodePrinter._print_MathFunctionBase(self, expr)
# Math function ref https://docs.python.org/3/library/math.html
math_function_to_c = {
    # ---------- Number-theoretic and representation functions ------------
    'MathCeil'     : 'ceil',
    # 'MathComb'   : 'com' # TODO
    'MathCopysign': 'copysign',
    'MathFabs'   : 'fabs',
    'MathFloor'    : 'floor',
    # 'MathFmod'   : '???',  # TODO
    # 'MathRexp'   : '???'   TODO requires two output
    # 'MathFsum'   : '???',  # TODO
    # 'MathIsclose' : '???',  # TODO
    'MathIsfinite': 'isfinite', # int isfinite(real-floating x);
    'MathIsinf'   : 'isinf', # int isinf(real-floating x);
    'MathIsnan'   : 'isnan', # int isnan(real-floating x);
    # 'MathIsqrt'  : '???' TODO
    'MathLdexp'  : 'ldexp',
    # 'MathModf'  : '???' TODO return two value
    # 'MathPerm'  : '???' TODO
    # 'MathProd'  : '???' TODO
    'MathRemainder'  : 'remainder',
    'MathTrunc'  : 'trunc',

    # ----------------- Power and logarithmic functions -----------------------

    'MathExp'    : 'exp',
    'MathExpm1'  : 'expm1',
    'MathLog'    : 'log',      # take also an option arg [base]
    'MathLog1p'  : 'log1p',
    'MathLog2'  : 'log2',
    'MathLog10'  : 'log10',
    'MathPow'    : 'pow',
    'MathSqrt'   : 'sqrt',

    # --------------------- Trigonometric functions ---------------------------

    'MathAcos'   : 'acos',
    'MathAsin'   : 'asin',
    'MathAtan'   : 'atan',
    'MathAtan2'  : 'atan2',
    'MathCos'    : 'cos',
    # 'MathDist'  : '???', TODO
    'MathHypot'  : 'hypot',
    'MathSin'    : 'sin',
    'MathTan'    : 'tan',


    # -------------------------- Hyperbolic functions -------------------------

    'MathAcosh'  : 'acosh',
    'MathAsinh'  : 'asinh',
    'MathAtanh'  : 'atanh',
    'MathCosh'   : 'cosh',
    'MathSinh'   : 'sinh',
    'MathTanh'   : 'tanh',

    # --------------------------- Special functions ---------------------------

    'MathErf'    : 'erf',
    'MathErfc'   : 'erfc',
    'MathGamma'  : 'tgamma',
    'MathLgamma' : 'lgamma',

    # --------------------------- internal functions --------------------------
    'MathFactorial' : 'pyc_factorial',
    'MathGcd'       : 'pyc_gcd',
    'MathDegrees'   : 'pyc_degrees',
    'MathRadians'   : 'pyc_radians',
    'MathLcm'       : 'pyc_lcm',
    # --------------------------- cmath functions --------------------------
    'CmathAcos'  : 'cacos',
    'CmathAcosh' : 'cacosh',
    'CmathAsin'  : 'casin',
    'CmathAsinh' : 'casinh',
    'CmathAtan'  : 'catan',
    'CmathAtanh' : 'catanh',
    'CmathCos'   : 'ccos',
    'CmathCosh'  : 'ccosh',
    'CmathExp'   : 'cexp',
    'CmathSin'   : 'csin',
    'CmathSinh'  : 'csinh',
    'CmathSqrt'  : 'csqrt',
    'CmathTan'   : 'ctan',
    'CmathTanh'  : 'ctanh',
}

c_library_headers = (
    "complex",
    "ctype",
    "float",
    "math",
    "stdarg",
    "stdbool",
    "stddef",
    "stdint",
    "stdio",
    "stdlib",
    "string",
    "tgmath",
    "inttypes",
)

import_dict = {'omp_lib' : 'omp' }

c_imports = {n : Import(n, Module(n, (), ())) for n in
                ['stdlib',
                 'math',
                 'string',
                 'ndarrays',
                 'complex',
                 'stdint',
                 'pyc_math_c',
                 'stdio',
                 "inttypes",
                 'stdbool',
                 'assert',
                 'stc/cstr']}

import_header_guard_prefix = {
    'stc/common': '_TOOLS_COMMON',
    'stc/hmap': '_TOOLS_DICT',
    'stc/hset': '_TOOLS_SET',
    'stc/vec': '_TOOLS_LIST'
}

stc_extension_mapping = {
    'stc/common': 'STC_Extensions/Common_extensions',
    'stc/hmap': 'STC_Extensions/Dict_extensions',
    'stc/hset': 'STC_Extensions/Set_extensions',
    'stc/vec': 'STC_Extensions/List_extensions',
}

class CCodePrinter(CodePrinter):
    """
    A printer for printing code in C.

    A printer to convert Pyccel's AST to strings of c code.
    As for all printers the navigation of this file is done via _print_X
    functions.

    Parameters
    ----------
    filename : str
            The name of the file being pyccelised.
    prefix_module : str
            A prefix to be added to the name of the module.
    """
    printmethod = "_ccode"
    language = "C"

    _default_settings = {
        'tabwidth': 4,
    }

    dtype_registry = {CNativeInt()    : 'int',
                      VoidType() : 'void',
                      (PrimitiveComplexType(),8) : 'double complex',
                      (PrimitiveComplexType(),4) : 'float complex',
                      (PrimitiveFloatingPointType(),8)   : 'double',
                      (PrimitiveFloatingPointType(),4)   : 'float',
                      (PrimitiveIntegerType(),4)     : 'int32_t',
                      (PrimitiveIntegerType(),8)     : 'int64_t',
                      (PrimitiveIntegerType(),2)     : 'int16_t',
                      (PrimitiveIntegerType(),1)     : 'int8_t',
                      (PrimitiveBooleanType(),-1) : 'bool',
                      }

    ndarray_type_registry = {
                      NumpyFloat64Type()    : 'nd_double',
                      NumpyFloat32Type()    : 'nd_float',
                      NumpyComplex128Type() : 'nd_cdouble',
                      NumpyComplex64Type()  : 'nd_cfloat',
                      NumpyInt64Type()      : 'nd_int64',
                      NumpyInt32Type()      : 'nd_int32',
                      NumpyInt16Type()      : 'nd_int16',
                      NumpyInt8Type()       : 'nd_int8',
                      PythonNativeBool()    : 'nd_bool'}

    type_to_format = {(PrimitiveFloatingPointType(),8) : '%.15lf',
                      (PrimitiveFloatingPointType(),4) : '%.6f',
                      (PrimitiveIntegerType(),4)       : '%d',
                      (PrimitiveIntegerType(),8)       : LiteralString("%") + CMacro('PRId64'),
                      (PrimitiveIntegerType(),2)       : LiteralString("%") + CMacro('PRId16'),
                      (PrimitiveIntegerType(),1)       : LiteralString("%") + CMacro('PRId8'),
                      }

    def __init__(self, filename, prefix_module = None):

        errors.set_target(filename)

        super().__init__()
        self.prefix_module = prefix_module
        self._additional_imports = {'stdlib':c_imports['stdlib']}
        self._additional_code = ''
        self._additional_args = []
        self._temporary_args = []
        self._current_module = None
        self._in_header = False

    def sort_imports(self, imports):
        """
        Sort imports to avoid any errors due to bad ordering.

        Sort imports. This is important so that types exist before they are used to create
        container types. E.g. it is important that complex or inttypes be imported before
        vec_int or vec_double_complex is declared.

        Parameters
        ----------
        imports : list[Import]
            A list of the imports.

        Returns
        -------
        list[Import]
            A sorted list of the imports.
        """
        import_src = [str(i.source) for i in imports]
        dependent_imports = [i for i in import_src if i in import_header_guard_prefix]
        non_stc_imports = [i for i in import_src if i not in dependent_imports]
        dependent_imports.sort()
        non_stc_imports.sort()
        sorted_imports = [imports[import_src.index(name)] for name in chain(non_stc_imports, dependent_imports)]
        return sorted_imports

    def _format_code(self, lines):
        return self.indent_code(lines)

    def _flatten_list(self, irregular_list):
        if isinstance(irregular_list, (PythonList, PythonTuple)):
            f_list = [element for item in irregular_list for element in self._flatten_list(item)]
            return f_list
        else:
            return [irregular_list]

    def is_c_pointer(self, a):
        """
        Indicate whether the object is a pointer in C code.

        Some objects are accessed via a C pointer so that they can be modified in
        their scope and that modification can be retrieved elsewhere. This
        information cannot be found trivially so this function provides that
        information while avoiding easily outdated code to be repeated.

        The main reasons for this treatment are:
        1. It is the actual memory address of an object
        2. It is a reference to another object (e.g. an alias, an optional argument, or one of multiple return arguments)

        See codegen_stage.md in the developer docs for more details.

        Parameters
        ----------
        a : TypedAstNode
            The object whose storage we are enquiring about.

        Returns
        -------
        bool
            True if a C pointer, False otherwise.
        """
        if isinstance(a, (Nil, ObjectAddress, PointerCast)):
            return True
        if isinstance(a, FunctionCall):
            a = a.funcdef.results.var
        if not isinstance(a, Variable):
            return False
        if isinstance(a.class_type, (HomogeneousTupleType, NumpyNDArrayType)):
            return a.is_optional or any(a is bi for b in self._additional_args for bi in b)

        if isinstance(a.class_type, (CustomDataType, HomogeneousContainerType, DictType)) \
                and a.is_argument and not a.is_const:
            return True

        return a.is_alias or a.is_optional or \
                any(a is bi for b in self._additional_args for bi in b)

    #========================== Numpy Elements ===============================#
    def copy_NumpyArray_Data(self, expr):
        """
        Get code which copies data from a Ndarray or a homogeneous tuple into a Ndarray.

        When data is copied from a homogeneous tuple, the code declares and fills
        a dummy data_buffer and copies the data from it to a NdArray struct.
        When data is copied from a Ndarray this is done directly without an intermediate
        structure.

        Parameters
        ----------
        expr : TypedAstNode
            The Assign Node used to get the lhs and rhs.

        Returns
        -------
        str
            A string containing the code which allocates and copies the data.
        """
        rhs = expr.rhs
        lhs = expr.lhs
        if rhs.rank == 0:
            raise NotImplementedError(str(expr))
        arg = rhs.arg if isinstance(rhs, NumpyArray) else rhs
        lhs_address = self._print(ObjectAddress(lhs))

        # If the data is copied from a Variable rather than a list or tuple
        # use the function array_copy_data directly
        if isinstance(arg, Variable):
            return f"array_copy_data({lhs_address}, {self._print(arg)}, 0);\n"

        order = lhs.order
        lhs_dtype = lhs.dtype
        declare_dtype = self.get_c_type(lhs_dtype)
        if isinstance(lhs.class_type, NumpyNDArrayType):
            #set dtype to the C struct types
            dtype = self.find_in_ndarray_type_registry(lhs_dtype)
        elif isinstance(lhs.class_type, HomogeneousTupleType):
            dtype = self.find_in_ndarray_type_registry(numpy_precision_map[
                        (lhs_dtype.primitive_type, lhs_dtype.precision)])
        else:
            raise NotImplementedError(f"Don't know how to index {lhs.class_type} type")

        flattened_list = self._flatten_list(arg)
        operations = ""

        # Get the variable where the data will be copied
        if order == "F":
            # If the order is F then the data should be copied non-contiguously so a temporary
            # variable is required to pass to array_copy_data
            new_dtype = lhs.class_type.swap_order()
            temp_var = self.scope.get_temporary_variable(lhs, class_type=new_dtype)
            operations += self._print(Allocate(temp_var, shape=lhs.shape, status="unallocated"))
            copy_to = temp_var
        else:
            copy_to = lhs
        copy_to_data_var = DottedVariable(lhs.dtype, dtype, lhs=copy_to)

        num_elements = len(flattened_list)
        # Get the offset variable if it is needed
        if num_elements != 1 and not all(v.rank == 0 for v in flattened_list):
            offset_var = self.scope.get_temporary_variable(PythonNativeInt(), 'offset')
            operations += self._print(Assign(offset_var, LiteralInteger(0)))
        else:
            offset_var = LiteralInteger(0)
        offset_str = self._print(offset_var)

        # Copy each of the elements
        i = 0
        while i < num_elements:
            current_element = flattened_list[i]
            # Copy an array element
            if isinstance(current_element, (Variable, IndexedElement)) and current_element.rank >= 1:
                elem_name = self._print(current_element)
                target = self._print(ObjectAddress(copy_to))
                operations += f"array_copy_data({target}, {elem_name}, {offset_str});\n"
                i += 1
                if i < num_elements:
                    operations += self._print(AugAssign(offset_var, '+', NumpySize(current_element)))

            # Copy multiple scalar elements
            else:
                self.add_import(c_imports['string'])
                remaining_elements = flattened_list[i:]
                lenSubset = next((i for i,v in enumerate(remaining_elements) if v.rank != 0), len(remaining_elements))
                if lenSubset == 0:
                    errors.report(f"Can't copy {rhs} into {lhs}", symbol=expr,
                            severity='fatal')
                subset = remaining_elements[:lenSubset]

                # Declare list of consecutive elements
                subset_str = "{" + ', '.join(self._print(elem) for elem in subset) + "}"
                dummy_array_name = self.scope.get_new_name()
                operations += f"{declare_dtype} {dummy_array_name}[] = {subset_str};\n"

                copy_to_data = self._print(copy_to_data_var)
                type_size = self._print(DottedVariable(VoidType(), 'type_size', lhs=copy_to))
                operations += f"memcpy(&{copy_to_data}[{offset_str}], {dummy_array_name}, {lenSubset} * {type_size});\n"

                i += lenSubset
                if i < num_elements:
                    operations += self._print(AugAssign(offset_var, '+', LiteralInteger(lenSubset)))

        if order == "F":
            operations += f"array_copy_data({lhs_address}, {self._print(copy_to)}, 0);\n" + self._print(Deallocate(copy_to))
        return operations

    def arrayFill(self, expr):
        """
        Print the assignment of a NdArray.

        Print the code necessary to create and fill an ndarray.

        Parameters
        ----------
        expr : TypedAstNode
            The Assign Node used to get the lhs and rhs.

        Returns
        -------
        str
            Return a str that contains a call to the C function array_fill.
        """
        rhs = expr.rhs
        lhs = expr.lhs
        code_init = ''
        declare_dtype = self.get_c_type(rhs.dtype)

        if rhs.fill_value is not None:
            if isinstance(rhs.fill_value, Literal):
                code_init += 'array_fill(({0}){1}, {2});\n'.format(declare_dtype, self._print(rhs.fill_value), self._print(lhs))
            else:
                code_init += 'array_fill({0}, {1});\n'.format(self._print(rhs.fill_value), self._print(lhs))
        return code_init

    def _init_stack_array(self, expr):
        """
        Return a string which handles the assignment of a stack ndarray.

        Print the code necessary to initialise a ndarray on the stack.

        Parameters
        ----------
        expr : TypedAstNode
            The Assign Node used to get the lhs and rhs.

        Returns
        -------
        buffer_array : str
            String initialising the stack (C) array which stores the data.
        array_init   : str
            String containing the rhs of the initialization of a stack array.
        """
        var = expr
        dtype = self.get_c_type(var.dtype)
        if isinstance(var.class_type, NumpyNDArrayType):
            np_dtype = self.find_in_ndarray_type_registry(var.dtype)
        elif isinstance(var.class_type, HomogeneousContainerType):
            np_dtype = self.find_in_ndarray_type_registry(numpy_precision_map[(var.dtype.primitive_type, var.dtype.precision)])
        else:
            raise NotImplementedError(f"Don't know how to index {expr.class_type} type")
        shape = ", ".join(self._print(i) for i in var.alloc_shape)
        tot_shape = self._print(functools.reduce(
            lambda x,y: PyccelMul(x,y,simplify=True), var.alloc_shape))
        declare_dtype = self.get_c_type(NumpyInt64Type())

        dummy_array_name = self.scope.get_new_name('array_dummy')
        buffer_array = "{dtype} {name}[{size}];\n".format(
                dtype = dtype,
                name  = dummy_array_name,
                size  = tot_shape)
        shape_init = "({declare_dtype}[]){{{shape}}}".format(declare_dtype=declare_dtype, shape=shape)
        strides_init = "({declare_dtype}[{length}]){{0}}".format(declare_dtype=declare_dtype, length=len(var.shape))
        array_init = ' = (t_ndarray){{\n.{0}={1},\n .shape={2},\n .strides={3},\n '
        array_init += '.nd={4},\n .type={0},\n .is_view={5}\n}};\n'
        array_init = array_init.format(np_dtype, dummy_array_name,
                    shape_init, strides_init, len(var.shape), 'false')
        array_init += 'stack_array_init(&{})'.format(self._print(var))
        self.add_import(c_imports['ndarrays'])
        return buffer_array, array_init

    def _handle_inline_func_call(self, expr):
        """
        Print a function call to an inline function.

        Use the arguments passed to an inline function to print
        its body with the passed arguments in place of the function
        arguments.

        Parameters
        ----------
        expr : FunctionCall
            The function call which should be printed inline.

        Returns
        -------
        str
            The code for the inline function.
        """
        func = expr.funcdef
        body = func.body

        for b in body.body:
            if isinstance(b, ScopedAstNode):
                b.scope.update_parent_scope(self.scope, is_loop=True)

        # Print any arguments using the same inline function
        # As the function definition is modified directly this function
        # cannot be called recursively with the same FunctionDef
        args = []
        for a in expr.args:
            if a.is_user_of(func):
                code = PrecomputedCode(self._print(a))
                args.append(code)
            else:
                args.append(a.value)

        # Create new local variables to ensure there are no name collisions
        new_local_vars = [self.scope.get_temporary_variable(v) \
                            for v in func.local_vars]

        parent_assign = expr.get_direct_user_nodes(lambda x: isinstance(x, Assign))
        if parent_assign:
            results = {r.var : l for r,l in zip(func.results, parent_assign[0].lhs)}
            orig_res_vars = list(results.keys())
            new_res_vars  = self._temporary_args
            new_res_vars = [a.obj if isinstance(a, ObjectAddress) else a for a in new_res_vars]
            self._temporary_args = []
            body.substitute(orig_res_vars, new_res_vars)

        # Replace the arguments in the code
        func.swap_in_args(args, new_local_vars)

        func.remove_presence_checks()

        # Collect code but strip empty end
        body_code = self._print(body)
        code_lines = body_code.split('\n')[:-1]
        return_regex = re.compile(r'\breturn\b')
        has_results = [return_regex.search(l) is not None for l in code_lines]

        if len(func.results) == 0 and not any(has_results):
            code = body_code
        else:
            result_idx = has_results.index(True)
            result_line = code_lines[result_idx]

            body_code = '\n'.join(code_lines[:result_idx])+'\n'

            if len(func.results) != 1:
                code = body_code
            else:
                self._additional_code += body_code
                # Strip return and ; from return statement
                code = result_line[7:-1]

        # Put back original arguments
        func.reinstate_presence_checks()
        func.swap_out_args()
        if parent_assign:
            body.substitute(new_res_vars, orig_res_vars)

        if func.global_vars or func.global_funcs and \
                not func.get_direct_user_nodes(lambda u: isinstance(u, ClassDef)):
            mod = func.get_direct_user_nodes(lambda x: isinstance(x, Module))[0]
            self.add_import(Import(mod.name, [AsName(v, v.name) \
                for v in (*func.global_vars, *func.global_funcs)]))
            for v in (*func.global_vars, *func.global_funcs):
                self.scope.insert_symbol(v.name)

        for b in body.body:
            if isinstance(b, ScopedAstNode):
                b.scope.update_parent_scope(func.scope, is_loop=True)

        return code

    def init_stc_container(self, expr, assignment_var):
        """
        Generate the initialization of an STC container in C.

        This method generates and prints the C code for initializing a container using the STC `c_init()` method.

        Parameters
        ----------
        expr : TypedAstNode
            The object representing the container being printed (e.g., PythonList, PythonSet).

        assignment_var : Assign
            The assignment node where the Python container (rhs) is being initialized
            and saved into a variable (lhs).

        Returns
        -------
        str
            The generated C code for the container initialization.
        """

        class_type = assignment_var.lhs.class_type
        dtype = self.get_c_type(class_type)
        if isinstance(expr, PythonDict):
            dict_item_strs = [(self._print(k), self._print(v)) for k,v in zip(expr.keys, expr.values)]
            keyraw = '{' + ', '.join(f'{{{k}, {v}}}' for k,v in dict_item_strs) + '}'
        else:
            keyraw = '{' + ', '.join(self._print(a) for a in expr.args) + '}'
        container_name = self._print(assignment_var.lhs)
        init = f'{container_name} = c_init({dtype}, {keyraw});\n'
        return init

    def rename_imported_methods(self, expr):
        """
        Rename class methods from user-defined imports.

        This function is responsible for renaming methods of classes from
        the imported modules, ensuring that the names are correct
        by prefixing them with their class names.

        Parameters
        ----------
        expr : iterable[ClassDef]
            The ClassDef objects found in the module being renamed.
        """
        for classDef in expr:
            class_scope = classDef.scope
            for method in classDef.methods:
                if not method.is_inline:
                    class_scope.rename_function(method, f"{classDef.name}__{method.name.lstrip('__')}")
            for interface in classDef.interfaces:
                for func in interface.functions:
                    if not func.is_inline:
                        class_scope.rename_function(func, f"{classDef.name}__{func.name.lstrip('__')}")

    # ============ Elements ============ #

    def _print_PythonAbs(self, expr):
        if expr.arg.dtype.primitive_type is PrimitiveFloatingPointType():
            self.add_import(c_imports['math'])
            func = "fabs"
        elif expr.arg.dtype.primitive_type is PrimitiveComplexType():
            self.add_import(c_imports['complex'])
            func = "cabs"
        else:
            func = "labs"
        return "{}({})".format(func, self._print(expr.arg))

    def _print_PythonRound(self, expr):
        self.add_import(c_imports['pyc_math_c'])
        arg = self._print(expr.arg)
        ndigits = self._print(expr.ndigits or LiteralInteger(0))
        if isinstance(expr.arg.class_type.primitive_type, (PrimitiveBooleanType, PrimitiveIntegerType)):
            return f'ipyc_bankers_round({arg}, {ndigits})'
        else:
            return f'fpyc_bankers_round({arg}, {ndigits})'

    def _print_PythonMinMax(self, expr):
        arg = expr.args[0]
        if arg.dtype.primitive_type is PrimitiveFloatingPointType() and len(arg) == 2:
            self.add_import(c_imports['math'])
            arg1 = self._print(arg[0])
            arg2 = self._print(arg[1])
            return f"f{expr.name}({arg1}, {arg2})"
        elif arg.dtype.primitive_type is PrimitiveIntegerType() and len(arg) == 2:
            if isinstance(arg[0], (Variable, Literal)):
                arg1 = self._print(arg[0])
            else:
                arg1_temp = self.scope.get_temporary_variable(PythonNativeInt())
                assign1 = Assign(arg1_temp, arg[0])
                code = self._print(assign1)
                self._additional_code += code
                arg1 = self._print(arg1_temp)

            if isinstance(arg[1], (Variable, Literal)):
                arg2 = self._print(arg[1])
            else:
                arg2_temp = self.scope.get_temporary_variable(PythonNativeInt())
                assign2 = Assign(arg2_temp, arg[1])
                code = self._print(assign2)
                self._additional_code += code
                arg2 = self._print(arg2_temp)

            op = '<' if isinstance(expr, PythonMin) else '>'
            return f"({arg1} {op} {arg2} ? {arg1} : {arg2})"
        elif len(arg) > 2 and isinstance(arg.dtype.primitive_type, (PrimitiveFloatingPointType, PrimitiveIntegerType)):
            key = self.get_c_type(arg[0].class_type)
            self.add_import(Import('stc/common', AsName(VariableTypeAnnotation(arg.dtype), key)))
            return  f'{key}_{expr.name}({len(arg)}, {", ".join(self._print(a) for a in arg)})'
        else:
            return errors.report(f"{expr.name} in C does not support arguments of type {arg.dtype}", symbol=expr,
                    severity='fatal')

    def _print_PythonMin(self, expr):
        return self._print_PythonMinMax(expr)

    def _print_PythonMax(self, expr):
        return self._print_PythonMinMax(expr)

    def _print_SysExit(self, expr):
        code = ""
        if not isinstance(getattr(expr.status.dtype, 'primitive_type', None), PrimitiveIntegerType) \
                or expr.status.rank > 0:
            print_arg = FunctionCallArgument(expr.status)
            code = self._print(PythonPrint((print_arg, ), file="stderr"))
            arg = "1"
        else:
            arg = self._print(expr.status)
        return f"{code}exit({arg});\n"

    def _print_PythonFloat(self, expr):
        value = self._print(expr.arg)
        type_name = self.get_c_type(expr.dtype)
        return '({0})({1})'.format(type_name, value)

    def _print_PythonInt(self, expr):
        self.add_import(c_imports['stdint'])
        value = self._print(expr.arg)
        type_name = self.get_c_type(expr.dtype)
        return '({0})({1})'.format(type_name, value)

    def _print_PythonBool(self, expr):
        value = self._print(expr.arg)
        return '({} != 0)'.format(value)

    def _print_Literal(self, expr):
        return repr(expr.python_value)

    def _print_LiteralInteger(self, expr):
        if isinstance(expr, LiteralInteger) and getattr(expr.dtype, 'precision', -1) == 8:
            self.add_import(c_imports['stdint'])
            return f"INT64_C({repr(expr.python_value)})"
        return repr(expr.python_value)

    def _print_LiteralFloat(self, expr):
        if isinstance(expr, LiteralFloat) and expr.dtype.precision == 4:
            return f"{repr(expr.python_value)}f"
        return repr(expr.python_value)

    def _print_LiteralComplex(self, expr):
        if expr.real == LiteralFloat(0):
            return self._print(PyccelAssociativeParenthesis(PyccelMul(expr.imag, LiteralImaginaryUnit())))
        else:
            return self._print(PyccelAssociativeParenthesis(PyccelAdd(expr.real,
                            PyccelMul(expr.imag, LiteralImaginaryUnit()))))

    def _print_PythonComplex(self, expr):
        if expr.is_cast:
            value = self._print(expr.internal_var)
        else:
            value = self._print(PyccelAssociativeParenthesis(PyccelAdd(expr.real,
                            PyccelMul(expr.imag, LiteralImaginaryUnit()))))
        type_name = self.get_c_type(expr.dtype)
        return '({0})({1})'.format(type_name, value)

    def _print_LiteralImaginaryUnit(self, expr):
        self.add_import(c_imports['complex'])
        return '_Complex_I'

    def _print_Header(self, expr):
        return ''

    def _print_ModuleHeader(self, expr):
        self.set_scope(expr.module.scope)
        self._current_module = expr.module
        self._in_header = True
        name = expr.module.name
        if isinstance(name, AsName):
            name = name.name
        # TODO: Add interfaces
        classes = ""
        funcs = ""
        for classDef in expr.module.classes:
            if classDef.docstring is not None:
                classes += self._print(classDef.docstring)
            classes += f"struct {classDef.name} {{\n"
            classes += ''.join(self._print(Declare(var)) for var in classDef.attributes)
            for method in classDef.methods:
                    funcs += f"{self.function_signature(method)};\n"
            for interface in classDef.interfaces:
                for func in interface.functions:
                    funcs += f"{self.function_signature(func)};\n"
            classes += "};\n"
        funcs += '\n'.join(f"{self.function_signature(f)};" for f in expr.module.funcs if not f.is_inline)

        global_variables = ''.join(['extern '+self._print(d) for d in expr.module.declarations if not d.variable.is_private])

        # Print imports last to be sure that all additional_imports have been collected
        imports = [*expr.module.imports, *self._additional_imports.values()]
        imports = self.sort_imports(imports)
        imports = ''.join(self._print(i) for i in imports)

        self._in_header = False
        self.exit_scope()
        self._current_module = None
        return (f"#ifndef {name.upper()}_H\n \
                #define {name.upper()}_H\n\n \
                {imports}\n \
                {global_variables}\n \
                {classes}\n \
                {funcs}\n \
                #endif // {name}_H\n")

    def _print_Module(self, expr):
        self.set_scope(expr.scope)
        self._current_module = expr
        for item in expr.imports:
            if item.source_module and item.source_module is not self._current_module:
                self.rename_imported_methods(item.source_module.classes)
        self.rename_imported_methods(expr.classes)
        body    = ''.join(self._print(i) for i in expr.body)

        global_variables = ''.join([self._print(d) for d in expr.declarations])

        # Print imports last to be sure that all additional_imports have been collected
        imports = Import(self.scope.get_python_name(expr.name), Module(expr.name,(),()))
        imports = self._print(imports)

        code = ('{imports}\n'
                '{variables}\n'
                '{body}\n').format(
                        imports   = imports,
                        variables = global_variables,
                        body      = body)

        self.exit_scope()
        self._current_module = None
        return code

    def _print_Break(self, expr):
        return 'break;\n'

    def _print_Continue(self, expr):
        return 'continue;\n'

    def _print_While(self, expr):
        self.set_scope(expr.scope)
        body = self._print(expr.body)
        self.exit_scope()
        cond = self._print(expr.test)
        return 'while({condi})\n{{\n{body}}}\n'.format(condi = cond, body = body)

    def _print_If(self, expr):
        lines = []
        condition_setup = []
        for i, (c, b) in enumerate(expr.blocks):
            body = self._print(b)
            if i == len(expr.blocks) - 1 and isinstance(c, LiteralTrue):
                lines.append("else\n")
            else:
                # Print condition
                condition = self._print(c)
                # Retrieve any additional code which cannot be executed in the line containing the condition
                condition_setup.append(self._additional_code)
                self._additional_code = ''
                # Add the condition to the lines of code
                line = f"if ({condition})\n"
                if i == 0:
                    lines.append(line)
                else:
                    lines.append("else " + line)
            lines.append("{\n")
            lines.append(body + "}\n")
        return "".join(chain(condition_setup, lines))

    def _print_IfTernaryOperator(self, expr):
        cond = self._print(expr.cond)
        value_true = self._print(expr.value_true)
        value_false = self._print(expr.value_false)
        return '{cond} ? {true} : {false}'.format(cond = cond, true =value_true, false = value_false)

    def _print_LiteralTrue(self, expr):
        return '1'

    def _print_LiteralFalse(self, expr):
        return '0'

    def _print_PyccelAnd(self, expr):
        args = [self._print(a) for a in expr.args]
        return ' && '.join(a for a in args)

    def _print_PyccelOr(self, expr):
        args = [self._print(a) for a in expr.args]
        return ' || '.join(a for a in args)

    def _print_PyccelEq(self, expr):
        lhs = self._print(expr.args[0])
        rhs = self._print(expr.args[1])
        return '{0} == {1}'.format(lhs, rhs)

    def _print_PyccelNe(self, expr):
        lhs = self._print(expr.args[0])
        rhs = self._print(expr.args[1])
        return '{0} != {1}'.format(lhs, rhs)

    def _print_PyccelLt(self, expr):
        lhs = self._print(expr.args[0])
        rhs = self._print(expr.args[1])
        return '{0} < {1}'.format(lhs, rhs)

    def _print_PyccelLe(self, expr):
        lhs = self._print(expr.args[0])
        rhs = self._print(expr.args[1])
        return '{0} <= {1}'.format(lhs, rhs)

    def _print_PyccelGt(self, expr):
        lhs = self._print(expr.args[0])
        rhs = self._print(expr.args[1])
        return '{0} > {1}'.format(lhs, rhs)

    def _print_PyccelGe(self, expr):
        lhs = self._print(expr.args[0])
        rhs = self._print(expr.args[1])
        return '{0} >= {1}'.format(lhs, rhs)

    def _print_PyccelNot(self, expr):
        a = self._print(expr.args[0])
        return '!{}'.format(a)

    def _print_PyccelIn(self, expr):
        container_type = expr.container.class_type
        element = self._print(expr.element)
        container = self._print(ObjectAddress(expr.container))
        c_type = self.get_c_type(expr.container.class_type)
        if isinstance(container_type, (HomogeneousSetType, DictType)):
            return f'{c_type}_contains({container}, {element})'
        elif isinstance(container_type, HomogeneousListType):
            return f'{c_type}_find({container}, {element}).ref != {c_type}_end({container}).ref'
        else:
            raise errors.report(PYCCEL_RESTRICTION_TODO,
                    symbol = expr,
                    severity='fatal')

    def _print_PyccelMod(self, expr):
        self.add_import(c_imports['math'])
        self.add_import(c_imports['pyc_math_c'])

        first = self._print(expr.args[0])
        second = self._print(expr.args[1])

        if expr.dtype.primitive_type is PrimitiveIntegerType():
            return "pyc_modulo({n}, {base})".format(n=first, base=second)

        if expr.args[0].dtype.primitive_type is PrimitiveIntegerType():
            first = self._print(NumpyFloat(expr.args[0]))
        if expr.args[1].dtype.primitive_type is PrimitiveIntegerType():
            second = self._print(NumpyFloat(expr.args[1]))
        return "pyc_fmodulo({n}, {base})".format(n=first, base=second)

    def _print_PyccelPow(self, expr):
        b = expr.args[0]
        e = expr.args[1]

        if expr.dtype.primitive_type is PrimitiveComplexType():
            b = self._print(b if b.dtype.primitive_type is PrimitiveComplexType() else PythonComplex(b))
            e = self._print(e if e.dtype.primitive_type is PrimitiveComplexType() else PythonComplex(e))
            self.add_import(c_imports['complex'])
            return 'cpow({}, {})'.format(b, e)

        self.add_import(c_imports['math'])
        b = self._print(b if b.dtype.primitive_type is PrimitiveFloatingPointType() else NumpyFloat(b))
        e = self._print(e if e.dtype.primitive_type is PrimitiveFloatingPointType() else NumpyFloat(e))
        code = 'pow({}, {})'.format(b, e)
        return self._cast_to(expr, expr.dtype).format(code)

    def _print_Import(self, expr):
        if expr.ignore:
            return ''
        if isinstance(expr.source, AsName):
            source = expr.source.name
        else:
            source = expr.source
        if isinstance(source, DottedName):
            source = source.name[-1].python_value
        else:
            source = self._print(source)
        if source == 'stc/common':
            code = ''
            self.add_import(Import(stc_extension_mapping[source], (), ignore_at_print=True))
            for t in expr.target:
                element_decl = f'#define i_key {t.local_alias}\n'
                header_guard_prefix = import_header_guard_prefix.get(source, '')
                header_guard = f'{header_guard_prefix}_{t.local_alias.upper()}'
                code += ''.join((f'#ifndef {header_guard}\n',
                     f'#define {header_guard}\n',
                     element_decl,
                     f'#include <{source}.h>\n',
                     f'#include <{stc_extension_mapping[source]}.h>\n', 
                     f'#endif // {header_guard}\n\n'))
            return code
        elif source != 'stc/cstr' and (source.startswith('stc/') or source in import_header_guard_prefix):
            code = ''
            for t in expr.target:
                class_type = t.object.class_type
                container_type = t.local_alias
                self.add_import(Import(stc_extension_mapping[source],
                       AsName(VariableTypeAnnotation(class_type), container_type),
                       ignore_at_print=True))
                if isinstance(class_type, DictType):
                    container_key_key = self.get_c_type(class_type.key_type)
                    container_val_key = self.get_c_type(class_type.value_type)
                    container_key = f'{container_key_key}_{container_val_key}'
                    element_decl = f'#define i_key {container_key_key}\n#define i_val {container_val_key}\n'
                else:
                    container_key = self.get_c_type(class_type.element_type)
                    element_decl = f'#define i_key {container_key}\n'
                if isinstance(class_type, HomogeneousListType) and isinstance(class_type.element_type, FixedSizeNumericType) \
                        and not isinstance(class_type.element_type.primitive_type, PrimitiveComplexType):
                    element_decl += '#define i_use_cmp\n'
                header_guard_prefix = import_header_guard_prefix.get(source, '')
                header_guard = f'{header_guard_prefix}_{container_type.upper()}'
                code += ''.join((f'#ifndef {header_guard}\n',
                        f'#define {header_guard}\n',
                        f'#define i_type {container_type}\n',
                        element_decl,
                        '#define i_more\n' if source in stc_extension_mapping else '',
                        f'#include <{source}.h>\n', 
                        f'#include <{stc_extension_mapping[source]}.h>\n' if source in stc_extension_mapping else '', 
                        f'#endif // {header_guard}\n\n'))
            return code

        # Get with a default value is not used here as it is
        # slower and on most occasions the import will not be in the
        # dictionary
        if source in import_dict: # pylint: disable=consider-using-get
            source = import_dict[source]


        if source is None:
            return ''
        if expr.source in c_library_headers:
            return '#include <{0}.h>\n'.format(source)
        else:
            return '#include "{0}.h"\n'.format(source)

    def _print_LiteralString(self, expr):
        format_str = format(expr.python_value)
        format_str = format_str.replace("\\", "\\\\")\
                               .replace('\a', '\\a')\
                               .replace('\b', '\\b')\
                               .replace('\f', '\\f')\
                               .replace("\n", "\\n")\
                               .replace('\r', '\\r')\
                               .replace('\t', '\\t')\
                               .replace('\v', '\\v')\
                               .replace('"', '\\"')\
                               .replace("'", "\\'")
        return '"{}"'.format(format_str)

    def get_print_format_and_arg(self, var):
        """
        Get the C print format string for the object var.

        Get the C print format string which will allow the generated code
        to print the variable passed as argument.

        Parameters
        ----------
        var : TypedAstNode
            The object which will be printed.

        Returns
        -------
        arg_format : str
            The format which should be printed in the format string of the
            generated print expression.
        arg : str
            The code which should be printed in the arguments of the generated
            print expression to print the object.
        """
        if isinstance(var.dtype, FixedSizeNumericType):
            primitive_type = var.dtype.primitive_type
            if isinstance(primitive_type, PrimitiveComplexType):
                _, real_part = self.get_print_format_and_arg(NumpyReal(var))
                float_format, imag_part = self.get_print_format_and_arg(NumpyImag(var))
                return f'({float_format} + {float_format}j)', f'{real_part}, {imag_part}'
            elif isinstance(primitive_type, PrimitiveBooleanType):
                return self.get_print_format_and_arg(IfTernaryOperator(var, LiteralString("True"), LiteralString("False")))
            else:
                try:
                    arg_format = self.type_to_format[(primitive_type, var.dtype.precision)]
                except KeyError:
                    errors.report(f"Printing {var.dtype} type is not supported currently", severity='fatal')
                arg = self._print(var)
        elif isinstance(var.dtype, StringType):
            if isinstance(var, Variable):
                var_obj = self._print(ObjectAddress(var))
                arg = f'cstr_str({var_obj})'
            else:
                arg = self._print(var)
            arg_format = '%s'
        else:
            try:
                arg_format = self.type_to_format[var.dtype]
            except KeyError:
                errors.report(f"Printing {var.dtype} type is not supported currently", severity='fatal')

            arg = self._print(var)

        return arg_format, arg

    def _print_CStringExpression(self, expr):
        return "".join(self._print(e) for e in expr.get_flat_expression_list())

    def _print_CMacro(self, expr):
        return str(expr.macro)

    def _print_PythonPrint(self, expr):
        self.add_import(c_imports['stdio'])
        self.add_import(c_imports['inttypes'])
        end = '\n'
        sep = ' '
        code = ''
        empty_end = FunctionCallArgument(LiteralString(''), 'end')
        space_end = FunctionCallArgument(LiteralString(' '), 'end')
        empty_sep = FunctionCallArgument(LiteralString(''), 'sep')
        kwargs = [f for f in expr.expr if f.has_keyword]
        for f in kwargs:
            if f.keyword == 'sep'      :   sep = str(f.value)
            elif f.keyword == 'end'    :   end = str(f.value)
            else: errors.report("{} not implemented as a keyworded argument".format(f.keyword), severity='fatal')
        args_format = []
        args = []
        orig_args = [f for f in expr.expr if not f.has_keyword]

        def formatted_args_to_printf(args_format, args, end):
            args_format = CStringExpression(sep).join(args_format)
            args_format += end
            args_format = self._print(args_format)
            args_code = ', '.join([args_format, *args])
            if expr.file == 'stderr':
                return f"fprintf(stderr, {args_code});\n"
            return f"printf({args_code});\n"

        if len(orig_args) == 0:
            return formatted_args_to_printf(args_format, args, end)

        tuple_start = FunctionCallArgument(LiteralString('('))
        tuple_sep   = LiteralString(', ')
        tuple_end   = FunctionCallArgument(LiteralString(')'))

        for i, f in enumerate(orig_args):
            f = f.value

            if isinstance(f, PythonTuple):
                if args_format:
                    code += formatted_args_to_printf(args_format, args, sep)
                    args_format = []
                    args = []
                args = [FunctionCallArgument(print_arg) for tuple_elem in f for print_arg in (tuple_elem, tuple_sep)][:-1]
                if len(f) == 1:
                    args.append(FunctionCallArgument(LiteralString(',')))
                if i + 1 == len(orig_args):
                    end_of_tuple = FunctionCallArgument(LiteralString(end), 'end')
                else:
                    end_of_tuple = FunctionCallArgument(LiteralString(sep), 'end')
                code += self._print(PythonPrint([tuple_start, *args, tuple_end, empty_sep, end_of_tuple]))
                args = []
                continue
            if isinstance(f, PythonType):
                f = f.print_string

            if isinstance(f, FunctionCall) and isinstance(f.class_type, TupleType):
                tmp_list = [self.scope.get_temporary_variable(a.var.dtype) for a in f.funcdef.results]
                tmp_arg_format_list = []
                for a in tmp_list:
                    arg_format, arg = self.get_print_format_and_arg(a)
                    tmp_arg_format_list.append(arg_format)
                    args.append(arg)
                tmp_arg_format_list = CStringExpression(', ').join(tmp_arg_format_list)
                args_format.append(CStringExpression('(', tmp_arg_format_list, ')'))
                assign = Assign(tmp_list, f)
                code = self._print(assign)
                self._additional_code += code
            elif f.rank > 0 and not isinstance(f.class_type, StringType):
                if args_format:
                    code += formatted_args_to_printf(args_format, args, sep)
                    args_format = []
                    args = []
                for_index = self.scope.get_temporary_variable(PythonNativeInt(), name = 'i')
                max_index = PyccelMinus(f.shape[0], LiteralInteger(1), simplify = True)
                for_range = PythonRange(max_index)
                print_body = [ FunctionCallArgument(f[for_index]) ]
                if f.rank == 1:
                    print_body.append(space_end)

                for_body  = [PythonPrint(print_body, file=expr.file)]
                for_scope = self.scope.create_new_loop_scope()
                for_loop  = For((for_index,), for_range, for_body, scope=for_scope)
                for_end   = FunctionCallArgument(LiteralString(']'+end if i == len(orig_args)-1 else ']'), keyword='end')

                body = CodeBlock([PythonPrint([ FunctionCallArgument(LiteralString('[')), empty_end],
                                                file=expr.file),
                                  for_loop,
                                  PythonPrint([ FunctionCallArgument(f[max_index]), for_end],
                                                file=expr.file)],
                                 unravelled = True)
                code += self._print(body)
            elif isinstance(f, LiteralString):
                args_format.append(f.python_value)
            else:
                arg_format, arg = self.get_print_format_and_arg(f)
                args_format.append(arg_format)
                args.append(arg)
        if args_format:
            code += formatted_args_to_printf(args_format, args, end)
        return code

    def get_c_type(self, dtype):
        """
        Find the corresponding C type of the PyccelType.

        For scalar types, this function searches for the corresponding C data type
        in the `dtype_registry`.  If the provided type is a container (like
        `HomogeneousSetType` or `HomogeneousListType`),  it recursively identifies
        the type of an element of the container and uses it to calculate the
        appropriate type for the `STC` container.
        A `PYCCEL_RESTRICTION_TODO` error is raised if the dtype is not found in the registry.

        Parameters
        ----------
        dtype : PyccelType
            The data type of the expression. This can be a fixed-size numeric type,
            a primitive type, or a container type.

        Returns
        -------
        str
            The code which declares the data type in C or the corresponding `STC` container
            type.

        Raises
        ------
        PyccelCodegenError
            If the dtype is not found in the dtype_registry.
        """
        if isinstance(dtype, FixedSizeNumericType):
            primitive_type = dtype.primitive_type
            if isinstance(primitive_type, PrimitiveComplexType):
                self.add_import(c_imports['complex'])
                return f'{self.get_c_type(dtype.element_type)} complex'
            elif isinstance(primitive_type, PrimitiveIntegerType):
                self.add_import(c_imports['stdint'])
            elif isinstance(dtype, PythonNativeBool):
                self.add_import(c_imports['stdbool'])
                return 'bool'

            key = (primitive_type, dtype.precision)
        elif isinstance(dtype, (HomogeneousSetType, HomogeneousListType)):
            container_type = 'hset' if dtype.name == 'set' else 'vec'
            element_type = self.get_c_type(dtype.element_type).replace(' ', '_')
            i_type = f'{container_type}_{element_type}'
            self.add_import(Import(f'stc/{container_type}', AsName(VariableTypeAnnotation(dtype), i_type)))
            return i_type
        elif isinstance(dtype, DictType):
            container_type = 'hmap'
            key_type = self.get_c_type(dtype.key_type).replace(' ', '_')
            val_type = self.get_c_type(dtype.value_type).replace(' ', '_')
            i_type = f'{container_type}_{key_type}_{val_type}'
            self.add_import(Import(f'stc/{container_type}', AsName(VariableTypeAnnotation(dtype), i_type)))
            return i_type
        elif isinstance(dtype, StringType):
            self.add_import(c_imports['stc/cstr'])
            return 'cstr'
        else:
            key = dtype

        try :
            return self.dtype_registry[key]
        except KeyError:
            raise errors.report(PYCCEL_RESTRICTION_TODO, #pylint: disable=raise-missing-from
                    symbol = dtype,
                    severity='fatal')

    def find_in_ndarray_type_registry(self, dtype):
        """
        Find the descriptor for the datatype in the ndarray_type_registry.

        Find the tag which allows the user to access data of the specified
        type within a ndarray.
        Raise PYCCEL_RESTRICTION_TODO if not found.

        Parameters
        ----------
        dtype : DataType
            The data type of the expression.

        Returns
        -------
        str
            The code which declares the datatype in C.
        """
        try :
            return self.ndarray_type_registry[dtype]
        except KeyError:
            raise errors.report(PYCCEL_RESTRICTION_TODO, #pylint: disable=raise-missing-from
                    symbol = dtype,
                    severity='fatal')

    def get_declare_type(self, expr):
        """
        Get the string which describes the type in a declaration.

        This function returns the code which describes the type
        of the `expr` object such that the declaration can be written as:
        `f"{self.get_declare_type(expr)} {expr.name}"`
        The function takes care of reporting errors for unknown types and
        importing any necessary additional imports (e.g. stdint/ndarrays).

        Parameters
        ----------
        expr : Variable
            The variable whose type should be described.

        Returns
        -------
        str
            The code describing the type.

        Raises
        ------
        PyccelCodegenError
            If the type is not supported in the C code or the rank is too large.

        Examples
        --------
        >>> v = Variable('int', 'x')
        >>> self.get_declare_type(v)
        'int64_t'

        For an object accessed via a pointer:
        >>> v = Variable('int', 'x', is_optional=True, rank=1)
        >>> self.get_declare_type(v)
        't_ndarray*'
        """
        class_type = expr.class_type
        rank  = expr.rank

        if rank > 0:
            if isinstance(class_type, (HomogeneousSetType, HomogeneousListType, DictType, StringType)):
                dtype = self.get_c_type(class_type)
            elif isinstance(class_type, CStackArray):
                return self.get_c_type(class_type.element_type)
            elif isinstance(class_type, (HomogeneousTupleType, NumpyNDArrayType)):
                if expr.rank > 15:
                    errors.report(UNSUPPORTED_ARRAY_RANK, symbol=expr, severity='fatal')
                self.add_import(c_imports['ndarrays'])
                dtype = 't_ndarray'
            else:
                errors.report(PYCCEL_RESTRICTION_TODO+' (rank>0)', symbol=expr, severity='fatal')
        elif not isinstance(class_type, CustomDataType):
            dtype = self.get_c_type(expr.dtype)
        else:
            dtype = self._print(expr.class_type)

        if self.is_c_pointer(expr):
            return f'{dtype}*'
        else:
            return dtype

    def _print_FuncAddressDeclare(self, expr):
        args = list(expr.arguments)
        if len(expr.results) == 1:
            ret_type = self.get_declare_type(expr.results[0])
        elif len(expr.results) > 1:
            ret_type = self._print(datatype('int'))
            args += [a.clone(name = a.name, memory_handling='alias') for a in expr.results]
        else:
            ret_type = self._print(datatype('void'))
        name = expr.name
        if not args:
            arg_code = 'void'
        else:
            # TODO: extract informations needed for printing in case of function argument which itself has a function argument
            arg_code = ', '.join('{}'.format(self._print_FuncAddressDeclare(i))
                        if isinstance(i, FunctionAddress) else f'{self.get_declare_type(i)} {i}'
                        for i in args)
        return f'{ret_type} (*{name})({arg_code});\n'

    def _print_Declare(self, expr):
        var = expr.variable
        if isinstance(var.class_type, InhomogeneousTupleType):
            return ''

        declaration_type = self.get_declare_type(var)
        variable = self._print(var.name)

        init = f' = {self._print(expr.value)}' if expr.value is not None else ''

        if isinstance(var.class_type, CStackArray):
            assert init == ''
            preface = ''
            if isinstance(var.alloc_shape[0], (int, LiteralInteger)):
                init = f'[{var.alloc_shape[0]}]'
            else:
                declaration_type += '*'
                init = ''
        elif var.is_stack_array:
            preface, init = self._init_stack_array(var)
        elif declaration_type == 't_ndarray' and not self._in_header:
            assert init == ''
            preface = ''
            init    = ' = {.shape = NULL}'
        elif isinstance(var.class_type, (HomogeneousListType, HomogeneousSetType, DictType)):
            preface = ''
            init = ' = {0}'
        else:
            preface = ''

        external = 'extern ' if expr.external else ''
        static = 'static ' if expr.static else ''

        declaration = f'{static}{external}{declaration_type} {variable}{init};\n'

        return preface + declaration

    def function_signature(self, expr, print_arg_names = True):
        """
        Get the C representation of the function signature.

        Extract from the function definition `expr` all the
        information (name, input, output) needed to create the
        function signature and return a string describing the
        function.

        This is not a declaration as the signature does not end
        with a semi-colon.

        Parameters
        ----------
        expr : FunctionDef
            The function definition for which a signature is needed.

        print_arg_names : bool, default : True
            Indicates whether argument names should be printed.

        Returns
        -------
        str
            Signature of the function.
        """
        arg_vars = [a.var for a in expr.arguments]
<<<<<<< HEAD
        result_vars = [r for r in self.scope.collect_all_tuple_elements(expr.results.var) \
                if isinstance(r, Variable) and not r.is_argument]
=======
        result_vars = [r.var for r in expr.results if not r.is_argument]
        result_vars = [v for r in result_vars for v in flatten_tuple_var(getattr(r, 'new_var', r), expr.scope)]
>>>>>>> b5f2c993

        n_results = len(result_vars)

        if n_results == 1:
            ret_type = self.get_declare_type(result_vars[0])
        elif n_results > 1:
            ret_type = self.get_c_type(PythonNativeInt())
            arg_vars.extend(result_vars)
            self._additional_args.append(result_vars) # Ensure correct result for is_c_pointer
        else:
            ret_type = self.get_c_type(VoidType())

        name = expr.name
        if not arg_vars:
            arg_code = 'void'
        else:
            def get_arg_declaration(var):
                """ Get the code which declares the argument variable.
                """
                code = "const " * var.is_const
                code += self.get_declare_type(var)
                if print_arg_names:
                    code += ' ' + var.name
                return code

            arg_code_list = [self.function_signature(var, False) if isinstance(var, FunctionAddress)
                                else get_arg_declaration(var) for var in arg_vars]
            arg_code = ', '.join(arg_code_list)

        if self._additional_args :
            self._additional_args.pop()

        static = 'static ' if expr.is_static else ''

        if isinstance(expr, FunctionAddress):
            return f'{static}{ret_type} (*{name})({arg_code})'
        else:
            return f'{static}{ret_type} {name}({arg_code})'

    def _print_IndexedElement(self, expr):
        base = expr.base
        inds = list(expr.indices)
        base_shape = base.shape
        allow_negative_indexes = expr.allows_negative_indexes

        if isinstance(base, IndexedElement):
            while isinstance(base, IndexedElement) and isinstance(base.class_type, (NumpyNDArrayType, HomogeneousTupleType)):
                inds = list(base.indices) + inds
                base = base.base

        for i, ind in enumerate(inds):
            if isinstance(ind, PyccelUnarySub) and isinstance(ind.args[0], LiteralInteger):
                inds[i] = PyccelMinus(base_shape[i], ind.args[0], simplify = True)
            else:
                #indices of indexedElement of len==1 shouldn't be a tuple
                if isinstance(ind, tuple) and len(ind) == 1:
                    inds[i].args = ind[0]
                if allow_negative_indexes and \
                        not isinstance(ind, LiteralInteger) and not isinstance(ind, Slice):
                    inds[i] = IfTernaryOperator(PyccelLt(ind, LiteralInteger(0)),
                        PyccelAdd(base_shape[i], ind, simplify = True), ind)

        if isinstance(base.class_type, HomogeneousListType):
            assign = expr.get_user_nodes(Assign)
            index = self._print(inds[0])
            list_var = self._print(ObjectAddress(base))
            container_type = self.get_c_type(base.class_type)
            if assign:
                assert len(assign) == 1
                assign_node = assign[0]
                lhs = assign_node.lhs
                if lhs == expr or lhs.is_user_of(expr):
                    return f"(*{container_type}_at_mut({list_var},{index}))"
            return f"(*{container_type}_at({list_var},{index}))"

        base_name = self._print(base)
        if isinstance(base.class_type, NumpyNDArrayType):
            #set dtype to the C struct types
            dtype = self.find_in_ndarray_type_registry(expr.dtype)
        elif isinstance(base.class_type, HomogeneousTupleType):
            dtype = self.find_in_ndarray_type_registry(numpy_precision_map[(expr.dtype.primitive_type, expr.dtype.precision)])
        else:
            raise NotImplementedError(f"Don't know how to index {expr.class_type} type")
        if expr.rank > 0:
            #managing the Slice input
            for i , ind in enumerate(inds):
                if isinstance(ind, Slice):
                    inds[i] = self._new_slice_with_processed_arguments(ind, PyccelArrayShapeElement(base, i),
                        allow_negative_indexes)
                else:
                    inds[i] = Slice(ind, PyccelAdd(ind, LiteralInteger(1), simplify = True), LiteralInteger(1),
                        Slice.Element)
            indices = ", ".join(self._print(i) for i in inds)
            return f"array_slicing({base_name}, {expr.rank}, {indices})"
        indices = ", ".join(self._cast_to(i, NumpyInt64Type()).format(self._print(i)) for i in inds)
        return f"GET_ELEMENT({base_name}, {dtype}, {indices})"


    def _cast_to(self, expr, dtype):
        """
        Add a cast to an expression when needed.

        Get a format string which provides the code to cast the object `expr`
        to the specified dtype. If the dtypes already
        match then the format string will simply print the expression.

        Parameters
        ----------
        expr : TypedAstNode
            The expression to be cast.
        dtype : PyccelType
            The target type of the cast.

        Returns
        -------
        str
            A format string that contains the desired cast type.
            NB: You should insert the expression to be cast in the string
            after using this function.
        """
        if expr.dtype != dtype:
            cast=self.get_c_type(dtype)
            return '({}){{}}'.format(cast)
        return '{}'

    def _print_DottedVariable(self, expr):
        """convert dotted Variable to their C equivalent"""

        name_code = self._print(expr.name)
        if self.is_c_pointer(expr.lhs):
            code = f'{self._print(ObjectAddress(expr.lhs))}->{name_code}'
        else:
            lhs_code = self._print(expr.lhs)
            code = f'{lhs_code}.{name_code}'
        if self.is_c_pointer(expr):
            return f'(*{code})'
        else:
            return code

    @staticmethod
    def _new_slice_with_processed_arguments(_slice, array_size, allow_negative_index):
        """
        Create new slice with information collected from old slice and decorators.

        Create a new slice where the original `start`, `stop`, and `step` have
        been processed using basic simplifications, as well as additional rules
        identified by the function decorators.

        Parameters
        ----------
        _slice : Slice
            Slice needed to collect (start, stop, step).

        array_size : PyccelArrayShapeElement
            Call to function size().

        allow_negative_index : bool
            True when the decorator allow_negative_index is present.

        Returns
        -------
        Slice
            The new slice with processed arguments (start, stop, step).
        """
        start = LiteralInteger(0) if _slice.start is None else _slice.start
        stop = array_size if _slice.stop is None else _slice.stop

        # negative start and end in slice
        if isinstance(start, PyccelUnarySub) and isinstance(start.args[0], LiteralInteger):
            start = PyccelMinus(array_size, start.args[0], simplify = True)
        elif allow_negative_index and not isinstance(start, (LiteralInteger, PyccelArrayShapeElement)):
            start = IfTernaryOperator(PyccelLt(start, LiteralInteger(0)),
                            PyccelMinus(array_size, start, simplify = True), start)

        if isinstance(stop, PyccelUnarySub) and isinstance(stop.args[0], LiteralInteger):
            stop = PyccelMinus(array_size, stop.args[0], simplify = True)
        elif allow_negative_index and not isinstance(stop, (LiteralInteger, PyccelArrayShapeElement)):
            stop = IfTernaryOperator(PyccelLt(stop, LiteralInteger(0)),
                            PyccelMinus(array_size, stop, simplify = True), stop)

        # steps in slices
        step = _slice.step

        if step is None:
            step = LiteralInteger(1)

        # negative step in slice
        elif isinstance(step, PyccelUnarySub) and isinstance(step.args[0], LiteralInteger):
            start = PyccelMinus(array_size, LiteralInteger(1), simplify = True) if _slice.start is None else start
            stop = LiteralInteger(0) if _slice.stop is None else stop

        # variable step in slice
        elif allow_negative_index and step and not isinstance(step, LiteralInteger):
            og_start = start
            start = IfTernaryOperator(PyccelGt(step, LiteralInteger(0)), start, PyccelMinus(stop, LiteralInteger(1), simplify = True))
            stop = IfTernaryOperator(PyccelGt(step, LiteralInteger(0)), stop, og_start)

        return Slice(start, stop, step)

    def _print_PyccelArraySize(self, expr):
        arg = expr.arg
        if self.is_c_pointer(arg):
            return '{}->length'.format(self._print(ObjectAddress(arg)))
        return '{}.length'.format(self._print(arg))

    def _print_PyccelArrayShapeElement(self, expr):
        arg = expr.arg
        if isinstance(arg.class_type, (NumpyNDArrayType, HomogeneousTupleType)):
            idx = self._print(expr.index)
            if self.is_c_pointer(arg):
                arg_code = self._print(ObjectAddress(arg))
                return f'{arg_code}->shape[{idx}]'
            arg_code = self._print(arg)
            return f'{arg_code}.shape[{idx}]'
        elif isinstance(arg.class_type, (HomogeneousListType, HomogeneousSetType, DictType)):
            c_type = self.get_c_type(arg.class_type)
            arg_code = self._print(ObjectAddress(arg))
            return f'{c_type}_size({arg_code})'
        elif isinstance(arg.class_type, StringType):
            arg_code = self._print(ObjectAddress(arg))
            return f'cstr_size({arg_code})'
        else:
            raise NotImplementedError(f"Don't know how to represent shape of object of type {arg.class_type}")

    def _print_Allocate(self, expr):
        free_code = ''
        variable = expr.variable
        if isinstance(variable.class_type, (HomogeneousListType, HomogeneousSetType, DictType, StringType)):
            if expr.status in ('allocated', 'unknown'):
                free_code = f'{self._print(Deallocate(variable))}'
            if expr.shape[0] is None:
                return free_code
            size = self._print(expr.shape[0])
            variable_address = self._print(ObjectAddress(expr.variable))
            container_type = self.get_c_type(expr.variable.class_type)
            if expr.alloc_type == 'reserve':
                return free_code + f'{container_type}_reserve({variable_address}, {size});\n'
            elif expr.alloc_type == 'resize':
                return f'{container_type}_resize({variable_address}, {size}, {0});\n'
            return free_code
        elif isinstance(variable.class_type, (NumpyNDArrayType, HomogeneousTupleType)):
            #free the array if its already allocated and checking if its not null if the status is unknown
            if  (expr.status == 'unknown'):
                shape_var = DottedVariable(VoidType(), 'shape', lhs = variable)
                free_code = f'if ({self._print(shape_var)} != NULL)\n'
                free_code += "{{\n{}}}\n".format(self._print(Deallocate(variable)))
            elif (expr.status == 'allocated'):
                free_code += self._print(Deallocate(variable))
            self.add_import(c_imports['ndarrays'])
            shape = ", ".join(self._print(i) for i in expr.shape)
            if isinstance(variable.class_type, NumpyNDArrayType):
                #set dtype to the C struct types
                dtype = self.find_in_ndarray_type_registry(variable.dtype)
            elif isinstance(variable.class_type, HomogeneousContainerType) and isinstance(variable.dtype, FixedSizeNumericType):
                dtype = self.find_in_ndarray_type_registry(numpy_precision_map[(variable.dtype.primitive_type, variable.dtype.precision)])
            else:
                raise NotImplementedError(f"The allocation of the type {variable.class_type} is not yet supported.")
            shape_dtype = self.get_c_type(NumpyInt64Type())
            shape_Assign = "("+ shape_dtype +"[]){" + shape + "}"
            is_view = 'false' if variable.on_heap else 'true'
            order = "order_f" if expr.order == "F" else "order_c"
            alloc_code = f"{self._print(variable)} = array_create({variable.rank}, {shape_Assign}, {dtype}, {is_view}, {order});\n"
            return f'{free_code}{alloc_code}'
        elif variable.is_alias:
            var_code = self._print(ObjectAddress(variable))
            if expr.like:
                declaration_type = self.get_declare_type(expr.like)
                malloc_size = f'sizeof({declaration_type})'
                if variable.rank:
                    malloc_size = ' * '.join([malloc_size, *(self._print(s) for s in expr.shape)])
                return f'{var_code} = malloc({malloc_size});\n'
            else:
                raise NotImplementedError(f"Allocate not implemented for {variable.class_type}")
        else:
            raise NotImplementedError(f"Allocate not implemented for {variable.class_type}")

    def _print_Deallocate(self, expr):
        if isinstance(expr.variable.class_type, (HomogeneousListType, HomogeneousSetType, DictType, StringType)):
            if expr.variable.is_alias:
                return ''
            variable_address = self._print(ObjectAddress(expr.variable))
            container_type = self.get_c_type(expr.variable.class_type)
            return f'{container_type}_drop({variable_address});\n'
        if isinstance(expr.variable.class_type, InhomogeneousTupleType):
            return ''.join(self._print(Deallocate(v)) for v in expr.variable)
        variable_address = self._print(ObjectAddress(expr.variable))
        if isinstance(expr.variable.dtype, CustomDataType):
            Pyccel__del = expr.variable.cls_base.scope.find('__del__').name
            return f"{Pyccel__del}({variable_address});\n"
        elif isinstance(expr.variable.class_type, (NumpyNDArrayType, HomogeneousTupleType)):
            if expr.variable.is_alias:
                return f'free_pointer({variable_address});\n'
            else:
                return f'free_array({variable_address});\n'
        else:
            return f'free({variable_address});\n'

    def _print_Slice(self, expr):
        start = self._print(expr.start)
        stop = self._print(expr.stop)
        step = self._print(expr.step)
        slice_type = 'RANGE' if expr.slice_type == Slice.Range else 'ELEMENT'
        return f'new_slice({start}, {stop}, {step}, {slice_type})'

    def _print_NumpyUfuncBase(self, expr):
        """ Convert a Python expression with a Numpy function call to C
        function call

        Parameters
        ----------
            expr : Pyccel ast node
                Python expression with a Numpy function call

        Returns
        -------
            string
                Equivalent expression in C language

        Example
        -------
            numpy.cos(x) ==> cos(x)

        """
        # add necessary include
        self.add_import(c_imports['math'])
        type_name = type(expr).__name__
        try:
            func_name = numpy_ufunc_to_c_float[type_name]
        except KeyError:
            errors.report(PYCCEL_RESTRICTION_TODO, severity='fatal')
        args = []
        for arg in expr.args:
            if arg.dtype.primitive_type is PrimitiveComplexType():
                self.add_import(c_imports['complex'])
                try:
                    func_name = numpy_ufunc_to_c_complex[type_name]
                    args.append(self._print(arg))
                except KeyError:
                    errors.report(INCOMPATIBLE_TYPEVAR_TO_FUNC.format(type_name) ,severity='fatal')
            elif arg.dtype.primitive_type is not PrimitiveFloatingPointType():
                args.append(self._print(NumpyFloat(arg)))
            else :
                args.append(self._print(arg))
        code_args = ', '.join(args)
        return '{0}({1})'.format(func_name, code_args)

    def _print_NumpySign(self, expr):
        """ Print the corresponding C function for a call to Numpy.sign

        Parameters
        ----------
            expr : Pyccel ast node
                Python expression with Numpy.sign call

        Returns
        -------
            string
                Equivalent internal function in C

        Example
        -------
            import numpy

            numpy.sign(x) => isign(x)   (x is integer)
            numpy.sign(x) => fsign(x)   (x if float)
            numpy.sign(x) => csign(x)   (x is complex)

        """
        self.add_import(c_imports['pyc_math_c'])
        primitive_type = expr.dtype.primitive_type
        func = ''
        if isinstance(primitive_type, PrimitiveIntegerType):
            func = 'isign'
        elif isinstance(primitive_type, PrimitiveFloatingPointType):
            func = 'fsign'
        elif isinstance(primitive_type, PrimitiveComplexType):
            func = 'csgn' if numpy_v1 else 'csign'

        return f'{func}({self._print(expr.args[0])})'

    def _print_NumpyIsFinite(self, expr):
        """
        Convert a Python expression with a numpy isfinite function call to C function call
        """

        self.add_import(c_imports['math'])
        code_arg = self._print(expr.arg)
        return f"isfinite({code_arg})"

    def _print_NumpyIsInf(self, expr):
        """
        Convert a Python expression with a numpy isinf function call to C function call
        """

        self.add_import(c_imports['math'])
        code_arg = self._print(expr.arg)
        return f"isinf({code_arg})"

    def _print_NumpyIsNan(self, expr):
        """
        Convert a Python expression with a numpy isnan function call to C function call
        """

        self.add_import(c_imports['math'])
        code_arg = self._print(expr.arg)
        return f"isnan({code_arg})"

    def _print_MathFunctionBase(self, expr):
        """ Convert a Python expression with a math function call to C
        function call

        Parameters
        ----------
            expr : Pyccel ast node
                Python expression with a Math function call

        Returns
        -------
            string
                Equivalent expression in C language

        ------
        Example:
        --------
            math.sin(x) ==> sin(x)

        """
        # add necessary include
        type_name = type(expr).__name__
        try:
            func_name = math_function_to_c[type_name]
        except KeyError:
            errors.report(PYCCEL_RESTRICTION_TODO, severity='fatal')

        if func_name.startswith("pyc"):
            self.add_import(c_imports['pyc_math_c'])
        else:
            if expr.dtype.primitive_type is PrimitiveComplexType():
                self.add_import(c_imports['complex'])
            else:
                self.add_import(c_imports['math'])
        if expr.dtype.primitive_type is PrimitiveComplexType():
            args = [self._print(a) for a in expr.args]
        else:
            args = []
            for arg in expr.args:
                if arg.dtype.primitive_type is not PrimitiveFloatingPointType() \
                        and not func_name.startswith("pyc"):
                    args.append(self._print(NumpyFloat(arg)))
                else:
                    args.append(self._print(arg))
        code_args = ', '.join(args)
        if expr.dtype.primitive_type is PrimitiveIntegerType():
            cast_type = self.get_c_type(expr.dtype)
            return f'({cast_type}){func_name}({code_args})'
        return f'{func_name}({code_args})'

    def _print_MathIsfinite(self, expr):
        """Convert a Python expression with a math isfinite function call to C
        function call"""
        # add necessary include
        self.add_import(c_imports['math'])
        arg = expr.args[0]
        if arg.dtype.primitive_type is PrimitiveIntegerType():
            code_arg = self._print(NumpyFloat(arg))
        else:
            code_arg = self._print(arg)
        return "isfinite({})".format(code_arg)

    def _print_MathIsinf(self, expr):
        """Convert a Python expression with a math isinf function call to C
        function call"""
        # add necessary include
        self.add_import(c_imports['math'])
        arg = expr.args[0]
        if arg.dtype.primitive_type is PrimitiveIntegerType():
            code_arg = self._print(NumpyFloat(arg))
        else:
            code_arg = self._print(arg)
        return "isinf({})".format(code_arg)

    def _print_MathIsnan(self, expr):
        """Convert a Python expression with a math isnan function call to C
        function call"""
        # add necessary include
        self.add_import(c_imports['math'])
        arg = expr.args[0]
        if arg.dtype.primitive_type is PrimitiveIntegerType():
            code_arg = self._print(NumpyFloat(arg))
        else:
            code_arg = self._print(arg)
        return "isnan({})".format(code_arg)

    def _print_MathTrunc(self, expr):
        """Convert a Python expression with a math trunc function call to C
        function call"""
        # add necessary include
        self.add_import(c_imports['math'])
        arg = expr.args[0]
        if arg.dtype.primitive_type is PrimitiveIntegerType():
            code_arg = self._print(NumpyFloat(arg))
        else:
            code_arg = self._print(arg)
        return "trunc({})".format(code_arg)

    def _print_FunctionAddress(self, expr):
        return expr.name

    def _print_NumpyWhere(self, expr):
        cond = self._print(expr.condition)
        value_true = self._print(expr.value_true)
        value_false = self._print(expr.value_false)
        stmt = '{cond} ? {true} : {false}'.format(cond = cond,
                true = value_true, false = value_false)
        return stmt

    def _print_Rand(self, expr):
        raise NotImplementedError("Rand not implemented")

    def _print_NumpyRandint(self, expr):
        raise NotImplementedError("Randint not implemented")

    def _print_NumpyMod(self, expr):
        return self._print(PyccelMod(*expr.args))

    def _print_NumpySum(self, expr):
        '''
        Convert a call to numpy.sum to the equivalent function in C.
        '''
        if not isinstance(expr.arg, (NumpyArray, Variable, IndexedElement)):
            raise TypeError(f'Expecting a NumpyArray, given {type(expr.arg)}')
        dtype = expr.arg.dtype
        primitive_type = dtype.primitive_type
        prec  = dtype.precision
        name  = self._print(expr.arg)

        if isinstance(primitive_type, PrimitiveIntegerType):
            return f'numpy_sum_int{prec * 8}({name})'
        elif isinstance(primitive_type, PrimitiveFloatingPointType):
            return f'numpy_sum_float{prec * 8}({name})'
        elif isinstance(primitive_type, PrimitiveComplexType):
            return f'numpy_sum_complex{prec * 16}({name})'
        elif isinstance(primitive_type, PrimitiveBooleanType):
            return f'numpy_sum_bool({name})'
        raise NotImplementedError('Sum not implemented for argument')

    def _print_NumpyAmax(self, expr):
        '''
        Convert a call to numpy.max to the equivalent function in C.
        '''
        dtype = expr.arg.dtype
        primitive_type = dtype.primitive_type
        prec  = dtype.precision
        name  = self._print(expr.arg)
        if isinstance(primitive_type, PrimitiveIntegerType):
            return f'numpy_amax_int{prec * 8}({name})'
        elif isinstance(primitive_type, PrimitiveFloatingPointType):
            return f'numpy_amax_float{prec * 8}({name})'
        elif isinstance(primitive_type, PrimitiveComplexType):
            return f'numpy_amax_complex{prec * 16}({name})'
        elif isinstance(primitive_type, PrimitiveBooleanType):
            return f'numpy_amax_bool({name})'

    def _print_NumpyAmin(self, expr):
        '''
        Convert a call to numpy.min to the equivalent function in C.
        '''
        dtype = expr.arg.dtype
        primitive_type = dtype.primitive_type
        prec  = dtype.precision
        name  = self._print(expr.arg)
        if isinstance(primitive_type, PrimitiveIntegerType):
            return f'numpy_amin_int{prec * 8}({name})'
        elif isinstance(primitive_type, PrimitiveFloatingPointType):
            return f'numpy_amin_float{prec * 8}({name})'
        elif isinstance(primitive_type, PrimitiveComplexType):
            return f'numpy_amin_complex{prec * 16}({name})'
        elif isinstance(primitive_type, PrimitiveBooleanType):
            return f'numpy_amin_bool({name})'

    def _print_NumpyLinspace(self, expr):
        template = '({start} + {index}*{step})'
        if not isinstance(expr.endpoint, LiteralFalse):
            template = '({start} + {index}*{step})'
            lhs_source = expr.get_user_nodes(Assign)[0].lhs
            lhs_source.substitute(expr.ind, PyccelMinus(expr.num, LiteralInteger(1), simplify = True))
            lhs = self._print(lhs_source)

            if isinstance(expr.endpoint, LiteralTrue):
                cond_template = lhs + ' = {stop}'
            else:
                cond_template = lhs + ' = {cond} ? {stop} : ' + lhs

        v = self._cast_to(expr.stop, expr.dtype).format(self._print(expr.stop))

        init_value = template.format(
            start = self._print(expr.start),
            step  = self._print(expr.step),
            index = self._print(expr.ind),
        )
        if isinstance(expr.endpoint, LiteralFalse):
            code = init_value
        elif isinstance(expr.endpoint, LiteralTrue):
            code = init_value + ';\n' + cond_template.format(stop = v)
        else:
            code = init_value + ';\n' + cond_template.format(cond=self._print(expr.endpoint),stop = v)

        return code

    def _print_Interface(self, expr):
        return ""

    def _print_FunctionDef(self, expr):
        if expr.is_inline:
            return ''

        self.set_scope(expr.scope)

        arguments = [a.var for a in expr.arguments]
        # Collect results filtering out Nil()
        results = [r for r in self.scope.collect_all_tuple_elements(expr.results.var) \
                if isinstance(r, Variable)]
        if len(results) > 1:
            self._additional_args.append(results)

        body  = self._print(expr.body)
        decs = [Declare(i, value=(Nil() if i.is_alias and isinstance(i.class_type, (VoidType, BindCPointer)) else None))
                if isinstance(i, Variable) else FuncAddressDeclare(i) for i in expr.local_vars]

        if len(results) == 1:
            res = results[0]
            if isinstance(res, Variable) and not res.is_temp:
                decs += [Declare(res)]
            elif not isinstance(res, Variable):
                raise NotImplementedError(f"Can't return {type(res)} from a function")
        decs += [Declare(v) for v in self.scope.variables.values() \
                if v not in chain(expr.local_vars, results, arguments)]
        decs  = ''.join(self._print(i) for i in decs)

        sep = self._print(SeparatorComment(40))
        if self._additional_args :
            self._additional_args.pop()
        for i in expr.imports:
            self.add_import(i)
        docstring = self._print(expr.docstring) if expr.docstring else ''

        parts = [sep,
                 docstring,
                '{signature}\n{{\n'.format(signature=self.function_signature(expr)),
                 decs,
                 body,
                 '}\n',
                 sep]

        self.exit_scope()

        return ''.join(p for p in parts if p)

    def _print_FunctionCall(self, expr):
        func = expr.funcdef
        if func.is_inline:
            return self._handle_inline_func_call(expr)
         # Ensure the correct syntax is used for pointers
        args = []
        for a, f in zip(expr.args, func.arguments):
            arg_val = a.value or Nil()
            f = f.var
            if self.is_c_pointer(f):
                if isinstance(arg_val, Variable):
                    args.append(ObjectAddress(arg_val))
                elif not self.is_c_pointer(arg_val):
                    tmp_var = self.scope.get_temporary_variable(f.dtype)
                    assign = Assign(tmp_var, arg_val)
                    code = self._print(assign)
                    self._additional_code += code
                    args.append(ObjectAddress(tmp_var))
                else:
                    args.append(arg_val)
            else :
                args.append(arg_val)

        args += self._temporary_args
        self._temporary_args = []
        args = ', '.join(['{}'.format(self._print(a)) for a in args])

        call_code = f'{func.name}({args})'
        if not func.results.var:
            return f'{call_code};\n'
        else:
            return call_code

    def _print_Return(self, expr):
        code = ''
        return_obj = expr.expr
        if return_obj is None:
            args = []
        elif isinstance(return_obj.class_type, InhomogeneousTupleType):
            args = [ObjectAddress(a) if isinstance(a, Variable) and self.is_c_pointer(a) else a \
                    for a in expr.expr]
        else:
            args = [ObjectAddress(return_obj) if self.is_c_pointer(return_obj) else return_obj]

        if len(args) == 0:
            return 'return;\n'

        if len(args) > 1 or expr.expr.rank > 0:
            if expr.stmt:
                return self._print(expr.stmt)+'return 0;\n'
            return 'return 0;\n'

        if expr.stmt:
            # get Assign nodes from the CodeBlock object expr.stmt.
            last_assign = expr.stmt.get_attribute_nodes((Assign, AliasAssign), excluded_nodes=FunctionCall)
            deallocate_nodes = expr.stmt.get_attribute_nodes(Deallocate, excluded_nodes=(Assign,))
            vars_in_deallocate_nodes = [i.variable for i in deallocate_nodes]

            # Check the Assign objects list in case of
            # the user assigns a variable to an object contains IndexedElement object.
            if not last_assign:
                code = ''+self._print(expr.stmt)
            elif isinstance(last_assign[-1], (AugAssign, AliasAssign)):
                last_assign[-1].lhs.is_temp = False
                code = ''+self._print(expr.stmt)
            else:
                # make sure that stmt contains one assign node.
                last_assign = last_assign[-1]
                variables = last_assign.rhs.get_attribute_nodes(Variable)
                unneeded_var = not any(b in vars_in_deallocate_nodes or b.is_ndarray for b in variables)
                if unneeded_var:
                    code = ''.join(self._print(a) for a in expr.stmt.body if a is not last_assign)
                    return code + 'return {};\n'.format(self._print(last_assign.rhs))
                else:
                    last_assign.lhs.is_temp = False
                    code = self._print(expr.stmt)

        return code + 'return {0};\n'.format(self._print(args[0]))

    def _print_Pass(self, expr):
        return '// pass\n'

    def _print_Nil(self, expr):
        return 'NULL'

    def _print_NilArgument(self, expr):
        raise errors.report("Trying to use optional argument in inline function without providing a variable",
                symbol=expr,
                severity='fatal')

    def _print_PyccelAdd(self, expr):
        return ' + '.join(self._print(a) for a in expr.args)

    def _print_PyccelMinus(self, expr):
        args = [self._print(a) for a in expr.args]
        if len(args) == 1:
            return '-{}'.format(args[0])
        return ' - '.join(args)

    def _print_PyccelMul(self, expr):
        return ' * '.join(self._print(a) for a in expr.args)

    def _print_PyccelDiv(self, expr):
        if all(a.dtype.primitive_type is PrimitiveIntegerType() for a in expr.args):
            args = [NumpyFloat(a) for a in expr.args]
        else:
            args = expr.args
        return  ' / '.join(self._print(a) for a in args)

    def _print_PyccelFloorDiv(self, expr):
        self.add_import(c_imports['math'])
        # the result type of the floor division is dependent on the arguments
        # type, if all arguments are integers the result is integer otherwise
        # the result type is float
        need_to_cast = all(a.dtype.primitive_type is PrimitiveIntegerType() for a in expr.args)
        code = ' / '.join(self._print(a if a.dtype.primitive_type is PrimitiveFloatingPointType()
                                        else NumpyFloat(a)) for a in expr.args)
        if (need_to_cast):
            cast_type = self.get_c_type(expr.dtype)
            return "({})floor({})".format(cast_type, code)
        return "floor({})".format(code)

    def _print_PyccelRShift(self, expr):
        return ' >> '.join(self._print(a) for a in expr.args)

    def _print_PyccelLShift(self, expr):
        return ' << '.join(self._print(a) for a in expr.args)

    def _print_PyccelBitXor(self, expr):
        if expr.dtype is PythonNativeBool():
            return '{0} != {1}'.format(self._print(expr.args[0]), self._print(expr.args[1]))
        return ' ^ '.join(self._print(a) for a in expr.args)

    def _print_PyccelBitOr(self, expr):
        if expr.dtype is PythonNativeBool():
            return ' || '.join(self._print(a) for a in expr.args)
        return ' | '.join(self._print(a) for a in expr.args)

    def _print_PyccelBitAnd(self, expr):
        if expr.dtype is PythonNativeBool():
            return ' && '.join(self._print(a) for a in expr.args)
        return ' & '.join(self._print(a) for a in expr.args)

    def _print_PyccelInvert(self, expr):
        return '~{}'.format(self._print(expr.args[0]))

    def _print_PyccelAssociativeParenthesis(self, expr):
        return '({})'.format(self._print(expr.args[0]))

    def _print_PyccelUnary(self, expr):
        return '+{}'.format(self._print(expr.args[0]))

    def _print_PyccelUnarySub(self, expr):
        return '-{}'.format(self._print(expr.args[0]))

    def _print_AugAssign(self, expr):
        op = expr.op
        lhs = expr.lhs
        rhs = expr.rhs

        if op == '%' and isinstance(lhs.dtype.primitive_type, PrimitiveFloatingPointType):
            _expr = expr.to_basic_assign()
            expr.invalidate_node()
            return self._print(_expr)

        lhs_code = self._print(lhs)
        rhs_code = self._print(rhs)
        return f'{lhs_code} {op}= {rhs_code};\n'

    def _print_Assign(self, expr):
        lhs = expr.lhs
        rhs = expr.rhs
        if isinstance(rhs, FunctionCall) and isinstance(rhs.class_type, TupleType):
            assert isinstance(lhs.class_type, InhomogeneousTupleType) or isinstance(lhs, (PythonTuple, PythonList))
            self._temporary_args = [ObjectAddress(a) for a in lhs]
            return f'{self._print(rhs)};\n'
        # Inhomogenous tuples are unravelled and therefore do not exist in the c printer
        if isinstance(rhs, (NumpyArray, PythonTuple)):
            return self.copy_NumpyArray_Data(expr)
        if isinstance(rhs, (NumpyFull)):
            return self.arrayFill(expr)
        lhs_code = self._print(lhs)
        if isinstance(rhs, (PythonList, PythonSet, PythonDict)):
            return self.init_stc_container(rhs, expr)
        rhs_code = self._print(rhs)
        if isinstance(rhs, LiteralString):
            rhs_code = f'cstr_lit({rhs_code})'
        return f'{lhs_code} = {rhs_code};\n'

    def _print_AliasAssign(self, expr):
        lhs_var = expr.lhs
        rhs_var = expr.rhs

        lhs_address = ObjectAddress(lhs_var)
        rhs_address = ObjectAddress(rhs_var)

        # the below condition handles the case of reassinging a pointer to an array view.
        # setting the pointer's is_view attribute to false so it can be ignored by the free_pointer function.
        if isinstance(lhs_var, Variable) and lhs_var.is_ndarray and not lhs_var.is_optional:
            rhs = self._print(rhs_var)

            if isinstance(rhs_var, Variable) and rhs_var.is_ndarray:
                lhs = self._print(lhs_address)
                if lhs_var.order == rhs_var.order:
                    return 'alias_assign({}, {});\n'.format(lhs, rhs)
                else:
                    return 'transpose_alias_assign({}, {});\n'.format(lhs, rhs)
            else:
                lhs = self._print(lhs_var)
                return f'{lhs} = {rhs};\n'
        else:
            lhs = self._print(lhs_address)
            rhs = self._print(rhs_address)

            return f'{lhs} = {rhs};\n'

    def _print_For(self, expr):
        self.set_scope(expr.scope)

        iterable = expr.iterable
        indices = iterable.loop_counters

        if isinstance(iterable, (VariableIterator, DictItems)) and \
                isinstance(iterable.variable.class_type, (DictType, HomogeneousSetType, HomogeneousListType)):
            var = iterable.variable
            iterable_type = var.class_type
            counter = Variable(IteratorType(iterable_type), indices[0].name)
            c_type = self.get_c_type(iterable_type)
            iterable_code = self._print(var)
            for_code = f'c_foreach ({self._print(counter)}, {c_type}, {iterable_code})'
            tmp_ref = DottedVariable(VoidType(), 'ref', memory_handling='alias', lhs = counter)
            if isinstance(iterable, DictItems):
                assigns = [Assign(expr.target[0], DottedVariable(VoidType(), 'first', lhs = tmp_ref)),
                           Assign(expr.target[1], DottedVariable(VoidType(), 'second', lhs = tmp_ref))]
            else:
                assigns = [Assign(expr.target[0], tmp_ref)]
            additional_assign = CodeBlock(assigns)
        else:
            range_iterable = iterable.get_range()
            if indices:
                index = indices[0]
                if iterable.num_loop_counters_required and index.is_temp:
                    self.scope.insert_variable(index)
            else:
                index = expr.target[0]

            targets = iterable.get_assign_targets()
            additional_assign = CodeBlock([AliasAssign(i, t) if i.is_alias else Assign(i, t) \
                                    for i,t in zip(expr.target[-len(targets):], targets)])

            index_code = self._print(index)
            step = range_iterable.step
            start_code = self._print(range_iterable.start)
            stop_code  = self._print(range_iterable.stop )
            step_code  = self._print(range_iterable.step )

            # testing if the step is a value or an expression
            if is_literal_integer(step):
                op = '>' if int(step) < 0 else '<'
                stop_condition = f'{index_code} {op} {stop_code}'
            else:
                stop_condition = f'({step_code} > 0) ? ({index_code} < {stop_code}) : ({index_code} > {stop_code})'
            for_code = f'for ({index_code} = {start_code}; {stop_condition}; {index_code} += {step_code})\n'

        if self._additional_code:
            for_code = self._additional_code + for_code
            self._additional_code = ''

        body = self._print(additional_assign) + self._print(expr.body)

        self.exit_scope()
        return for_code + '{\n' + body + '}\n'

    def _print_FunctionalFor(self, expr):
        loops = ''.join(self._print(i) for i in expr.loops)
        return loops

    def _print_CodeBlock(self, expr):
        if not expr.unravelled:
            body_exprs = expand_to_loops(expr,
                    self.scope.get_temporary_variable, self.scope,
                    language_has_vectors = False)
        else:
            body_exprs = expr.body
        body_stmts = []
        for b in body_exprs :
            code = self._print(b)
            code = self._additional_code + code
            self._additional_code = ''
            body_stmts.append(code)
        return ''.join(self._print(b) for b in body_stmts)

    def _print_Idx(self, expr):
        return self._print(expr.label)

    def _print_Exp1(self, expr):
        return "M_E"

    def _print_Pi(self, expr):
        return 'M_PI'

    def _print_Infinity(self, expr):
        return 'HUGE_VAL'

    def _print_NegativeInfinity(self, expr):
        return '-HUGE_VAL'

    def _print_PythonReal(self, expr):
        return 'creal({})'.format(self._print(expr.internal_var))

    def _print_PythonImag(self, expr):
        return 'cimag({})'.format(self._print(expr.internal_var))

    def _print_PythonConjugate(self, expr):
        return 'conj({})'.format(self._print(expr.internal_var))

    def _handle_is_operator(self, Op, expr):
        """
        Get the code to print an `is` or `is not` expression.

        Get the code to print an `is` or `is not` expression. These two operators
        function similarly so this helper function reduces code duplication.

        Parameters
        ----------
        Op : str
            The C operator representing "is" or "is not".

        expr : PyccelIs/PyccelIsNot
            The expression being printed.

        Returns
        -------
        str
            The code describing the expression.

        Raises
        ------
        PyccelError : Raised if the comparison is poorly defined.
        """

        lhs = self._print(expr.lhs)
        rhs = self._print(expr.rhs)
        a = expr.args[0]
        b = expr.args[1]

        if Nil() in expr.args:
            lhs = ObjectAddress(expr.lhs) if isinstance(expr.lhs, Variable) else expr.lhs
            rhs = ObjectAddress(expr.rhs) if isinstance(expr.rhs, Variable) else expr.rhs

            lhs = self._print(lhs)
            rhs = self._print(rhs)
            return '{} {} {}'.format(lhs, Op, rhs)

        if (a.dtype is PythonNativeBool() and b.dtype is PythonNativeBool()):
            return '{} {} {}'.format(lhs, Op, rhs)
        else:
            errors.report(PYCCEL_RESTRICTION_IS_ISNOT,
                          symbol=expr, severity='fatal')

    def _print_PyccelIsNot(self, expr):
        return self._handle_is_operator("!=", expr)

    def _print_PyccelIs(self, expr):
        return self._handle_is_operator("==", expr)

    def _print_Piecewise(self, expr):
        if expr.args[-1].cond is not True:
            # We need the last conditional to be a True, otherwise the resulting
            # function may not return a result.
            raise ValueError("All Piecewise expressions must contain an "
                             "(expr, True) statement to be used as a default "
                             "condition. Without one, the generated "
                             "expression may not evaluate to anything under "
                             "some condition.")
        lines = []
        if expr.has(Assign):
            for i, (e, c) in enumerate(expr.args):
                if i == 0:
                    lines.append("if (%s) {\n" % self._print(c))
                elif i == len(expr.args) - 1 and c is True:
                    lines.append("else {\n")
                else:
                    lines.append("else if (%s) {\n" % self._print(c))
                code0 = self._print(e)
                lines.append(code0)
                lines.append("}\n")
            return "".join(lines)
        else:
            # The piecewise was used in an expression, need to do inline
            # operators. This has the downside that inline operators will
            # not work for statements that span multiple lines (Matrix or
            # Indexed expressions).
            ecpairs = ["((%s) ? (\n%s\n)\n" % (self._print(c), self._print(e))
                    for e, c in expr.args[:-1]]
            last_line = ": (\n%s\n)" % self._print(expr.args[-1].expr)
            return ": ".join(ecpairs) + last_line + " ".join([")"*len(ecpairs)])

    def _print_Constant(self, expr):
        if expr == math_constants['inf']:
            self.add_import(c_imports['math'])
            return 'HUGE_VAL'
        elif expr == math_constants['nan']:
            self.add_import(c_imports['math'])
            return 'NAN'
        elif expr == math_constants['pi']:
            self.add_import(c_imports['math'])
            return 'M_PI'
        elif expr == math_constants['e']:
            self.add_import(c_imports['math'])
            return 'M_E'
        else:
            cast_func = DtypePrecisionToCastFunction[expr.dtype]
            return self._print(cast_func(expr.value))


    def _print_Variable(self, expr):
        if self.is_c_pointer(expr):
            return '(*{0})'.format(expr.name)
        else:
            return expr.name

    def _print_FunctionDefArgument(self, expr):
        return self._print(expr.name)

    def _print_FunctionCallArgument(self, expr):
        return self._print(expr.value)

    def _print_ObjectAddress(self, expr):
        obj_code = self._print(expr.obj)
        if isinstance(expr.obj, ObjectAddress) or not self.is_c_pointer(expr.obj):
            return f'&{obj_code}'
        else:
            if obj_code.startswith('(*') and obj_code.endswith(')'):
                return f'{obj_code[2:-1]}'
            else:
                return obj_code

    def _print_PointerCast(self, expr):
        declare_type = self.get_declare_type(expr.cast_type)
        if not self.is_c_pointer(expr.cast_type):
            declare_type += '*'
        obj = expr.obj
        if not isinstance(obj, ObjectAddress):
            obj = ObjectAddress(expr.obj)
        var_code = self._print(obj)
        return f'(*({declare_type})({var_code}))'

    def _print_Comment(self, expr):
        comments = self._print(expr.text)

        return '/*' + comments + '*/\n'

    def _print_Assert(self, expr):
        condition = self._print(expr.test)
        self.add_import(c_imports['assert'])
        return "assert({0});\n".format(condition)

    def _print_PyccelSymbol(self, expr):
        return expr

    def _print_CommentBlock(self, expr):
        txts = expr.comments
        header = expr.header
        header_size = len(expr.header)

        ln = max(len(i) for i in txts)
        if ln<max(20, header_size+4):
            ln = 20
        top  = '/*' + '_'*int((ln-header_size)/2) + header + '_'*int((ln-header_size)/2) + '*/\n'
        ln = len(top)-4
        bottom = '/*' + '_'*ln + '*/\n'

        txts = ['/*' + t + ' '*(ln - len(t)) + '*/\n' for t in txts]

        body = ''.join(i for i in txts)

        return ''.join([top, body, bottom])

    def _print_EmptyNode(self, expr):
        return ''

    #=================== OMP ==================

    def _print_OmpAnnotatedComment(self, expr):
        clauses = ''
        if expr.combined:
            clauses = ' ' + expr.combined
        clauses += str(expr.txt)
        if expr.has_nowait:
            clauses = clauses + ' nowait'
        omp_expr = '#pragma omp {}{}\n'.format(expr.name, clauses)

        if expr.is_multiline:
            if expr.combined is None:
                omp_expr += '{\n'
            elif (expr.combined and "for" not in expr.combined):
                if ("masked taskloop" not in expr.combined) and ("distribute" not in expr.combined):
                    omp_expr += '{\n'

        return omp_expr

    def _print_Omp_End_Clause(self, expr):
        return '}\n'
    #=====================================

    def _print_Program(self, expr):
        mod = expr.get_direct_user_nodes(lambda x: isinstance(x, Module))[0]
        self._current_module = mod
        self.set_scope(expr.scope)
        body  = self._print(expr.body)
        variables = self.scope.variables.values()
        decs = ''.join(self._print(Declare(v)) for v in variables)

        imports = [*expr.imports, *self._additional_imports.values()]
        imports = self.sort_imports(imports)
        imports = ''.join(self._print(i) for i in imports)

        self.exit_scope()
        self._current_module = None
        return ('{imports}'
                'int main()\n{{\n'
                '{decs}'
                '{body}'
                'return 0;\n'
                '}}').format(imports=imports,
                                    decs=decs,
                                    body=body)

    #================== CLASSES ==================

    def _print_CustomDataType(self, expr):
        return "struct " + expr.name

    def _print_Del(self, expr):
        return ''.join(self._print(var) for var in expr.variables)

    def _print_ClassDef(self, expr):
        methods = ''.join(self._print(method) for method in expr.methods)
        interfaces = ''.join(self._print(function) for interface in expr.interfaces for function in interface.functions)

        return methods + interfaces

    #================== List methods ==================
    def _print_ListAppend(self, expr):
        target = expr.list_obj
        class_type = target.class_type
        c_type = self.get_c_type(class_type)
        arg = self._print(expr.args[0])
        list_obj = self._print(ObjectAddress(expr.list_obj))
        return f'{c_type}_push({list_obj}, {arg});\n'

    def _print_ListPop(self, expr):
        class_type = expr.list_obj.class_type
        c_type = self.get_c_type(class_type)
        list_obj = self._print(ObjectAddress(expr.list_obj))
        if expr.index_element:
            self.add_import(Import('stc/vec', AsName(VariableTypeAnnotation(class_type), c_type)))
            if is_literal_integer(expr.index_element) and int(expr.index_element) < 0:
                idx_code = self._print(PyccelAdd(PythonLen(expr.list_obj), expr.index_element, simplify=True))
            else:
                idx_code = self._print(expr.index_element)
            return f'{c_type}_pull_elem({list_obj}, {idx_code})'
        else:
            return f'{c_type}_pull({list_obj})'

    #================== Set methods ==================

    def _print_SetPop(self, expr):
        dtype = expr.set_variable.class_type
        var_type = self.get_c_type(dtype)
        self.add_import(Import('stc/hset', AsName(VariableTypeAnnotation(dtype), var_type)))
        set_var = self._print(ObjectAddress(expr.set_variable))
        return f'{var_type}_pop({set_var})'

    def _print_SetClear(self, expr):
        var_type = self.get_c_type(expr.set_variable.class_type)
        set_var = self._print(ObjectAddress(expr.set_variable))
        return f'{var_type}_clear({set_var});\n'

    def _print_SetAdd(self, expr):
        var_type = self.get_c_type(expr.set_variable.class_type)
        set_var = self._print(ObjectAddress(expr.set_variable))
        arg = self._print(expr.args[0])
        return f'{var_type}_push({set_var}, {arg});\n'

    def _print_SetCopy(self, expr):
        var_type = self.get_c_type(expr.set_variable.class_type)
        set_var = self._print(expr.set_variable)
        return f'{var_type}_clone({set_var})'

    def _print_SetUnion(self, expr):
        assign_base = expr.get_direct_user_nodes(lambda n: isinstance(n, Assign))
        if not assign_base:
            errors.report("The result of the union call must be saved into a variable",
                    severity='error', symbol=expr)
        class_type = expr.set_variable.class_type
        var_type = self.get_c_type(class_type)
        self.add_import(Import('stc/hset', AsName(VariableTypeAnnotation(class_type), var_type)))
        set_var = self._print(ObjectAddress(expr.set_variable))
        args = ', '.join([str(len(expr.args)), *(self._print(ObjectAddress(a)) for a in expr.args)])
        return f'{var_type}_union({set_var}, {args})'

    def _print_SetIntersectionUpdate(self, expr):
        class_type = expr.set_variable.class_type
        var_type = self.get_c_type(class_type)
        self.add_import(Import('stc/hset', AsName(VariableTypeAnnotation(class_type), var_type)))
        set_var = self._print(ObjectAddress(expr.set_variable))
        return ''.join(f'{var_type}_intersection_update({set_var}, {self._print(ObjectAddress(a))});\n' \
                for a in expr.args)

    def _print_SetDiscard(self, expr):
        var_type = self.get_c_type(expr.set_variable.class_type)
        set_var = self._print(ObjectAddress(expr.set_variable))
        arg_val = self._print(expr.args[0])
        return f'{var_type}_erase({set_var}, {arg_val});\n'

    #================== Dict methods ==================

    def _print_DictClear(self, expr):
        c_type = self.get_c_type(expr.dict_obj.class_type)
        dict_var = self._print(ObjectAddress(expr.dict_obj))
        return f"{c_type}_clear({dict_var});\n"

    def _print_DictPop(self, expr):
        target = expr.dict_obj
        class_type = target.class_type
        c_type = self.get_c_type(class_type)

        dict_var = self._print(ObjectAddress(target))
        key = self._print(expr.key)

        if expr.default_value:
            default = self._print(expr.default_value)
            pop_expr = f"{c_type}_pop_with_default({dict_var}, {key}, {default})"
        else:
            pop_expr = f"{c_type}_pop({dict_var}, {key})"

        return pop_expr

    #=================== MACROS ==================

    def _print_MacroShape(self, expr):
        var = expr.argument
        if not isinstance(var, (Variable, IndexedElement)):
            raise TypeError('Expecting a variable, given {}'.format(type(var)))
        shape = var.shape

        if len(shape) == 1:
            shape = shape[0]


        elif not(expr.index is None):
            if expr.index < len(shape):
                shape = shape[expr.index]
            else:
                shape = '1'

        return self._print(shape)

    def _print_MacroCount(self, expr):

        var = expr.argument

        if var.rank == 0:
            return '1'
        else:
            return self._print(functools.reduce(
                lambda x,y: PyccelMul(x,y,simplify=True), var.shape))

    def _print_PrecomputedCode(self, expr):
        return expr.code

    def _print_AllDeclaration(self, expr):
        return ''

    def indent_code(self, code):
        """Accepts a string of code or a list of code lines"""

        if isinstance(code, str):
            code_lines = self.indent_code(code.splitlines(True))
            return ''.join(code_lines)

        tab = " "*self._default_settings["tabwidth"]
        inc_token = ('{', '(', '{\n', '(\n')
        dec_token = ('}', ')')

        code = [ line.lstrip(' \t') for line in code ]

        increase = [ int(any(map(line.endswith, inc_token))) for line in code ]
        decrease = [ int(any(map(line.startswith, dec_token)))
                     for line in code ]

        pretty = []
        level = 0
        for n, line in enumerate(code):
            if line == '' or line == '\n':
                pretty.append(line)
                continue
            level -= decrease[n]
            pretty.append("%s%s" % (tab*level, line))
            level += increase[n]
        return pretty<|MERGE_RESOLUTION|>--- conflicted
+++ resolved
@@ -1547,13 +1547,7 @@
             Signature of the function.
         """
         arg_vars = [a.var for a in expr.arguments]
-<<<<<<< HEAD
-        result_vars = [r for r in self.scope.collect_all_tuple_elements(expr.results.var) \
-                if isinstance(r, Variable) and not r.is_argument]
-=======
-        result_vars = [r.var for r in expr.results if not r.is_argument]
-        result_vars = [v for r in result_vars for v in flatten_tuple_var(getattr(r, 'new_var', r), expr.scope)]
->>>>>>> b5f2c993
+        result_vars = [v for v in flatten_tuple_var(expr.results.var, expr.scope) if not v.is_argument]
 
         n_results = len(result_vars)
 
