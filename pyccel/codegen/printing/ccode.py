# coding: utf-8
#------------------------------------------------------------------------------------------#
# This file is part of Pyccel which is released under MIT License. See the LICENSE file or #
# go to https://github.com/pyccel/pyccel/blob/master/LICENSE for full license details.     #
#------------------------------------------------------------------------------------------#
import functools
from itertools import chain
import re

from pyccel.ast.basic     import ScopedNode

from pyccel.ast.builtins  import PythonRange, PythonComplex
from pyccel.ast.builtins  import PythonPrint, PythonType
from pyccel.ast.builtins  import PythonList, PythonTuple

from pyccel.ast.core      import Declare, For, CodeBlock
from pyccel.ast.core      import FuncAddressDeclare, FunctionCall, FunctionCallArgument, ClassDef
from pyccel.ast.core      import Allocate, Deallocate
from pyccel.ast.core      import FunctionAddress, FunctionDefArgument
from pyccel.ast.core      import Assign, Import, AugAssign, AliasAssign
from pyccel.ast.core      import SeparatorComment
from pyccel.ast.core      import Module, AsName

from pyccel.ast.operators import PyccelAdd, PyccelMul, PyccelMinus, PyccelLt, PyccelGt
from pyccel.ast.operators import PyccelAssociativeParenthesis, PyccelMod
from pyccel.ast.operators import PyccelUnarySub, IfTernaryOperator

from pyccel.ast.datatypes import NativeInteger, NativeBool, NativeComplex, NativeVoid
from pyccel.ast.datatypes import NativeFloat, NativeTuple, datatype, default_precision
from pyccel.ast.datatypes import CustomDataType

from pyccel.ast.internals import Slice, PrecomputedCode, get_final_precision, PyccelArrayShapeElement

from pyccel.ast.literals  import LiteralTrue, LiteralFalse, LiteralImaginaryUnit, LiteralFloat
from pyccel.ast.literals  import LiteralString, LiteralInteger, Literal
from pyccel.ast.literals  import Nil

from pyccel.ast.mathext  import math_constants

from pyccel.ast.numpyext import NumpyFull, NumpyArray, NumpyArange
from pyccel.ast.numpyext import NumpyReal, NumpyImag, NumpyFloat, NumpySize

from pyccel.ast.utilities import expand_to_loops

from pyccel.ast.variable import IndexedElement
from pyccel.ast.variable import Variable
from pyccel.ast.variable import DottedName
from pyccel.ast.variable import DottedVariable
from pyccel.ast.variable import InhomogeneousTupleVariable, HomogeneousTupleVariable

from pyccel.ast.c_concepts import ObjectAddress, CMacro, CStringExpression

from pyccel.codegen.printing.codeprinter import CodePrinter

from pyccel.errors.errors   import Errors
from pyccel.errors.messages import (PYCCEL_RESTRICTION_TODO, INCOMPATIBLE_TYPEVAR_TO_FUNC,
                                    PYCCEL_RESTRICTION_IS_ISNOT, UNSUPPORTED_ARRAY_RANK)


errors = Errors()

# TODO: add examples

__all__ = ["CCodePrinter", "ccode"]

# dictionary mapping numpy function to (argument_conditions, C_function).
# Used in CCodePrinter._print_NumpyUfuncBase(self, expr)
numpy_ufunc_to_c_float = {
    'NumpyAbs'  : 'fabs',
    'NumpyFabs' : 'fabs',
    'NumpyMin'  : 'minval',
    'NumpyMax'  : 'maxval',
    'NumpyFloor': 'floor',  # TODO: might require special treatment with casting
    # ---
    'NumpyExp' : 'exp',
    'NumpyLog' : 'log',
    'NumpySqrt': 'sqrt',
    # ---
    'NumpySin'    : 'sin',
    'NumpyCos'    : 'cos',
    'NumpyTan'    : 'tan',
    'NumpyArcsin' : 'asin',
    'NumpyArccos' : 'acos',
    'NumpyArctan' : 'atan',
    'NumpyArctan2': 'atan2',
    'NumpySinh'   : 'sinh',
    'NumpyCosh'   : 'cosh',
    'NumpyTanh'   : 'tanh',
    'NumpyArcsinh': 'asinh',
    'NumpyArccosh': 'acosh',
    'NumpyArctanh': 'atanh',
}

numpy_ufunc_to_c_complex = {
    'NumpyAbs'  : 'cabs',
    'NumpyMin'  : 'minval',
    'NumpyMax'  : 'maxval',
    # ---
    'NumpyExp' : 'cexp',
    'NumpyLog' : 'clog',
    'NumpySqrt': 'csqrt',
    # ---
    'NumpySin'    : 'csin',
    'NumpyCos'    : 'ccos',
    'NumpyTan'    : 'ctan',
    'NumpyArcsin' : 'casin',
    'NumpyArccos' : 'cacos',
    'NumpyArctan' : 'catan',
    'NumpySinh'   : 'csinh',
    'NumpyCosh'   : 'ccosh',
    'NumpyTanh'   : 'ctanh',
    'NumpyArcsinh': 'casinh',
    'NumpyArccosh': 'cacosh',
    'NumpyArctanh': 'catanh',
}

# dictionary mapping Math function to (argument_conditions, C_function).
# Used in CCodePrinter._print_MathFunctionBase(self, expr)
# Math function ref https://docs.python.org/3/library/math.html
math_function_to_c = {
    # ---------- Number-theoretic and representation functions ------------
    'MathCeil'     : 'ceil',
    # 'MathComb'   : 'com' # TODO
    'MathCopysign': 'copysign',
    'MathFabs'   : 'fabs',
    'MathFloor'    : 'floor',
    # 'MathFmod'   : '???',  # TODO
    # 'MathRexp'   : '???'   TODO requires two output
    # 'MathFsum'   : '???',  # TODO
    # 'MathIsclose' : '???',  # TODO
    'MathIsfinite': 'isfinite', # int isfinite(real-floating x);
    'MathIsinf'   : 'isinf', # int isinf(real-floating x);
    'MathIsnan'   : 'isnan', # int isnan(real-floating x);
    # 'MathIsqrt'  : '???' TODO
    'MathLdexp'  : 'ldexp',
    # 'MathModf'  : '???' TODO return two value
    # 'MathPerm'  : '???' TODO
    # 'MathProd'  : '???' TODO
    'MathRemainder'  : 'remainder',
    'MathTrunc'  : 'trunc',

    # ----------------- Power and logarithmic functions -----------------------

    'MathExp'    : 'exp',
    'MathExpm1'  : 'expm1',
    'MathLog'    : 'log',      # take also an option arg [base]
    'MathLog1p'  : 'log1p',
    'MathLog2'  : 'log2',
    'MathLog10'  : 'log10',
    'MathPow'    : 'pow',
    'MathSqrt'   : 'sqrt',

    # --------------------- Trigonometric functions ---------------------------

    'MathAcos'   : 'acos',
    'MathAsin'   : 'asin',
    'MathAtan'   : 'atan',
    'MathAtan2'  : 'atan2',
    'MathCos'    : 'cos',
    # 'MathDist'  : '???', TODO
    'MathHypot'  : 'hypot',
    'MathSin'    : 'sin',
    'MathTan'    : 'tan',


    # -------------------------- Hyperbolic functions -------------------------

    'MathAcosh'  : 'acosh',
    'MathAsinh'  : 'asinh',
    'MathAtanh'  : 'atanh',
    'MathCosh'   : 'cosh',
    'MathSinh'   : 'sinh',
    'MathTanh'   : 'tanh',

    # --------------------------- Special functions ---------------------------

    'MathErf'    : 'erf',
    'MathErfc'   : 'erfc',
    'MathGamma'  : 'tgamma',
    'MathLgamma' : 'lgamma',

    # --------------------------- internal functions --------------------------
    'MathFactorial' : 'pyc_factorial',
    'MathGcd'       : 'pyc_gcd',
    'MathDegrees'   : 'pyc_degrees',
    'MathRadians'   : 'pyc_radians',
    'MathLcm'       : 'pyc_lcm',
}

c_library_headers = (
    "complex",
    "ctype",
    "float",
    "math",
    "stdarg",
    "stdbool",
    "stddef",
    "stdint",
    "stdio",
    "stdlib",
    "string",
    "tgmath",
    "inttypes",
)

dtype_registry = {('float',8)   : 'double',
                  ('float',4)   : 'float',
                  ('complex',8) : 'double complex',
                  ('complex',4) : 'float complex',
                  ('int',4)     : 'int32_t',
                  ('int',8)     : 'int64_t',
                  ('int',2)     : 'int16_t',
                  ('int',1)     : 'int8_t',
                  ('bool',-1)   : 'bool'}

ndarray_type_registry = {
                  ('float',8)   : 'nd_double',
                  ('float',4)   : 'nd_float',
                  ('complex',8) : 'nd_cdouble',
                  ('complex',4) : 'nd_cfloat',
                  ('int',8)     : 'nd_int64',
                  ('int',4)     : 'nd_int32',
                  ('int',2)     : 'nd_int16',
                  ('int',1)     : 'nd_int8',
                  ('bool',-1)   : 'nd_bool'}

type_to_format = {('float',8)   : '%.12lf',
                  ('float',4)   : '%.12f',
                  ('complex',8) : '(%.12lf + %.12lfj)',
                  ('complex',4) : '(%.12f + %.12fj)',
                  ('int',4)     : '%d',
                  ('int',8)     : LiteralString("%") + CMacro('PRId64'),
                  ('int',2)     : LiteralString("%") + CMacro('PRId16'),
                  ('int',1)     : LiteralString("%") + CMacro('PRId8'),
                  ('bool',-1)   : '%s',
                  ('string', 0) : '%s'}

import_dict = {'omp_lib' : 'omp' }

c_imports = {n : Import(n, Module(n, (), ())) for n in
                ['stdlib',
                 'math',
                 'string',
                 'ndarrays',
                 'math',
                 'complex',
                 'stdint',
                 'pyc_math_c',
                 'stdio',
                 "inttypes",
                 'stdbool',
                 'assert',
                 'numpy_c']}

class CCodePrinter(CodePrinter):
    """
    A printer for printing code in C.

    A printer to convert Pyccel's AST to strings of c code.
    As for all printers the navigation of this file is done via _print_X
    functions.

    Parameters
    ----------
    filename : str
            The name of the file being pyccelised.
    prefix_module : str
            A prefix to be added to the name of the module.
    """
    printmethod = "_ccode"
    language = "C"

    _default_settings = {
        'tabwidth': 4,
    }

    def __init__(self, filename, prefix_module = None):

        errors.set_target(filename, 'file')

        super().__init__()
        self.prefix_module = prefix_module
        self._additional_imports = {'stdlib':c_imports['stdlib']}
        self._additional_code = ''
        self._additional_args = []
        self._temporary_args = []
        self._current_module = None
        self._current_class = None
        self._in_header = False
        # Dictionary linking optional variables to their
        # temporary counterparts which provide allocated
        # memory
        # Key is optional variable
        self._optional_partners = {}

    def get_additional_imports(self):
        """return the additional imports collected in printing stage"""
        return self._additional_imports.keys()

    def add_import(self, import_obj):
        if import_obj.source not in self._additional_imports:
            self._additional_imports[import_obj.source] = import_obj

    def _get_statement(self, codestring):
        return "%s;\n" % codestring

    def _get_comment(self, text):
        return "// {0}\n".format(text)

    def _format_code(self, lines):
        return self.indent_code(lines)

    def _flatten_list(self, irregular_list):
        if isinstance(irregular_list, (PythonList, PythonTuple)):
            f_list = [element for item in irregular_list for element in self._flatten_list(item)]
            return f_list
        else:
            return [irregular_list]

    def is_c_pointer(self, a):
        """
        Indicate whether the object is a pointer in C code.

        Some objects are accessed via a C pointer so that they can be modified in
        their scope and that modification can be retrieved elsewhere. This
        information cannot be found trivially so this function provides that
        information while avoiding easily outdated code to be repeated.

        The main reasons for this treatment are:
        1. It is the actual memory address of an object
        2. It is a reference to another object (e.g. an alias, an optional argument, or one of multiple return arguments)

        See codegen_stage.md in the developer docs for more details.

        Parameters
        ----------
        a : PyccelAstNode
            The object whose storage we are enquiring about.

        Returns
        -------
        bool
            True if a C pointer, False otherwise.
        """
        if isinstance(a, (Nil, ObjectAddress)):
            return True
        if isinstance(a, FunctionCall):
            a = a.funcdef.results[0].var
        if isinstance(getattr(a, 'dtype', None), CustomDataType) and a.is_argument:
            return True
        if a.get_user_nodes(DottedVariable) and a.cls_base is self._current_class:
            return True

        if not isinstance(a, Variable):
            return False
        return (a.is_alias and not a.is_ndarray) or a.is_optional or \
                any(a is bi for b in self._additional_args for bi in b)

    #========================== Numpy Elements ===============================#
    def copy_NumpyArray_Data(self, expr):
        """
        Get code which copies data from a Ndarray or a homogeneous tuple into a Ndarray.

        When data is copied from a homogeneous tuple, the code declares and fills
        a dummy data_buffer and copies the data from it to a NdArray struct.
        When data is copied from a Ndarray this is done directly without an intermediate
        structure.

        Parameters
        ----------
        expr : PyccelAstNode
            The Assign Node used to get the lhs and rhs.

        Returns
        -------
        str
            A string containing the code which allocates and copies the data.
        """
        rhs = expr.rhs
        lhs = expr.lhs
        if rhs.rank == 0:
            raise NotImplementedError(str(expr))
        arg = rhs.arg if isinstance(rhs, NumpyArray) else rhs
        lhs_address = self._print(ObjectAddress(lhs))

        # If the data is copied from a Variable rather than a list or tuple
        # use the function array_copy_data directly
        if isinstance(arg, Variable):
            return f"array_copy_data({lhs_address}, {self._print(arg)}, 0);\n"

        order = lhs.order
        rhs_dtype = self._print(rhs.dtype)
        declare_dtype = self.find_in_dtype_registry(rhs_dtype, rhs.precision)
        dtype = self.find_in_ndarray_type_registry(rhs_dtype, rhs.precision)

        flattened_list = self._flatten_list(arg)
        operations = ""

        # Get the variable where the data will be copied
        if order == "F":
            # If the order is F then the data should be copied non-contiguously so a temporary
            # variable is required to pass to array_copy_data
            temp_var = self.scope.get_temporary_variable(lhs, order='C')
            operations += self._print(Allocate(temp_var, shape=lhs.shape, order="C", status="unallocated"))
            copy_to = temp_var
        else:
            copy_to = lhs
        copy_to_data_var = DottedVariable(lhs.dtype, dtype, lhs=copy_to)

        num_elements = len(flattened_list)
        # Get the offset variable if it is needed
        if num_elements != 1 and not all(v.rank == 0 for v in flattened_list):
            offset_var = self.scope.get_temporary_variable(NativeInteger(), 'offset')
            operations += self._print(Assign(offset_var, LiteralInteger(0)))
        else:
            offset_var = LiteralInteger(0)
        offset_str = self._print(offset_var)

        # Copy each of the elements
        i = 0
        while i < num_elements:
            current_element = flattened_list[i]
            # Copy an array element
            if isinstance(current_element, Variable) and current_element.rank >= 1:
                elem_name = self._print(current_element)
                target = self._print(ObjectAddress(copy_to))
                operations += f"array_copy_data({target}, {elem_name}, {offset_str});\n"
                i += 1
                if i < num_elements:
                    operations += self._print(AugAssign(offset_var, '+', NumpySize(current_element)))

            # Copy multiple scalar elements
            else:
                self.add_import(c_imports['string'])
                remaining_elements = flattened_list[i:]
                lenSubset = next((i for i,v in enumerate(remaining_elements) if v.rank != 0), len(remaining_elements))
                subset = remaining_elements[:lenSubset]

                # Declare list of consecutive elements
                subset_str = "{" + ', '.join(self._print(elem) for elem in subset) + "}"
                dummy_array_name = self.scope.get_new_name()
                operations += f"{declare_dtype} {dummy_array_name}[] = {subset_str};\n"

                copy_to_data = self._print(copy_to_data_var)
                type_size = self._print(DottedVariable(NativeVoid(), 'type_size', lhs=copy_to))
                operations += f"memcpy(&{copy_to_data}[{offset_str}], {dummy_array_name}, {lenSubset} * {type_size});\n"

                i += lenSubset
                if i < num_elements:
                    operations += self._print(AugAssign(offset_var, '+', LiteralInteger(lenSubset)))

        if order == "F":
            operations += f"array_copy_data({lhs_address}, {self._print(copy_to)}, 0);\n" + self._print(Deallocate(copy_to))
        return operations

    def arrayFill(self, expr):
        """ print the assignment of a NdArray

        parameters
        ----------
            expr : PyccelAstNode
                The Assign Node used to get the lhs and rhs
        Return
        ------
            String
                Return a str that contains a call to the C function array_fill,
        """
        rhs = expr.rhs
        lhs = expr.lhs
        code_init = ''
        declare_dtype = self.find_in_dtype_registry(self._print(rhs.dtype), rhs.precision)

        if rhs.fill_value is not None:
            if isinstance(rhs.fill_value, Literal):
                code_init += 'array_fill(({0}){1}, {2});\n'.format(declare_dtype, self._print(rhs.fill_value), self._print(lhs))
            else:
                code_init += 'array_fill({0}, {1});\n'.format(self._print(rhs.fill_value), self._print(lhs))
        return code_init

    def _init_stack_array(self, expr):
        """ return a string which handles the assignment of a stack ndarray

        Parameters
        ----------
            expr : PyccelAstNode
                The Assign Node used to get the lhs and rhs
        Returns
        -------
            buffer_array : str
                String initialising the stack (C) array which stores the data
            array_init   : str
                String containing the rhs of the initialization of a stack array
        """
        var = expr
        dtype_str = self._print(var.dtype)
        dtype = self.find_in_dtype_registry(dtype_str, var.precision)
        np_dtype = self.find_in_ndarray_type_registry(dtype_str, var.precision)
        shape = ", ".join(self._print(i) for i in var.alloc_shape)
        tot_shape = self._print(functools.reduce(
            lambda x,y: PyccelMul(x,y,simplify=True), var.alloc_shape))
        declare_dtype = self.find_in_dtype_registry('int', 8)

        dummy_array_name = self.scope.get_new_name('array_dummy')
        buffer_array = "{dtype} {name}[{size}];\n".format(
                dtype = dtype,
                name  = dummy_array_name,
                size  = tot_shape)
        shape_init = "({declare_dtype}[]){{{shape}}}".format(declare_dtype=declare_dtype, shape=shape)
        strides_init = "({declare_dtype}[{length}]){{0}}".format(declare_dtype=declare_dtype, length=len(var.shape))
        array_init = ' = (t_ndarray){{\n.{0}={1},\n .shape={2},\n .strides={3},\n '
        array_init += '.nd={4},\n .type={0},\n .is_view={5}\n}};\n'
        array_init = array_init.format(np_dtype, dummy_array_name,
                    shape_init, strides_init, len(var.shape), 'false')
        array_init += 'stack_array_init(&{})'.format(self._print(var))
        self.add_import(c_imports['ndarrays'])
        return buffer_array, array_init

    def _handle_inline_func_call(self, expr):
        """
        Print a function call to an inline function.

        Use the arguments passed to an inline function to print
        its body with the passed arguments in place of the function
        arguments.

        Parameters
        ----------
        expr : FunctionCall
            The function call which should be printed inline.

        Returns
        -------
        str
            The code for the inline function.
        """
        func = expr.funcdef
        body = func.body

        for b in body.body:
            if isinstance(b, ScopedNode):
                b.scope.update_parent_scope(self.scope, is_loop=True)

        # Print any arguments using the same inline function
        # As the function definition is modified directly this function
        # cannot be called recursively with the same FunctionDef
        args = []
        for a in expr.args:
            if a.is_user_of(func):
                code = PrecomputedCode(self._print(a))
                args.append(code)
            else:
                args.append(a.value)

        new_local_vars = [self.scope.get_temporary_variable(v) \
                            for v in func.local_vars]

        parent_assign = expr.get_direct_user_nodes(lambda x: isinstance(x, Assign))
        if parent_assign:
            results = {r.var : l for r,l in zip(func.results, parent_assign[0].lhs)}
            orig_res_vars = list(results.keys())
            new_res_vars  = self._temporary_args
            new_res_vars = [a.obj if isinstance(a, ObjectAddress) else a for a in new_res_vars]
            self._temporary_args = []
            body.substitute(orig_res_vars, new_res_vars)

        # Replace the arguments in the code
        func.swap_in_args(args, new_local_vars)

        func.remove_presence_checks()

        # Collect code but strip empty end
        body_code = self._print(body)
        code_lines = body_code.split('\n')[:-1]
        return_regex = re.compile(r'\breturn\b')
        has_results = [return_regex.search(l) is not None for l in code_lines]

        if len(func.results) == 0 and not any(has_results):
            code = body_code
        else:
            result_idx = has_results.index(True)
            result_line = code_lines[result_idx]

            body_code = '\n'.join(code_lines[:result_idx])+'\n'

            if len(func.results) != 1:
                code = body_code
            else:
                self._additional_code += body_code
                # Strip return and ; from return statement
                code = result_line[7:-1]

        # Put back original arguments
        func.reinstate_presence_checks()
        func.swap_out_args()
        if parent_assign:
            body.substitute(new_res_vars, orig_res_vars)

        if func.global_vars or func.global_funcs:
            mod = func.get_direct_user_nodes(lambda x: isinstance(x, Module))[0]
            self.add_import(Import(mod.name, [AsName(v, v.name) \
                for v in (*func.global_vars, *func.global_funcs)]))
            for v in (*func.global_vars, *func.global_funcs):
                self.scope.insert_symbol(v.name)

        for b in body.body:
            if isinstance(b, ScopedNode):
                b.scope.update_parent_scope(func.scope, is_loop=True)

        return code

    # ============ Elements ============ #

    def _print_PythonAbs(self, expr):
        if expr.arg.dtype is NativeFloat():
            self.add_import(c_imports['math'])
            func = "fabs"
        elif expr.arg.dtype is NativeComplex():
            self.add_import(c_imports['complex'])
            func = "cabs"
        else:
            func = "labs"
        return "{}({})".format(func, self._print(expr.arg))

    def _print_PythonMin(self, expr):
        arg = expr.args[0]
        if arg.dtype is NativeFloat() and len(arg) == 2:
            self.add_import(c_imports['math'])
            return "fmin({}, {})".format(self._print(arg[0]),
                                         self._print(arg[1]))
        elif arg.dtype is NativeInteger() and len(arg) == 2:
            arg1 = self.scope.get_temporary_variable(NativeInteger())
            arg2 = self.scope.get_temporary_variable(NativeInteger())
            assign1 = Assign(arg1, arg[0])
            assign2 = Assign(arg2, arg[1])
            self._additional_code += self._print(assign1)
            self._additional_code += self._print(assign2)
            return f"({arg1} < {arg2} ? {arg1} : {arg2})"
        else:
            return errors.report("min in C is only supported for 2 scalar arguments", symbol=expr,
                    severity='fatal')

    def _print_PythonMax(self, expr):
        arg = expr.args[0]
        if arg.dtype is NativeFloat() and len(arg) == 2:
            self.add_import(c_imports['math'])
            return "fmax({}, {})".format(self._print(arg[0]),
                                         self._print(arg[1]))
        elif arg.dtype is NativeInteger() and len(arg) == 2:
            arg1 = self.scope.get_temporary_variable(NativeInteger())
            arg2 = self.scope.get_temporary_variable(NativeInteger())
            assign1 = Assign(arg1, arg[0])
            assign2 = Assign(arg2, arg[1])
            self._additional_code += self._print(assign1)
            self._additional_code += self._print(assign2)
            return f"({arg1} > {arg2} ? {arg1} : {arg2})"
        else:
            return errors.report("max in C is only supported for 2 scalar arguments", symbol=expr,
                    severity='fatal')

    def _print_SysExit(self, expr):
        code = ""
        if expr.status.dtype is not NativeInteger() or expr.status.rank > 0:
            print_arg = FunctionCallArgument(expr.status)
            code = self._print(PythonPrint((print_arg, ), file="stderr"))
            arg = "1"
        else:
            arg = self._print(expr.status)
        return f"{code}exit({arg});\n"

    def _print_PythonFloat(self, expr):
        value = self._print(expr.arg)
        type_name = self.find_in_dtype_registry('float', expr.precision)
        return '({0})({1})'.format(type_name, value)

    def _print_PythonInt(self, expr):
        self.add_import(c_imports['stdint'])
        value = self._print(expr.arg)
        type_name = self.find_in_dtype_registry('int', expr.precision)
        return '({0})({1})'.format(type_name, value)

    def _print_PythonBool(self, expr):
        value = self._print(expr.arg)
        return '({} != 0)'.format(value)

    def _print_Literal(self, expr):
        return repr(expr.python_value)

    def _print_LiteralInteger(self, expr):
        if isinstance(expr, LiteralInteger) and get_final_precision(expr) == 8:
            self.add_import(c_imports['stdint'])
            return f"INT64_C({repr(expr.python_value)})"
        return repr(expr.python_value)

    def _print_LiteralFloat(self, expr):
        if isinstance(expr, LiteralFloat) and get_final_precision(expr) == 4:
            return f"{repr(expr.python_value)}f"
        return repr(expr.python_value)

    def _print_LiteralComplex(self, expr):
        if expr.real == LiteralFloat(0):
            return self._print(PyccelAssociativeParenthesis(PyccelMul(expr.imag, LiteralImaginaryUnit())))
        else:
            return self._print(PyccelAssociativeParenthesis(PyccelAdd(expr.real,
                            PyccelMul(expr.imag, LiteralImaginaryUnit()))))

    def _print_PythonComplex(self, expr):
        if expr.is_cast:
            value = self._print(expr.internal_var)
        else:
            value = self._print(PyccelAssociativeParenthesis(PyccelAdd(expr.real,
                            PyccelMul(expr.imag, LiteralImaginaryUnit()))))
        type_name = self.find_in_dtype_registry('complex', expr.precision)
        return '({0})({1})'.format(type_name, value)

    def _print_LiteralImaginaryUnit(self, expr):
        self.add_import(c_imports['complex'])
        return '_Complex_I'

    def _print_PythonLen(self, expr):
        var = expr.arg
        if var.rank > 0:
            return self._print(var.shape[0])
        else:
            return errors.report("PythonLen not implemented for type {}\n".format(type(expr.arg)) +
                    PYCCEL_RESTRICTION_TODO,
                    symbol = expr, severity='fatal')

    def _print_Header(self, expr):
        return ''

    def _print_ModuleHeader(self, expr):
        self.set_scope(expr.module.scope)
        self._in_header = True
        name = expr.module.name
        if isinstance(name, AsName):
            name = name.name
        # TODO: Add interfaces
        classes = ""
        funcs = ""
        for classDef in expr.module.classes:
            classes += f"struct {classDef.name} {{\n"
            classes += ''.join(self._print(Declare(var.dtype,var)) for var in classDef.attributes)
            for method in classDef.methods:
                method.rename(classDef.name + ("__" + method.name if not method.name.startswith("__") else method.name))
                funcs += f"{self.function_signature(method)};\n"
            for interface in classDef.interfaces:
                for func in interface.functions:
                    func.rename(classDef.name + ("__" + func.name if not func.name.startswith("__") else func.name))
                    funcs += f"{self.function_signature(func)};\n"
            classes += "};\n"
        funcs += '\n'.join(f"{self.function_signature(f)};" for f in expr.module.funcs)

        global_variables = ''.join(['extern '+self._print(d) for d in expr.module.declarations if not d.variable.is_private])

        # Print imports last to be sure that all additional_imports have been collected
        imports = [*expr.module.imports, *self._additional_imports.values()]
        imports = ''.join(self._print(i) for i in imports)

        self._in_header = False
        self.exit_scope()
        return (f"#ifndef {name.upper()}_H\n \
                #define {name.upper()}_H\n\n \
                {imports}\n \
                {global_variables}\n \
                {classes}\n \
                {funcs}\n \
                #endif // {name}_H\n")

    def _print_Module(self, expr):
        self.set_scope(expr.scope)
        self._current_module = expr.name
        body    = ''.join(self._print(i) for i in expr.body)

        global_variables = ''.join([self._print(d) for d in expr.declarations])

        # Print imports last to be sure that all additional_imports have been collected
        imports = [Import(expr.name, Module(expr.name,(),())), *self._additional_imports.values()]
        imports = ''.join(self._print(i) for i in imports)

        code = ('{imports}\n'
                '{variables}\n'
                '{body}\n').format(
                        imports   = imports,
                        variables = global_variables,
                        body      = body)

        self.exit_scope()
        return code

    def _print_Break(self, expr):
        return 'break;\n'

    def _print_Continue(self, expr):
        return 'continue;\n'

    def _print_While(self, expr):
        self.set_scope(expr.scope)
        body = self._print(expr.body)
        self.exit_scope()
        cond = self._print(expr.test)
        return 'while({condi})\n{{\n{body}}}\n'.format(condi = cond, body = body)

    def _print_If(self, expr):
        lines = []
        for i, (c, e) in enumerate(expr.blocks):
            var = self._print(e)
            if i == 0:
                lines.append("if (%s)\n{\n" % self._print(c))
            elif i == len(expr.blocks) - 1 and isinstance(c, LiteralTrue):
                lines.append("else\n{\n")
            else:
                lines.append("else if (%s)\n{\n" % self._print(c))
            lines.append("%s}\n" % var)
        return "".join(lines)

    def _print_IfTernaryOperator(self, expr):
        cond = self._print(expr.cond)
        value_true = self._print(expr.value_true)
        value_false = self._print(expr.value_false)
        return '{cond} ? {true} : {false}'.format(cond = cond, true =value_true, false = value_false)

    def _print_LiteralTrue(self, expr):
        return '1'

    def _print_LiteralFalse(self, expr):
        return '0'

    def _print_PyccelAnd(self, expr):
        args = [self._print(a) for a in expr.args]
        return ' && '.join(a for a in args)

    def _print_PyccelOr(self, expr):
        args = [self._print(a) for a in expr.args]
        return ' || '.join(a for a in args)

    def _print_PyccelEq(self, expr):
        lhs = self._print(expr.args[0])
        rhs = self._print(expr.args[1])
        return '{0} == {1}'.format(lhs, rhs)

    def _print_PyccelNe(self, expr):
        lhs = self._print(expr.args[0])
        rhs = self._print(expr.args[1])
        return '{0} != {1}'.format(lhs, rhs)

    def _print_PyccelLt(self, expr):
        lhs = self._print(expr.args[0])
        rhs = self._print(expr.args[1])
        return '{0} < {1}'.format(lhs, rhs)

    def _print_PyccelLe(self, expr):
        lhs = self._print(expr.args[0])
        rhs = self._print(expr.args[1])
        return '{0} <= {1}'.format(lhs, rhs)

    def _print_PyccelGt(self, expr):
        lhs = self._print(expr.args[0])
        rhs = self._print(expr.args[1])
        return '{0} > {1}'.format(lhs, rhs)

    def _print_PyccelGe(self, expr):
        lhs = self._print(expr.args[0])
        rhs = self._print(expr.args[1])
        return '{0} >= {1}'.format(lhs, rhs)

    def _print_PyccelNot(self, expr):
        a = self._print(expr.args[0])
        return '!{}'.format(a)

    def _print_PyccelMod(self, expr):
        self.add_import(c_imports['math'])
        self.add_import(c_imports['pyc_math_c'])

        first = self._print(expr.args[0])
        second = self._print(expr.args[1])

        if expr.dtype is NativeInteger():
            return "pyc_modulo({n}, {base})".format(n=first, base=second)

        if expr.args[0].dtype is NativeInteger():
            first = self._print(NumpyFloat(expr.args[0]))
        if expr.args[1].dtype is NativeInteger():
            second = self._print(NumpyFloat(expr.args[1]))
        return "pyc_fmodulo({n}, {base})".format(n=first, base=second)

    def _print_PyccelPow(self, expr):
        b = expr.args[0]
        e = expr.args[1]

        if expr.dtype is NativeComplex():
            b = self._print(b if b.dtype is NativeComplex() else PythonComplex(b))
            e = self._print(e if e.dtype is NativeComplex() else PythonComplex(e))
            self.add_import(c_imports['complex'])
            return 'cpow({}, {})'.format(b, e)

        self.add_import(c_imports['math'])
        b = self._print(b if b.dtype is NativeFloat() else NumpyFloat(b))
        e = self._print(e if e.dtype is NativeFloat() else NumpyFloat(e))
        code = 'pow({}, {})'.format(b, e)
        if expr.dtype is NativeInteger():
            dtype = self._print(expr.dtype)
            prec  = expr.precision
            cast_type = self.find_in_dtype_registry(dtype, prec)
            return '({}){}'.format(cast_type, code)
        return code

    def _print_Import(self, expr):
        if expr.ignore:
            return ''
        if isinstance(expr.source, AsName):
            source = expr.source.name
        else:
            source = expr.source
        if isinstance(source, DottedName):
            source = source.name[-1]
        else:
            source = self._print(source)

        # Get with a default value is not used here as it is
        # slower and on most occasions the import will not be in the
        # dictionary
        if source in import_dict: # pylint: disable=consider-using-get
            source = import_dict[source]

        if source is None:
            return ''
        if expr.source in c_library_headers:
            return '#include <{0}.h>\n'.format(source)
        else:
            return '#include "{0}.h"\n'.format(source)

    def _print_LiteralString(self, expr):
        format_str = format(expr.arg)
        format_str = format_str.replace("\\", "\\\\")\
                               .replace('\a', '\\a')\
                               .replace('\b', '\\b')\
                               .replace('\f', '\\f')\
                               .replace("\n", "\\n")\
                               .replace('\r', '\\r')\
                               .replace('\t', '\\t')\
                               .replace('\v', '\\v')\
                               .replace('"', '\\"')\
                               .replace("'", "\\'")
        return '"{}"'.format(format_str)

    def get_print_format_and_arg(self, var):
        try:
            arg_format = type_to_format[(self._print(var.dtype), get_final_precision(var))]
        except KeyError:
            errors.report("{} type is not supported currently".format(var.dtype), severity='fatal')
        if var.dtype is NativeComplex():
            arg = '{}, {}'.format(self._print(NumpyReal(var)), self._print(NumpyImag(var)))
        elif var.dtype is NativeBool():
            arg = '{} ? "True" : "False"'.format(self._print(var))
        else:
            arg = self._print(var)
        return arg_format, arg

    def _print_CStringExpression(self, expr):
        return "".join(self._print(e) for e in expr.get_flat_expression_list())

    def _print_CMacro(self, expr):
        return str(expr.macro)

    def _print_PythonPrint(self, expr):
        self.add_import(c_imports['stdio'])
        self.add_import(c_imports['inttypes'])
        end = '\n'
        sep = ' '
        code = ''
        empty_end = FunctionCallArgument(LiteralString(''), 'end')
        space_end = FunctionCallArgument(LiteralString(' '), 'end')
        empty_sep = FunctionCallArgument(LiteralString(''), 'sep')
        kwargs = [f for f in expr.expr if f.has_keyword]
        for f in kwargs:
            if f.keyword == 'sep'      :   sep = str(f.value)
            elif f.keyword == 'end'    :   end = str(f.value)
            else: errors.report("{} not implemented as a keyworded argument".format(f.keyword), severity='fatal')
        args_format = []
        args = []
        orig_args = [f for f in expr.expr if not f.has_keyword]

        def formatted_args_to_printf(args_format, args, end):
            args_format = CStringExpression(sep).join(args_format)
            args_format += end
            args_format = self._print(args_format)
            args_code = ', '.join([args_format, *args])
            if expr.file == 'stderr':
                return f"fprintf(stderr, {args_code});\n"
            return f"printf({args_code});\n"

        if len(orig_args) == 0:
            return formatted_args_to_printf(args_format, args, end)

        tuple_start = FunctionCallArgument(LiteralString('('))
        tuple_sep   = LiteralString(', ')
        tuple_end   = FunctionCallArgument(LiteralString(')'))

        for i, f in enumerate(orig_args):
            f = f.value
            if isinstance(f, (InhomogeneousTupleVariable, PythonTuple)):
                if args_format:
                    code += formatted_args_to_printf(args_format, args, sep)
                    args_format = []
                    args = []
                args = [FunctionCallArgument(print_arg) for tuple_elem in f for print_arg in (tuple_elem, tuple_sep)][:-1]
                if len(f) == 1:
                    args.append(FunctionCallArgument(LiteralString(',')))
                if i + 1 == len(orig_args):
                    end_of_tuple = FunctionCallArgument(LiteralString(end), 'end')
                else:
                    end_of_tuple = FunctionCallArgument(LiteralString(sep), 'end')
                code += self._print(PythonPrint([tuple_start, *args, tuple_end, empty_sep, end_of_tuple]))
                args = []
                continue
            if isinstance(f, PythonType):
                f = f.print_string

            if isinstance(f, FunctionCall) and isinstance(f.dtype, NativeTuple):
                tmp_list = [self.scope.get_temporary_variable(a.var.dtype) for a in f.funcdef.results]
                tmp_arg_format_list = []
                for a in tmp_list:
                    arg_format, arg = self.get_print_format_and_arg(a)
                    tmp_arg_format_list.append(arg_format)
                    args.append(arg)
                tmp_arg_format_list = CStringExpression(', ').join(tmp_arg_format_list)
                args_format.append(CStringExpression('(', tmp_arg_format_list, ')'))
                assign = Assign(tmp_list, f)
                self._additional_code += self._print(assign)
            elif f.rank > 0:
                if args_format:
                    code += formatted_args_to_printf(args_format, args, sep)
                    args_format = []
                    args = []
                for_index = self.scope.get_temporary_variable(NativeInteger(), name = 'i')
                max_index = PyccelMinus(f.shape[0], LiteralInteger(1), simplify = True)
                for_range = PythonRange(max_index)
                print_body = [ FunctionCallArgument(f[for_index]) ]
                if f.rank == 1:
                    print_body.append(space_end)

                for_body  = [PythonPrint(print_body, file=expr.file)]
                for_scope = self.scope.create_new_loop_scope()
                for_loop  = For(for_index, for_range, for_body, scope=for_scope)
                for_end   = FunctionCallArgument(LiteralString(']'+end if i == len(orig_args)-1 else ']'), keyword='end')

                body = CodeBlock([PythonPrint([ FunctionCallArgument(LiteralString('[')), empty_end],
                                                file=expr.file),
                                  for_loop,
                                  PythonPrint([ FunctionCallArgument(f[max_index]), for_end],
                                                file=expr.file)],
                                 unravelled = True)
                code += self._print(body)
            else:
                arg_format, arg = self.get_print_format_and_arg(f)
                args_format.append(arg_format)
                args.append(arg)
        if args_format:
            code += formatted_args_to_printf(args_format, args, end)
        return code

    def find_in_dtype_registry(self, dtype, prec):
        if prec == -1:
            prec = default_precision[dtype]
        try :
            return dtype_registry[(dtype, prec)]
        except KeyError:
            errors.report(PYCCEL_RESTRICTION_TODO,
                    symbol = "{}[kind = {}]".format(dtype, prec),
                    severity='fatal')

    def find_in_ndarray_type_registry(self, dtype, prec):
        if prec == -1:
            prec = default_precision[dtype]
        try :
            return ndarray_type_registry[(dtype, prec)]
        except KeyError:
            errors.report(PYCCEL_RESTRICTION_TODO,
                    symbol = "{}[kind = {}]".format(dtype, prec),
                    severity='fatal')

    def get_declare_type(self, expr):
        """
        Get the string which describes the type in a declaration.

        This function returns the code which describes the type
        of the `expr` object such that the declaration can be written as:
        `f"{self.get_declare_type(expr)} {expr.name}"`
        The function takes care of reporting errors for unknown types and
        importing any necessary additional imports (e.g. stdint/ndarrays).

        Parameters
        ----------
        expr : Variable
            The variable whose type should be described.

        Returns
        -------
        str
            The code describing the type.

        Raises
        ------
        PyccelCodegenError
            If the type is not supported in the C code or the rank is too large.

        Examples
        --------
        >>> v = Variable('int', 'x')
        >>> self.get_declare_type(v)
        'int64_t'

        For an object accessed via a pointer:
        >>> v = Variable('int', 'x', is_optional=True, rank=1)
        >>> self.get_declare_type(v)
        't_ndarray*'
        """
        dtype = self._print(expr.dtype)
        prec  = expr.precision
        rank  = expr.rank
        if isinstance(expr.dtype, NativeInteger):
            self.add_import(c_imports['stdint'])
        if not dtype.startswith("struct"):
            dtype = self.find_in_dtype_registry(dtype, prec)
        if rank > 0:
            if expr.is_ndarray or isinstance(expr, HomogeneousTupleVariable):
                if expr.rank > 15:
                    errors.report(UNSUPPORTED_ARRAY_RANK, symbol=expr, severity='fatal')
                self.add_import(c_imports['ndarrays'])
                dtype = 't_ndarray'
            else:
                errors.report(PYCCEL_RESTRICTION_TODO+' (rank>0)', symbol=expr, severity='fatal')

        if self.is_c_pointer(expr):
            return f'{dtype}*'
        else:
            return dtype

    def _print_FuncAddressDeclare(self, expr):
        args = list(expr.arguments)
        if len(expr.results) == 1:
            ret_type = self.get_declare_type(expr.results[0])
        elif len(expr.results) > 1:
            ret_type = self._print(datatype('int'))
            args += [a.clone(name = a.name, memory_handling='alias') for a in expr.results]
        else:
            ret_type = self._print(datatype('void'))
        name = expr.name
        if not args:
            arg_code = 'void'
        else:
            # TODO: extract informations needed for printing in case of function argument which itself has a function argument
            arg_code = ', '.join('{}'.format(self._print_FuncAddressDeclare(i))
                        if isinstance(i, FunctionAddress) else f'{self.get_declare_type(i)} {i}'
                        for i in args)
        return f'{ret_type} (*{name})({arg_code});\n'

    def _print_Declare(self, expr):
        if isinstance(expr.variable, InhomogeneousTupleVariable):
            return ''.join(self._print_Declare(Declare(v.dtype,v,intent=expr.intent, static=expr.static)) for v in expr.variable)

        declaration_type = self.get_declare_type(expr.variable)
        variable = self._print(expr.variable.name)

        if expr.variable.is_stack_array:
            preface, init = self._init_stack_array(expr.variable,)
        elif declaration_type == 't_ndarray' and not self._in_header:
            preface = ''
            init    = ' = {.shape = NULL}'
        else:
            preface = ''
            init    = ''

        external = 'extern ' if expr.external else ''

        declaration = f'{external}{declaration_type} {variable}{init};\n'

        return preface + declaration

    def _print_NativeBool(self, expr):
        self.add_import(c_imports['stdbool'])
        return 'bool'

    def _print_NativeInteger(self, expr):
        return 'int'

    def _print_NativeFloat(self, expr):
        return 'float'

    def _print_NativeVoid(self, expr):
        return 'void'

    def _print_NativeComplex(self, expr):
        self.add_import(c_imports['complex'])
        return 'complex'
    def _print_NativeString(self, expr):
        return 'string'

    def function_signature(self, expr, print_arg_names = True):
        """
        Get the C representation of the function signature.

        Extract from the function definition `expr` all the
        information (name, input, output) needed to create the
        function signature and return a string describing the
        function.

        This is not a declaration as the signature does not end
        with a semi-colon.

        Parameters
        ----------
        expr : FunctionDef
            The function definition for which a signature is needed.

        print_arg_names : bool, default : True
            Indicates whether argument names should be printed.

        Returns
        -------
        str
            Signature of the function.
        """
        arg_vars = [a.var for a in expr.arguments]
        result_vars = [r.var for r in expr.results if not r.is_argument]

        n_results = len(result_vars)

        if n_results == 1:
            ret_type = self.get_declare_type(result_vars[0])
        elif n_results > 1:
            ret_type = self._print(datatype('int'))
            arg_vars.extend(result_vars)
            self._additional_args.append(result_vars) # Ensure correct result for is_c_pointer
        else:
            ret_type = self._print(datatype('void'))

        name = expr.name
        if not arg_vars:
            arg_code = 'void'
        else:
            def get_arg_declaration(var):
                """ Get the code which declares the argument variable.
                """
                code = "const " * var.is_const
                code += self.get_declare_type(var)
                if print_arg_names:
                    code += ' ' + var.name
                return code

            arg_code_list = [self.function_signature(var, False) if isinstance(var, FunctionAddress)
                                else get_arg_declaration(var) for var in arg_vars]
            arg_code = ', '.join(arg_code_list)

        if self._additional_args :
            self._additional_args.pop()

        if isinstance(expr, FunctionAddress):
            return f'{ret_type} (*{name})({arg_code})'
        else:
            return f'{ret_type} {name}({arg_code})'

    def _print_IndexedElement(self, expr):
        base = expr.base
        inds = list(expr.indices)
        base_shape = base.shape
        allow_negative_indexes = True if isinstance(base, PythonTuple) else base.allows_negative_indexes
        for i, ind in enumerate(inds):
            if isinstance(ind, PyccelUnarySub) and isinstance(ind.args[0], LiteralInteger):
                inds[i] = PyccelMinus(base_shape[i], ind.args[0], simplify = True)
            else:
                #indices of indexedElement of len==1 shouldn't be a tuple
                if isinstance(ind, tuple) and len(ind) == 1:
                    inds[i].args = ind[0]
                if allow_negative_indexes and \
                        not isinstance(ind, LiteralInteger) and not isinstance(ind, Slice):
                    inds[i] = IfTernaryOperator(PyccelLt(ind, LiteralInteger(0)),
                        PyccelAdd(base_shape[i], ind, simplify = True), ind)
        #set dtype to the C struct types
        dtype = self._print(expr.dtype)
        dtype = self.find_in_ndarray_type_registry(dtype, expr.precision)
        base_name = self._print(base)
        if getattr(base, 'is_ndarray', False) or isinstance(base, HomogeneousTupleVariable):
            if expr.rank > 0:
                #managing the Slice input
                for i , ind in enumerate(inds):
                    if isinstance(ind, Slice):
                        inds[i] = self._new_slice_with_processed_arguments(ind, PyccelArrayShapeElement(base, i),
                            allow_negative_indexes)
                    else:
                        inds[i] = Slice(ind, PyccelAdd(ind, LiteralInteger(1), simplify = True), LiteralInteger(1),
                            Slice.Element)
                inds = [self._print(i) for i in inds]
                return "array_slicing(%s, %s, %s)" % (base_name, expr.rank, ", ".join(inds))
            inds = [self._cast_to(i, NativeInteger(), 8).format(self._print(i)) for i in inds]
        else:
            raise NotImplementedError(expr)
        return "GET_ELEMENT(%s, %s, %s)" % (base_name, dtype, ", ".join(inds))


    def _cast_to(self, expr, dtype, precision):
        """ add cast to an expression when needed
        parameters
        ----------
            expr      : PyccelAstNode
                the expression to be cast
            dtype     : Datatype
                base type of the cast
            precision : integer
                precision of the base type of the cast

        Return
        ------
            String
                Return format string that contains the desired cast type
                NB: You should insert the expression to be cast in the string after using this function.
        """
        if (expr.dtype != dtype or expr.precision != precision):
            cast=self.find_in_dtype_registry(self._print(dtype), precision)
            return '({}){{}}'.format(cast)
        return '{}'

    def _print_DottedVariable(self, expr):
        """convert dotted Variable to their C equivalent"""

        name_code = self._print(expr.name)
        if self.is_c_pointer(expr.lhs):
            code = f'{self._print(ObjectAddress(expr.lhs))}->{name_code}'
        else:
            lhs_code = self._print(expr.lhs)
            code = f'{lhs_code}.{name_code}'
        if self.is_c_pointer(expr):
            return f'(*{code})'
        else:
            return code

    @staticmethod
    def _new_slice_with_processed_arguments(_slice, array_size, allow_negative_index):
        """
        Create new slice with information collected from old slice and decorators.

        Create a new slice where the original `start`, `stop`, and `step` have
        been processed using basic simplifications, as well as additional rules
        identified by the function decorators.

        Parameters
        ----------
        _slice : Slice
            Slice needed to collect (start, stop, step).

        array_size : PyccelArrayShapeElement
            Call to function size().

        allow_negative_index : bool
            True when the decorator allow_negative_index is present.

        Returns
        -------
        Slice
            The new slice with processed arguments (start, stop, step).
        """
        start = LiteralInteger(0) if _slice.start is None else _slice.start
        stop = array_size if _slice.stop is None else _slice.stop

        # negative start and end in slice
        if isinstance(start, PyccelUnarySub) and isinstance(start.args[0], LiteralInteger):
            start = PyccelMinus(array_size, start.args[0], simplify = True)
        elif allow_negative_index and not isinstance(start, (LiteralInteger, PyccelArrayShapeElement)):
            start = IfTernaryOperator(PyccelLt(start, LiteralInteger(0)),
                            PyccelMinus(array_size, start, simplify = True), start)

        if isinstance(stop, PyccelUnarySub) and isinstance(stop.args[0], LiteralInteger):
            stop = PyccelMinus(array_size, stop.args[0], simplify = True)
        elif allow_negative_index and not isinstance(stop, (LiteralInteger, PyccelArrayShapeElement)):
            stop = IfTernaryOperator(PyccelLt(stop, LiteralInteger(0)),
                            PyccelMinus(array_size, stop, simplify = True), stop)

        # steps in slices
        step = _slice.step

        if step is None:
            step = LiteralInteger(1)

        # negative step in slice
        elif isinstance(step, PyccelUnarySub) and isinstance(step.args[0], LiteralInteger):
            start = PyccelMinus(array_size, LiteralInteger(1), simplify = True) if _slice.start is None else start
            stop = LiteralInteger(0) if _slice.stop is None else stop

        # variable step in slice
        elif allow_negative_index and step and not isinstance(step, LiteralInteger):
            og_start = start
            start = IfTernaryOperator(PyccelGt(step, LiteralInteger(0)), start, PyccelMinus(stop, LiteralInteger(1), simplify = True))
            stop = IfTernaryOperator(PyccelGt(step, LiteralInteger(0)), stop, og_start)

        return Slice(start, stop, step)

    def _print_PyccelArraySize(self, expr):
        arg = expr.arg
        if self.is_c_pointer(arg):
            return '{}->length'.format(self._print(ObjectAddress(arg)))
        return '{}.length'.format(self._print(arg))

    def _print_PyccelArrayShapeElement(self, expr):
        arg = expr.arg
        if self.is_c_pointer(arg):
            return '{}->shape[{}]'.format(self._print(ObjectAddress(arg)), self._print(expr.index))
        return '{}.shape[{}]'.format(self._print(arg), self._print(expr.index))

    def _print_Allocate(self, expr):
        free_code = ''
        variable = expr.variable
        #free the array if its already allocated and checking if its not null if the status is unknown
        if  (expr.status == 'unknown'):
            shape_var = DottedVariable(NativeVoid(), 'shape', lhs = variable)
            free_code = f'if ({self._print(shape_var)} != NULL)\n'
            free_code += "{{\n{}}}\n".format(self._print(Deallocate(variable)))
        elif (expr.status == 'allocated'):
            free_code += self._print(Deallocate(variable))
        self.add_import(c_imports['ndarrays'])
        shape = ", ".join(self._print(i) for i in expr.shape)
        dtype = self._print(variable.dtype)
        dtype = self.find_in_ndarray_type_registry(dtype, variable.precision)
        shape_dtype = self.find_in_dtype_registry('int', 8)
        shape_Assign = "("+ shape_dtype +"[]){" + shape + "}"
        is_view = 'false' if variable.on_heap else 'true'
        order = "order_f" if expr.order == "F" else "order_c"
        alloc_code = f"{self._print(variable)} = array_create({variable.rank}, {shape_Assign}, {dtype}, {is_view}, {order});\n"
        return '{}{}'.format(free_code, alloc_code)

    def _print_Deallocate(self, expr):
        if isinstance(expr.variable, InhomogeneousTupleVariable):
            return ''.join(self._print(Deallocate(v)) for v in expr.variable)
        variable_address = self._print(ObjectAddress(expr.variable))
        if expr.variable.is_alias:
            return f'free_pointer({variable_address});\n'
        return f'free_array({variable_address});\n'

    def _print_Slice(self, expr):
        start = self._print(expr.start)
        stop = self._print(expr.stop)
        step = self._print(expr.step)
        slice_type = 'RANGE' if expr.slice_type == Slice.Range else 'ELEMENT'
        return f'new_slice({start}, {stop}, {step}, {slice_type})'

    def _print_NumpyUfuncBase(self, expr):
        """ Convert a Python expression with a Numpy function call to C
        function call

        Parameters
        ----------
            expr : Pyccel ast node
                Python expression with a Numpy function call

        Returns
        -------
            string
                Equivalent expression in C language

        Example
        -------
            numpy.cos(x) ==> cos(x)

        """
        # add necessary include
        self.add_import(c_imports['math'])
        type_name = type(expr).__name__
        try:
            func_name = numpy_ufunc_to_c_float[type_name]
        except KeyError:
            errors.report(PYCCEL_RESTRICTION_TODO, severity='fatal')
        args = []
        for arg in expr.args:
            if arg.dtype is NativeComplex():
                self.add_import(c_imports['complex'])
                try:
                    func_name = numpy_ufunc_to_c_complex[type_name]
                    args.append(self._print(arg))
                except KeyError:
                    errors.report(INCOMPATIBLE_TYPEVAR_TO_FUNC.format(type_name) ,severity='fatal')
            elif arg.dtype is not NativeFloat():
                args.append(self._print(NumpyFloat(arg)))
            else :
                args.append(self._print(arg))
        code_args = ', '.join(args)
        return '{0}({1})'.format(func_name, code_args)

    def _print_NumpySign(self, expr):
        """ Print the corresponding C function for a call to Numpy.sign

        Parameters
        ----------
            expr : Pyccel ast node
                Python expression with Numpy.sign call

        Returns
        -------
            string
                Equivalent internal function in C

        Example
        -------
            import numpy

            numpy.sign(x) => isign(x)   (x is integer)
            numpy.sign(x) => fsign(x)   (x if float)
            numpy.sign(x) => csign(x)   (x is complex)

        """
        self.add_import(c_imports['numpy_c'])
        dtype = expr.dtype
        func = ''
        if isinstance(dtype, NativeInteger):
            func = 'isign'
        elif isinstance(dtype, NativeFloat):
            func = 'fsign'
        elif isinstance(dtype, NativeComplex):
            func = 'csign'

        return f'{func}({self._print(expr.args[0])})'

    def _print_MathFunctionBase(self, expr):
        """ Convert a Python expression with a math function call to C
        function call

        Parameters
        ----------
            expr : Pyccel ast node
                Python expression with a Math function call

        Returns
        -------
            string
                Equivalent expression in C language

        ------
        Example:
        --------
            math.sin(x) ==> sin(x)

        """
        # add necessary include
        type_name = type(expr).__name__
        try:
            func_name = math_function_to_c[type_name]
        except KeyError:
            errors.report(PYCCEL_RESTRICTION_TODO, severity='fatal')

        if func_name.startswith("pyc"):
            self.add_import(c_imports['pyc_math_c'])
        else:
            if expr.dtype is NativeComplex():
                self.add_import(c_imports['cmath'])
            else:
                self.add_import(c_imports['math'])
        args = []
        for arg in expr.args:
            if arg.dtype != NativeFloat() and not func_name.startswith("pyc"):
                args.append(self._print(NumpyFloat(arg)))
            else:
                args.append(self._print(arg))
        code_args = ', '.join(args)
        if expr.dtype == NativeInteger():
            cast_type = self.find_in_dtype_registry('int', expr.precision)
            return '({0}){1}({2})'.format(cast_type, func_name, code_args)
        return '{0}({1})'.format(func_name, code_args)

    def _print_MathIsfinite(self, expr):
        """Convert a Python expression with a math isfinite function call to C
        function call"""
        # add necessary include
        self.add_import(c_imports['math'])
        arg = expr.args[0]
        if arg.dtype is NativeInteger():
            code_arg = self._print(NumpyFloat(arg))
        else:
            code_arg = self._print(arg)
        return "isfinite({})".format(code_arg)

    def _print_MathIsinf(self, expr):
        """Convert a Python expression with a math isinf function call to C
        function call"""
        # add necessary include
        self.add_import(c_imports['math'])
        arg = expr.args[0]
        if arg.dtype is NativeInteger():
            code_arg = self._print(NumpyFloat(arg))
        else:
            code_arg = self._print(arg)
        return "isinf({})".format(code_arg)

    def _print_MathIsnan(self, expr):
        """Convert a Python expression with a math isnan function call to C
        function call"""
        # add necessary include
        self.add_import(c_imports['math'])
        arg = expr.args[0]
        if arg.dtype is NativeInteger():
            code_arg = self._print(NumpyFloat(arg))
        else:
            code_arg = self._print(arg)
        return "isnan({})".format(code_arg)

    def _print_MathTrunc(self, expr):
        """Convert a Python expression with a math trunc function call to C
        function call"""
        # add necessary include
        self.add_import(c_imports['math'])
        arg = expr.args[0]
        if arg.dtype is NativeInteger():
            code_arg = self._print(NumpyFloat(arg))
        else:
            code_arg = self._print(arg)
        return "trunc({})".format(code_arg)

    def _print_FunctionAddress(self, expr):
        return expr.name

    def _print_NumpyWhere(self, expr):
        cond = self._print(expr.condition)
        value_true = self._print(expr.value_true)
        value_false = self._print(expr.value_false)
        stmt = '{cond} ? {true} : {false}'.format(cond = cond,
                true = value_true, false = value_false)
        return stmt

    def _print_Rand(self, expr):
        raise NotImplementedError("Rand not implemented")

    def _print_NumpyRandint(self, expr):
        raise NotImplementedError("Randint not implemented")

    def _print_NumpyMod(self, expr):
        return self._print(PyccelMod(*expr.args))

    def _print_NumpySum(self, expr):
        '''
        Convert a call to numpy.sum to the equivalent function in C.
        '''
        if not isinstance(expr.arg, (NumpyArray, Variable, IndexedElement)):
            raise TypeError(f'Expecting a NumpyArray, given {type(expr.arg)}')
        dtype, prec, name = (expr.arg.dtype,
                             expr.arg.precision,
                             self._print(expr.arg))
        if prec == -1:
            prec = default_precision[self._print(dtype)]

        if isinstance(dtype, NativeInteger):
            return f'numpy_sum_int{prec * 8}({name})'
        elif isinstance(dtype, NativeFloat):
            return f'numpy_sum_float{prec * 8}({name})'
        elif isinstance(dtype, NativeComplex):
            return f'numpy_sum_complex{prec * 16}({name})'
        elif isinstance(dtype, NativeBool):
            return f'numpy_sum_bool({name})'
        raise NotImplementedError('Sum not implemented for argument')

    def _print_NumpyLinspace(self, expr):
        template = '({start} + {index}*{step})'
        if not isinstance(expr.endpoint, LiteralFalse):
            template = '({start} + {index}*{step})'
            lhs_source = expr.get_user_nodes(Assign)[0].lhs
            lhs_source.substitute(expr.ind, PyccelMinus(expr.num, LiteralInteger(1), simplify = True))
            lhs = self._print(lhs_source)

            if isinstance(expr.endpoint, LiteralTrue):
                cond_template = lhs + ' = {stop}'
            else:
                cond_template = lhs + ' = {cond} ? {stop} : ' + lhs

        dtype = self._print(expr.dtype)
        v = self._cast_to(expr.stop, dtype, expr.precision).format(self._print(expr.stop))

        init_value = template.format(
            start = self._print(expr.start),
            step  = self._print(expr.step),
            index = self._print(expr.ind),
        )
        if isinstance(expr.endpoint, LiteralFalse):
            code = init_value
        elif isinstance(expr.endpoint, LiteralTrue):
            code = init_value + ';\n' + cond_template.format(stop = v)
        else:
            code = init_value + ';\n' + cond_template.format(cond=self._print(expr.endpoint),stop = v)

        return code

    def _print_Interface(self, expr):
        return ""

    def _print_FunctionDef(self, expr):
        if expr.is_inline:
            return ''

        self.set_scope(expr.scope)

        # Reinitialise optional partners
        self._optional_partners = {}

        arguments = [a.var for a in expr.arguments]
        results = [r.var for r in expr.results]
        if len(expr.results) > 1:
            self._additional_args.append(results)

        body  = self._print(expr.body)
        decs  = [Declare(i.dtype, i) if isinstance(i, Variable) else FuncAddressDeclare(i) for i in expr.local_vars]

        if len(results) == 1 :
            res = results[0]
            if isinstance(res, Variable) and not res.is_temp:
                decs += [Declare(res.dtype, res)]
            elif not isinstance(res, Variable):
                raise NotImplementedError(f"Can't return {type(res)} from a function")
        decs += [Declare(v.dtype,v) for v in self.scope.variables.values() \
                if v not in chain(expr.local_vars, results, arguments)]
        decs  = ''.join(self._print(i) for i in decs)

        sep = self._print(SeparatorComment(40))
        if self._additional_args :
            self._additional_args.pop()
        for i in expr.imports:
            self.add_import(i)
        doc_string = self._print(expr.doc_string) if expr.doc_string else ''

        parts = [sep,
                 doc_string,
                '{signature}\n{{\n'.format(signature=self.function_signature(expr)),
                 decs,
                 body,
                 '}\n',
                 sep]

        self.exit_scope()

        return ''.join(p for p in parts if p)

    def _print_FunctionCall(self, expr):
        func = expr.funcdef
        if func.is_inline:
            return self._handle_inline_func_call(expr)
         # Ensure the correct syntax is used for pointers
        args = []
        for a, f in zip(expr.args, func.arguments):
            a = a.value if a else Nil()
            f = f.var
            if self.is_c_pointer(f):
                if isinstance(a, Variable):
                    args.append(ObjectAddress(a))
                elif not self.is_c_pointer(a):
                    tmp_var = self.scope.get_temporary_variable(f.dtype)
                    assign = Assign(tmp_var, a)
                    self._additional_code += self._print(assign)
                    args.append(ObjectAddress(tmp_var))
                else:
                    args.append(a)
            else :
                args.append(a)

        args += self._temporary_args
        self._temporary_args = []
        args = ', '.join(['{}'.format(self._print(a)) for a in args])

        call_code = f'{func.name}({args})'
        if not func.results:
            return f'{call_code};\n'
        else:
            return call_code

    def _print_Constant(self, expr):
        """ Convert a Python expression with a math constant call to C
        function call

        Parameters
        ----------
            expr : Pyccel ast node
                Python expression with a Math constant

        Returns
        -------
            string
                String represent the value of the constant

        Example
        -------
            math.pi ==> 3.14159265358979

        """
        val = LiteralFloat(expr.value)
        return self._print(val)

    def _print_Return(self, expr):
        code = ''
        args = [ObjectAddress(a) if isinstance(a, Variable) and self.is_c_pointer(a) else a for a in expr.expr]

        if len(args) == 0:
            return 'return;\n'

        if len(args) > 1:
            if expr.stmt:
                return self._print(expr.stmt)+'return 0;\n'
            return 'return 0;\n'

        if expr.stmt:
            # get Assign nodes from the CodeBlock object expr.stmt.
            last_assign = expr.stmt.get_attribute_nodes(Assign, excluded_nodes=FunctionCall)
            deallocate_nodes = expr.stmt.get_attribute_nodes(Deallocate, excluded_nodes=(Assign,))
            vars_in_deallocate_nodes = [i.variable for i in deallocate_nodes]

            # Check the Assign objects list in case of
            # the user assigns a variable to an object contains IndexedElement object.
            if not last_assign:
                code = ''+self._print(expr.stmt)
            elif isinstance(last_assign[-1], AugAssign):
                last_assign[-1].lhs.is_temp = False
                code = ''+self._print(expr.stmt)
            else:
                # make sure that stmt contains one assign node.
                last_assign = last_assign[-1]
                variables = last_assign.rhs.get_attribute_nodes(Variable)
                unneeded_var = not any(b in vars_in_deallocate_nodes or b.is_ndarray for b in variables)
                if unneeded_var:
                    code = ''.join(self._print(a) for a in expr.stmt.body if a is not last_assign)
                    return code + 'return {};\n'.format(self._print(last_assign.rhs))
                else:
                    last_assign.lhs.is_temp = False
                    code = self._print(expr.stmt)

        return code + 'return {0};\n'.format(self._print(args[0]))

    def _print_Pass(self, expr):
        return '// pass\n'

    def _print_Nil(self, expr):
        return 'NULL'

    def _print_NilArgument(self, expr):
        raise errors.report("Trying to use optional argument in inline function without providing a variable",
                symbol=expr,
                severity='fatal')

    def _print_PyccelAdd(self, expr):
        return ' + '.join(self._print(a) for a in expr.args)

    def _print_PyccelMinus(self, expr):
        args = [self._print(a) for a in expr.args]
        if len(args) == 1:
            return '-{}'.format(args[0])
        return ' - '.join(args)

    def _print_PyccelMul(self, expr):
        return ' * '.join(self._print(a) for a in expr.args)

    def _print_PyccelDiv(self, expr):
        if all(a.dtype is NativeInteger() for a in expr.args):
            args = [NumpyFloat(a) for a in expr.args]
        else:
            args = expr.args
        return  ' / '.join(self._print(a) for a in args)

    def _print_PyccelFloorDiv(self, expr):
        self.add_import(c_imports['math'])
        # the result type of the floor division is dependent on the arguments
        # type, if all arguments are integers the result is integer otherwise
        # the result type is float
        need_to_cast = all(a.dtype is NativeInteger() for a in expr.args)
        code = ' / '.join(self._print(a if a.dtype is NativeFloat() else NumpyFloat(a)) for a in expr.args)
        if (need_to_cast):
            cast_type = self.find_in_dtype_registry('int', expr.precision)
            return "({})floor({})".format(cast_type, code)
        return "floor({})".format(code)

    def _print_PyccelRShift(self, expr):
        return ' >> '.join(self._print(a) for a in expr.args)

    def _print_PyccelLShift(self, expr):
        return ' << '.join(self._print(a) for a in expr.args)

    def _print_PyccelBitXor(self, expr):
        if expr.dtype is NativeBool():
            return '{0} != {1}'.format(self._print(expr.args[0]), self._print(expr.args[1]))
        return ' ^ '.join(self._print(a) for a in expr.args)

    def _print_PyccelBitOr(self, expr):
        if expr.dtype is NativeBool():
            return ' || '.join(self._print(a) for a in expr.args)
        return ' | '.join(self._print(a) for a in expr.args)

    def _print_PyccelBitAnd(self, expr):
        if expr.dtype is NativeBool():
            return ' && '.join(self._print(a) for a in expr.args)
        return ' & '.join(self._print(a) for a in expr.args)

    def _print_PyccelInvert(self, expr):
        return '~{}'.format(self._print(expr.args[0]))

    def _print_PyccelAssociativeParenthesis(self, expr):
        return '({})'.format(self._print(expr.args[0]))

    def _print_PyccelUnary(self, expr):
        return '+{}'.format(self._print(expr.args[0]))

    def _print_PyccelUnarySub(self, expr):
        return '-{}'.format(self._print(expr.args[0]))

    def _print_AugAssign(self, expr):
        op = expr.op
        lhs = expr.lhs
        rhs = expr.rhs

        if op == '%' and isinstance(lhs.dtype, NativeFloat):
            _expr = expr.to_basic_assign()
            expr.invalidate_node()
            return self._print(_expr)

        lhs_code = self._print(lhs)
        rhs_code = self._print(rhs)
        return f'{lhs_code} {op}= {rhs_code};\n'

    def _print_Assign(self, expr):
        prefix_code = ''
        lhs = expr.lhs
        rhs = expr.rhs
        if isinstance(lhs, Variable) and lhs.is_optional:
            if lhs in self._optional_partners:
                # Collect temporary variable which provides
                # allocated memory space for this optional variable
                tmp_var = self._optional_partners[lhs]
            else:
                # Create temporary variable to provide allocated
                # memory space before assigning to the pointer value
                # (may be NULL)
                tmp_var = self.scope.get_temporary_variable(lhs,
                        is_optional = False)
                self._optional_partners[lhs] = tmp_var
            # Point optional variable at an allocated memory space
            prefix_code = self._print(AliasAssign(lhs, tmp_var))
        if isinstance(rhs, FunctionCall) and isinstance(rhs.dtype, NativeTuple):
            self._temporary_args = [ObjectAddress(a) for a in lhs]
            return prefix_code+'{};\n'.format(self._print(rhs))
        # Inhomogenous tuples are unravelled and therefore do not exist in the c printer
        if isinstance(rhs, (NumpyArray, PythonTuple)):
            return prefix_code+self.copy_NumpyArray_Data(expr)
        if isinstance(rhs, (NumpyFull)):
            return prefix_code+self.arrayFill(expr)
        lhs = self._print(expr.lhs)
        rhs = self._print(expr.rhs)
        return prefix_code+'{} = {};\n'.format(lhs, rhs)

    def _print_AliasAssign(self, expr):
        lhs_var = expr.lhs
        rhs_var = expr.rhs

        lhs_address = ObjectAddress(lhs_var)
        rhs_address = ObjectAddress(rhs_var)

        # the below condition handles the case of reassinging a pointer to an array view.
        # setting the pointer's is_view attribute to false so it can be ignored by the free_pointer function.
        if not self.is_c_pointer(lhs_var) and \
                isinstance(lhs_var, Variable) and lhs_var.is_ndarray:
            rhs = self._print(rhs_var)

            if isinstance(rhs_var, Variable) and rhs_var.is_ndarray:
                lhs = self._print(lhs_address)
                if lhs_var.order == rhs_var.order:
                    return 'alias_assign({}, {});\n'.format(lhs, rhs)
                else:
                    return 'transpose_alias_assign({}, {});\n'.format(lhs, rhs)
            else:
                lhs = self._print(lhs_var)
                return '{} = {};\n'.format(lhs, rhs)
        else:
            lhs = self._print(lhs_address)
            rhs = self._print(rhs_address)

            return '{} = {};\n'.format(lhs, rhs)

    def _print_For(self, expr):
        self.set_scope(expr.scope)

        indices = expr.iterable.loop_counters
        index = indices[0] if indices else expr.target
        if expr.iterable.num_loop_counters_required:
            self.scope.insert_variable(index)

        target   = index
        iterable = expr.iterable.get_range()

        if not isinstance(iterable, PythonRange):
            # Only iterable currently supported is PythonRange
            errors.report(PYCCEL_RESTRICTION_TODO, symbol=expr,
                severity='fatal')

        counter    = self._print(target)
        body       = self._print(expr.body)

        additional_assign = CodeBlock(expr.iterable.get_assigns(expr.target))
        body = self._print(additional_assign) + body

        start = self._print(iterable.start)
        stop  = self._print(iterable.stop )
        step  = self._print(iterable.step )

        test_step = iterable.step
        if isinstance(test_step, PyccelUnarySub):
            test_step = iterable.step.args[0]

        self.exit_scope()
        # testing if the step is a value or an expression
        if isinstance(test_step, Literal):
            op = '>' if isinstance(iterable.step, PyccelUnarySub) else '<'
            return ('for ({counter} = {start}; {counter} {op} {stop}; {counter} += '
                        '{step})\n{{\n{body}}}\n').format(counter=counter, start=start, op=op,
                                                          stop=stop, step=step, body=body)
        else:
            return (
                'for ({counter} = {start}; ({step} > 0) ? ({counter} < {stop}) : ({counter} > {stop}); {counter} += '
                '{step})\n{{\n{body}}}\n').format(counter=counter, start=start,
                                                  stop=stop, step=step, body=body)

    def _print_FunctionalFor(self, expr):
        loops = ''.join(self._print(i) for i in expr.loops)
        return loops

    def _print_CodeBlock(self, expr):
        if not expr.unravelled:
            body_exprs = expand_to_loops(expr,
                    self.scope.get_temporary_variable, self.scope,
                    language_has_vectors = False)
        else:
            body_exprs = expr.body
        body_stmts = []
        for b in body_exprs :
            code = self._print(b)
            code = self._additional_code + code
            self._additional_code = ''
            body_stmts.append(code)
        return ''.join(self._print(b) for b in body_stmts)

    def _print_Idx(self, expr):
        return self._print(expr.label)

    def _print_Exp1(self, expr):
        return "M_E"

    def _print_Pi(self, expr):
        return 'M_PI'

    def _print_Infinity(self, expr):
        return 'HUGE_VAL'

    def _print_NegativeInfinity(self, expr):
        return '-HUGE_VAL'

    def _print_PythonReal(self, expr):
        return 'creal({})'.format(self._print(expr.internal_var))

    def _print_PythonImag(self, expr):
        return 'cimag({})'.format(self._print(expr.internal_var))

    def _print_PythonConjugate(self, expr):
        return 'conj({})'.format(self._print(expr.internal_var))

    def _handle_is_operator(self, Op, expr):
        """
        Get the code to print an `is` or `is not` expression.

        Get the code to print an `is` or `is not` expression. These two operators
        function similarly so this helper function reduces code duplication.

        Parameters
        ----------
        Op : str
            The C operator representing "is" or "is not".

        expr : PyccelIs/PyccelIsNot
            The expression being printed.

        Returns
        -------
        str
            The code describing the expression.

        Raises
        ------
        PyccelError : Raised if the comparison is poorly defined.
        """

        lhs = self._print(expr.lhs)
        rhs = self._print(expr.rhs)
        a = expr.args[0]
        b = expr.args[1]

        if Nil() in expr.args:
            lhs = ObjectAddress(expr.lhs) if isinstance(expr.lhs, Variable) else expr.lhs
            rhs = ObjectAddress(expr.rhs) if isinstance(expr.rhs, Variable) else expr.rhs

            lhs = self._print(lhs)
            rhs = self._print(rhs)
            return '{} {} {}'.format(lhs, Op, rhs)

        if (a.dtype is NativeBool() and b.dtype is NativeBool()):
            return '{} {} {}'.format(lhs, Op, rhs)
        else:
            errors.report(PYCCEL_RESTRICTION_IS_ISNOT,
                          symbol=expr, severity='fatal')

    def _print_PyccelIsNot(self, expr):
        return self._handle_is_operator("!=", expr)

    def _print_PyccelIs(self, expr):
        return self._handle_is_operator("==", expr)

    def _print_Piecewise(self, expr):
        if expr.args[-1].cond is not True:
            # We need the last conditional to be a True, otherwise the resulting
            # function may not return a result.
            raise ValueError("All Piecewise expressions must contain an "
                             "(expr, True) statement to be used as a default "
                             "condition. Without one, the generated "
                             "expression may not evaluate to anything under "
                             "some condition.")
        lines = []
        if expr.has(Assign):
            for i, (e, c) in enumerate(expr.args):
                if i == 0:
                    lines.append("if (%s) {\n" % self._print(c))
                elif i == len(expr.args) - 1 and c is True:
                    lines.append("else {\n")
                else:
                    lines.append("else if (%s) {\n" % self._print(c))
                code0 = self._print(e)
                lines.append(code0)
                lines.append("}\n")
            return "".join(lines)
        else:
            # The piecewise was used in an expression, need to do inline
            # operators. This has the downside that inline operators will
            # not work for statements that span multiple lines (Matrix or
            # Indexed expressions).
            ecpairs = ["((%s) ? (\n%s\n)\n" % (self._print(c), self._print(e))
                    for e, c in expr.args[:-1]]
            last_line = ": (\n%s\n)" % self._print(expr.args[-1].expr)
            return ": ".join(ecpairs) + last_line + " ".join([")"*len(ecpairs)])

    def _print_Constant(self, expr):
        if expr == math_constants['inf']:
            self.add_import(c_imports['math'])
            return 'HUGE_VAL'
        elif expr == math_constants['pi']:
            self.add_import(c_imports['math'])
            return 'M_PI'
        elif expr == math_constants['e']:
            self.add_import(c_imports['math'])
            return 'M_E'
        else:
            raise NotImplementedError("Constant not implemented")

    def _print_Variable(self, expr):
        if self.is_c_pointer(expr):
            return '(*{0})'.format(expr.name)
        else:
            return expr.name

    def _print_FunctionDefArgument(self, expr):
        return self._print(expr.name)

    def _print_FunctionCallArgument(self, expr):
        return self._print(expr.value)

    def _print_ObjectAddress(self, expr):
        obj_code = self._print(expr.obj)
        if isinstance(expr.obj, ObjectAddress) or not self.is_c_pointer(expr.obj):
            return f'&{obj_code}'
        else:
            if obj_code.startswith('(*') and obj_code.endswith(')'):
                return f'{obj_code[2:-1]}'
            else:
                return obj_code

    def _print_Comment(self, expr):
        comments = self._print(expr.text)

        return '/*' + comments + '*/\n'

    def _print_Assert(self, expr):
        condition = self._print(expr.test)
        self.add_import(c_imports['assert'])
        return "assert({0});\n".format(condition)

    def _print_PyccelSymbol(self, expr):
        return expr

    def _print_CommentBlock(self, expr):
        txts = expr.comments
        header = expr.header
        header_size = len(expr.header)

        ln = max(len(i) for i in txts)
        if ln<max(20, header_size+4):
            ln = 20
        top  = '/*' + '_'*int((ln-header_size)/2) + header + '_'*int((ln-header_size)/2) + '*/\n'
        ln = len(top)-4
        bottom = '/*' + '_'*ln + '*/\n'

        txts = ['/*' + t + ' '*(ln - len(t)) + '*/\n' for t in txts]

        body = ''.join(i for i in txts)

        return ''.join([top, body, bottom])

    def _print_EmptyNode(self, expr):
        return ''

    #=================== OMP ==================

    def _print_OmpAnnotatedComment(self, expr):
        clauses = ''
        if expr.combined:
            clauses = ' ' + expr.combined
        clauses += str(expr.txt)
        if expr.has_nowait:
            clauses = clauses + ' nowait'
        omp_expr = '#pragma omp {}{}\n'.format(expr.name, clauses)

        if expr.is_multiline:
            if expr.combined is None:
                omp_expr += '{\n'
            elif (expr.combined and "for" not in expr.combined):
                if ("masked taskloop" not in expr.combined) and ("distribute" not in expr.combined):
                    omp_expr += '{\n'

        return omp_expr

    def _print_Omp_End_Clause(self, expr):
        return '}\n'
    #=====================================

    def _print_Program(self, expr):
        self.set_scope(expr.scope)
        body  = self._print(expr.body)
        variables = self.scope.variables.values()
        decs = ''.join(self._print(Declare(v.dtype, v)) for v in variables)

        imports = [*expr.imports, *self._additional_imports.values()]
        imports = ''.join(self._print(i) for i in imports)

        self.exit_scope()
        return ('{imports}'
                'int main()\n{{\n'
                '{decs}'
                '{body}'
                'return 0;\n'
                '}}').format(imports=imports,
                                    decs=decs,
                                    body=body)

    #================== CLASSES ==================

    def _print_CustomDataType(self, expr):
        return "struct " + expr.name

    def _print_ClassDef(self, expr):
        self._current_class = expr
        methods = ''.join(self._print(method) for method in expr.methods)
<<<<<<< HEAD
        interfaces = ''.join(self._print(function) for interface in expr.interfaces for function in interface.functions)
        return methods + interfaces
=======
        self._current_class = None
        return methods
>>>>>>> fe90aaa6

    #=================== MACROS ==================

    def _print_MacroShape(self, expr):
        var = expr.argument
        if not isinstance(var, (Variable, IndexedElement)):
            raise TypeError('Expecting a variable, given {}'.format(type(var)))
        shape = var.shape

        if len(shape) == 1:
            shape = shape[0]


        elif not(expr.index is None):
            if expr.index < len(shape):
                shape = shape[expr.index]
            else:
                shape = '1'

        return self._print(shape)

    def _print_MacroCount(self, expr):

        var = expr.argument

        if var.rank == 0:
            return '1'
        else:
            return self._print(functools.reduce(
                lambda x,y: PyccelMul(x,y,simplify=True), var.shape))

    def _print_PrecomputedCode(self, expr):
        return expr.code


    def indent_code(self, code):
        """Accepts a string of code or a list of code lines"""

        if isinstance(code, str):
            code_lines = self.indent_code(code.splitlines(True))
            return ''.join(code_lines)

        tab = " "*self._default_settings["tabwidth"]
        inc_token = ('{', '(', '{\n', '(\n')
        dec_token = ('}', ')')

        code = [ line.lstrip(' \t') for line in code ]

        increase = [ int(any(map(line.endswith, inc_token))) for line in code ]
        decrease = [ int(any(map(line.startswith, dec_token)))
                     for line in code ]

        pretty = []
        level = 0
        for n, line in enumerate(code):
            if line == '' or line == '\n':
                pretty.append(line)
                continue
            level -= decrease[n]
            pretty.append("%s%s" % (tab*level, line))
            level += increase[n]
        return pretty

def ccode(expr, filename, assign_to=None, **settings):
    """Converts an expr to a string of c code

    expr : Expr
        A pyccel expression to be converted.
    filename : str
        The name of the file being translated. Used in error printing
    assign_to : optional
        When given, the argument is used as the name of the variable to which
        the expression is assigned. Can be a string, ``Symbol``,
        ``MatrixSymbol``, or ``Indexed`` type. This is helpful in case of
        line-wrapping, or for expressions that generate multi-line statements.
    precision : integer, optional
        The precision for numbers such as pi [default=15].
    user_functions : dict, optional
        A dictionary where keys are ``FunctionClass`` instances and values are
        their string representations. Alternatively, the dictionary value can
        be a list of tuples i.e. [(argument_test, cfunction_string)]. See below
        for examples.
    dereference : iterable, optional
        An iterable of symbols that should be dereferenced in the printed code
        expression. These would be values passed by address to the function.
        For example, if ``dereference=[a]``, the resulting code would print
        ``(*a)`` instead of ``a``.
    """
    return CCodePrinter(filename, **settings).doprint(expr, assign_to)<|MERGE_RESOLUTION|>--- conflicted
+++ resolved
@@ -2261,13 +2261,9 @@
     def _print_ClassDef(self, expr):
         self._current_class = expr
         methods = ''.join(self._print(method) for method in expr.methods)
-<<<<<<< HEAD
         interfaces = ''.join(self._print(function) for interface in expr.interfaces for function in interface.functions)
+        self._current_class = None
         return methods + interfaces
-=======
-        self._current_class = None
-        return methods
->>>>>>> fe90aaa6
 
     #=================== MACROS ==================
 
