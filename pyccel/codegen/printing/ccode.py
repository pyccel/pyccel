# coding: utf-8
#------------------------------------------------------------------------------------------#
# This file is part of Pyccel which is released under MIT License. See the LICENSE file or #
# go to https://github.com/pyccel/pyccel/blob/master/LICENSE for full license details.     #
#------------------------------------------------------------------------------------------#
# pylint: disable=missing-function-docstring
import functools
from itertools import chain
import re

from pyccel.ast.basic     import ScopedNode

from pyccel.ast.builtins  import PythonRange, PythonComplex
from pyccel.ast.builtins  import PythonPrint, PythonType
from pyccel.ast.builtins  import PythonList, PythonTuple

from pyccel.ast.core      import Declare, For, CodeBlock
from pyccel.ast.core      import FuncAddressDeclare, FunctionCall, FunctionCallArgument, FunctionDef
from pyccel.ast.core      import Deallocate
from pyccel.ast.core      import FunctionAddress, FunctionDefArgument
from pyccel.ast.core      import Assign, Import, AugAssign, AliasAssign
from pyccel.ast.core      import SeparatorComment
from pyccel.ast.core      import Module, AsName

from pyccel.ast.operators import PyccelAdd, PyccelMul, PyccelMinus, PyccelLt, PyccelGt
from pyccel.ast.operators import PyccelAssociativeParenthesis, PyccelMod
from pyccel.ast.operators import PyccelUnarySub, IfTernaryOperator

from pyccel.ast.datatypes import NativeInteger, NativeBool, NativeComplex
from pyccel.ast.datatypes import NativeFloat, NativeTuple, datatype, default_precision

from pyccel.ast.internals import Slice, PrecomputedCode, get_final_precision

from pyccel.ast.literals  import LiteralTrue, LiteralFalse, LiteralImaginaryUnit, LiteralFloat
from pyccel.ast.literals  import LiteralString, LiteralInteger, Literal
from pyccel.ast.literals  import Nil

from pyccel.ast.mathext  import math_constants

from pyccel.ast.numpyext import NumpyFull, NumpyArray, NumpyArange
from pyccel.ast.numpyext import NumpyReal, NumpyImag, NumpyFloat

from pyccel.ast.utilities import expand_to_loops

from pyccel.ast.variable import IndexedElement
from pyccel.ast.variable import PyccelArraySize, Variable
from pyccel.ast.variable import DottedName
from pyccel.ast.variable import InhomogeneousTupleVariable, HomogeneousTupleVariable

from pyccel.ast.c_concepts import ObjectAddress

from pyccel.codegen.printing.codeprinter import CodePrinter

from pyccel.errors.errors   import Errors
from pyccel.errors.messages import (PYCCEL_RESTRICTION_TODO, INCOMPATIBLE_TYPEVAR_TO_FUNC,
                                    PYCCEL_RESTRICTION_IS_ISNOT, UNSUPPORTED_ARRAY_RANK)


errors = Errors()

# TODO: add examples

__all__ = ["CCodePrinter", "ccode"]

# dictionary mapping numpy function to (argument_conditions, C_function).
# Used in CCodePrinter._print_NumpyUfuncBase(self, expr)
numpy_ufunc_to_c_float = {
    'NumpyAbs'  : 'fabs',
    'NumpyFabs'  : 'fabs',
    'NumpyMin'  : 'minval',
    'NumpyMax'  : 'maxval',
    'NumpyFloor': 'floor',  # TODO: might require special treatment with casting
    # ---
    'NumpyExp' : 'exp',
    'NumpyLog' : 'log',
    'NumpySqrt': 'sqrt',
    # ---
    'NumpySin'    : 'sin',
    'NumpyCos'    : 'cos',
    'NumpyTan'    : 'tan',
    'NumpyArcsin' : 'asin',
    'NumpyArccos' : 'acos',
    'NumpyArctan' : 'atan',
    'NumpyArctan2': 'atan2',
    'NumpySinh'   : 'sinh',
    'NumpyCosh'   : 'cosh',
    'NumpyTanh'   : 'tanh',
    'NumpyArcsinh': 'asinh',
    'NumpyArccosh': 'acosh',
    'NumpyArctanh': 'atanh',
}

numpy_ufunc_to_c_complex = {
    'NumpyAbs'  : 'cabs',
    'NumpyMin'  : 'minval',
    'NumpyMax'  : 'maxval',
    # ---
    'NumpyExp' : 'cexp',
    'NumpyLog' : 'clog',
    'NumpySqrt': 'csqrt',
    # ---
    'NumpySin'    : 'csin',
    'NumpyCos'    : 'ccos',
    'NumpyTan'    : 'ctan',
    'NumpyArcsin' : 'casin',
    'NumpyArccos' : 'cacos',
    'NumpyArctan' : 'catan',
    'NumpySinh'   : 'csinh',
    'NumpyCosh'   : 'ccosh',
    'NumpyTanh'   : 'ctanh',
    'NumpyArcsinh': 'casinh',
    'NumpyArccosh': 'cacosh',
    'NumpyArctanh': 'catanh',
}

# dictionary mapping Math function to (argument_conditions, C_function).
# Used in CCodePrinter._print_MathFunctionBase(self, expr)
# Math function ref https://docs.python.org/3/library/math.html
math_function_to_c = {
    # ---------- Number-theoretic and representation functions ------------
    'MathCeil'     : 'ceil',
    # 'MathComb'   : 'com' # TODO
    'MathCopysign': 'copysign',
    'MathFabs'   : 'fabs',
    'MathFloor'    : 'floor',
    # 'MathFmod'   : '???',  # TODO
    # 'MathRexp'   : '???'   TODO requires two output
    # 'MathFsum'   : '???',  # TODO
    # 'MathIsclose' : '???',  # TODO
    'MathIsfinite': 'isfinite', # int isfinite(real-floating x);
    'MathIsinf'   : 'isinf', # int isinf(real-floating x);
    'MathIsnan'   : 'isnan', # int isnan(real-floating x);
    # 'MathIsqrt'  : '???' TODO
    'MathLdexp'  : 'ldexp',
    # 'MathModf'  : '???' TODO return two value
    # 'MathPerm'  : '???' TODO
    # 'MathProd'  : '???' TODO
    'MathRemainder'  : 'remainder',
    'MathTrunc'  : 'trunc',

    # ----------------- Power and logarithmic functions -----------------------

    'MathExp'    : 'exp',
    'MathExpm1'  : 'expm1',
    'MathLog'    : 'log',      # take also an option arg [base]
    'MathLog1p'  : 'log1p',
    'MathLog2'  : 'log2',
    'MathLog10'  : 'log10',
    'MathPow'    : 'pow',
    'MathSqrt'   : 'sqrt',

    # --------------------- Trigonometric functions ---------------------------

    'MathAcos'   : 'acos',
    'MathAsin'   : 'asin',
    'MathAtan'   : 'atan',
    'MathAtan2'  : 'atan2',
    'MathCos'    : 'cos',
    # 'MathDist'  : '???', TODO
    'MathHypot'  : 'hypot',
    'MathSin'    : 'sin',
    'MathTan'    : 'tan',


    # -------------------------- Hyperbolic functions -------------------------

    'MathAcosh'  : 'acosh',
    'MathAsinh'  : 'asinh',
    'MathAtanh'  : 'atanh',
    'MathCosh'   : 'cosh',
    'MathSinh'   : 'sinh',
    'MathTanh'   : 'tanh',

    # --------------------------- Special functions ---------------------------

    'MathErf'    : 'erf',
    'MathErfc'   : 'erfc',
    'MathGamma'  : 'tgamma',
    'MathLgamma' : 'lgamma',

    # --------------------------- internal functions --------------------------
    'MathFactorial' : 'pyc_factorial',
    'MathGcd'       : 'pyc_gcd',
    'MathDegrees'   : 'pyc_degrees',
    'MathRadians'   : 'pyc_radians',
    'MathLcm'       : 'pyc_lcm',
}

c_library_headers = (
    "complex",
    "ctype",
    "float",
    "math",
    "stdarg",
    "stdbool",
    "stddef",
    "stdint",
    "stdio",
    "stdlib",
    "string",
    "tgmath",
)

dtype_registry = {('float',8)   : 'double',
                  ('float',4)   : 'float',
                  ('complex',8) : 'double complex',
                  ('complex',4) : 'float complex',
                  ('int',4)     : 'int32_t',
                  ('int',8)     : 'int64_t',
                  ('int',2)     : 'int16_t',
                  ('int',1)     : 'int8_t',
                  ('bool',4)    : 'bool'}

ndarray_type_registry = {
                  ('float',8)   : 'nd_double',
                  ('float',4)   : 'nd_float',
                  ('complex',8) : 'nd_cdouble',
                  ('complex',4) : 'nd_cfloat',
                  ('int',8)     : 'nd_int64',
                  ('int',4)     : 'nd_int32',
                  ('int',2)     : 'nd_int16',
                  ('int',1)     : 'nd_int8',
                  ('bool',4)    : 'nd_bool'}

import_dict = {'omp_lib' : 'omp' }

c_imports = {n : Import(n, Module(n, (), ())) for n in
                ['stdlib',
                 'math',
                 'string',
                 'ndarrays',
                 'math',
                 'complex',
                 'stdint',
                 'pyc_math_c',
                 'stdio',
                 'stdbool',
                 'assert']}

class CCodePrinter(CodePrinter):
    """A printer to convert python expressions to strings of c code"""
    printmethod = "_ccode"
    language = "C"

    _default_settings = {
        'tabwidth': 4,
    }

    def __init__(self, filename, prefix_module = None):

        errors.set_target(filename, 'file')

        super().__init__()
        self.prefix_module = prefix_module
        self._additional_imports = {'stdlib':c_imports['stdlib']}
        self._additional_code = ''
        self._additional_args = []
        self._temporary_args = []
        self._current_module = None
        self._in_header = False
        # Dictionary linking optional variables to their
        # temporary counterparts which provide allocated
        # memory
        # Key is optional variable
        self._optional_partners = {}

    def get_additional_imports(self):
        """return the additional imports collected in printing stage"""
        return self._additional_imports.keys()

    def add_import(self, import_obj):
        if import_obj.source not in self._additional_imports:
            self._additional_imports[import_obj.source] = import_obj

    def _get_statement(self, codestring):
        return "%s;\n" % codestring

    def _get_comment(self, text):
        return "// {0}\n".format(text)

    def _format_code(self, lines):
        return self.indent_code(lines)

    def _flatten_list(self, irregular_list):
        if isinstance(irregular_list, (PythonList, PythonTuple, list)):
            f_list = [element for item in irregular_list for element in self._flatten_list(item)]
            return f_list
        else:
            return [irregular_list]

    #========================== Numpy Elements ===============================#

    def varCpy(self, lhs, rhs, expr, pad=""):
        """ generates the 'memcpy' line needed to cpy a 'Variable/ndarray' to another

        parameters
        ----------
            lhs : 'Variable'
                Used to extract the name of the assignee

            rhs : 'Variable'
                Used to extract the dtype and its precision

            expr : 'Variable'
                Used to extract the name of the variable to copy from

            pad : 'str'
                Contains the opertion needed to avoid overwriting previous data

        Return
        ------
            String
                that contains the necessary 'memcpy' line that copies(or concats) an ndarray to
                    another
        """
        dtype = self.find_in_ndarray_type_registry(self._print(rhs.dtype),
        rhs.precision)
        expr = self._print(expr)
        if pad != "":
            pad = f"+ ({pad} / {expr}.type_size)"
        cpy_data = "memcpy({0}.{2}{3}, {1}.{2}, {1}.buffer_size);\n".format(lhs,
        expr, dtype, pad)
        return f'{cpy_data}'

    def copy_NumpyArray_Data(self, expr):
        """ print the assignment of a NdArray or a homogeneous tuple

        parameters
        ----------
            expr : PyccelAstNode
                The Assign Node used to get the lhs and rhs
        Return
        ------
            String
                Return a str that contains the declaration of a dummy data_buffer
                       and a call to an operator which copies it to an NdArray struct
        """
        rhs = expr.rhs
        lhs = expr.lhs
        if rhs.rank == 0:
            raise NotImplementedError(str(expr))
        order = lhs.order
        # cause currently variables with order f are not working
        transpose_arg = None
        dummy_array_name = self.scope.get_new_name('array_dummy')
        declare_dtype = self.find_in_dtype_registry(self._print(rhs.dtype), rhs.precision)
        dtype = self.find_in_ndarray_type_registry(self._print(rhs.dtype), rhs.precision)
        arg = rhs.arg if isinstance(rhs, NumpyArray) else rhs
        if isinstance(arg, PythonList) and not isinstance(arg[0], Variable) and order=="F":
            import numpy as np
            transpose_arg = list(np.transpose(arg))
        if rhs.rank > 1:
            # flattening the args to use them in C initialization.
            if order=="F" and transpose_arg is not None:
                arg = [list(i) for i in self._flatten_list(transpose_arg)]
            arg = self._flatten_list(arg)
        self.add_import(c_imports['string'])
        assignations = ""
        if isinstance(arg, Variable):
            return self.varCpy(lhs, rhs, arg)
        if isinstance(arg[0], Variable):
            for n, i in enumerate(arg):
                if isinstance(i, Variable):
                    if n:
                        assignations += self.varCpy(lhs, rhs, i, f"(({i}.buffer_size) * {n})")
                    else:
                        assignations += self.varCpy(lhs, rhs, i)
            return assignations
        else:
            i = ', '.join([self._print(i) for i in arg])
            dummy_array = "%s %s[] = {%s};\n" % (declare_dtype, dummy_array_name, i)
            cpy_data = "memcpy({0}.{2}, {1}, {0}.buffer_size);\n".format(self._print(lhs), dummy_array_name, dtype)
            return f'{dummy_array}{cpy_data}'

    def arrayFill(self, expr):
        """ print the assignment of a NdArray

        parameters
        ----------
            expr : PyccelAstNode
                The Assign Node used to get the lhs and rhs
        Return
        ------
            String
                Return a str that contains a call to the C function array_fill,
        """
        rhs = expr.rhs
        lhs = expr.lhs
        code_init = ''
        declare_dtype = self.find_in_dtype_registry(self._print(rhs.dtype), rhs.precision)

        if rhs.fill_value is not None:
            if isinstance(rhs.fill_value, Literal):
                code_init += 'array_fill(({0}){1}, {2});\n'.format(declare_dtype, self._print(rhs.fill_value), self._print(lhs))
            else:
                code_init += 'array_fill({0}, {1});\n'.format(self._print(rhs.fill_value), self._print(lhs))
        return code_init

    def _init_stack_array(self, expr):
        """ return a string which handles the assignment of a stack ndarray

        Parameters
        ----------
            expr : PyccelAstNode
                The Assign Node used to get the lhs and rhs
        Returns
        -------
            buffer_array : str
                String initialising the stack (C) array which stores the data
            array_init   : str
                String containing the rhs of the initialization of a stack array
        """
        var = expr
        dtype_str = self._print(var.dtype)
        dtype = self.find_in_dtype_registry(dtype_str, var.precision)
        np_dtype = self.find_in_ndarray_type_registry(dtype_str, var.precision)
        shape = ", ".join(self._print(i) for i in var.alloc_shape)
        tot_shape = self._print(functools.reduce(
            lambda x,y: PyccelMul(x,y,simplify=True), var.alloc_shape))
        declare_dtype = self.find_in_dtype_registry('int', 8)

        dummy_array_name = self.scope.get_new_name('array_dummy')
        buffer_array = "{dtype} {name}[{size}];\n".format(
                dtype = dtype,
                name  = dummy_array_name,
                size  = tot_shape)
        shape_init = "({declare_dtype}[]){{{shape}}}".format(declare_dtype=declare_dtype, shape=shape)
        strides_init = "({declare_dtype}[{length}]){{0}}".format(declare_dtype=declare_dtype, length=len(var.shape))
        array_init = ' = (t_ndarray){{\n.{0}={1},\n .shape={2},\n .strides={3},\n '
        array_init += '.nd={4},\n .type={0},\n .is_view={5}\n}};\n'
        array_init = array_init.format(np_dtype, dummy_array_name,
                    shape_init, strides_init, len(var.shape), 'false')
        array_init += 'stack_array_init(&{})'.format(self._print(var))
        self.add_import(c_imports['ndarrays'])
        return buffer_array, array_init

    def fill_NumpyArange(self, expr, lhs):
        """ print the assignment of a NumpyArange
        parameters
        ----------
            expr : NumpyArange
                The node holding NumpyArange
            lhs : Variable
                 The left hand of Assign
        Return
        ------
            String
                Return string that contains the Assign code and the For loop
                responsible for filling the array values
        """
        start  = self._print(expr.start)
        stop   = self._print(expr.stop)
        step   = self._print(expr.step)
        dtype  = self.find_in_ndarray_type_registry(self._print(expr.dtype), expr.precision)

        target = self.scope.get_temporary_variable(expr.dtype)
        index  = self.scope.get_temporary_variable(NativeInteger())

        self._additional_code += self._print(Assign(index, LiteralInteger(0)))

        code = 'for({target} = {start}; {target} {op} {stop}; {target} += {step})'
        code += '\n{{\n{lhs}.{dtype}[{index}] = {target};\n'
        code += self._print(AugAssign(index, '+', LiteralInteger(1))) + '\n}}'
        code = code.format(target = self._print(target),
                            start = start,
                            stop  = stop,
                            op    = '<' if not isinstance(expr.step, PyccelUnarySub) else '>',
                            step  = step,
                            index = self._print(index),
                            lhs   = lhs,
                            dtype = dtype)
        return code

    def _handle_inline_func_call(self, expr):
        """ Print a function call to an inline function
        """
        func = expr.funcdef
        body = func.body

        for b in body.body:
            if isinstance(b, ScopedNode):
                b.scope.update_parent_scope(self.scope, is_loop=True)

        # Print any arguments using the same inline function
        # As the function definition is modified directly this function
        # cannot be called recursively with the same FunctionDef
        args = []
        for a in expr.args:
            if a.is_user_of(func):
                code = PrecomputedCode(self._print(a))
                args.append(code)
            else:
                args.append(a.value)

        new_local_vars = [self.scope.get_temporary_variable(v) \
                            for v in func.local_vars]

        parent_assign = expr.get_direct_user_nodes(lambda x: isinstance(x, Assign))
        if parent_assign:
            results = dict(zip(func.results, parent_assign[0].lhs))
            orig_res_vars = list(results.keys())
            new_res_vars  = self._temporary_args
            new_res_vars = [a.obj if isinstance(a, ObjectAddress) else a for a in new_res_vars]
            self._temporary_args = []
            body.substitute(orig_res_vars, new_res_vars)

        # Replace the arguments in the code
        func.swap_in_args(args, new_local_vars)

        func.remove_presence_checks()

        # Collect code but strip empty end
        body_code = self._print(body)
        code_lines = body_code.split('\n')[:-1]
        return_regex = re.compile(r'\breturn\b')
        has_results = [return_regex.search(l) is not None for l in code_lines]

        if len(func.results) == 0 and not any(has_results):
            code = body_code
        else:
            result_idx = has_results.index(True)
            result_line = code_lines[result_idx]

            body_code = '\n'.join(code_lines[:result_idx])+'\n'

            if len(func.results) != 1:
                code = body_code
            else:
                self._additional_code += body_code
                # Strip return and ; from return statement
                code = result_line[7:-1]

        # Put back original arguments
        func.reinstate_presence_checks()
        func.swap_out_args()
        if parent_assign:
            body.substitute(new_res_vars, orig_res_vars)

        if func.global_vars or func.global_funcs:
            mod = func.get_direct_user_nodes(lambda x: isinstance(x, Module))[0]
            self.add_import(Import(mod.name, [AsName(v, v.name) \
                for v in (*func.global_vars, *func.global_funcs)]))
            for v in (*func.global_vars, *func.global_funcs):
                self.scope.insert_symbol(v.name)

        for b in body.body:
            if isinstance(b, ScopedNode):
                b.scope.update_parent_scope(func.scope, is_loop=True)

        return code

    # ============ Elements ============ #

    def _print_PythonAbs(self, expr):
        if expr.arg.dtype is NativeFloat():
            self.add_import(c_imports['math'])
            func = "fabs"
        elif expr.arg.dtype is NativeComplex():
            self.add_import(c_imports['complex'])
            func = "cabs"
        else:
            func = "labs"
        return "{}({})".format(func, self._print(expr.arg))

    def _print_PythonMin(self, expr):
        arg = expr.args[0]
        if arg.dtype is NativeFloat() and len(arg) == 2:
            self.add_import(c_imports['math'])
            return "fmin({}, {})".format(self._print(arg[0]),
                                         self._print(arg[1]))
        else:
            return errors.report("min in C is only supported for 2 float arguments", symbol=expr,
                    severity='fatal')

    def _print_PythonMax(self, expr):
        arg = expr.args[0]
        if arg.dtype is NativeFloat() and len(arg) == 2:
            self.add_import(c_imports['math'])
            return "fmax({}, {})".format(self._print(arg[0]),
                                         self._print(arg[1]))
        else:
            return errors.report("max in C is only supported for 2 float arguments", symbol=expr,
                    severity='fatal')

    def _print_PythonFloat(self, expr):
        value = self._print(expr.arg)
        type_name = self.find_in_dtype_registry('float', expr.precision)
        return '({0})({1})'.format(type_name, value)

    def _print_PythonInt(self, expr):
        self.add_import(c_imports['stdint'])
        value = self._print(expr.arg)
        type_name = self.find_in_dtype_registry('int', expr.precision)
        return '({0})({1})'.format(type_name, value)

    def _print_PythonBool(self, expr):
        value = self._print(expr.arg)
        return '({} != 0)'.format(value)

    def _print_Literal(self, expr):
        return repr(expr.python_value)

    def _print_LiteralComplex(self, expr):
        if expr.real == LiteralFloat(0):
            return self._print(PyccelAssociativeParenthesis(PyccelMul(expr.imag, LiteralImaginaryUnit())))
        else:
            return self._print(PyccelAssociativeParenthesis(PyccelAdd(expr.real,
                            PyccelMul(expr.imag, LiteralImaginaryUnit()))))

    def _print_PythonComplex(self, expr):
        if expr.is_cast:
            value = self._print(expr.internal_var)
        else:
            value = self._print(PyccelAssociativeParenthesis(PyccelAdd(expr.real,
                            PyccelMul(expr.imag, LiteralImaginaryUnit()))))
        type_name = self.find_in_dtype_registry('complex', expr.precision)
        return '({0})({1})'.format(type_name, value)

    def _print_LiteralImaginaryUnit(self, expr):
        self.add_import(c_imports['complex'])
        return '_Complex_I'

    def _print_PythonLen(self, expr):
        var = expr.arg
        if var.rank > 0:
            return self._print(var.shape[0])
        else:
            return errors.report("PythonLen not implemented for type {}\n".format(type(expr.arg)) +
                    PYCCEL_RESTRICTION_TODO,
                    symbol = expr, severity='fatal')

    def _print_Header(self, expr):
        return ''

    def _print_ModuleHeader(self, expr):
        self.set_scope(expr.module.scope)
        self._in_header = True
        name = expr.module.name
        if isinstance(name, AsName):
            name = name.name
        # TODO: Add classes and interfaces
        funcs = '\n'.join('{};'.format(self.function_signature(f)) for f in expr.module.funcs)

        global_variables = ''.join(['extern '+self._print(d) for d in expr.module.declarations if not d.variable.is_private])

        # Print imports last to be sure that all additional_imports have been collected
        imports = [*expr.module.imports, *self._additional_imports.values()]
        imports = ''.join(self._print(i) for i in imports)

        self._in_header = False
        self.exit_scope()
        return ('#ifndef {name}_H\n'
                '#define {name}_H\n\n'
                '{imports}\n'
                '{variables}\n'
                #'{classes}\n'
                '{funcs}\n'
                #'{interfaces}\n'
                '#endif // {name}_H\n').format(
                        name    = name.upper(),
                        imports = imports,
                        variables = global_variables,
                        funcs   = funcs)

    def _print_Module(self, expr):
        self.set_scope(expr.scope)
        self._current_module = expr.name
        body    = ''.join(self._print(i) for i in expr.body)

        global_variables = ''.join([self._print(d) for d in expr.declarations])

        # Print imports last to be sure that all additional_imports have been collected
        imports = [Import(expr.name, Module(expr.name,(),())), *self._additional_imports.values()]
        imports = ''.join(self._print(i) for i in imports)

        code = ('{imports}\n'
                '{variables}\n'
                '{body}\n').format(
                        imports   = imports,
                        variables = global_variables,
                        body      = body)

        self.exit_scope()
        return code

    def _print_Break(self, expr):
        return 'break;\n'

    def _print_Continue(self, expr):
        return 'continue;\n'

    def _print_While(self, expr):
        self.set_scope(expr.scope)
        body = self._print(expr.body)
        self.exit_scope()
        cond = self._print(expr.test)
        return 'while({condi})\n{{\n{body}}}\n'.format(condi = cond, body = body)

    def _print_If(self, expr):
        lines = []
        for i, (c, e) in enumerate(expr.blocks):
            var = self._print(e)
            if i == 0:
                lines.append("if (%s)\n{\n" % self._print(c))
            elif i == len(expr.blocks) - 1 and isinstance(c, LiteralTrue):
                lines.append("else\n{\n")
            else:
                lines.append("else if (%s)\n{\n" % self._print(c))
            lines.append("%s}\n" % var)
        return "".join(lines)

    def _print_IfTernaryOperator(self, expr):
        cond = self._print(expr.cond)
        value_true = self._print(expr.value_true)
        value_false = self._print(expr.value_false)
        return '{cond} ? {true} : {false}'.format(cond = cond, true =value_true, false = value_false)

    def _print_LiteralTrue(self, expr):
        return '1'

    def _print_LiteralFalse(self, expr):
        return '0'

    def _print_PyccelAnd(self, expr):
        args = [self._print(a) for a in expr.args]
        return ' && '.join(a for a in args)

    def _print_PyccelOr(self, expr):
        args = [self._print(a) for a in expr.args]
        return ' || '.join(a for a in args)

    def _print_PyccelEq(self, expr):
        lhs = self._print(expr.args[0])
        rhs = self._print(expr.args[1])
        return '{0} == {1}'.format(lhs, rhs)

    def _print_PyccelNe(self, expr):
        lhs = self._print(expr.args[0])
        rhs = self._print(expr.args[1])
        return '{0} != {1}'.format(lhs, rhs)

    def _print_PyccelLt(self, expr):
        lhs = self._print(expr.args[0])
        rhs = self._print(expr.args[1])
        return '{0} < {1}'.format(lhs, rhs)

    def _print_PyccelLe(self, expr):
        lhs = self._print(expr.args[0])
        rhs = self._print(expr.args[1])
        return '{0} <= {1}'.format(lhs, rhs)

    def _print_PyccelGt(self, expr):
        lhs = self._print(expr.args[0])
        rhs = self._print(expr.args[1])
        return '{0} > {1}'.format(lhs, rhs)

    def _print_PyccelGe(self, expr):
        lhs = self._print(expr.args[0])
        rhs = self._print(expr.args[1])
        return '{0} >= {1}'.format(lhs, rhs)

    def _print_PyccelNot(self, expr):
        a = self._print(expr.args[0])
        return '!{}'.format(a)

    def _print_PyccelMod(self, expr):
        self.add_import(c_imports['math'])
        self.add_import(c_imports['pyc_math_c'])

        first = self._print(expr.args[0])
        second = self._print(expr.args[1])

        if expr.dtype is NativeInteger():
            return "pyc_modulo({n}, {base})".format(n=first, base=second)

        if expr.args[0].dtype is NativeInteger():
            first = self._print(NumpyFloat(expr.args[0]))
        if expr.args[1].dtype is NativeInteger():
            second = self._print(NumpyFloat(expr.args[1]))
        return "pyc_fmodulo({n}, {base})".format(n=first, base=second)

    def _print_PyccelPow(self, expr):
        b = expr.args[0]
        e = expr.args[1]

        if expr.dtype is NativeComplex():
            b = self._print(b if b.dtype is NativeComplex() else PythonComplex(b))
            e = self._print(e if e.dtype is NativeComplex() else PythonComplex(e))
            self.add_import(c_imports['complex'])
            return 'cpow({}, {})'.format(b, e)

        self.add_import(c_imports['math'])
        b = self._print(b if b.dtype is NativeFloat() else NumpyFloat(b))
        e = self._print(e if e.dtype is NativeFloat() else NumpyFloat(e))
        code = 'pow({}, {})'.format(b, e)
        if expr.dtype is NativeInteger():
            dtype = self._print(expr.dtype)
            prec  = expr.precision
            cast_type = self.find_in_dtype_registry(dtype, prec)
            return '({}){}'.format(cast_type, code)
        return code

    def _print_Import(self, expr):
        if expr.ignore:
            return ''
        if isinstance(expr.source, AsName):
            source = expr.source.name
        else:
            source = expr.source
        if isinstance(source, DottedName):
            source = source.name[-1]
        else:
            source = self._print(source)

        # Get with a default value is not used here as it is
        # slower and on most occasions the import will not be in the
        # dictionary
        if source in import_dict: # pylint: disable=consider-using-get
            source = import_dict[source]

        if source is None:
            return ''
        if expr.source in c_library_headers:
            return '#include <{0}.h>\n'.format(source)
        else:
            return '#include "{0}.h"\n'.format(source)

    def _print_LiteralString(self, expr):
        format_str = format(expr.arg)
        format_str = format_str.replace("\\", "\\\\")\
                               .replace('\a', '\\a')\
                               .replace('\b', '\\b')\
                               .replace('\f', '\\f')\
                               .replace("\n", "\\n")\
                               .replace('\r', '\\r')\
                               .replace('\t', '\\t')\
                               .replace('\v', '\\v')\
                               .replace('"', '\\"')\
                               .replace("'", "\\'")
        return '"{}"'.format(format_str)

    def get_print_format_and_arg(self, var):
        type_to_format = {('float',8)   : '%.12lf',
                          ('float',4)   : '%.12f',
                          ('complex',8) : '(%.12lf + %.12lfj)',
                          ('complex',4) : '(%.12f + %.12fj)',
                          ('int',4)     : '%d',
                          ('int',8)     : '%ld',
                          ('int',2)     : '%hd',
                          ('int',1)     : '%c',
                          ('bool',4)    : '%s',
                          ('string', 0) : '%s'}
        try:
            arg_format = type_to_format[(self._print(var.dtype), get_final_precision(var))]
        except KeyError:
            errors.report("{} type is not supported currently".format(var.dtype), severity='fatal')
        if var.dtype is NativeComplex():
            arg = '{}, {}'.format(self._print(NumpyReal(var)), self._print(NumpyImag(var)))
        elif var.dtype is NativeBool():
            arg = '{} ? "True" : "False"'.format(self._print(var))
        else:
            arg = self._print(var)
        return arg_format, arg

    def extract_function_call_results(self, expr):
        tmp_list = [self.scope.get_temporary_variable(a.dtype) for a in expr.funcdef.results]
        return tmp_list

    def _print_PythonPrint(self, expr):
        self.add_import(c_imports['stdio'])
        end = '\n'
        sep = ' '
        code = ''
        empty_end = FunctionCallArgument(LiteralString(''), 'end')
        space_end = FunctionCallArgument(LiteralString(' '), 'end')
        kwargs = [f for f in expr.expr if f.has_keyword]
        for f in kwargs:
            if f.keyword == 'sep'      :   sep = str(f.value)
            elif f.keyword == 'end'    :   end = str(f.value)
            else: errors.report("{} not implemented as a keyworded argument".format(f.keyword), severity='fatal')
        args_format = []
        args = []
        orig_args = [f for f in expr.expr if not f.has_keyword]

        def formatted_args_to_printf(args_format, args, end):
            args_format = sep.join(args_format)
            args_format += end
            args_format = self._print(LiteralString(args_format))
            args_code = ', '.join([args_format, *args])
            return "printf({});\n".format(args_code)

        if len(orig_args) == 0:
            return formatted_args_to_printf(args_format, args, end)

        for i, f in enumerate(orig_args):
            f = f.value
            if isinstance(f, PythonType):
                f = f.print_string

            if isinstance(f, FunctionCall) and isinstance(f.dtype, NativeTuple):
                tmp_list = self.extract_function_call_results(f)
                tmp_arg_format_list = []
                for a in tmp_list:
                    arg_format, arg = self.get_print_format_and_arg(a)
                    tmp_arg_format_list.append(arg_format)
                    args.append(arg)
                args_format.append('({})'.format(', '.join(tmp_arg_format_list)))
                assign = Assign(tmp_list, f)
                self._additional_code += self._print(assign)
            elif f.rank > 0:
                if args_format:
                    code += formatted_args_to_printf(args_format, args, sep)
                    args_format = []
                    args = []
                for_index = self.scope.get_temporary_variable(NativeInteger(), name = 'i')
                max_index = PyccelMinus(f.shape[0], LiteralInteger(1), simplify = True)
                for_range = PythonRange(max_index)
                print_body = [ FunctionCallArgument(f[for_index]) ]
                if f.rank == 1:
                    print_body.append(space_end)

                for_body  = [PythonPrint(print_body)]
                for_scope = self.scope.create_new_loop_scope()
                for_loop  = For(for_index, for_range, for_body, scope=for_scope)
                for_end   = FunctionCallArgument(LiteralString(']'+end if i == len(orig_args)-1 else ']'), keyword='end')

                body = CodeBlock([PythonPrint([ FunctionCallArgument(LiteralString('[')), empty_end]),
                                  for_loop,
                                  PythonPrint([ FunctionCallArgument(f[max_index]), for_end])],
                                 unravelled = True)
                code += self._print(body)
            else:
                arg_format, arg = self.get_print_format_and_arg(f)
                args_format.append(arg_format)
                args.append(arg)
        if args_format:
            code += formatted_args_to_printf(args_format, args, end)
        return code

    def find_in_dtype_registry(self, dtype, prec):
        if prec == -1:
            prec = default_precision[dtype]
        try :
            return dtype_registry[(dtype, prec)]
        except KeyError:
            errors.report(PYCCEL_RESTRICTION_TODO,
                    symbol = "{}[kind = {}]".format(dtype, prec),
                    severity='fatal')

    def find_in_ndarray_type_registry(self, dtype, prec):
        if prec == -1:
            prec = default_precision[dtype]
        try :
            return ndarray_type_registry[(dtype, prec)]
        except KeyError:
            errors.report(PYCCEL_RESTRICTION_TODO,
                    symbol = "{}[kind = {}]".format(dtype, prec),
                    severity='fatal')

    def get_declare_type(self, expr):
        dtype = self._print(expr.dtype)
        prec  = expr.precision
        rank  = expr.rank
        if isinstance(expr.dtype, NativeInteger):
            self.add_import(c_imports['stdint'])
        dtype = self.find_in_dtype_registry(dtype, prec)
        if rank > 0:
            if expr.is_ndarray or isinstance(expr, HomogeneousTupleVariable):
                if expr.rank > 15:
                    errors.report(UNSUPPORTED_ARRAY_RANK, symbol=expr, severity='fatal')
                self.add_import(c_imports['ndarrays'])
                dtype = 't_ndarray'
            else:
                errors.report(PYCCEL_RESTRICTION_TODO+' (rank>0)', symbol=expr, severity='fatal')

        if self.stored_in_c_pointer(expr):
            return '{0} *'.format(dtype)
        else:
            return '{0} '.format(dtype)

    def _print_FuncAddressDeclare(self, expr):
        args = list(expr.arguments)
        if len(expr.results) == 1:
            ret_type = self.get_declare_type(expr.results[0])
        elif len(expr.results) > 1:
            ret_type = self._print(datatype('int')) + ' '
            args += [a.clone(name = a.name, memory_handling='alias') for a in expr.results]
        else:
            ret_type = self._print(datatype('void')) + ' '
        name = expr.name
        if not args:
            arg_code = 'void'
        else:
            # TODO: extract informations needed for printing in case of function argument which itself has a function argument
            arg_code = ', '.join('{}'.format(self._print_FuncAddressDeclare(i))
                        if isinstance(i, FunctionAddress) else '{0}{1}'.format(self.get_declare_type(i), i)
                        for i in args)
        return '{}(*{})({});\n'.format(ret_type, name, arg_code)

    def _print_Declare(self, expr):
        print()
        if isinstance(expr.variable, InhomogeneousTupleVariable):
            return ''.join(self._print_Declare(Declare(v.dtype,v,intent=expr.intent, static=expr.static)) for v in expr.variable)

        declaration_type = self.get_declare_type(expr.variable)
        variable = self._print(expr.variable.name)

        if expr.variable.is_stack_array:
            preface, init = self._init_stack_array(expr.variable,)
        elif declaration_type == 't_ndarray ' and not self._in_header:
            preface = ''
            init    = ' = {.shape = NULL}'
        else:
            preface = ''
            init    = ''

        declaration = '{dtype}{var}{init};\n'.format(
                            dtype = declaration_type,
                            var   = variable,
                            init  = init)

        return preface + declaration

    def _print_NativeBool(self, expr):
        self.add_import(c_imports['stdbool'])
        return 'bool'

    def _print_NativeInteger(self, expr):
        return 'int'

    def _print_NativeFloat(self, expr):
        return 'float'

    def _print_NativeVoid(self, expr):
        return 'void'

    def _print_NativeComplex(self, expr):
        self.add_import(c_imports['complex'])
        return 'complex'
    def _print_NativeString(self, expr):
        return 'string'

    def function_signature(self, expr, print_arg_names = True):
        """Extract from function definition all the information
        (name, input, output) needed to create the signature

        Parameters
        ----------
        expr            : FunctionDef
            the function defintion

        print_arg_names : Bool
            default value True and False when we don't need to print
            arguments names

        Return
        ------
        String
            Signature of the function
        """
        args = list(expr.arguments)
        if len(expr.results) == 1:
            ret_type = self.get_declare_type(expr.results[0])
        elif len(expr.results) > 1:
            ret_type = self._print(datatype('int')) + ' '
            args += [FunctionDefArgument(a.clone(name = a.name, memory_handling ='alias')) for a in expr.results]
        else:
            ret_type = self._print(datatype('void')) + ' '
        name = expr.name
        if not args:
            arg_code = 'void'
        else:
            def get_var_arg(arg, var):
                code = "const " * var.is_const
                code += self.get_declare_type(var)
                code += arg.name * print_arg_names
                return code

            var_list = [a.var for a in args]
            arg_code_list = [self.function_signature(var, False) if isinstance(var, FunctionAddress) else get_var_arg(arg, var) for arg, var in zip(args, var_list)]
            arg_code = ', '.join(arg_code_list)

        if isinstance(expr, FunctionAddress):
            return '{}(*{})({})'.format(ret_type, name, arg_code)
        else:
            return '{0}{1}({2})'.format(ret_type, name, arg_code)

    def _print_IndexedElement(self, expr):
        base = expr.base
        inds = list(expr.indices)
        base_shape = base.shape
        allow_negative_indexes = True if isinstance(base, PythonTuple) else base.allows_negative_indexes
        for i, ind in enumerate(inds):
            if isinstance(ind, PyccelUnarySub) and isinstance(ind.args[0], LiteralInteger):
                inds[i] = PyccelMinus(base_shape[i], ind.args[0], simplify = True)
            else:
                #indices of indexedElement of len==1 shouldn't be a tuple
                if isinstance(ind, tuple) and len(ind) == 1:
                    inds[i].args = ind[0]
                if allow_negative_indexes and \
                        not isinstance(ind, LiteralInteger) and not isinstance(ind, Slice):
                    inds[i] = IfTernaryOperator(PyccelLt(ind, LiteralInteger(0)),
                        PyccelAdd(base_shape[i], ind, simplify = True), ind)
        #set dtype to the C struct types
        dtype = self._print(expr.dtype)
        dtype = self.find_in_ndarray_type_registry(dtype, expr.precision)
        base_name = self._print(base)
        if getattr(base, 'is_ndarray', False) or isinstance(base, HomogeneousTupleVariable):
            if expr.rank > 0:
                #managing the Slice input
                for i , ind in enumerate(inds):
                    if isinstance(ind, Slice):
                        inds[i] = self._new_slice_with_processed_arguments(ind, PyccelArraySize(base, i),
                            allow_negative_indexes)
                    else:
                        inds[i] = Slice(ind, PyccelAdd(ind, LiteralInteger(1), simplify = True), LiteralInteger(1))
                inds = [self._print(i) for i in inds]
                return "array_slicing(%s, %s, %s)" % (base_name, expr.rank, ", ".join(inds))
            inds = [self._cast_to(i, NativeInteger(), 8).format(self._print(i)) for i in inds]
        else:
            raise NotImplementedError(expr)
        return "GET_ELEMENT(%s, %s, %s)" % (base_name, dtype, ", ".join(inds))


    def _cast_to(self, expr, dtype, precision):
        """ add cast to an expression when needed
        parameters
        ----------
            expr      : PyccelAstNode
                the expression to be cast
            dtype     : Datatype
                base type of the cast
            precision : integer
                precision of the base type of the cast

        Return
        ------
            String
                Return format string that contains the desired cast type
                NB: You should insert the expression to be cast in the string after using this function.
        """
        if (expr.dtype != dtype or expr.precision != precision):
            cast=self.find_in_dtype_registry(self._print(dtype), precision)
            return '({}){{}}'.format(cast)
        return '{}'

    def _print_DottedVariable(self, expr):
        """convert dotted Variable to their C equivalent"""
        if self.stored_in_c_pointer(expr):
            return '{}->{}'.format(self._print(ObjectAddress(expr.lhs)), self._print(expr.name))
        return '{}.{}'.format(self._print(expr.lhs), self._print(expr.name))

    @staticmethod
    def _new_slice_with_processed_arguments(_slice, array_size, allow_negative_index):
        """ Create new slice with informations collected from old slice and decorators

        Parameters
        ----------
            _slice : Slice
                slice needed to collect (start, stop, step)
            array_size : PyccelArraySize
                call to function size()
            allow_negative_index : Bool
                True when the decorator allow_negative_index is present
        Returns
        -------
            Slice
        """
        start = LiteralInteger(0) if _slice.start is None else _slice.start
        stop = array_size if _slice.stop is None else _slice.stop

        # negative start and end in slice
        if isinstance(start, PyccelUnarySub) and isinstance(start.args[0], LiteralInteger):
            start = PyccelMinus(array_size, start.args[0], simplify = True)
        elif allow_negative_index and not isinstance(start, (LiteralInteger, PyccelArraySize)):
            start = IfTernaryOperator(PyccelLt(start, LiteralInteger(0)),
                            PyccelMinus(array_size, start, simplify = True), start)

        if isinstance(stop, PyccelUnarySub) and isinstance(stop.args[0], LiteralInteger):
            stop = PyccelMinus(array_size, stop.args[0], simplify = True)
        elif allow_negative_index and not isinstance(stop, (LiteralInteger, PyccelArraySize)):
            stop = IfTernaryOperator(PyccelLt(stop, LiteralInteger(0)),
                            PyccelMinus(array_size, stop, simplify = True), stop)

        # steps in slices
        step = _slice.step

        if step is None:
            step = LiteralInteger(1)

        # negative step in slice
        elif isinstance(step, PyccelUnarySub) and isinstance(step.args[0], LiteralInteger):
            start = PyccelMinus(array_size, LiteralInteger(1), simplify = True) if _slice.start is None else start
            stop = LiteralInteger(0) if _slice.stop is None else stop

        # variable step in slice
        elif allow_negative_index and step and not isinstance(step, LiteralInteger):
            og_start = start
            start = IfTernaryOperator(PyccelGt(step, LiteralInteger(0)), start, PyccelMinus(stop, LiteralInteger(1), simplify = True))
            stop = IfTernaryOperator(PyccelGt(step, LiteralInteger(0)), stop, og_start)

        return Slice(start, stop, step)

    def _print_NumpyArraySize(self, expr):
        arg = expr.arg
        if self.stored_in_c_pointer(arg):
            return '{}->length'.format(self._print(ObjectAddress(arg)))
        return '{}.length'.format(self._print(arg))

    def _print_PyccelArraySize(self, expr):
        arg    = expr.arg
        if self.stored_in_c_pointer(arg):
            return '{}->shape[{}]'.format(self._print(ObjectAddress(arg)), self._print(expr.index))
        return '{}.shape[{}]'.format(self._print(arg), self._print(expr.index))

    def _print_Allocate(self, expr):
        free_code = ''
        #free the array if its already allocated and checking if its not null if the status is unknown
        if  (expr.status == 'unknown'):
            free_code = 'if (%s.shape != NULL)\n' % self._print(expr.variable.name)
            free_code += "{{\n{}}}\n".format(self._print(Deallocate(expr.variable)))
        elif  (expr.status == 'allocated'):
            free_code += self._print(Deallocate(expr.variable))
        self.add_import(c_imports['ndarrays'])
        shape = ", ".join(self._print(i) for i in expr.shape)
        dtype = self._print(expr.variable.dtype)
        dtype = self.find_in_ndarray_type_registry(dtype, expr.variable.precision)
        shape_dtype = self.find_in_dtype_registry('int', 8)
        shape_Assign = "("+ shape_dtype +"[]){" + shape + "}"
<<<<<<< HEAD
        is_view = 'false' if expr.variable.allocatable else 'true'
        alloc_code = "{} = array_create({}, {}, {}, {}, {});\n".format(
=======
        is_view = 'false' if expr.variable.on_heap else 'true'
        alloc_code = "{} = array_create({}, {}, {}, {});\n".format(
>>>>>>> 1d7ad960
                expr.variable, len(expr.shape), shape_Assign, dtype,
                is_view, "order_f" if expr.order == "F" else "order_c")
        return '{}{}'.format(free_code, alloc_code)

    def _print_Deallocate(self, expr):
        if isinstance(expr.variable, InhomogeneousTupleVariable):
            return ''.join(self._print(Deallocate(v)) for v in expr.variable)
        if expr.variable.is_alias:
            return 'free_pointer({});\n'.format(self._print(expr.variable))
        return 'free_array({});\n'.format(self._print(expr.variable))

    def _print_Slice(self, expr):
        start = self._print(expr.start)
        stop = self._print(expr.stop)
        step = self._print(expr.step)
        return 'new_slice({}, {}, {})'.format(start, stop, step)

    def _print_NumpyUfuncBase(self, expr):
        """ Convert a Python expression with a Numpy function call to C
        function call

        Parameters
        ----------
            expr : Pyccel ast node
                Python expression with a Numpy function call

        Returns
        -------
            string
                Equivalent expression in C language

        Example
        -------
            numpy.cos(x) ==> cos(x)

        """
        # add necessary include
        self.add_import(c_imports['math'])
        type_name = type(expr).__name__
        try:
            func_name = numpy_ufunc_to_c_float[type_name]
        except KeyError:
            errors.report(PYCCEL_RESTRICTION_TODO, severity='fatal')
        args = []
        for arg in expr.args:
            if arg.dtype is NativeComplex():
                self.add_import(c_imports['complex'])
                try:
                    func_name = numpy_ufunc_to_c_complex[type_name]
                    args.append(self._print(arg))
                except KeyError:
                    errors.report(INCOMPATIBLE_TYPEVAR_TO_FUNC.format(type_name) ,severity='fatal')
            elif arg.dtype is not NativeFloat():
                args.append(self._print(NumpyFloat(arg)))
            else :
                args.append(self._print(arg))
        code_args = ', '.join(args)
        return '{0}({1})'.format(func_name, code_args)

    def _print_MathFunctionBase(self, expr):
        """ Convert a Python expression with a math function call to C
        function call

        Parameters
        ----------
            expr : Pyccel ast node
                Python expression with a Math function call

        Returns
        -------
            string
                Equivalent expression in C language

        ------
        Example:
        --------
            math.sin(x) ==> sin(x)

        """
        # add necessary include
        type_name = type(expr).__name__
        try:
            func_name = math_function_to_c[type_name]
        except KeyError:
            errors.report(PYCCEL_RESTRICTION_TODO, severity='fatal')

        if func_name.startswith("pyc"):
            self.add_import(c_imports['pyc_math_c'])
        else:
            if expr.dtype is NativeComplex():
                self.add_import(c_imports['cmath'])
            else:
                self.add_import(c_imports['math'])
        args = []
        for arg in expr.args:
            if arg.dtype != NativeFloat() and not func_name.startswith("pyc"):
                args.append(self._print(NumpyFloat(arg)))
            else:
                args.append(self._print(arg))
        code_args = ', '.join(args)
        if expr.dtype == NativeInteger():
            cast_type = self.find_in_dtype_registry('int', expr.precision)
            return '({0}){1}({2})'.format(cast_type, func_name, code_args)
        return '{0}({1})'.format(func_name, code_args)

    def _print_MathIsfinite(self, expr):
        """Convert a Python expression with a math isfinite function call to C
        function call"""
        # add necessary include
        self.add_import(c_imports['math'])
        arg = expr.args[0]
        if arg.dtype is NativeInteger():
            code_arg = self._print(NumpyFloat(arg))
        else:
            code_arg = self._print(arg)
        return "isfinite({})".format(code_arg)

    def _print_MathIsinf(self, expr):
        """Convert a Python expression with a math isinf function call to C
        function call"""
        # add necessary include
        self.add_import(c_imports['math'])
        arg = expr.args[0]
        if arg.dtype is NativeInteger():
            code_arg = self._print(NumpyFloat(arg))
        else:
            code_arg = self._print(arg)
        return "isinf({})".format(code_arg)

    def _print_MathIsnan(self, expr):
        """Convert a Python expression with a math isnan function call to C
        function call"""
        # add necessary include
        self.add_import(c_imports['math'])
        arg = expr.args[0]
        if arg.dtype is NativeInteger():
            code_arg = self._print(NumpyFloat(arg))
        else:
            code_arg = self._print(arg)
        return "isnan({})".format(code_arg)

    def _print_MathTrunc(self, expr):
        """Convert a Python expression with a math trunc function call to C
        function call"""
        # add necessary include
        self.add_import(c_imports['math'])
        arg = expr.args[0]
        if arg.dtype is NativeInteger():
            code_arg = self._print(NumpyFloat(arg))
        else:
            code_arg = self._print(arg)
        return "trunc({})".format(code_arg)

    def _print_FunctionAddress(self, expr):
        return expr.name

    def _print_NumpyWhere(self, expr):
        cond = self._print(expr.condition)
        value_true = self._print(expr.value_true)
        value_false = self._print(expr.value_false)
        stmt = '{cond} ? {true} : {false}'.format(cond = cond,
                true = value_true, false = value_false)
        return stmt

    def _print_Rand(self, expr):
        raise NotImplementedError("Rand not implemented")

    def _print_NumpyRandint(self, expr):
        raise NotImplementedError("Randint not implemented")

    def _print_NumpyMod(self, expr):
        return self._print(PyccelMod(*expr.args))

    def _print_NumpyLinspace(self, expr):
        template = '({start} + {index}*{step})'
        if not isinstance(expr.endpoint, LiteralFalse):
            template = '({start} + {index}*{step})'
            lhs_source = expr.get_user_nodes(Assign)[0].lhs
            lhs_source.substitute(expr.ind, PyccelMinus(expr.num, LiteralInteger(1), simplify = True))
            lhs = self._print(lhs_source)

            if isinstance(expr.endpoint, LiteralTrue):
                cond_template = lhs + ' = {stop}'
            else:
                cond_template = lhs + ' = {cond} ? {stop} : ' + lhs

        dtype = self._print(expr.dtype)
        v = self._cast_to(expr.stop, dtype, expr.precision).format(self._print(expr.stop))

        init_value = template.format(
            start = self._print(expr.start),
            step  = self._print(expr.step),
            index = self._print(expr.ind),
        )
        if isinstance(expr.endpoint, LiteralFalse):
            code = init_value
        elif isinstance(expr.endpoint, LiteralTrue):
            code = init_value + ';\n' + cond_template.format(stop = v)
        else:
            code = init_value + ';\n' + cond_template.format(cond=self._print(expr.endpoint),stop = v)

        return code

    def _print_Interface(self, expr):
        return ""

    def _print_FunctionDef(self, expr):
        if expr.is_inline:
            return ''
        self.set_scope(expr.scope)

        if len(expr.results) > 1:
            self._additional_args.append(expr.results)
        body  = self._print(expr.body)
        decs  = [Declare(i.dtype, i) if isinstance(i, Variable) else FuncAddressDeclare(i) for i in expr.local_vars]
        if len(expr.results) <= 1 :
            for i in expr.results:
                if isinstance(i, Variable) and not i.is_temp:
                    decs += [Declare(i.dtype, i)]
                elif not isinstance(i, Variable):
                    decs += [FuncAddressDeclare(i)]
        arguments = [a.var for a in expr.arguments]
        decs += [Declare(v.dtype,v) for v in self.scope.variables.values() \
                if v not in chain(expr.local_vars, expr.results, arguments)]
        decs  = ''.join(self._print(i) for i in decs)

        sep = self._print(SeparatorComment(40))
        if self._additional_args :
            self._additional_args.pop()
        for i in expr.imports:
            self.add_import(i)
        doc_string = self._print(expr.doc_string) if expr.doc_string else ''

        parts = [sep,
                 doc_string,
                '{signature}\n{{\n'.format(signature=self.function_signature(expr)),
                 decs,
                 body,
                 '}\n',
                 sep]

        self.exit_scope()

        return ''.join(p for p in parts if p)

    def stored_in_c_pointer(self, a):
        """
        Indicates whether the object a needs to be stored in a pointer
        in c code

        Parameters
        ----------
        a : PyccelAstNode
        """
        if isinstance(a, (Nil, ObjectAddress)):
            return True
        if isinstance(a, FunctionCall):
            results = a.funcdef.results
            if len(results)==1:
                a = a.funcdef.results[0]
            else:
                return False

        if not isinstance(a, Variable):
            return False
        return (a.is_alias and not a.is_ndarray) or a.is_optional or \
                any(a is bi for b in self._additional_args for bi in b)

    def _print_FunctionCall(self, expr):
        func = expr.funcdef
        if func.is_inline:
            return self._handle_inline_func_call(expr)
         # Ensure the correct syntax is used for pointers
        args = []
        for a, f in zip(expr.args, func.arguments):
            a = a.value if a else Nil()
            f = f.var
            if self.stored_in_c_pointer(f):
                if isinstance(a, Variable):
                    args.append(ObjectAddress(a))
                elif not self.stored_in_c_pointer(a):
                    tmp_var = self.scope.get_temporary_variable(f.dtype)
                    assign = Assign(tmp_var, a)
                    self._additional_code += self._print(assign)
                    args.append(ObjectAddress(tmp_var))
                else:
                    args.append(a)
            else :
                args.append(a)

        args += self._temporary_args
        self._temporary_args = []
        args = ', '.join(['{}'.format(self._print(a)) for a in args])
        if not func.results:
            return '{}({});\n'.format(func.name, args)
        return '{}({})'.format(func.name, args)

    def _print_Constant(self, expr):
        """ Convert a Python expression with a math constant call to C
        function call

        Parameters
        ----------
            expr : Pyccel ast node
                Python expression with a Math constant

        Returns
        -------
            string
                String represent the value of the constant

        Example
        -------
            math.pi ==> 3.14159265358979

        """
        val = LiteralFloat(expr.value)
        return self._print(val)

    def _print_Return(self, expr):
        code = ''
        args = [ObjectAddress(a) if isinstance(a, Variable) and self.stored_in_c_pointer(a) else a for a in expr.expr]

        if len(args) == 0:
            return 'return;\n'

        if len(args) > 1:
            if expr.stmt:
                return self._print(expr.stmt)+'return 0;\n'
            return 'return 0;\n'

        if expr.stmt:
            # get Assign nodes from the CodeBlock object expr.stmt.
            last_assign = expr.stmt.get_attribute_nodes(Assign, excluded_nodes=FunctionCall)
            deallocate_nodes = expr.stmt.get_attribute_nodes(Deallocate, excluded_nodes=(Assign,))
            vars_in_deallocate_nodes = [i.variable for i in deallocate_nodes]

            # Check the Assign objects list in case of
            # the user assigns a variable to an object contains IndexedElement object.
            if not last_assign:
                code = ''+self._print(expr.stmt)
            elif isinstance(last_assign[-1], AugAssign):
                last_assign[-1].lhs.is_temp = False
                code = ''+self._print(expr.stmt)
            else:
                # make sure that stmt contains one assign node.
                last_assign = last_assign[-1]
                variables = last_assign.rhs.get_attribute_nodes(Variable)
                unneeded_var = not any(b in vars_in_deallocate_nodes for b in variables)
                if unneeded_var:
                    code = ''.join(self._print(a) for a in expr.stmt.body if a is not last_assign)
                    return code + 'return {};\n'.format(self._print(last_assign.rhs))
                else:
                    code = ''+self._print(expr.stmt)
                    last_assign.lhs.is_temp = False

        return code + 'return {0};\n'.format(self._print(args[0]))

    def _print_Pass(self, expr):
        return '// pass\n'

    def _print_Nil(self, expr):
        return 'NULL'

    def _print_NilArgument(self, expr):
        raise errors.report("Trying to use optional argument in inline function without providing a variable",
                symbol=expr,
                severity='fatal')

    def _print_PyccelAdd(self, expr):
        return ' + '.join(self._print(a) for a in expr.args)

    def _print_PyccelMinus(self, expr):
        args = [self._print(a) for a in expr.args]
        if len(args) == 1:
            return '-{}'.format(args[0])
        return ' - '.join(args)

    def _print_PyccelMul(self, expr):
        return ' * '.join(self._print(a) for a in expr.args)

    def _print_PyccelDiv(self, expr):
        if all(a.dtype is NativeInteger() for a in expr.args):
            args = [NumpyFloat(a) for a in expr.args]
        else:
            args = expr.args
        return  ' / '.join(self._print(a) for a in args)

    def _print_PyccelFloorDiv(self, expr):
        self.add_import(c_imports['math'])
        # the result type of the floor division is dependent on the arguments
        # type, if all arguments are integers the result is integer otherwise
        # the result type is float
        need_to_cast = all(a.dtype is NativeInteger() for a in expr.args)
        code = ' / '.join(self._print(a if a.dtype is NativeFloat() else NumpyFloat(a)) for a in expr.args)
        if (need_to_cast):
            cast_type = self.find_in_dtype_registry('int', expr.precision)
            return "({})floor({})".format(cast_type, code)
        return "floor({})".format(code)

    def _print_PyccelRShift(self, expr):
        return ' >> '.join(self._print(a) for a in expr.args)

    def _print_PyccelLShift(self, expr):
        return ' << '.join(self._print(a) for a in expr.args)

    def _print_PyccelBitXor(self, expr):
        if expr.dtype is NativeBool():
            return '{0} != {1}'.format(self._print(expr.args[0]), self._print(expr.args[1]))
        return ' ^ '.join(self._print(a) for a in expr.args)

    def _print_PyccelBitOr(self, expr):
        if expr.dtype is NativeBool():
            return ' || '.join(self._print(a) for a in expr.args)
        return ' | '.join(self._print(a) for a in expr.args)

    def _print_PyccelBitAnd(self, expr):
        if expr.dtype is NativeBool():
            return ' && '.join(self._print(a) for a in expr.args)
        return ' & '.join(self._print(a) for a in expr.args)

    def _print_PyccelInvert(self, expr):
        return '~{}'.format(self._print(expr.args[0]))

    def _print_PyccelAssociativeParenthesis(self, expr):
        return '({})'.format(self._print(expr.args[0]))

    def _print_PyccelUnary(self, expr):
        return '+{}'.format(self._print(expr.args[0]))

    def _print_PyccelUnarySub(self, expr):
        return '-{}'.format(self._print(expr.args[0]))

    def _print_AugAssign(self, expr):
        lhs_code = self._print(expr.lhs)
        op = expr.op
        rhs_code = self._print(expr.rhs)
        return "{0} {1}= {2};\n".format(lhs_code, op, rhs_code)

    def _print_Assign(self, expr):
        prefix_code = ''
        lhs = expr.lhs
        rhs = expr.rhs
        if isinstance(lhs, Variable) and lhs.is_optional:
            if lhs in self._optional_partners:
                # Collect temporary variable which provides
                # allocated memory space for this optional variable
                tmp_var = self._optional_partners[lhs]
            else:
                # Create temporary variable to provide allocated
                # memory space before assigning to the pointer value
                # (may be NULL)
                tmp_var = self.scope.get_temporary_variable(lhs,
                        is_optional = False)
                self._optional_partners[lhs] = tmp_var
            # Point optional variable at an allocated memory space
            prefix_code = self._print(AliasAssign(lhs, tmp_var))
        if isinstance(rhs, FunctionCall) and isinstance(rhs.dtype, NativeTuple):
            self._temporary_args = [ObjectAddress(a) for a in lhs]
            return prefix_code+'{};\n'.format(self._print(rhs))
        # Inhomogenous tuples are unravelled and therefore do not exist in the c printer
        if isinstance(rhs, (NumpyArray, PythonTuple)):
            return prefix_code+self.copy_NumpyArray_Data(expr)
        if isinstance(rhs, (NumpyFull)):
            return prefix_code+self.arrayFill(expr)
        if isinstance(rhs, NumpyArange):
            return prefix_code+self.fill_NumpyArange(rhs, lhs)
        lhs = self._print(expr.lhs)
        rhs = self._print(expr.rhs)
        return prefix_code+'{} = {};\n'.format(lhs, rhs)

    def _print_AliasAssign(self, expr):
        lhs_var = expr.lhs
        rhs_var = expr.rhs

        lhs_address = ObjectAddress(lhs_var)
        rhs_address = ObjectAddress(rhs_var)

        # the below condition handles the case of reassinging a pointer to an array view.
        # setting the pointer's is_view attribute to false so it can be ignored by the free_pointer function.
        if not self.stored_in_c_pointer(lhs_var) and \
                isinstance(lhs_var, Variable) and lhs_var.is_ndarray:
            rhs = self._print(rhs_var)

            if isinstance(rhs_var, Variable) and rhs_var.is_ndarray:
                lhs = self._print(lhs_address)
                if lhs_var.order == rhs_var.order:
                    return 'alias_assign({}, {});\n'.format(lhs, rhs)
                else:
                    return 'transpose_alias_assign({}, {});\n'.format(lhs, rhs)
            else:
                lhs = self._print(lhs_var)
                return '{} = {};\n'.format(lhs, rhs)
        else:
            lhs = self._print(lhs_address)
            rhs = self._print(rhs_address)

            return '{} = {};\n'.format(lhs, rhs)

    def _print_For(self, expr):
        self.set_scope(expr.scope)

        indices = expr.iterable.loop_counters
        index = indices[0] if indices else expr.target
        if expr.iterable.num_loop_counters_required:
            self.scope.insert_variable(index)

        target   = index
        iterable = expr.iterable.get_range()

        if not isinstance(iterable, PythonRange):
            # Only iterable currently supported is PythonRange
            errors.report(PYCCEL_RESTRICTION_TODO, symbol=expr,
                severity='fatal')

        counter    = self._print(target)
        body       = self._print(expr.body)

        additional_assign = CodeBlock(expr.iterable.get_assigns(expr.target))
        body = self._print(additional_assign) + body

        start = self._print(iterable.start)
        stop  = self._print(iterable.stop )
        step  = self._print(iterable.step )

        test_step = iterable.step
        if isinstance(test_step, PyccelUnarySub):
            test_step = iterable.step.args[0]

        self.exit_scope()
        # testing if the step is a value or an expression
        if isinstance(test_step, Literal):
            op = '>' if isinstance(iterable.step, PyccelUnarySub) else '<'
            return ('for ({counter} = {start}; {counter} {op} {stop}; {counter} += '
                        '{step})\n{{\n{body}}}\n').format(counter=counter, start=start, op=op,
                                                          stop=stop, step=step, body=body)
        else:
            return (
                'for ({counter} = {start}; ({step} > 0) ? ({counter} < {stop}) : ({counter} > {stop}); {counter} += '
                '{step})\n{{\n{body}}}\n').format(counter=counter, start=start,
                                                  stop=stop, step=step, body=body)

    def _print_FunctionalFor(self, expr):
        loops = ''.join(self._print(i) for i in expr.loops)
        return loops

    def _print_CodeBlock(self, expr):
        if not expr.unravelled:
            body_exprs = expand_to_loops(expr,
                    self.scope.get_temporary_variable, self.scope,
                    language_has_vectors = False)
        else:
            body_exprs = expr.body
        body_stmts = []
        for b in body_exprs :
            code = self._print(b)
            code = self._additional_code + code
            self._additional_code = ''
            body_stmts.append(code)
        return ''.join(self._print(b) for b in body_stmts)

    def _print_Idx(self, expr):
        return self._print(expr.label)

    def _print_Exp1(self, expr):
        return "M_E"

    def _print_Pi(self, expr):
        return 'M_PI'

    def _print_Infinity(self, expr):
        return 'HUGE_VAL'

    def _print_NegativeInfinity(self, expr):
        return '-HUGE_VAL'

    def _print_PythonReal(self, expr):
        return 'creal({})'.format(self._print(expr.internal_var))

    def _print_PythonImag(self, expr):
        return 'cimag({})'.format(self._print(expr.internal_var))

    def _print_PythonConjugate(self, expr):
        return 'conj({})'.format(self._print(expr.internal_var))

    def _handle_is_operator(self, Op, expr):

        lhs = self._print(expr.lhs)
        rhs = self._print(expr.rhs)
        a = expr.args[0]
        b = expr.args[1]

        if Nil() in expr.args:
            lhs = ObjectAddress(expr.lhs) if isinstance(expr.lhs, Variable) else expr.lhs
            rhs = ObjectAddress(expr.rhs) if isinstance(expr.rhs, Variable) else expr.rhs

            lhs = self._print(lhs)
            rhs = self._print(rhs)
            return '{} {} {}'.format(lhs, Op, rhs)

        if (a.dtype is NativeBool() and b.dtype is NativeBool()):
            return '{} {} {}'.format(lhs, Op, rhs)
        else:
            errors.report(PYCCEL_RESTRICTION_IS_ISNOT,
                          symbol=expr, severity='fatal')

    def _print_PyccelIsNot(self, expr):
        return self._handle_is_operator("!=", expr)

    def _print_PyccelIs(self, expr):
        return self._handle_is_operator("==", expr)

    def _print_Piecewise(self, expr):
        if expr.args[-1].cond is not True:
            # We need the last conditional to be a True, otherwise the resulting
            # function may not return a result.
            raise ValueError("All Piecewise expressions must contain an "
                             "(expr, True) statement to be used as a default "
                             "condition. Without one, the generated "
                             "expression may not evaluate to anything under "
                             "some condition.")
        lines = []
        if expr.has(Assign):
            for i, (e, c) in enumerate(expr.args):
                if i == 0:
                    lines.append("if (%s) {\n" % self._print(c))
                elif i == len(expr.args) - 1 and c is True:
                    lines.append("else {\n")
                else:
                    lines.append("else if (%s) {\n" % self._print(c))
                code0 = self._print(e)
                lines.append(code0)
                lines.append("}\n")
            return "".join(lines)
        else:
            # The piecewise was used in an expression, need to do inline
            # operators. This has the downside that inline operators will
            # not work for statements that span multiple lines (Matrix or
            # Indexed expressions).
            ecpairs = ["((%s) ? (\n%s\n)\n" % (self._print(c), self._print(e))
                    for e, c in expr.args[:-1]]
            last_line = ": (\n%s\n)" % self._print(expr.args[-1].expr)
            return ": ".join(ecpairs) + last_line + " ".join([")"*len(ecpairs)])

    def _print_Constant(self, expr):
        if expr == math_constants['inf']:
            self.add_import(c_imports['math'])
            return 'HUGE_VAL'
        elif expr == math_constants['pi']:
            self.add_import(c_imports['math'])
            return 'M_PI'
        elif expr == math_constants['e']:
            self.add_import(c_imports['math'])
            return 'M_E'
        else:
            raise NotImplementedError("Constant not implemented")

    def _print_Variable(self, expr):
        if self.stored_in_c_pointer(expr):
            return '(*{0})'.format(expr.name)
        else:
            return expr.name

    def _print_FunctionDefArgument(self, expr):
        return self._print(expr.name)

    def _print_FunctionCallArgument(self, expr):
        return self._print(expr.value)

    def _print_ObjectAddress(self, expr):
        if isinstance(expr.obj, ObjectAddress):
            return '&{}'.format(self._print(expr.obj))
        if self.stored_in_c_pointer(expr.obj):
            if hasattr(expr.obj, 'name'):
                return '{}'.format(expr.obj.name)
            return '{}'.format(self._print(expr.obj))
        if hasattr(expr.obj, 'name'):
            return '&{}'.format(expr.obj.name)
        return '&{}'.format(self._print(expr.obj))

    def _print_Comment(self, expr):
        comments = self._print(expr.text)

        return '/*' + comments + '*/\n'

    def _print_Assert(self, expr):
        condition = self._print(expr.test)
        self.add_import(c_imports['assert'])
        return "assert({0});\n".format(condition)

    def _print_PyccelSymbol(self, expr):
        return expr

    def _print_CommentBlock(self, expr):
        txts = expr.comments
        header = expr.header
        header_size = len(expr.header)

        ln = max(len(i) for i in txts)
        if ln<max(20, header_size+4):
            ln = 20
        top  = '/*' + '_'*int((ln-header_size)/2) + header + '_'*int((ln-header_size)/2) + '*/\n'
        ln = len(top)-4
        bottom = '/*' + '_'*ln + '*/\n'

        txts = ['/*' + t + ' '*(ln - len(t)) + '*/\n' for t in txts]

        body = ''.join(i for i in txts)

        return ''.join([top, body, bottom])

    def _print_EmptyNode(self, expr):
        return ''

    #=================== OMP ==================

    def _print_OmpAnnotatedComment(self, expr):
        clauses = ''
        if expr.combined:
            clauses = ' ' + expr.combined
        clauses += str(expr.txt)
        if expr.has_nowait:
            clauses = clauses + ' nowait'
        omp_expr = '#pragma omp {}{}\n'.format(expr.name, clauses)

        if expr.is_multiline:
            if expr.combined is None:
                omp_expr += '{\n'
            elif (expr.combined and "for" not in expr.combined):
                if ("masked taskloop" not in expr.combined) and ("distribute" not in expr.combined):
                    omp_expr += '{\n'

        return omp_expr

    def _print_Omp_End_Clause(self, expr):
        return '}\n'
    #=====================================

    def _print_Program(self, expr):
        self.set_scope(expr.scope)
        body  = self._print(expr.body)
        variables = self.scope.variables.values()
        decs = ''.join(self._print(Declare(v.dtype, v)) for v in variables)

        imports = [*expr.imports, *self._additional_imports.values()]
        imports = ''.join(self._print(i) for i in imports)

        self.exit_scope()
        return ('{imports}'
                'int main()\n{{\n'
                '{decs}'
                '{body}'
                'return 0;\n'
                '}}').format(imports=imports,
                                    decs=decs,
                                    body=body)

    #=================== MACROS ==================

    def _print_MacroShape(self, expr):
        var = expr.argument
        if not isinstance(var, (Variable, IndexedElement)):
            raise TypeError('Expecting a variable, given {}'.format(type(var)))
        shape = var.shape

        if len(shape) == 1:
            shape = shape[0]


        elif not(expr.index is None):
            if expr.index < len(shape):
                shape = shape[expr.index]
            else:
                shape = '1'

        return self._print(shape)

    def _print_MacroCount(self, expr):

        var = expr.argument

        if var.rank == 0:
            return '1'
        else:
            return self._print(functools.reduce(
                lambda x,y: PyccelMul(x,y,simplify=True), var.shape))

    def _print_PrecomputedCode(self, expr):
        return expr.code


    def indent_code(self, code):
        """Accepts a string of code or a list of code lines"""

        if isinstance(code, str):
            code_lines = self.indent_code(code.splitlines(True))
            return ''.join(code_lines)

        tab = " "*self._default_settings["tabwidth"]
        inc_token = ('{', '(', '{\n', '(\n')
        dec_token = ('}', ')')

        code = [ line.lstrip(' \t') for line in code ]

        increase = [ int(any(map(line.endswith, inc_token))) for line in code ]
        decrease = [ int(any(map(line.startswith, dec_token)))
                     for line in code ]

        pretty = []
        level = 0
        for n, line in enumerate(code):
            if line == '' or line == '\n':
                pretty.append(line)
                continue
            level -= decrease[n]
            pretty.append("%s%s" % (tab*level, line))
            level += increase[n]
        return pretty

def ccode(expr, filename, assign_to=None, **settings):
    """Converts an expr to a string of c code

    expr : Expr
        A pyccel expression to be converted.
    filename : str
        The name of the file being translated. Used in error printing
    assign_to : optional
        When given, the argument is used as the name of the variable to which
        the expression is assigned. Can be a string, ``Symbol``,
        ``MatrixSymbol``, or ``Indexed`` type. This is helpful in case of
        line-wrapping, or for expressions that generate multi-line statements.
    precision : integer, optional
        The precision for numbers such as pi [default=15].
    user_functions : dict, optional
        A dictionary where keys are ``FunctionClass`` instances and values are
        their string representations. Alternatively, the dictionary value can
        be a list of tuples i.e. [(argument_test, cfunction_string)]. See below
        for examples.
    dereference : iterable, optional
        An iterable of symbols that should be dereferenced in the printed code
        expression. These would be values passed by address to the function.
        For example, if ``dereference=[a]``, the resulting code would print
        ``(*a)`` instead of ``a``.
    """
    return CCodePrinter(filename, **settings).doprint(expr, assign_to)<|MERGE_RESOLUTION|>--- conflicted
+++ resolved
@@ -1227,13 +1227,8 @@
         dtype = self.find_in_ndarray_type_registry(dtype, expr.variable.precision)
         shape_dtype = self.find_in_dtype_registry('int', 8)
         shape_Assign = "("+ shape_dtype +"[]){" + shape + "}"
-<<<<<<< HEAD
-        is_view = 'false' if expr.variable.allocatable else 'true'
-        alloc_code = "{} = array_create({}, {}, {}, {}, {});\n".format(
-=======
         is_view = 'false' if expr.variable.on_heap else 'true'
         alloc_code = "{} = array_create({}, {}, {}, {});\n".format(
->>>>>>> 1d7ad960
                 expr.variable, len(expr.shape), shape_Assign, dtype,
                 is_view, "order_f" if expr.order == "F" else "order_c")
         return '{}{}'.format(free_code, alloc_code)
