# coding: utf-8
#------------------------------------------------------------------------------------------#
# This file is part of Pyccel which is released under MIT License. See the LICENSE file or #
# go to https://github.com/pyccel/pyccel/blob/master/LICENSE for full license details.     #
#------------------------------------------------------------------------------------------#
# pylint: disable=missing-function-docstring
import functools
from itertools import chain
import re
from xml.etree.ElementInclude import include
import numpy as np

from pyccel.ast.basic     import ScopedNode

from pyccel.ast.builtins  import PythonRange, PythonComplex
from pyccel.ast.builtins  import PythonPrint, PythonType
from pyccel.ast.builtins  import PythonList, PythonTuple

from pyccel.ast.core      import Declare, For, CodeBlock
from pyccel.ast.core      import FuncAddressDeclare, FunctionCall, FunctionCallArgument, FunctionDef
from pyccel.ast.core      import Deallocate
from pyccel.ast.core      import FunctionAddress, FunctionDefArgument
from pyccel.ast.core      import Assign, Import, AugAssign, AliasAssign
from pyccel.ast.core      import SeparatorComment
from pyccel.ast.core      import Module, AsName

from pyccel.ast.operators import PyccelAdd, PyccelMul, PyccelMinus, PyccelLt, PyccelGt
from pyccel.ast.operators import PyccelAssociativeParenthesis, PyccelMod
from pyccel.ast.operators import PyccelUnarySub, IfTernaryOperator

from pyccel.ast.datatypes import NativeInteger, NativeBool, NativeComplex
from pyccel.ast.datatypes import NativeFloat, NativeTuple, datatype, default_precision

from pyccel.ast.internals import Slice, PrecomputedCode, get_final_precision

from pyccel.ast.literals  import LiteralTrue, LiteralFalse, LiteralImaginaryUnit, LiteralFloat
from pyccel.ast.literals  import LiteralString, LiteralInteger, Literal
from pyccel.ast.literals  import Nil

from pyccel.ast.mathext  import math_constants

from pyccel.ast.numpyext import NumpyFull, NumpyArray, NumpyArange
from pyccel.ast.numpyext import NumpyReal, NumpyImag, NumpyFloat

from pyccel.ast.utilities import expand_to_loops

from pyccel.ast.variable import IndexedElement
from pyccel.ast.variable import PyccelArraySize, Variable
from pyccel.ast.variable import DottedName
from pyccel.ast.variable import InhomogeneousTupleVariable, HomogeneousTupleVariable

from pyccel.ast.c_concepts import ObjectAddress

from pyccel.codegen.printing.codeprinter import CodePrinter

from pyccel.errors.errors   import Errors
from pyccel.errors.messages import (PYCCEL_RESTRICTION_TODO, INCOMPATIBLE_TYPEVAR_TO_FUNC,
                                    PYCCEL_RESTRICTION_IS_ISNOT, UNSUPPORTED_ARRAY_RANK)


errors = Errors()

# TODO: add examples

__all__ = ["CCodePrinter", "ccode"]

# dictionary mapping numpy function to (argument_conditions, C_function).
# Used in CCodePrinter._print_NumpyUfuncBase(self, expr)
numpy_ufunc_to_c_float = {
    'NumpyAbs'  : 'fabs',
    'NumpyFabs'  : 'fabs',
    'NumpyMin'  : 'minval',
    'NumpyMax'  : 'maxval',
    'NumpyFloor': 'floor',  # TODO: might require special treatment with casting
    # ---
    'NumpyExp' : 'exp',
    'NumpyLog' : 'log',
    'NumpySqrt': 'sqrt',
    # ---
    'NumpySin'    : 'sin',
    'NumpyCos'    : 'cos',
    'NumpyTan'    : 'tan',
    'NumpyArcsin' : 'asin',
    'NumpyArccos' : 'acos',
    'NumpyArctan' : 'atan',
    'NumpyArctan2': 'atan2',
    'NumpySinh'   : 'sinh',
    'NumpyCosh'   : 'cosh',
    'NumpyTanh'   : 'tanh',
    'NumpyArcsinh': 'asinh',
    'NumpyArccosh': 'acosh',
    'NumpyArctanh': 'atanh',
}

numpy_ufunc_to_c_complex = {
    'NumpyAbs'  : 'cabs',
    'NumpyMin'  : 'minval',
    'NumpyMax'  : 'maxval',
    # ---
    'NumpyExp' : 'cexp',
    'NumpyLog' : 'clog',
    'NumpySqrt': 'csqrt',
    # ---
    'NumpySin'    : 'csin',
    'NumpyCos'    : 'ccos',
    'NumpyTan'    : 'ctan',
    'NumpyArcsin' : 'casin',
    'NumpyArccos' : 'cacos',
    'NumpyArctan' : 'catan',
    'NumpySinh'   : 'csinh',
    'NumpyCosh'   : 'ccosh',
    'NumpyTanh'   : 'ctanh',
    'NumpyArcsinh': 'casinh',
    'NumpyArccosh': 'cacosh',
    'NumpyArctanh': 'catanh',
}

# dictionary mapping Math function to (argument_conditions, C_function).
# Used in CCodePrinter._print_MathFunctionBase(self, expr)
# Math function ref https://docs.python.org/3/library/math.html
math_function_to_c = {
    # ---------- Number-theoretic and representation functions ------------
    'MathCeil'     : 'ceil',
    # 'MathComb'   : 'com' # TODO
    'MathCopysign': 'copysign',
    'MathFabs'   : 'fabs',
    'MathFloor'    : 'floor',
    # 'MathFmod'   : '???',  # TODO
    # 'MathRexp'   : '???'   TODO requires two output
    # 'MathFsum'   : '???',  # TODO
    # 'MathIsclose' : '???',  # TODO
    'MathIsfinite': 'isfinite', # int isfinite(real-floating x);
    'MathIsinf'   : 'isinf', # int isinf(real-floating x);
    'MathIsnan'   : 'isnan', # int isnan(real-floating x);
    # 'MathIsqrt'  : '???' TODO
    'MathLdexp'  : 'ldexp',
    # 'MathModf'  : '???' TODO return two value
    # 'MathPerm'  : '???' TODO
    # 'MathProd'  : '???' TODO
    'MathRemainder'  : 'remainder',
    'MathTrunc'  : 'trunc',

    # ----------------- Power and logarithmic functions -----------------------

    'MathExp'    : 'exp',
    'MathExpm1'  : 'expm1',
    'MathLog'    : 'log',      # take also an option arg [base]
    'MathLog1p'  : 'log1p',
    'MathLog2'  : 'log2',
    'MathLog10'  : 'log10',
    'MathPow'    : 'pow',
    'MathSqrt'   : 'sqrt',

    # --------------------- Trigonometric functions ---------------------------

    'MathAcos'   : 'acos',
    'MathAsin'   : 'asin',
    'MathAtan'   : 'atan',
    'MathAtan2'  : 'atan2',
    'MathCos'    : 'cos',
    # 'MathDist'  : '???', TODO
    'MathHypot'  : 'hypot',
    'MathSin'    : 'sin',
    'MathTan'    : 'tan',


    # -------------------------- Hyperbolic functions -------------------------

    'MathAcosh'  : 'acosh',
    'MathAsinh'  : 'asinh',
    'MathAtanh'  : 'atanh',
    'MathCosh'   : 'cosh',
    'MathSinh'   : 'sinh',
    'MathTanh'   : 'tanh',

    # --------------------------- Special functions ---------------------------

    'MathErf'    : 'erf',
    'MathErfc'   : 'erfc',
    'MathGamma'  : 'tgamma',
    'MathLgamma' : 'lgamma',

    # --------------------------- internal functions --------------------------
    'MathFactorial' : 'pyc_factorial',
    'MathGcd'       : 'pyc_gcd',
    'MathDegrees'   : 'pyc_degrees',
    'MathRadians'   : 'pyc_radians',
    'MathLcm'       : 'pyc_lcm',
}

c_library_headers = (
    "complex",
    "ctype",
    "float",
    "math",
    "stdarg",
    "stdbool",
    "stddef",
    "stdint",
    "stdio",
    "stdlib",
    "string",
    "tgmath",
)

dtype_registry = {('float',8)   : 'double',
                  ('float',4)   : 'float',
                  ('complex',8) : 'double complex',
                  ('complex',4) : 'float complex',
                  ('int',4)     : 'int32_t',
                  ('int',8)     : 'int64_t',
                  ('int',2)     : 'int16_t',
                  ('int',1)     : 'int8_t',
                  ('bool',4)    : 'bool'}

ndarray_type_registry = {
                  ('float',8)   : 'nd_double',
                  ('float',4)   : 'nd_float',
                  ('complex',8) : 'nd_cdouble',
                  ('complex',4) : 'nd_cfloat',
                  ('int',8)     : 'nd_int64',
                  ('int',4)     : 'nd_int32',
                  ('int',2)     : 'nd_int16',
                  ('int',1)     : 'nd_int8',
                  ('bool',4)    : 'nd_bool'}

import_dict = {'omp_lib' : 'omp' }

c_imports = {n : Import(n, Module(n, (), ())) for n in
                ['stdlib',
                 'math',
                 'string',
                 'ndarrays',
                 'math',
                 'complex',
                 'stdint',
                 'pyc_math_c',
                 'stdio',
                 'stdbool',
                 'assert']}

class CCodePrinter(CodePrinter):
    """A printer to convert python expressions to strings of c code"""
    printmethod = "_ccode"
    language = "C"

    _default_settings = {
        'tabwidth': 4,
    }

    def __init__(self, filename, prefix_module = None):

        errors.set_target(filename, 'file')

        super().__init__()
        self.prefix_module = prefix_module
        self._additional_imports = {'stdlib':c_imports['stdlib']}
        self._additional_code = ''
        self._additional_args = []
        self._temporary_args = []
        self._current_module = None
        self._in_header = False
        # Dictionary linking optional variables to their
        # temporary counterparts which provide allocated
        # memory
        # Key is optional variable
        self._optional_partners = {}

    def get_additional_imports(self):
        """return the additional imports collected in printing stage"""
        return self._additional_imports.keys()

    def add_import(self, import_obj):
        if import_obj.source not in self._additional_imports:
            self._additional_imports[import_obj.source] = import_obj

    def _get_statement(self, codestring):
        return "%s;\n" % codestring

    def _get_comment(self, text):
        return "// {0}\n".format(text)

    def _format_code(self, lines):
        return self.indent_code(lines)

    def _flatten_list(self, irregular_list):
        if isinstance(irregular_list, (PythonList, PythonTuple, list)):
            f_list = [element for item in irregular_list for element in self._flatten_list(item)]
            return f_list
        else:
            return [irregular_list]

    #========================== Numpy Elements ===============================#

    def varCpy(self, lhs, expr, offset=""):
        """ generates the 'array_copy_data' line needed to copy a 'Variable/ndarray' to another

        parameters
        ----------
            lhs : 'Variable'
                Used to extract the name of the assignee # TODO: NEED TO CHANGE

            expr : 'Variable'
                Used to extract the name of the variable to copy from

            offset : 'str'
                Contains the opertion needed to avoid overwriting previous data

        Return
        ------
            String
                that contains the necessary 'array_copy_data' line that copies (or concats) an ndarray to
                    another
        """
        expr = self._print(expr)
        if offset == "":
            offset = "0"
        return f"array_copy_data({lhs}, {expr}, {offset});\n"

    def create_literal_array(self, arg, dtype, declare_dtype):
        self.add_import(c_imports['ndarrays']) # TODO: not sure this is necessary
        shape = ', '.join([str(n) for n in np.shape(arg)]) # is arg a list
        shape_dtype = self.find_in_dtype_registry('int', 8) # what is this?
        shape_Assign = "("+ shape_dtype +"[]){" + shape + "}"
        is_view = 'false'
        order = 'order_c' # for now it's always going to be order_c
        temp_literal_array_name = self.scope.get_new_name('temp_array')
        temp_array_declaration = f"t_ndarray {temp_literal_array_name} = " "{.shape = NULL};\n"
        array_create = f"{temp_literal_array_name} = array_create({len(shape)}, {shape_Assign}, {dtype}, {is_view}, {order});\n"
        dummy_array_name = self.scope.get_new_name('array_dummy')
        literalList = "{" + ', '.join(str(elem) for elem in arg) + "}"
        dummy_array = f"{declare_dtype} {dummy_array_name}[] = {literalList};\n"
        cpy_data = "memcpy({0}.{2}, {1}, {0}.buffer_size);\n".format(temp_literal_array_name, dummy_array_name, dtype)
        return (temp_array_declaration + array_create + dummy_array + cpy_data, temp_literal_array_name)

    def create_variable_array(self, shape, array_names, dtype):
        temp_variable_array_name = self.scope.get_new_name("composed")
        shape = ', '.join(self._print(elem) for elem in shape)
        print("le shape in variable create", shape)
        order= 'order_c'
        is_view = 'false'
        temp_array_declaration = f"t_ndarray {temp_variable_array_name} = " "{.shape = NULL};\n"
        shape_dtype = self.find_in_dtype_registry('int', 8) # what is this?
        shape_Assign = "("+ shape_dtype +"[]){" + shape + "}"
        array_create = f"{temp_variable_array_name} = array_create({len(shape)}, {shape_Assign}, {dtype}, {is_view}, {order});\n"
        copy_operations = ""
        for index, array in enumerate(array_names):
            offset = f"(({array}.buffer_size) * {index}) / {array}.type_size"
            copy_operations += f"array_copy_data({temp_variable_array_name}, {array}, {offset});\n"
        return (temp_array_declaration + array_create + copy_operations, temp_variable_array_name)


        # choose name
        # initialize
        # array_create
        

    def parse_arrays(self, arg, dtype, declare_dtype, shape): # TODO: gotta free the temp arrays
        array_creations = ""
        elem_shape = shape[1:]
        if isinstance(arg, PythonTuple):
            t = []
            for elem in arg:
                print(elem, "We checking this elem now")
                print("This is its shape", elem_shape)
                t.append(self.parse_arrays(elem, dtype, declare_dtype, elem_shape))
            if isinstance(t[0], str):
                for i in range(len(t) - 1):
                    array_creation, array_name = self.create_variable_array(elem_shape, t, dtype)
                    array_creations += array_creation
                print(t, "This is t")
                print("We will create the Variable array:", array_creations)
                return array_name
            else:
                print("This is T", t)
                array_creation, array_name = self.create_literal_array(t, dtype, declare_dtype)
                array_creations += array_creation
                # array_create
                # array_copy to next big array
                # remove the temporary arrays
                return array_name
        else:
            if isinstance(arg, Variable) and arg.rank >= 1:
                return self._print(arg)
            else:
                return arg


    def copy_NumpyArray_Data(self, expr):
        """ print the assignment of a NdArray or a homogeneous tuple

        parameters
        ----------
            expr : PyccelAstNode
                The Assign Node used to get the lhs and rhs
        Return
        ------
            String
                Return a str that contains the declaration of a dummy data_buffer
                       and a call to an operator which copies it to an NdArray struct
        """
        rhs = expr.rhs
        lhs = expr.lhs
        print(lhs.shape, "this is le shape")
        if rhs.rank == 0:
            raise NotImplementedError(str(expr))
        order = lhs.order
        transpose_arg = None
        dummy_array_name = self.scope.get_new_name('array_dummy')
        declare_dtype = self.find_in_dtype_registry(self._print(rhs.dtype), rhs.precision)
        dtype = self.find_in_ndarray_type_registry(self._print(rhs.dtype), rhs.precision)
        arg = rhs.arg if isinstance(rhs, NumpyArray) else rhs # is this needed?
        if order == "F":
            final_array = self.parse_arrays(arg, dtype, declare_dtype, lhs.shape)
            print("FINALLY WE CREATE THE ARRAY:", final_array)
        if isinstance(arg, PythonTuple) and not isinstance(arg[0], Variable) and order=="F":
            transpose_arg = list(np.transpose(arg))
        if rhs.rank > 1:
            # flattening the args to use them in C initialization.
            if order=="F" and transpose_arg is not None:
                while isinstance(transpose_arg[0], (np.ndarray, list)):
                    arg = [list(i) if isinstance(i, np.ndarray) else i for i in self._flatten_list(transpose_arg)]
                    transpose_arg = arg
            arg = self._flatten_list(arg)

        self.add_import(c_imports['string'])
        assignations = ""
        # print(arg, "Thi sis aarg")
        if isinstance(arg, Variable): # can fix issue #1171
            return self.varCpy(lhs, arg)
        if isinstance(arg[0], Variable):
            for n, a in enumerate(arg):
                if isinstance(a, Variable):
                    if order == "C" and n:
                        offset = f"(({a}.buffer_size) * {n}) / {self._print(a)}.type_size"
                    else:
                        offset = n
                    assignations += self.varCpy(lhs, a, offset)
            return assignations
        else:
            literalList = "{" + ', '.join(self._print(elem) for elem in arg) + "}"
            dummy_array = f"{declare_dtype} {dummy_array_name}[] = {literalList};\n"
            cpy_data = "memcpy({0}.{2}, {1}, {0}.buffer_size);\n".format(self._print(lhs), dummy_array_name, dtype)
            return dummy_array + cpy_data

    def arrayFill(self, expr):
        """ print the assignment of a NdArray

        parameters
        ----------
            expr : PyccelAstNode
                The Assign Node used to get the lhs and rhs
        Return
        ------
            String
                Return a str that contains a call to the C function array_fill,
        """
        rhs = expr.rhs
        lhs = expr.lhs
        code_init = ''
        declare_dtype = self.find_in_dtype_registry(self._print(rhs.dtype), rhs.precision)

        if rhs.fill_value is not None:
            if isinstance(rhs.fill_value, Literal):
                code_init += 'array_fill(({0}){1}, {2});\n'.format(declare_dtype, self._print(rhs.fill_value), self._print(lhs))
            else:
                code_init += 'array_fill({0}, {1});\n'.format(self._print(rhs.fill_value), self._print(lhs))
        return code_init

    def _init_stack_array(self, expr):
        """ return a string which handles the assignment of a stack ndarray

        Parameters
        ----------
            expr : PyccelAstNode
                The Assign Node used to get the lhs and rhs
        Returns
        -------
            buffer_array : str
                String initialising the stack (C) array which stores the data
            array_init   : str
                String containing the rhs of the initialization of a stack array
        """
        var = expr
        dtype_str = self._print(var.dtype)
        dtype = self.find_in_dtype_registry(dtype_str, var.precision)
        np_dtype = self.find_in_ndarray_type_registry(dtype_str, var.precision)
        shape = ", ".join(self._print(i) for i in var.alloc_shape)
        tot_shape = self._print(functools.reduce(
            lambda x,y: PyccelMul(x,y,simplify=True), var.alloc_shape))
        declare_dtype = self.find_in_dtype_registry('int', 8)

        dummy_array_name = self.scope.get_new_name('array_dummy')
        buffer_array = "{dtype} {name}[{size}];\n".format(
                dtype = dtype,
                name  = dummy_array_name,
                size  = tot_shape)
        shape_init = "({declare_dtype}[]){{{shape}}}".format(declare_dtype=declare_dtype, shape=shape)
        strides_init = "({declare_dtype}[{length}]){{0}}".format(declare_dtype=declare_dtype, length=len(var.shape))
        array_init = ' = (t_ndarray){{\n.{0}={1},\n .shape={2},\n .strides={3},\n '
        array_init += '.nd={4},\n .type={0},\n .is_view={5}\n}};\n'
        array_init = array_init.format(np_dtype, dummy_array_name,
                    shape_init, strides_init, len(var.shape), 'false')
        array_init += 'stack_array_init(&{})'.format(self._print(var))
        self.add_import(c_imports['ndarrays'])
        return buffer_array, array_init

    def fill_NumpyArange(self, expr, lhs):
        """ print the assignment of a NumpyArange
        parameters
        ----------
            expr : NumpyArange
                The node holding NumpyArange
            lhs : Variable
                 The left hand of Assign
        Return
        ------
            String
                Return string that contains the Assign code and the For loop
                responsible for filling the array values
        """
        start  = self._print(expr.start)
        stop   = self._print(expr.stop)
        step   = self._print(expr.step)
        dtype  = self.find_in_ndarray_type_registry(self._print(expr.dtype), expr.precision)

        target = self.scope.get_temporary_variable(expr.dtype)
        index  = self.scope.get_temporary_variable(NativeInteger())

        self._additional_code += self._print(Assign(index, LiteralInteger(0)))

        code = 'for({target} = {start}; {target} {op} {stop}; {target} += {step})'
        code += '\n{{\n{lhs}.{dtype}[{index}] = {target};\n'
        code += self._print(AugAssign(index, '+', LiteralInteger(1))) + '\n}}'
        code = code.format(target = self._print(target),
                            start = start,
                            stop  = stop,
                            op    = '<' if not isinstance(expr.step, PyccelUnarySub) else '>',
                            step  = step,
                            index = self._print(index),
                            lhs   = lhs,
                            dtype = dtype)
        return code

    def _handle_inline_func_call(self, expr):
        """ Print a function call to an inline function
        """
        func = expr.funcdef
        body = func.body

        for b in body.body:
            if isinstance(b, ScopedNode):
                b.scope.update_parent_scope(self.scope, is_loop=True)

        # Print any arguments using the same inline function
        # As the function definition is modified directly this function
        # cannot be called recursively with the same FunctionDef
        args = []
        for a in expr.args:
            if a.is_user_of(func):
                code = PrecomputedCode(self._print(a))
                args.append(code)
            else:
                args.append(a.value)

        new_local_vars = [self.scope.get_temporary_variable(v) \
                            for v in func.local_vars]

        parent_assign = expr.get_direct_user_nodes(lambda x: isinstance(x, Assign))
        if parent_assign:
            results = dict(zip(func.results, parent_assign[0].lhs))
            orig_res_vars = list(results.keys())
            new_res_vars  = self._temporary_args
            new_res_vars = [a.obj if isinstance(a, ObjectAddress) else a for a in new_res_vars]
            self._temporary_args = []
            body.substitute(orig_res_vars, new_res_vars)

        # Replace the arguments in the code
        func.swap_in_args(args, new_local_vars)

        func.remove_presence_checks()

        # Collect code but strip empty end
        body_code = self._print(body)
        code_lines = body_code.split('\n')[:-1]
        return_regex = re.compile(r'\breturn\b')
        has_results = [return_regex.search(l) is not None for l in code_lines]

        if len(func.results) == 0 and not any(has_results):
            code = body_code
        else:
            result_idx = has_results.index(True)
            result_line = code_lines[result_idx]

            body_code = '\n'.join(code_lines[:result_idx])+'\n'

            if len(func.results) != 1:
                code = body_code
            else:
                self._additional_code += body_code
                # Strip return and ; from return statement
                code = result_line[7:-1]

        # Put back original arguments
        func.reinstate_presence_checks()
        func.swap_out_args()
        if parent_assign:
            body.substitute(new_res_vars, orig_res_vars)

        if func.global_vars or func.global_funcs:
            mod = func.get_direct_user_nodes(lambda x: isinstance(x, Module))[0]
            self.add_import(Import(mod.name, [AsName(v, v.name) \
                for v in (*func.global_vars, *func.global_funcs)]))
            for v in (*func.global_vars, *func.global_funcs):
                self.scope.insert_symbol(v.name)

        for b in body.body:
            if isinstance(b, ScopedNode):
                b.scope.update_parent_scope(func.scope, is_loop=True)

        return code

    # ============ Elements ============ #

    def _print_PythonAbs(self, expr):
        if expr.arg.dtype is NativeFloat():
            self.add_import(c_imports['math'])
            func = "fabs"
        elif expr.arg.dtype is NativeComplex():
            self.add_import(c_imports['complex'])
            func = "cabs"
        else:
            func = "labs"
        return "{}({})".format(func, self._print(expr.arg))

    def _print_PythonMin(self, expr):
        arg = expr.args[0]
        if arg.dtype is NativeFloat() and len(arg) == 2:
            self.add_import(c_imports['math'])
            return "fmin({}, {})".format(self._print(arg[0]),
                                         self._print(arg[1]))
        else:
            return errors.report("min in C is only supported for 2 float arguments", symbol=expr,
                    severity='fatal')

    def _print_PythonMax(self, expr):
        arg = expr.args[0]
        if arg.dtype is NativeFloat() and len(arg) == 2:
            self.add_import(c_imports['math'])
            return "fmax({}, {})".format(self._print(arg[0]),
                                         self._print(arg[1]))
        else:
            return errors.report("max in C is only supported for 2 float arguments", symbol=expr,
                    severity='fatal')

    def _print_PythonFloat(self, expr):
        value = self._print(expr.arg)
        type_name = self.find_in_dtype_registry('float', expr.precision)
        return '({0})({1})'.format(type_name, value)

    def _print_PythonInt(self, expr):
        self.add_import(c_imports['stdint'])
        value = self._print(expr.arg)
        type_name = self.find_in_dtype_registry('int', expr.precision)
        return '({0})({1})'.format(type_name, value)

    def _print_PythonBool(self, expr):
        value = self._print(expr.arg)
        return '({} != 0)'.format(value)

    def _print_Literal(self, expr):
        return repr(expr.python_value)

    def _print_LiteralComplex(self, expr):
        if expr.real == LiteralFloat(0):
            return self._print(PyccelAssociativeParenthesis(PyccelMul(expr.imag, LiteralImaginaryUnit())))
        else:
            return self._print(PyccelAssociativeParenthesis(PyccelAdd(expr.real,
                            PyccelMul(expr.imag, LiteralImaginaryUnit()))))

    def _print_PythonComplex(self, expr):
        if expr.is_cast:
            value = self._print(expr.internal_var)
        else:
            value = self._print(PyccelAssociativeParenthesis(PyccelAdd(expr.real,
                            PyccelMul(expr.imag, LiteralImaginaryUnit()))))
        type_name = self.find_in_dtype_registry('complex', expr.precision)
        return '({0})({1})'.format(type_name, value)

    def _print_LiteralImaginaryUnit(self, expr):
        self.add_import(c_imports['complex'])
        return '_Complex_I'

    def _print_PythonLen(self, expr):
        var = expr.arg
        if var.rank > 0:
            return self._print(var.shape[0])
        else:
            return errors.report("PythonLen not implemented for type {}\n".format(type(expr.arg)) +
                    PYCCEL_RESTRICTION_TODO,
                    symbol = expr, severity='fatal')

    def _print_Header(self, expr):
        return ''

    def _print_ModuleHeader(self, expr):
        self.set_scope(expr.module.scope)
        self._in_header = True
        name = expr.module.name
        if isinstance(name, AsName):
            name = name.name
        # TODO: Add classes and interfaces
        funcs = '\n'.join('{};'.format(self.function_signature(f)) for f in expr.module.funcs)

        global_variables = ''.join(['extern '+self._print(d) for d in expr.module.declarations if not d.variable.is_private])

        # Print imports last to be sure that all additional_imports have been collected
        imports = [*expr.module.imports, *self._additional_imports.values()]
        imports = ''.join(self._print(i) for i in imports)

        self._in_header = False
        self.exit_scope()
        return ('#ifndef {name}_H\n'
                '#define {name}_H\n\n'
                '{imports}\n'
                '{variables}\n'
                #'{classes}\n'
                '{funcs}\n'
                #'{interfaces}\n'
                '#endif // {name}_H\n').format(
                        name    = name.upper(),
                        imports = imports,
                        variables = global_variables,
                        funcs   = funcs)

    def _print_Module(self, expr):
        self.set_scope(expr.scope)
        self._current_module = expr.name
        body    = ''.join(self._print(i) for i in expr.body)

        global_variables = ''.join([self._print(d) for d in expr.declarations])

        # Print imports last to be sure that all additional_imports have been collected
        imports = [Import(expr.name, Module(expr.name,(),())), *self._additional_imports.values()]
        imports = ''.join(self._print(i) for i in imports)

        code = ('{imports}\n'
                '{variables}\n'
                '{body}\n').format(
                        imports   = imports,
                        variables = global_variables,
                        body      = body)

        self.exit_scope()
        return code

    def _print_Break(self, expr):
        return 'break;\n'

    def _print_Continue(self, expr):
        return 'continue;\n'

    def _print_While(self, expr):
        self.set_scope(expr.scope)
        body = self._print(expr.body)
        self.exit_scope()
        cond = self._print(expr.test)
        return 'while({condi})\n{{\n{body}}}\n'.format(condi = cond, body = body)

    def _print_If(self, expr):
        lines = []
        for i, (c, e) in enumerate(expr.blocks):
            var = self._print(e)
            if i == 0:
                lines.append("if (%s)\n{\n" % self._print(c))
            elif i == len(expr.blocks) - 1 and isinstance(c, LiteralTrue):
                lines.append("else\n{\n")
            else:
                lines.append("else if (%s)\n{\n" % self._print(c))
            lines.append("%s}\n" % var)
        return "".join(lines)

    def _print_IfTernaryOperator(self, expr):
        cond = self._print(expr.cond)
        value_true = self._print(expr.value_true)
        value_false = self._print(expr.value_false)
        return '{cond} ? {true} : {false}'.format(cond = cond, true =value_true, false = value_false)

    def _print_LiteralTrue(self, expr):
        return '1'

    def _print_LiteralFalse(self, expr):
        return '0'

    def _print_PyccelAnd(self, expr):
        args = [self._print(a) for a in expr.args]
        return ' && '.join(a for a in args)

    def _print_PyccelOr(self, expr):
        args = [self._print(a) for a in expr.args]
        return ' || '.join(a for a in args)

    def _print_PyccelEq(self, expr):
        lhs = self._print(expr.args[0])
        rhs = self._print(expr.args[1])
        return '{0} == {1}'.format(lhs, rhs)

    def _print_PyccelNe(self, expr):
        lhs = self._print(expr.args[0])
        rhs = self._print(expr.args[1])
        return '{0} != {1}'.format(lhs, rhs)

    def _print_PyccelLt(self, expr):
        lhs = self._print(expr.args[0])
        rhs = self._print(expr.args[1])
        return '{0} < {1}'.format(lhs, rhs)

    def _print_PyccelLe(self, expr):
        lhs = self._print(expr.args[0])
        rhs = self._print(expr.args[1])
        return '{0} <= {1}'.format(lhs, rhs)

    def _print_PyccelGt(self, expr):
        lhs = self._print(expr.args[0])
        rhs = self._print(expr.args[1])
        return '{0} > {1}'.format(lhs, rhs)

    def _print_PyccelGe(self, expr):
        lhs = self._print(expr.args[0])
        rhs = self._print(expr.args[1])
        return '{0} >= {1}'.format(lhs, rhs)

    def _print_PyccelNot(self, expr):
        a = self._print(expr.args[0])
        return '!{}'.format(a)

    def _print_PyccelMod(self, expr):
        self.add_import(c_imports['math'])
        self.add_import(c_imports['pyc_math_c'])

        first = self._print(expr.args[0])
        second = self._print(expr.args[1])

        if expr.dtype is NativeInteger():
            return "pyc_modulo({n}, {base})".format(n=first, base=second)

        if expr.args[0].dtype is NativeInteger():
            first = self._print(NumpyFloat(expr.args[0]))
        if expr.args[1].dtype is NativeInteger():
            second = self._print(NumpyFloat(expr.args[1]))
        return "pyc_fmodulo({n}, {base})".format(n=first, base=second)

    def _print_PyccelPow(self, expr):
        b = expr.args[0]
        e = expr.args[1]

        if expr.dtype is NativeComplex():
            b = self._print(b if b.dtype is NativeComplex() else PythonComplex(b))
            e = self._print(e if e.dtype is NativeComplex() else PythonComplex(e))
            self.add_import(c_imports['complex'])
            return 'cpow({}, {})'.format(b, e)

        self.add_import(c_imports['math'])
        b = self._print(b if b.dtype is NativeFloat() else NumpyFloat(b))
        e = self._print(e if e.dtype is NativeFloat() else NumpyFloat(e))
        code = 'pow({}, {})'.format(b, e)
        if expr.dtype is NativeInteger():
            dtype = self._print(expr.dtype)
            prec  = expr.precision
            cast_type = self.find_in_dtype_registry(dtype, prec)
            return '({}){}'.format(cast_type, code)
        return code

    def _print_Import(self, expr):
        if expr.ignore:
            return ''
        if isinstance(expr.source, AsName):
            source = expr.source.name
        else:
            source = expr.source
        if isinstance(source, DottedName):
            source = source.name[-1]
        else:
            source = self._print(source)

        # Get with a default value is not used here as it is
        # slower and on most occasions the import will not be in the
        # dictionary
        if source in import_dict: # pylint: disable=consider-using-get
            source = import_dict[source]

        if source is None:
            return ''
        if expr.source in c_library_headers:
            return '#include <{0}.h>\n'.format(source)
        else:
            return '#include "{0}.h"\n'.format(source)

    def _print_LiteralString(self, expr):
        format_str = format(expr.arg)
        format_str = format_str.replace("\\", "\\\\")\
                               .replace('\a', '\\a')\
                               .replace('\b', '\\b')\
                               .replace('\f', '\\f')\
                               .replace("\n", "\\n")\
                               .replace('\r', '\\r')\
                               .replace('\t', '\\t')\
                               .replace('\v', '\\v')\
                               .replace('"', '\\"')\
                               .replace("'", "\\'")
        return '"{}"'.format(format_str)

    def get_print_format_and_arg(self, var):
        type_to_format = {('float',8)   : '%.12lf',
                          ('float',4)   : '%.12f',
                          ('complex',8) : '(%.12lf + %.12lfj)',
                          ('complex',4) : '(%.12f + %.12fj)',
                          ('int',4)     : '%d',
                          ('int',8)     : '%ld',
                          ('int',2)     : '%hd',
                          ('int',1)     : '%c',
                          ('bool',4)    : '%s',
                          ('string', 0) : '%s'}
        try:
            arg_format = type_to_format[(self._print(var.dtype), get_final_precision(var))]
        except KeyError:
            errors.report("{} type is not supported currently".format(var.dtype), severity='fatal')
        if var.dtype is NativeComplex():
            arg = '{}, {}'.format(self._print(NumpyReal(var)), self._print(NumpyImag(var)))
        elif var.dtype is NativeBool():
            arg = '{} ? "True" : "False"'.format(self._print(var))
        else:
            arg = self._print(var)
        return arg_format, arg

    def extract_function_call_results(self, expr):
        tmp_list = [self.scope.get_temporary_variable(a.dtype) for a in expr.funcdef.results]
        return tmp_list

    def _print_PythonPrint(self, expr):
        self.add_import(c_imports['stdio'])
        end = '\n'
        sep = ' '
        code = ''
        empty_end = FunctionCallArgument(LiteralString(''), 'end')
        space_end = FunctionCallArgument(LiteralString(' '), 'end')
        kwargs = [f for f in expr.expr if f.has_keyword]
        for f in kwargs:
            if f.keyword == 'sep'      :   sep = str(f.value)
            elif f.keyword == 'end'    :   end = str(f.value)
            else: errors.report("{} not implemented as a keyworded argument".format(f.keyword), severity='fatal')
        args_format = []
        args = []
        orig_args = [f for f in expr.expr if not f.has_keyword]

        def formatted_args_to_printf(args_format, args, end):
            args_format = sep.join(args_format)
            args_format += end
            args_format = self._print(LiteralString(args_format))
            args_code = ', '.join([args_format, *args])
            return "printf({});\n".format(args_code)

        if len(orig_args) == 0:
            return formatted_args_to_printf(args_format, args, end)

        for i, f in enumerate(orig_args):
            f = f.value
            if isinstance(f, PythonType):
                f = f.print_string

            if isinstance(f, FunctionCall) and isinstance(f.dtype, NativeTuple):
                tmp_list = self.extract_function_call_results(f)
                tmp_arg_format_list = []
                for a in tmp_list:
                    arg_format, arg = self.get_print_format_and_arg(a)
                    tmp_arg_format_list.append(arg_format)
                    args.append(arg)
                args_format.append('({})'.format(', '.join(tmp_arg_format_list)))
                assign = Assign(tmp_list, f)
                self._additional_code += self._print(assign)
            elif f.rank > 0:
                if args_format:
                    code += formatted_args_to_printf(args_format, args, sep)
                    args_format = []
                    args = []
                for_index = self.scope.get_temporary_variable(NativeInteger(), name = 'i')
                max_index = PyccelMinus(f.shape[0], LiteralInteger(1), simplify = True)
                for_range = PythonRange(max_index)
                print_body = [ FunctionCallArgument(f[for_index]) ]
                if f.rank == 1:
                    print_body.append(space_end)

                for_body  = [PythonPrint(print_body)]
                for_scope = self.scope.create_new_loop_scope()
                for_loop  = For(for_index, for_range, for_body, scope=for_scope)
                for_end   = FunctionCallArgument(LiteralString(']'+end if i == len(orig_args)-1 else ']'), keyword='end')

                body = CodeBlock([PythonPrint([ FunctionCallArgument(LiteralString('[')), empty_end]),
                                  for_loop,
                                  PythonPrint([ FunctionCallArgument(f[max_index]), for_end])],
                                 unravelled = True)
                code += self._print(body)
            else:
                arg_format, arg = self.get_print_format_and_arg(f)
                args_format.append(arg_format)
                args.append(arg)
        if args_format:
            code += formatted_args_to_printf(args_format, args, end)
        return code

    def find_in_dtype_registry(self, dtype, prec):
        if prec == -1:
            prec = default_precision[dtype]
        try :
            return dtype_registry[(dtype, prec)]
        except KeyError:
            errors.report(PYCCEL_RESTRICTION_TODO,
                    symbol = "{}[kind = {}]".format(dtype, prec),
                    severity='fatal')

    def find_in_ndarray_type_registry(self, dtype, prec):
        if prec == -1:
            prec = default_precision[dtype]
        try :
            return ndarray_type_registry[(dtype, prec)]
        except KeyError:
            errors.report(PYCCEL_RESTRICTION_TODO,
                    symbol = "{}[kind = {}]".format(dtype, prec),
                    severity='fatal')

    def get_declare_type(self, expr):
        dtype = self._print(expr.dtype)
        prec  = expr.precision
        rank  = expr.rank
        if isinstance(expr.dtype, NativeInteger):
            self.add_import(c_imports['stdint'])
        dtype = self.find_in_dtype_registry(dtype, prec)
        if rank > 0:
            if expr.is_ndarray or isinstance(expr, HomogeneousTupleVariable):
                if expr.rank > 15:
                    errors.report(UNSUPPORTED_ARRAY_RANK, symbol=expr, severity='fatal')
                self.add_import(c_imports['ndarrays'])
                dtype = 't_ndarray'
            else:
                errors.report(PYCCEL_RESTRICTION_TODO+' (rank>0)', symbol=expr, severity='fatal')

        if self.stored_in_c_pointer(expr):
            return '{0} *'.format(dtype)
        else:
            return '{0} '.format(dtype)

    def _print_FuncAddressDeclare(self, expr):
        args = list(expr.arguments)
        if len(expr.results) == 1:
            ret_type = self.get_declare_type(expr.results[0])
        elif len(expr.results) > 1:
            ret_type = self._print(datatype('int')) + ' '
            args += [a.clone(name = a.name, memory_handling='alias') for a in expr.results]
        else:
            ret_type = self._print(datatype('void')) + ' '
        name = expr.name
        if not args:
            arg_code = 'void'
        else:
            # TODO: extract informations needed for printing in case of function argument which itself has a function argument
            arg_code = ', '.join('{}'.format(self._print_FuncAddressDeclare(i))
                        if isinstance(i, FunctionAddress) else '{0}{1}'.format(self.get_declare_type(i), i)
                        for i in args)
        return '{}(*{})({});\n'.format(ret_type, name, arg_code)

    def _print_Declare(self, expr):
        if isinstance(expr.variable, InhomogeneousTupleVariable):
            return ''.join(self._print_Declare(Declare(v.dtype,v,intent=expr.intent, static=expr.static)) for v in expr.variable)

        declaration_type = self.get_declare_type(expr.variable)
        variable = self._print(expr.variable.name)

        if expr.variable.is_stack_array:
            preface, init = self._init_stack_array(expr.variable,)
        elif declaration_type == 't_ndarray ' and not self._in_header:
            preface = ''
            init    = ' = {.shape = NULL}'
        else:
            preface = ''
            init    = ''

        declaration = '{dtype}{var}{init};\n'.format(
                            dtype = declaration_type,
                            var   = variable,
                            init  = init)

        return preface + declaration

    def _print_NativeBool(self, expr):
        self.add_import(c_imports['stdbool'])
        return 'bool'

    def _print_NativeInteger(self, expr):
        return 'int'

    def _print_NativeFloat(self, expr):
        return 'float'

    def _print_NativeVoid(self, expr):
        return 'void'

    def _print_NativeComplex(self, expr):
        self.add_import(c_imports['complex'])
        return 'complex'
    def _print_NativeString(self, expr):
        return 'string'

    def function_signature(self, expr, print_arg_names = True):
        """Extract from function definition all the information
        (name, input, output) needed to create the signature

        Parameters
        ----------
        expr            : FunctionDef
            the function defintion

        print_arg_names : Bool
            default value True and False when we don't need to print
            arguments names

        Return
        ------
        String
            Signature of the function
        """
        if len(expr.results) > 1:
            self._additional_args.append(expr.results)
        args = list(expr.arguments)
        if len(expr.results) == 1:
            ret_type = self.get_declare_type(expr.results[0])
        elif len(expr.results) > 1:
            ret_type = self._print(datatype('int')) + ' '
            args += [FunctionDefArgument(a) for a in expr.results]
        else:
            ret_type = self._print(datatype('void')) + ' '
        name = expr.name
        if not args:
            arg_code = 'void'
        else:
            def get_var_arg(arg, var):
                code = "const " * var.is_const
                code += self.get_declare_type(var)
                code += arg.name * print_arg_names
                return code

            var_list = [a.var for a in args]
            arg_code_list = [self.function_signature(var, False) if isinstance(var, FunctionAddress)
                                else get_var_arg(arg, var) for arg, var in zip(args, var_list)]
            arg_code = ', '.join(arg_code_list)

        if self._additional_args :
            self._additional_args.pop()

        if isinstance(expr, FunctionAddress):
            return '{}(*{})({})'.format(ret_type, name, arg_code)
        else:
            return '{0}{1}({2})'.format(ret_type, name, arg_code)

    def _print_IndexedElement(self, expr):
        base = expr.base
        inds = list(expr.indices)
        base_shape = base.shape
        allow_negative_indexes = True if isinstance(base, PythonTuple) else base.allows_negative_indexes
        for i, ind in enumerate(inds):
            if isinstance(ind, PyccelUnarySub) and isinstance(ind.args[0], LiteralInteger):
                inds[i] = PyccelMinus(base_shape[i], ind.args[0], simplify = True)
            else:
                #indices of indexedElement of len==1 shouldn't be a tuple
                if isinstance(ind, tuple) and len(ind) == 1:
                    inds[i].args = ind[0]
                if allow_negative_indexes and \
                        not isinstance(ind, LiteralInteger) and not isinstance(ind, Slice):
                    inds[i] = IfTernaryOperator(PyccelLt(ind, LiteralInteger(0)),
                        PyccelAdd(base_shape[i], ind, simplify = True), ind)
        #set dtype to the C struct types
        dtype = self._print(expr.dtype)
        dtype = self.find_in_ndarray_type_registry(dtype, expr.precision)
        base_name = self._print(base)
        if getattr(base, 'is_ndarray', False) or isinstance(base, HomogeneousTupleVariable):
            if expr.rank > 0:
                #managing the Slice input
                for i , ind in enumerate(inds):
                    if isinstance(ind, Slice):
                        inds[i] = self._new_slice_with_processed_arguments(ind, PyccelArraySize(base, i),
                            allow_negative_indexes)
                    else:
                        inds[i] = Slice(ind, PyccelAdd(ind, LiteralInteger(1), simplify = True), LiteralInteger(1))
                inds = [self._print(i) for i in inds]
                return "array_slicing(%s, %s, %s)" % (base_name, expr.rank, ", ".join(inds))
            inds = [self._cast_to(i, NativeInteger(), 8).format(self._print(i)) for i in inds]
        else:
            raise NotImplementedError(expr)
        return "GET_ELEMENT(%s, %s, %s)" % (base_name, dtype, ", ".join(inds))


    def _cast_to(self, expr, dtype, precision):
        """ add cast to an expression when needed
        parameters
        ----------
            expr      : PyccelAstNode
                the expression to be cast
            dtype     : Datatype
                base type of the cast
            precision : integer
                precision of the base type of the cast

        Return
        ------
            String
                Return format string that contains the desired cast type
                NB: You should insert the expression to be cast in the string after using this function.
        """
        if (expr.dtype != dtype or expr.precision != precision):
            cast=self.find_in_dtype_registry(self._print(dtype), precision)
            return '({}){{}}'.format(cast)
        return '{}'

    def _print_DottedVariable(self, expr):
        """convert dotted Variable to their C equivalent"""

        name_code = self._print(expr.name)
        if self.stored_in_c_pointer(expr.lhs):
            code = f'{self._print(ObjectAddress(expr.lhs))}->{name_code}'
        else:
            lhs_code = self._print(expr.lhs)
            code = f'{lhs_code}.{name_code}'
        if self.stored_in_c_pointer(expr):
            return f'(*{code})'
        else:
            return code

    @staticmethod
    def _new_slice_with_processed_arguments(_slice, array_size, allow_negative_index):
        """ Create new slice with informations collected from old slice and decorators

        Parameters
        ----------
            _slice : Slice
                slice needed to collect (start, stop, step)
            array_size : PyccelArraySize
                call to function size()
            allow_negative_index : Bool
                True when the decorator allow_negative_index is present
        Returns
        -------
            Slice
        """
        start = LiteralInteger(0) if _slice.start is None else _slice.start
        stop = array_size if _slice.stop is None else _slice.stop

        # negative start and end in slice
        if isinstance(start, PyccelUnarySub) and isinstance(start.args[0], LiteralInteger):
            start = PyccelMinus(array_size, start.args[0], simplify = True)
        elif allow_negative_index and not isinstance(start, (LiteralInteger, PyccelArraySize)):
            start = IfTernaryOperator(PyccelLt(start, LiteralInteger(0)),
                            PyccelMinus(array_size, start, simplify = True), start)

        if isinstance(stop, PyccelUnarySub) and isinstance(stop.args[0], LiteralInteger):
            stop = PyccelMinus(array_size, stop.args[0], simplify = True)
        elif allow_negative_index and not isinstance(stop, (LiteralInteger, PyccelArraySize)):
            stop = IfTernaryOperator(PyccelLt(stop, LiteralInteger(0)),
                            PyccelMinus(array_size, stop, simplify = True), stop)

        # steps in slices
        step = _slice.step

        if step is None:
            step = LiteralInteger(1)

        # negative step in slice
        elif isinstance(step, PyccelUnarySub) and isinstance(step.args[0], LiteralInteger):
            start = PyccelMinus(array_size, LiteralInteger(1), simplify = True) if _slice.start is None else start
            stop = LiteralInteger(0) if _slice.stop is None else stop

        # variable step in slice
        elif allow_negative_index and step and not isinstance(step, LiteralInteger):
            og_start = start
            start = IfTernaryOperator(PyccelGt(step, LiteralInteger(0)), start, PyccelMinus(stop, LiteralInteger(1), simplify = True))
            stop = IfTernaryOperator(PyccelGt(step, LiteralInteger(0)), stop, og_start)

        return Slice(start, stop, step)

    def _print_NumpyArraySize(self, expr):
        arg = expr.arg
        if self.stored_in_c_pointer(arg):
            return '{}->length'.format(self._print(ObjectAddress(arg)))
        return '{}.length'.format(self._print(arg))

    def _print_PyccelArraySize(self, expr):
        arg    = expr.arg
        if self.stored_in_c_pointer(arg):
            return '{}->shape[{}]'.format(self._print(ObjectAddress(arg)), self._print(expr.index))
        return '{}.shape[{}]'.format(self._print(arg), self._print(expr.index))

    def _print_Allocate(self, expr):
        free_code = ''
        #free the array if its already allocated and checking if its not null if the status is unknown
        if (expr.status == 'unknown'):
            free_code = 'if (%s.shape != NULL)\n' % self._print(expr.variable.name)
            free_code += "{{\n{}}}\n".format(self._print(Deallocate(expr.variable)))
        elif (expr.status == 'allocated'):
            free_code += self._print(Deallocate(expr.variable))
        self.add_import(c_imports['ndarrays'])
        shape = ", ".join(self._print(i) for i in expr.shape)
        dtype = self._print(expr.variable.dtype)
        dtype = self.find_in_ndarray_type_registry(dtype, expr.variable.precision)
        shape_dtype = self.find_in_dtype_registry('int', 8)
        shape_Assign = "("+ shape_dtype +"[]){" + shape + "}"
        is_view = 'false' if expr.variable.on_heap else 'true'
<<<<<<< HEAD
        order = "order_f" if expr.order == "F" else "order_c"
        alloc_code = f"{expr.variable} = array_create({len(expr.shape)}, {shape_Assign}, {dtype}, {is_view}, {order});\n"
=======
        alloc_code = "{} = array_create({}, {}, {}, {});\n".format(
                self._print(expr.variable), len(expr.shape), shape_Assign, dtype,
                is_view)
>>>>>>> b1cd3459
        return '{}{}'.format(free_code, alloc_code)

    def _print_Deallocate(self, expr):
        if isinstance(expr.variable, InhomogeneousTupleVariable):
            return ''.join(self._print(Deallocate(v)) for v in expr.variable)
        if expr.variable.is_alias:
            return 'free_pointer({});\n'.format(self._print(expr.variable))
        return 'free_array({});\n'.format(self._print(expr.variable))

    def _print_Slice(self, expr):
        start = self._print(expr.start)
        stop = self._print(expr.stop)
        step = self._print(expr.step)
        return 'new_slice({}, {}, {})'.format(start, stop, step)

    def _print_NumpyUfuncBase(self, expr):
        """ Convert a Python expression with a Numpy function call to C
        function call

        Parameters
        ----------
            expr : Pyccel ast node
                Python expression with a Numpy function call

        Returns
        -------
            string
                Equivalent expression in C language

        Example
        -------
            numpy.cos(x) ==> cos(x)

        """
        # add necessary include
        self.add_import(c_imports['math'])
        type_name = type(expr).__name__
        try:
            func_name = numpy_ufunc_to_c_float[type_name]
        except KeyError:
            errors.report(PYCCEL_RESTRICTION_TODO, severity='fatal')
        args = []
        for arg in expr.args:
            if arg.dtype is NativeComplex():
                self.add_import(c_imports['complex'])
                try:
                    func_name = numpy_ufunc_to_c_complex[type_name]
                    args.append(self._print(arg))
                except KeyError:
                    errors.report(INCOMPATIBLE_TYPEVAR_TO_FUNC.format(type_name) ,severity='fatal')
            elif arg.dtype is not NativeFloat():
                args.append(self._print(NumpyFloat(arg)))
            else :
                args.append(self._print(arg))
        code_args = ', '.join(args)
        return '{0}({1})'.format(func_name, code_args)

    def _print_MathFunctionBase(self, expr):
        """ Convert a Python expression with a math function call to C
        function call

        Parameters
        ----------
            expr : Pyccel ast node
                Python expression with a Math function call

        Returns
        -------
            string
                Equivalent expression in C language

        ------
        Example:
        --------
            math.sin(x) ==> sin(x)

        """
        # add necessary include
        type_name = type(expr).__name__
        try:
            func_name = math_function_to_c[type_name]
        except KeyError:
            errors.report(PYCCEL_RESTRICTION_TODO, severity='fatal')

        if func_name.startswith("pyc"):
            self.add_import(c_imports['pyc_math_c'])
        else:
            if expr.dtype is NativeComplex():
                self.add_import(c_imports['cmath'])
            else:
                self.add_import(c_imports['math'])
        args = []
        for arg in expr.args:
            if arg.dtype != NativeFloat() and not func_name.startswith("pyc"):
                args.append(self._print(NumpyFloat(arg)))
            else:
                args.append(self._print(arg))
        code_args = ', '.join(args)
        if expr.dtype == NativeInteger():
            cast_type = self.find_in_dtype_registry('int', expr.precision)
            return '({0}){1}({2})'.format(cast_type, func_name, code_args)
        return '{0}({1})'.format(func_name, code_args)

    def _print_MathIsfinite(self, expr):
        """Convert a Python expression with a math isfinite function call to C
        function call"""
        # add necessary include
        self.add_import(c_imports['math'])
        arg = expr.args[0]
        if arg.dtype is NativeInteger():
            code_arg = self._print(NumpyFloat(arg))
        else:
            code_arg = self._print(arg)
        return "isfinite({})".format(code_arg)

    def _print_MathIsinf(self, expr):
        """Convert a Python expression with a math isinf function call to C
        function call"""
        # add necessary include
        self.add_import(c_imports['math'])
        arg = expr.args[0]
        if arg.dtype is NativeInteger():
            code_arg = self._print(NumpyFloat(arg))
        else:
            code_arg = self._print(arg)
        return "isinf({})".format(code_arg)

    def _print_MathIsnan(self, expr):
        """Convert a Python expression with a math isnan function call to C
        function call"""
        # add necessary include
        self.add_import(c_imports['math'])
        arg = expr.args[0]
        if arg.dtype is NativeInteger():
            code_arg = self._print(NumpyFloat(arg))
        else:
            code_arg = self._print(arg)
        return "isnan({})".format(code_arg)

    def _print_MathTrunc(self, expr):
        """Convert a Python expression with a math trunc function call to C
        function call"""
        # add necessary include
        self.add_import(c_imports['math'])
        arg = expr.args[0]
        if arg.dtype is NativeInteger():
            code_arg = self._print(NumpyFloat(arg))
        else:
            code_arg = self._print(arg)
        return "trunc({})".format(code_arg)

    def _print_FunctionAddress(self, expr):
        return expr.name

    def _print_NumpyWhere(self, expr):
        cond = self._print(expr.condition)
        value_true = self._print(expr.value_true)
        value_false = self._print(expr.value_false)
        stmt = '{cond} ? {true} : {false}'.format(cond = cond,
                true = value_true, false = value_false)
        return stmt

    def _print_Rand(self, expr):
        raise NotImplementedError("Rand not implemented")

    def _print_NumpyRandint(self, expr):
        raise NotImplementedError("Randint not implemented")

    def _print_NumpyMod(self, expr):
        return self._print(PyccelMod(*expr.args))

    def _print_NumpyLinspace(self, expr):
        template = '({start} + {index}*{step})'
        if not isinstance(expr.endpoint, LiteralFalse):
            template = '({start} + {index}*{step})'
            lhs_source = expr.get_user_nodes(Assign)[0].lhs
            lhs_source.substitute(expr.ind, PyccelMinus(expr.num, LiteralInteger(1), simplify = True))
            lhs = self._print(lhs_source)

            if isinstance(expr.endpoint, LiteralTrue):
                cond_template = lhs + ' = {stop}'
            else:
                cond_template = lhs + ' = {cond} ? {stop} : ' + lhs

        dtype = self._print(expr.dtype)
        v = self._cast_to(expr.stop, dtype, expr.precision).format(self._print(expr.stop))

        init_value = template.format(
            start = self._print(expr.start),
            step  = self._print(expr.step),
            index = self._print(expr.ind),
        )
        if isinstance(expr.endpoint, LiteralFalse):
            code = init_value
        elif isinstance(expr.endpoint, LiteralTrue):
            code = init_value + ';\n' + cond_template.format(stop = v)
        else:
            code = init_value + ';\n' + cond_template.format(cond=self._print(expr.endpoint),stop = v)

        return code

    def _print_Interface(self, expr):
        return ""

    def _print_FunctionDef(self, expr):
        if expr.is_inline:
            return ''
        self.set_scope(expr.scope)

        if len(expr.results) > 1:
            self._additional_args.append(expr.results)
        body  = self._print(expr.body)
        decs  = [Declare(i.dtype, i) if isinstance(i, Variable) else FuncAddressDeclare(i) for i in expr.local_vars]
        if len(expr.results) <= 1 :
            for i in expr.results:
                if isinstance(i, Variable) and not i.is_temp:
                    decs += [Declare(i.dtype, i)]
                elif not isinstance(i, Variable):
                    decs += [FuncAddressDeclare(i)]
        arguments = [a.var for a in expr.arguments]
        decs += [Declare(v.dtype,v) for v in self.scope.variables.values() \
                if v not in chain(expr.local_vars, expr.results, arguments)]
        decs  = ''.join(self._print(i) for i in decs)

        sep = self._print(SeparatorComment(40))
        if self._additional_args :
            self._additional_args.pop()
        for i in expr.imports:
            self.add_import(i)
        doc_string = self._print(expr.doc_string) if expr.doc_string else ''

        parts = [sep,
                 doc_string,
                '{signature}\n{{\n'.format(signature=self.function_signature(expr)),
                 decs,
                 body,
                 '}\n',
                 sep]

        self.exit_scope()

        return ''.join(p for p in parts if p)

    def stored_in_c_pointer(self, a):
        """
        Indicates whether the object a needs to be stored in a pointer
        in c code

        Parameters
        ----------
        a : PyccelAstNode
        """
        if isinstance(a, (Nil, ObjectAddress)):
            return True
        if isinstance(a, FunctionCall):
            results = a.funcdef.results
            if len(results)==1:
                a = a.funcdef.results[0]
            else:
                return False

        if not isinstance(a, Variable):
            return False
        return (a.is_alias and not a.is_ndarray) or a.is_optional or \
                any(a is bi for b in self._additional_args for bi in b)

    def _print_FunctionCall(self, expr):
        func = expr.funcdef
        if func.is_inline:
            return self._handle_inline_func_call(expr)
         # Ensure the correct syntax is used for pointers
        args = []
        for a, f in zip(expr.args, func.arguments):
            a = a.value if a else Nil()
            f = f.var
            if self.stored_in_c_pointer(f):
                if isinstance(a, Variable):
                    args.append(ObjectAddress(a))
                elif not self.stored_in_c_pointer(a):
                    tmp_var = self.scope.get_temporary_variable(f.dtype)
                    assign = Assign(tmp_var, a)
                    self._additional_code += self._print(assign)
                    args.append(ObjectAddress(tmp_var))
                else:
                    args.append(a)
            else :
                args.append(a)

        args += self._temporary_args
        self._temporary_args = []
        args = ', '.join(['{}'.format(self._print(a)) for a in args])

        call_code = f'{func.name}({args})'
        if not func.results:
            return f'{call_code};\n'
        else:
            return call_code

    def _print_Constant(self, expr):
        """ Convert a Python expression with a math constant call to C
        function call

        Parameters
        ----------
            expr : Pyccel ast node
                Python expression with a Math constant

        Returns
        -------
            string
                String represent the value of the constant

        Example
        -------
            math.pi ==> 3.14159265358979

        """
        val = LiteralFloat(expr.value)
        return self._print(val)

    def _print_Return(self, expr):
        code = ''
        args = [ObjectAddress(a) if isinstance(a, Variable) and self.stored_in_c_pointer(a) else a for a in expr.expr]

        if len(args) == 0:
            return 'return;\n'

        if len(args) > 1:
            if expr.stmt:
                return self._print(expr.stmt)+'return 0;\n'
            return 'return 0;\n'

        if expr.stmt:
            # get Assign nodes from the CodeBlock object expr.stmt.
            last_assign = expr.stmt.get_attribute_nodes(Assign, excluded_nodes=FunctionCall)
            deallocate_nodes = expr.stmt.get_attribute_nodes(Deallocate, excluded_nodes=(Assign,))
            vars_in_deallocate_nodes = [i.variable for i in deallocate_nodes]

            # Check the Assign objects list in case of
            # the user assigns a variable to an object contains IndexedElement object.
            if not last_assign:
                code = ''+self._print(expr.stmt)
            elif isinstance(last_assign[-1], AugAssign):
                last_assign[-1].lhs.is_temp = False
                code = ''+self._print(expr.stmt)
            else:
                # make sure that stmt contains one assign node.
                last_assign = last_assign[-1]
                variables = last_assign.rhs.get_attribute_nodes(Variable)
                unneeded_var = not any(b in vars_in_deallocate_nodes for b in variables)
                if unneeded_var:
                    code = ''.join(self._print(a) for a in expr.stmt.body if a is not last_assign)
                    return code + 'return {};\n'.format(self._print(last_assign.rhs))
                else:
                    code = ''+self._print(expr.stmt)
                    last_assign.lhs.is_temp = False

        return code + 'return {0};\n'.format(self._print(args[0]))

    def _print_Pass(self, expr):
        return '// pass\n'

    def _print_Nil(self, expr):
        return 'NULL'

    def _print_NilArgument(self, expr):
        raise errors.report("Trying to use optional argument in inline function without providing a variable",
                symbol=expr,
                severity='fatal')

    def _print_PyccelAdd(self, expr):
        return ' + '.join(self._print(a) for a in expr.args)

    def _print_PyccelMinus(self, expr):
        args = [self._print(a) for a in expr.args]
        if len(args) == 1:
            return '-{}'.format(args[0])
        return ' - '.join(args)

    def _print_PyccelMul(self, expr):
        return ' * '.join(self._print(a) for a in expr.args)

    def _print_PyccelDiv(self, expr):
        if all(a.dtype is NativeInteger() for a in expr.args):
            args = [NumpyFloat(a) for a in expr.args]
        else:
            args = expr.args
        return  ' / '.join(self._print(a) for a in args)

    def _print_PyccelFloorDiv(self, expr):
        self.add_import(c_imports['math'])
        # the result type of the floor division is dependent on the arguments
        # type, if all arguments are integers the result is integer otherwise
        # the result type is float
        need_to_cast = all(a.dtype is NativeInteger() for a in expr.args)
        code = ' / '.join(self._print(a if a.dtype is NativeFloat() else NumpyFloat(a)) for a in expr.args)
        if (need_to_cast):
            cast_type = self.find_in_dtype_registry('int', expr.precision)
            return "({})floor({})".format(cast_type, code)
        return "floor({})".format(code)

    def _print_PyccelRShift(self, expr):
        return ' >> '.join(self._print(a) for a in expr.args)

    def _print_PyccelLShift(self, expr):
        return ' << '.join(self._print(a) for a in expr.args)

    def _print_PyccelBitXor(self, expr):
        if expr.dtype is NativeBool():
            return '{0} != {1}'.format(self._print(expr.args[0]), self._print(expr.args[1]))
        return ' ^ '.join(self._print(a) for a in expr.args)

    def _print_PyccelBitOr(self, expr):
        if expr.dtype is NativeBool():
            return ' || '.join(self._print(a) for a in expr.args)
        return ' | '.join(self._print(a) for a in expr.args)

    def _print_PyccelBitAnd(self, expr):
        if expr.dtype is NativeBool():
            return ' && '.join(self._print(a) for a in expr.args)
        return ' & '.join(self._print(a) for a in expr.args)

    def _print_PyccelInvert(self, expr):
        return '~{}'.format(self._print(expr.args[0]))

    def _print_PyccelAssociativeParenthesis(self, expr):
        return '({})'.format(self._print(expr.args[0]))

    def _print_PyccelUnary(self, expr):
        return '+{}'.format(self._print(expr.args[0]))

    def _print_PyccelUnarySub(self, expr):
        return '-{}'.format(self._print(expr.args[0]))

    def _print_AugAssign(self, expr):
        lhs_code = self._print(expr.lhs)
        op = expr.op
        rhs_code = self._print(expr.rhs)
        return "{0} {1}= {2};\n".format(lhs_code, op, rhs_code)

    def _print_Assign(self, expr):
        prefix_code = ''
        lhs = expr.lhs
        rhs = expr.rhs
        if isinstance(lhs, Variable) and lhs.is_optional:
            if lhs in self._optional_partners:
                # Collect temporary variable which provides
                # allocated memory space for this optional variable
                tmp_var = self._optional_partners[lhs]
            else:
                # Create temporary variable to provide allocated
                # memory space before assigning to the pointer value
                # (may be NULL)
                tmp_var = self.scope.get_temporary_variable(lhs,
                        is_optional = False)
                self._optional_partners[lhs] = tmp_var
            # Point optional variable at an allocated memory space
            prefix_code = self._print(AliasAssign(lhs, tmp_var))
        if isinstance(rhs, FunctionCall) and isinstance(rhs.dtype, NativeTuple):
            self._temporary_args = [ObjectAddress(a) for a in lhs]
            return prefix_code+'{};\n'.format(self._print(rhs))
        # Inhomogenous tuples are unravelled and therefore do not exist in the c printer
        if isinstance(rhs, (NumpyArray, PythonTuple)):
            return prefix_code+self.copy_NumpyArray_Data(expr)
        if isinstance(rhs, (NumpyFull)):
            return prefix_code+self.arrayFill(expr)
        if isinstance(rhs, NumpyArange):
            return prefix_code+self.fill_NumpyArange(rhs, lhs)
        lhs = self._print(expr.lhs)
        rhs = self._print(expr.rhs)
        return prefix_code+'{} = {};\n'.format(lhs, rhs)

    def _print_AliasAssign(self, expr):
        lhs_var = expr.lhs
        rhs_var = expr.rhs

        lhs_address = ObjectAddress(lhs_var)
        rhs_address = ObjectAddress(rhs_var)

        # the below condition handles the case of reassinging a pointer to an array view.
        # setting the pointer's is_view attribute to false so it can be ignored by the free_pointer function.
        if not self.stored_in_c_pointer(lhs_var) and \
                isinstance(lhs_var, Variable) and lhs_var.is_ndarray:
            rhs = self._print(rhs_var)

            if isinstance(rhs_var, Variable) and rhs_var.is_ndarray:
                lhs = self._print(lhs_address)
                if lhs_var.order == rhs_var.order:
                    return 'alias_assign({}, {});\n'.format(lhs, rhs)
                else:
                    return 'transpose_alias_assign({}, {});\n'.format(lhs, rhs)
            else:
                lhs = self._print(lhs_var)
                return '{} = {};\n'.format(lhs, rhs)
        else:
            lhs = self._print(lhs_address)
            rhs = self._print(rhs_address)

            return '{} = {};\n'.format(lhs, rhs)

    def _print_For(self, expr):
        self.set_scope(expr.scope)

        indices = expr.iterable.loop_counters
        index = indices[0] if indices else expr.target
        if expr.iterable.num_loop_counters_required:
            self.scope.insert_variable(index)

        target   = index
        iterable = expr.iterable.get_range()

        if not isinstance(iterable, PythonRange):
            # Only iterable currently supported is PythonRange
            errors.report(PYCCEL_RESTRICTION_TODO, symbol=expr,
                severity='fatal')

        counter    = self._print(target)
        body       = self._print(expr.body)

        additional_assign = CodeBlock(expr.iterable.get_assigns(expr.target))
        body = self._print(additional_assign) + body

        start = self._print(iterable.start)
        stop  = self._print(iterable.stop )
        step  = self._print(iterable.step )

        test_step = iterable.step
        if isinstance(test_step, PyccelUnarySub):
            test_step = iterable.step.args[0]

        self.exit_scope()
        # testing if the step is a value or an expression
        if isinstance(test_step, Literal):
            op = '>' if isinstance(iterable.step, PyccelUnarySub) else '<'
            return ('for ({counter} = {start}; {counter} {op} {stop}; {counter} += '
                        '{step})\n{{\n{body}}}\n').format(counter=counter, start=start, op=op,
                                                          stop=stop, step=step, body=body)
        else:
            return (
                'for ({counter} = {start}; ({step} > 0) ? ({counter} < {stop}) : ({counter} > {stop}); {counter} += '
                '{step})\n{{\n{body}}}\n').format(counter=counter, start=start,
                                                  stop=stop, step=step, body=body)

    def _print_FunctionalFor(self, expr):
        loops = ''.join(self._print(i) for i in expr.loops)
        return loops

    def _print_CodeBlock(self, expr):
        if not expr.unravelled:
            body_exprs = expand_to_loops(expr,
                    self.scope.get_temporary_variable, self.scope,
                    language_has_vectors = False)
        else:
            body_exprs = expr.body
        body_stmts = []
        for b in body_exprs :
            code = self._print(b)
            code = self._additional_code + code
            self._additional_code = ''
            body_stmts.append(code)
        return ''.join(self._print(b) for b in body_stmts)

    def _print_Idx(self, expr):
        return self._print(expr.label)

    def _print_Exp1(self, expr):
        return "M_E"

    def _print_Pi(self, expr):
        return 'M_PI'

    def _print_Infinity(self, expr):
        return 'HUGE_VAL'

    def _print_NegativeInfinity(self, expr):
        return '-HUGE_VAL'

    def _print_PythonReal(self, expr):
        return 'creal({})'.format(self._print(expr.internal_var))

    def _print_PythonImag(self, expr):
        return 'cimag({})'.format(self._print(expr.internal_var))

    def _print_PythonConjugate(self, expr):
        return 'conj({})'.format(self._print(expr.internal_var))

    def _handle_is_operator(self, Op, expr):

        lhs = self._print(expr.lhs)
        rhs = self._print(expr.rhs)
        a = expr.args[0]
        b = expr.args[1]

        if Nil() in expr.args:
            lhs = ObjectAddress(expr.lhs) if isinstance(expr.lhs, Variable) else expr.lhs
            rhs = ObjectAddress(expr.rhs) if isinstance(expr.rhs, Variable) else expr.rhs

            lhs = self._print(lhs)
            rhs = self._print(rhs)
            return '{} {} {}'.format(lhs, Op, rhs)

        if (a.dtype is NativeBool() and b.dtype is NativeBool()):
            return '{} {} {}'.format(lhs, Op, rhs)
        else:
            errors.report(PYCCEL_RESTRICTION_IS_ISNOT,
                          symbol=expr, severity='fatal')

    def _print_PyccelIsNot(self, expr):
        return self._handle_is_operator("!=", expr)

    def _print_PyccelIs(self, expr):
        return self._handle_is_operator("==", expr)

    def _print_Piecewise(self, expr):
        if expr.args[-1].cond is not True:
            # We need the last conditional to be a True, otherwise the resulting
            # function may not return a result.
            raise ValueError("All Piecewise expressions must contain an "
                             "(expr, True) statement to be used as a default "
                             "condition. Without one, the generated "
                             "expression may not evaluate to anything under "
                             "some condition.")
        lines = []
        if expr.has(Assign):
            for i, (e, c) in enumerate(expr.args):
                if i == 0:
                    lines.append("if (%s) {\n" % self._print(c))
                elif i == len(expr.args) - 1 and c is True:
                    lines.append("else {\n")
                else:
                    lines.append("else if (%s) {\n" % self._print(c))
                code0 = self._print(e)
                lines.append(code0)
                lines.append("}\n")
            return "".join(lines)
        else:
            # The piecewise was used in an expression, need to do inline
            # operators. This has the downside that inline operators will
            # not work for statements that span multiple lines (Matrix or
            # Indexed expressions).
            ecpairs = ["((%s) ? (\n%s\n)\n" % (self._print(c), self._print(e))
                    for e, c in expr.args[:-1]]
            last_line = ": (\n%s\n)" % self._print(expr.args[-1].expr)
            return ": ".join(ecpairs) + last_line + " ".join([")"*len(ecpairs)])

    def _print_Constant(self, expr):
        if expr == math_constants['inf']:
            self.add_import(c_imports['math'])
            return 'HUGE_VAL'
        elif expr == math_constants['pi']:
            self.add_import(c_imports['math'])
            return 'M_PI'
        elif expr == math_constants['e']:
            self.add_import(c_imports['math'])
            return 'M_E'
        else:
            raise NotImplementedError("Constant not implemented")

    def _print_Variable(self, expr):
        if self.stored_in_c_pointer(expr):
            return '(*{0})'.format(expr.name)
        else:
            return expr.name

    def _print_FunctionDefArgument(self, expr):
        return self._print(expr.name)

    def _print_FunctionCallArgument(self, expr):
        return self._print(expr.value)

    def _print_ObjectAddress(self, expr):
        obj_code = self._print(expr.obj)
        if isinstance(expr.obj, ObjectAddress) or not self.stored_in_c_pointer(expr.obj):
            return f'&{obj_code}'
        else:
            if obj_code.startswith('(*') and obj_code.endswith(')'):
                return f'{obj_code[2:-1]}'
            else:
                return obj_code

    def _print_Comment(self, expr):
        comments = self._print(expr.text)

        return '/*' + comments + '*/\n'

    def _print_Assert(self, expr):
        condition = self._print(expr.test)
        self.add_import(c_imports['assert'])
        return "assert({0});\n".format(condition)

    def _print_PyccelSymbol(self, expr):
        return expr

    def _print_CommentBlock(self, expr):
        txts = expr.comments
        header = expr.header
        header_size = len(expr.header)

        ln = max(len(i) for i in txts)
        if ln<max(20, header_size+4):
            ln = 20
        top  = '/*' + '_'*int((ln-header_size)/2) + header + '_'*int((ln-header_size)/2) + '*/\n'
        ln = len(top)-4
        bottom = '/*' + '_'*ln + '*/\n'

        txts = ['/*' + t + ' '*(ln - len(t)) + '*/\n' for t in txts]

        body = ''.join(i for i in txts)

        return ''.join([top, body, bottom])

    def _print_EmptyNode(self, expr):
        return ''

    #=================== OMP ==================

    def _print_OmpAnnotatedComment(self, expr):
        clauses = ''
        if expr.combined:
            clauses = ' ' + expr.combined
        clauses += str(expr.txt)
        if expr.has_nowait:
            clauses = clauses + ' nowait'
        omp_expr = '#pragma omp {}{}\n'.format(expr.name, clauses)

        if expr.is_multiline:
            if expr.combined is None:
                omp_expr += '{\n'
            elif (expr.combined and "for" not in expr.combined):
                if ("masked taskloop" not in expr.combined) and ("distribute" not in expr.combined):
                    omp_expr += '{\n'

        return omp_expr

    def _print_Omp_End_Clause(self, expr):
        return '}\n'
    #=====================================

    def _print_Program(self, expr):
        self.set_scope(expr.scope)
        body  = self._print(expr.body)
        variables = self.scope.variables.values()
        decs = ''.join(self._print(Declare(v.dtype, v)) for v in variables)

        imports = [*expr.imports, *self._additional_imports.values()]
        imports = ''.join(self._print(i) for i in imports)

        self.exit_scope()
        return ('{imports}'
                'int main()\n{{\n'
                '{decs}'
                '{body}'
                'return 0;\n'
                '}}').format(imports=imports,
                                    decs=decs,
                                    body=body)

    #=================== MACROS ==================

    def _print_MacroShape(self, expr):
        var = expr.argument
        if not isinstance(var, (Variable, IndexedElement)):
            raise TypeError('Expecting a variable, given {}'.format(type(var)))
        shape = var.shape

        if len(shape) == 1:
            shape = shape[0]


        elif not(expr.index is None):
            if expr.index < len(shape):
                shape = shape[expr.index]
            else:
                shape = '1'

        return self._print(shape)

    def _print_MacroCount(self, expr):

        var = expr.argument

        if var.rank == 0:
            return '1'
        else:
            return self._print(functools.reduce(
                lambda x,y: PyccelMul(x,y,simplify=True), var.shape))

    def _print_PrecomputedCode(self, expr):
        return expr.code


    def indent_code(self, code):
        """Accepts a string of code or a list of code lines"""

        if isinstance(code, str):
            code_lines = self.indent_code(code.splitlines(True))
            return ''.join(code_lines)

        tab = " "*self._default_settings["tabwidth"]
        inc_token = ('{', '(', '{\n', '(\n')
        dec_token = ('}', ')')

        code = [ line.lstrip(' \t') for line in code ]

        increase = [ int(any(map(line.endswith, inc_token))) for line in code ]
        decrease = [ int(any(map(line.startswith, dec_token)))
                     for line in code ]

        pretty = []
        level = 0
        for n, line in enumerate(code):
            if line == '' or line == '\n':
                pretty.append(line)
                continue
            level -= decrease[n]
            pretty.append("%s%s" % (tab*level, line))
            level += increase[n]
        return pretty

def ccode(expr, filename, assign_to=None, **settings):
    """Converts an expr to a string of c code

    expr : Expr
        A pyccel expression to be converted.
    filename : str
        The name of the file being translated. Used in error printing
    assign_to : optional
        When given, the argument is used as the name of the variable to which
        the expression is assigned. Can be a string, ``Symbol``,
        ``MatrixSymbol``, or ``Indexed`` type. This is helpful in case of
        line-wrapping, or for expressions that generate multi-line statements.
    precision : integer, optional
        The precision for numbers such as pi [default=15].
    user_functions : dict, optional
        A dictionary where keys are ``FunctionClass`` instances and values are
        their string representations. Alternatively, the dictionary value can
        be a list of tuples i.e. [(argument_test, cfunction_string)]. See below
        for examples.
    dereference : iterable, optional
        An iterable of symbols that should be dereferenced in the printed code
        expression. These would be values passed by address to the function.
        For example, if ``dereference=[a]``, the resulting code would print
        ``(*a)`` instead of ``a``.
    """
    return CCodePrinter(filename, **settings).doprint(expr, assign_to)<|MERGE_RESOLUTION|>--- conflicted
+++ resolved
@@ -1312,14 +1312,8 @@
         shape_dtype = self.find_in_dtype_registry('int', 8)
         shape_Assign = "("+ shape_dtype +"[]){" + shape + "}"
         is_view = 'false' if expr.variable.on_heap else 'true'
-<<<<<<< HEAD
         order = "order_f" if expr.order == "F" else "order_c"
         alloc_code = f"{expr.variable} = array_create({len(expr.shape)}, {shape_Assign}, {dtype}, {is_view}, {order});\n"
-=======
-        alloc_code = "{} = array_create({}, {}, {}, {});\n".format(
-                self._print(expr.variable), len(expr.shape), shape_Assign, dtype,
-                is_view)
->>>>>>> b1cd3459
         return '{}{}'.format(free_code, alloc_code)
 
     def _print_Deallocate(self, expr):
