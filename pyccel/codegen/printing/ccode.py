# coding: utf-8
#------------------------------------------------------------------------------------------#
# This file is part of Pyccel which is released under MIT License. See the LICENSE file or #
# go to https://github.com/pyccel/pyccel/blob/devel/LICENSE for full license details.      #
#------------------------------------------------------------------------------------------#
import functools
from itertools import chain
import re

from pyccel.ast.basic     import ScopedAstNode

from pyccel.ast.builtins  import PythonRange, PythonComplex
from pyccel.ast.builtins  import PythonPrint, PythonType
from pyccel.ast.builtins  import PythonList, PythonTuple

from pyccel.ast.core      import Declare, For, CodeBlock
from pyccel.ast.core      import FuncAddressDeclare, FunctionCall, FunctionCallArgument
from pyccel.ast.core      import Allocate, Deallocate
from pyccel.ast.core      import FunctionAddress
from pyccel.ast.core      import Assign, Import, AugAssign, AliasAssign
from pyccel.ast.core      import SeparatorComment
from pyccel.ast.core      import Module, AsName

from pyccel.ast.operators import PyccelAdd, PyccelMul, PyccelMinus, PyccelLt, PyccelGt
from pyccel.ast.operators import PyccelAssociativeParenthesis, PyccelMod
from pyccel.ast.operators import PyccelUnarySub, IfTernaryOperator

from pyccel.ast.datatypes import PythonNativeInt, PythonNativeBool, VoidType
from pyccel.ast.datatypes import TupleType, FixedSizeNumericType
from pyccel.ast.datatypes import CustomDataType, StringType, HomogeneousTupleType, HomogeneousListType, HomogeneousSetType
from pyccel.ast.datatypes import PrimitiveBooleanType, PrimitiveIntegerType, PrimitiveFloatingPointType, PrimitiveComplexType
from pyccel.ast.datatypes import HomogeneousContainerType

from pyccel.ast.internals import Slice, PrecomputedCode, PyccelArrayShapeElement

from pyccel.ast.literals  import LiteralTrue, LiteralFalse, LiteralImaginaryUnit, LiteralFloat
from pyccel.ast.literals  import LiteralString, LiteralInteger, Literal
from pyccel.ast.literals  import Nil

from pyccel.ast.mathext  import math_constants

from pyccel.ast.numpyext import NumpyFull, NumpyArray
from pyccel.ast.numpyext import NumpyReal, NumpyImag, NumpyFloat, NumpySize

from pyccel.ast.numpytypes import NumpyInt8Type, NumpyInt16Type, NumpyInt32Type, NumpyInt64Type
from pyccel.ast.numpytypes import NumpyFloat32Type, NumpyFloat64Type, NumpyComplex64Type, NumpyComplex128Type
from pyccel.ast.numpytypes import NumpyNDArrayType, numpy_precision_map

from pyccel.ast.utilities import expand_to_loops

from pyccel.ast.variable import IndexedElement
from pyccel.ast.variable import Variable
from pyccel.ast.variable import DottedName
from pyccel.ast.variable import DottedVariable
from pyccel.ast.variable import InhomogeneousTupleVariable

from pyccel.ast.c_concepts import ObjectAddress, CMacro, CStringExpression, PointerCast, CNativeInt

from pyccel.codegen.printing.codeprinter import CodePrinter

from pyccel.errors.errors   import Errors
from pyccel.errors.messages import (PYCCEL_RESTRICTION_TODO, INCOMPATIBLE_TYPEVAR_TO_FUNC,
                                    PYCCEL_RESTRICTION_IS_ISNOT, UNSUPPORTED_ARRAY_RANK)


errors = Errors()

# TODO: add examples

__all__ = ["CCodePrinter", "ccode"]

# dictionary mapping numpy function to (argument_conditions, C_function).
# Used in CCodePrinter._print_NumpyUfuncBase(self, expr)
numpy_ufunc_to_c_float = {
    'NumpyAbs'  : 'fabs',
    'NumpyFabs' : 'fabs',
    'NumpyFloor': 'floor',  # TODO: might require special treatment with casting
    # ---
    'NumpyExp' : 'exp',
    'NumpyLog' : 'log',
    'NumpySqrt': 'sqrt',
    # ---
    'NumpySin'    : 'sin',
    'NumpyCos'    : 'cos',
    'NumpyTan'    : 'tan',
    'NumpyArcsin' : 'asin',
    'NumpyArccos' : 'acos',
    'NumpyArctan' : 'atan',
    'NumpyArctan2': 'atan2',
    'NumpySinh'   : 'sinh',
    'NumpyCosh'   : 'cosh',
    'NumpyTanh'   : 'tanh',
    'NumpyArcsinh': 'asinh',
    'NumpyArccosh': 'acosh',
    'NumpyArctanh': 'atanh',
    'NumpyIsInf':'isinf',
    'NumpyIsFinite':'isfinite',
    'NumpyIsNan':'isnan',
}

numpy_ufunc_to_c_complex = {
    'NumpyAbs'  : 'cabs',
    # ---
    'NumpyExp' : 'cexp',
    'NumpyLog' : 'clog',
    'NumpySqrt': 'csqrt',
    # ---
    'NumpySin'    : 'csin',
    'NumpyCos'    : 'ccos',
    'NumpyTan'    : 'ctan',
    'NumpyArcsin' : 'casin',
    'NumpyArccos' : 'cacos',
    'NumpyArctan' : 'catan',
    'NumpySinh'   : 'csinh',
    'NumpyCosh'   : 'ccosh',
    'NumpyTanh'   : 'ctanh',
    'NumpyArcsinh': 'casinh',
    'NumpyArccosh': 'cacosh',
    'NumpyArctanh': 'catanh',
}

# dictionary mapping Math function to (argument_conditions, C_function).
# Used in CCodePrinter._print_MathFunctionBase(self, expr)
# Math function ref https://docs.python.org/3/library/math.html
math_function_to_c = {
    # ---------- Number-theoretic and representation functions ------------
    'MathCeil'     : 'ceil',
    # 'MathComb'   : 'com' # TODO
    'MathCopysign': 'copysign',
    'MathFabs'   : 'fabs',
    'MathFloor'    : 'floor',
    # 'MathFmod'   : '???',  # TODO
    # 'MathRexp'   : '???'   TODO requires two output
    # 'MathFsum'   : '???',  # TODO
    # 'MathIsclose' : '???',  # TODO
    'MathIsfinite': 'isfinite', # int isfinite(real-floating x);
    'MathIsinf'   : 'isinf', # int isinf(real-floating x);
    'MathIsnan'   : 'isnan', # int isnan(real-floating x);
    # 'MathIsqrt'  : '???' TODO
    'MathLdexp'  : 'ldexp',
    # 'MathModf'  : '???' TODO return two value
    # 'MathPerm'  : '???' TODO
    # 'MathProd'  : '???' TODO
    'MathRemainder'  : 'remainder',
    'MathTrunc'  : 'trunc',

    # ----------------- Power and logarithmic functions -----------------------

    'MathExp'    : 'exp',
    'MathExpm1'  : 'expm1',
    'MathLog'    : 'log',      # take also an option arg [base]
    'MathLog1p'  : 'log1p',
    'MathLog2'  : 'log2',
    'MathLog10'  : 'log10',
    'MathPow'    : 'pow',
    'MathSqrt'   : 'sqrt',

    # --------------------- Trigonometric functions ---------------------------

    'MathAcos'   : 'acos',
    'MathAsin'   : 'asin',
    'MathAtan'   : 'atan',
    'MathAtan2'  : 'atan2',
    'MathCos'    : 'cos',
    # 'MathDist'  : '???', TODO
    'MathHypot'  : 'hypot',
    'MathSin'    : 'sin',
    'MathTan'    : 'tan',


    # -------------------------- Hyperbolic functions -------------------------

    'MathAcosh'  : 'acosh',
    'MathAsinh'  : 'asinh',
    'MathAtanh'  : 'atanh',
    'MathCosh'   : 'cosh',
    'MathSinh'   : 'sinh',
    'MathTanh'   : 'tanh',

    # --------------------------- Special functions ---------------------------

    'MathErf'    : 'erf',
    'MathErfc'   : 'erfc',
    'MathGamma'  : 'tgamma',
    'MathLgamma' : 'lgamma',

    # --------------------------- internal functions --------------------------
    'MathFactorial' : 'pyc_factorial',
    'MathGcd'       : 'pyc_gcd',
    'MathDegrees'   : 'pyc_degrees',
    'MathRadians'   : 'pyc_radians',
    'MathLcm'       : 'pyc_lcm',
    # --------------------------- cmath functions --------------------------
    'CmathAcos'  : 'cacos',
    'CmathAcosh' : 'cacosh',
    'CmathAsin'  : 'casin',
    'CmathAsinh' : 'casinh',
    'CmathAtan'  : 'catan',
    'CmathAtanh' : 'catanh',
    'CmathCos'   : 'ccos',
    'CmathCosh'  : 'ccosh',
    'CmathExp'   : 'cexp',
    'CmathSin'   : 'csin',
    'CmathSinh'  : 'csinh',
    'CmathSqrt'  : 'csqrt',
    'CmathTan'   : 'ctan',
    'CmathTanh'  : 'ctanh',
}

c_library_headers = (
    "complex",
    "ctype",
    "float",
    "math",
    "stdarg",
    "stdbool",
    "stddef",
    "stdint",
    "stdio",
    "stdlib",
    "string",
    "tgmath",
    "inttypes",
)

import_dict = {'omp_lib' : 'omp' }

import_stc = {'hset' : 'SET',
              'vec'  : 'VEC'
              }

c_imports = {n : Import(n, Module(n, (), ())) for n in
                ['stdlib',
                 'math',
                 'string',
                 'ndarrays',
                 'complex',
                 'stdint',
                 'pyc_math_c',
                 'stdio',
                 "inttypes",
                 'stdbool',
                 'assert',
                 'numpy_c']}

class CCodePrinter(CodePrinter):
    """
    A printer for printing code in C.

    A printer to convert Pyccel's AST to strings of c code.
    As for all printers the navigation of this file is done via _print_X
    functions.

    Parameters
    ----------
    filename : str
            The name of the file being pyccelised.
    prefix_module : str
            A prefix to be added to the name of the module.
    """
    printmethod = "_ccode"
    language = "C"

    _default_settings = {
        'tabwidth': 4,
    }

    dtype_registry = {CNativeInt()    : 'int',
                      VoidType() : 'void',
                      (PrimitiveComplexType(),8) : 'double complex',
                      (PrimitiveComplexType(),4) : 'float complex',
                      (PrimitiveFloatingPointType(),8)   : 'double',
                      (PrimitiveFloatingPointType(),4)   : 'float',
                      (PrimitiveIntegerType(),4)     : 'int32_t',
                      (PrimitiveIntegerType(),8)     : 'int64_t',
                      (PrimitiveIntegerType(),2)     : 'int16_t',
                      (PrimitiveIntegerType(),1)     : 'int8_t',
                      (PrimitiveBooleanType(),-1) : 'bool',
                      }

    ndarray_type_registry = {
                      NumpyFloat64Type()    : 'nd_double',
                      NumpyFloat32Type()    : 'nd_float',
                      NumpyComplex128Type() : 'nd_cdouble',
                      NumpyComplex64Type()  : 'nd_cfloat',
                      NumpyInt64Type()      : 'nd_int64',
                      NumpyInt32Type()      : 'nd_int32',
                      NumpyInt16Type()      : 'nd_int16',
                      NumpyInt8Type()       : 'nd_int8',
                      PythonNativeBool()    : 'nd_bool'}

    type_to_format = {(PrimitiveFloatingPointType(),8) : '%.15lf',
                      (PrimitiveFloatingPointType(),4) : '%.6f',
                      (PrimitiveIntegerType(),4)       : '%d',
                      (PrimitiveIntegerType(),8)       : LiteralString("%") + CMacro('PRId64'),
                      (PrimitiveIntegerType(),2)       : LiteralString("%") + CMacro('PRId16'),
                      (PrimitiveIntegerType(),1)       : LiteralString("%") + CMacro('PRId8'),
                      StringType()                  : '%s',
                      }

    def __init__(self, filename, prefix_module = None):

        errors.set_target(filename)

        super().__init__()
        self.prefix_module = prefix_module
        self._additional_imports = {'stdlib':c_imports['stdlib']}
        self._additional_code = ''
        self._additional_args = []
        self._temporary_args = []
        self._current_module = None
        self._in_header = False

    def get_additional_imports(self):
        """return the additional imports collected in printing stage"""
        return self._additional_imports.keys()

    def add_import(self, import_obj):
        if import_obj.source not in self._additional_imports:
            self._additional_imports[import_obj.source] = import_obj

    def _get_statement(self, codestring):
        return "%s;\n" % codestring

    def _get_comment(self, text):
        return "// {0}\n".format(text)

    def _format_code(self, lines):
        return self.indent_code(lines)

    def _flatten_list(self, irregular_list):
        if isinstance(irregular_list, (PythonList, PythonTuple)):
            f_list = [element for item in irregular_list for element in self._flatten_list(item)]
            return f_list
        else:
            return [irregular_list]

    def is_c_pointer(self, a):
        """
        Indicate whether the object is a pointer in C code.

        Some objects are accessed via a C pointer so that they can be modified in
        their scope and that modification can be retrieved elsewhere. This
        information cannot be found trivially so this function provides that
        information while avoiding easily outdated code to be repeated.

        The main reasons for this treatment are:
        1. It is the actual memory address of an object
        2. It is a reference to another object (e.g. an alias, an optional argument, or one of multiple return arguments)

        See codegen_stage.md in the developer docs for more details.

        Parameters
        ----------
        a : TypedAstNode
            The object whose storage we are enquiring about.

        Returns
        -------
        bool
            True if a C pointer, False otherwise.
        """
        if isinstance(a, (Nil, ObjectAddress, PointerCast)):
            return True
        if isinstance(a, FunctionCall):
            a = a.funcdef.results[0].var
        if isinstance(getattr(a, 'dtype', None), CustomDataType) and a.is_argument:
            return True

        if not isinstance(a, Variable):
            return False
        return (a.is_alias and not isinstance(a.class_type, HomogeneousContainerType)) \
                or a.is_optional or \
                any(a is bi for b in self._additional_args for bi in b)

    #========================== Numpy Elements ===============================#
    def copy_NumpyArray_Data(self, expr):
        """
        Get code which copies data from a Ndarray or a homogeneous tuple into a Ndarray.

        When data is copied from a homogeneous tuple, the code declares and fills
        a dummy data_buffer and copies the data from it to a NdArray struct.
        When data is copied from a Ndarray this is done directly without an intermediate
        structure.

        Parameters
        ----------
        expr : TypedAstNode
            The Assign Node used to get the lhs and rhs.

        Returns
        -------
        str
            A string containing the code which allocates and copies the data.
        """
        rhs = expr.rhs
        lhs = expr.lhs
        if rhs.rank == 0:
            raise NotImplementedError(str(expr))
        arg = rhs.arg if isinstance(rhs, NumpyArray) else rhs
        lhs_address = self._print(ObjectAddress(lhs))

        # If the data is copied from a Variable rather than a list or tuple
        # use the function array_copy_data directly
        if isinstance(arg, Variable):
            return f"array_copy_data({lhs_address}, {self._print(arg)}, 0);\n"

        order = lhs.order
        lhs_dtype = lhs.dtype
        declare_dtype = self.find_in_dtype_registry(lhs_dtype)
        if isinstance(lhs.class_type, NumpyNDArrayType):
            #set dtype to the C struct types
            dtype = self.find_in_ndarray_type_registry(lhs_dtype)
        elif isinstance(lhs.class_type, HomogeneousTupleType):
            dtype = self.find_in_ndarray_type_registry(numpy_precision_map[
                        (lhs_dtype.primitive_type, lhs_dtype.precision)])
        else:
            raise NotImplementedError(f"Don't know how to index {lhs.class_type} type")

        flattened_list = self._flatten_list(arg)
        operations = ""

        # Get the variable where the data will be copied
        if order == "F":
            # If the order is F then the data should be copied non-contiguously so a temporary
            # variable is required to pass to array_copy_data
            new_dtype = lhs.class_type.swap_order()
            temp_var = self.scope.get_temporary_variable(lhs, class_type=new_dtype)
            operations += self._print(Allocate(temp_var, shape=lhs.shape, status="unallocated"))
            copy_to = temp_var
        else:
            copy_to = lhs
        copy_to_data_var = DottedVariable(lhs.dtype, dtype, lhs=copy_to)

        num_elements = len(flattened_list)
        # Get the offset variable if it is needed
        if num_elements != 1 and not all(v.rank == 0 for v in flattened_list):
            offset_var = self.scope.get_temporary_variable(PythonNativeInt(), 'offset')
            operations += self._print(Assign(offset_var, LiteralInteger(0)))
        else:
            offset_var = LiteralInteger(0)
        offset_str = self._print(offset_var)

        # Copy each of the elements
        i = 0
        while i < num_elements:
            current_element = flattened_list[i]
            # Copy an array element
            if isinstance(current_element, (Variable, IndexedElement)) and current_element.rank >= 1:
                elem_name = self._print(current_element)
                target = self._print(ObjectAddress(copy_to))
                operations += f"array_copy_data({target}, {elem_name}, {offset_str});\n"
                i += 1
                if i < num_elements:
                    operations += self._print(AugAssign(offset_var, '+', NumpySize(current_element)))

            # Copy multiple scalar elements
            else:
                self.add_import(c_imports['string'])
                remaining_elements = flattened_list[i:]
                lenSubset = next((i for i,v in enumerate(remaining_elements) if v.rank != 0), len(remaining_elements))
                if lenSubset == 0:
                    errors.report(f"Can't copy {rhs} into {lhs}", symbol=expr,
                            severity='fatal')
                subset = remaining_elements[:lenSubset]

                # Declare list of consecutive elements
                subset_str = "{" + ', '.join(self._print(elem) for elem in subset) + "}"
                dummy_array_name = self.scope.get_new_name()
                operations += f"{declare_dtype} {dummy_array_name}[] = {subset_str};\n"

                copy_to_data = self._print(copy_to_data_var)
                type_size = self._print(DottedVariable(VoidType(), 'type_size', lhs=copy_to))
                operations += f"memcpy(&{copy_to_data}[{offset_str}], {dummy_array_name}, {lenSubset} * {type_size});\n"

                i += lenSubset
                if i < num_elements:
                    operations += self._print(AugAssign(offset_var, '+', LiteralInteger(lenSubset)))

        if order == "F":
            operations += f"array_copy_data({lhs_address}, {self._print(copy_to)}, 0);\n" + self._print(Deallocate(copy_to))
        return operations

    def arrayFill(self, expr):
        """
        Print the assignment of a NdArray.

        Print the code necessary to create and fill an ndarray.

        Parameters
        ----------
        expr : TypedAstNode
            The Assign Node used to get the lhs and rhs.

        Returns
        -------
        str
            Return a str that contains a call to the C function array_fill.
        """
        rhs = expr.rhs
        lhs = expr.lhs
        code_init = ''
        declare_dtype = self.find_in_dtype_registry(rhs.dtype)

        if rhs.fill_value is not None:
            if isinstance(rhs.fill_value, Literal):
                code_init += 'array_fill(({0}){1}, {2});\n'.format(declare_dtype, self._print(rhs.fill_value), self._print(lhs))
            else:
                code_init += 'array_fill({0}, {1});\n'.format(self._print(rhs.fill_value), self._print(lhs))
        return code_init

    def _init_stack_array(self, expr):
        """
        Return a string which handles the assignment of a stack ndarray.

        Print the code necessary to initialise a ndarray on the stack.

        Parameters
        ----------
        expr : TypedAstNode
            The Assign Node used to get the lhs and rhs.

        Returns
        -------
        buffer_array : str
            String initialising the stack (C) array which stores the data.
        array_init   : str
            String containing the rhs of the initialization of a stack array.
        """
        var = expr
        dtype = self.find_in_dtype_registry(var.dtype)
        if isinstance(var.class_type, NumpyNDArrayType):
            np_dtype = self.find_in_ndarray_type_registry(var.dtype)
        elif isinstance(var.class_type, HomogeneousContainerType):
            np_dtype = self.find_in_ndarray_type_registry(numpy_precision_map[(var.dtype.primitive_type, var.dtype.precision)])
        else:
            raise NotImplementedError(f"Don't know how to index {expr.class_type} type")
        shape = ", ".join(self._print(i) for i in var.alloc_shape)
        tot_shape = self._print(functools.reduce(
            lambda x,y: PyccelMul(x,y,simplify=True), var.alloc_shape))
        declare_dtype = self.find_in_dtype_registry(NumpyInt64Type())

        dummy_array_name = self.scope.get_new_name('array_dummy')
        buffer_array = "{dtype} {name}[{size}];\n".format(
                dtype = dtype,
                name  = dummy_array_name,
                size  = tot_shape)
        shape_init = "({declare_dtype}[]){{{shape}}}".format(declare_dtype=declare_dtype, shape=shape)
        strides_init = "({declare_dtype}[{length}]){{0}}".format(declare_dtype=declare_dtype, length=len(var.shape))
        array_init = ' = (t_ndarray){{\n.{0}={1},\n .shape={2},\n .strides={3},\n '
        array_init += '.nd={4},\n .type={0},\n .is_view={5}\n}};\n'
        array_init = array_init.format(np_dtype, dummy_array_name,
                    shape_init, strides_init, len(var.shape), 'false')
        array_init += 'stack_array_init(&{})'.format(self._print(var))
        self.add_import(c_imports['ndarrays'])
        return buffer_array, array_init

    def _handle_inline_func_call(self, expr):
        """
        Print a function call to an inline function.

        Use the arguments passed to an inline function to print
        its body with the passed arguments in place of the function
        arguments.

        Parameters
        ----------
        expr : FunctionCall
            The function call which should be printed inline.

        Returns
        -------
        str
            The code for the inline function.
        """
        func = expr.funcdef
        body = func.body

        for b in body.body:
            if isinstance(b, ScopedAstNode):
                b.scope.update_parent_scope(self.scope, is_loop=True)

        # Print any arguments using the same inline function
        # As the function definition is modified directly this function
        # cannot be called recursively with the same FunctionDef
        args = []
        for a in expr.args:
            if a.is_user_of(func):
                code = PrecomputedCode(self._print(a))
                args.append(code)
            else:
                args.append(a.value)

        # Create new local variables to ensure there are no name collisions
        new_local_vars = [self.scope.get_temporary_variable(v) \
                            for v in func.local_vars]

        parent_assign = expr.get_direct_user_nodes(lambda x: isinstance(x, Assign))
        if parent_assign:
            results = {r.var : l for r,l in zip(func.results, parent_assign[0].lhs)}
            orig_res_vars = list(results.keys())
            new_res_vars  = self._temporary_args
            new_res_vars = [a.obj if isinstance(a, ObjectAddress) else a for a in new_res_vars]
            self._temporary_args = []
            body.substitute(orig_res_vars, new_res_vars)

        # Replace the arguments in the code
        func.swap_in_args(args, new_local_vars)

        func.remove_presence_checks()

        # Collect code but strip empty end
        body_code = self._print(body)
        code_lines = body_code.split('\n')[:-1]
        return_regex = re.compile(r'\breturn\b')
        has_results = [return_regex.search(l) is not None for l in code_lines]

        if len(func.results) == 0 and not any(has_results):
            code = body_code
        else:
            result_idx = has_results.index(True)
            result_line = code_lines[result_idx]

            body_code = '\n'.join(code_lines[:result_idx])+'\n'

            if len(func.results) != 1:
                code = body_code
            else:
                self._additional_code += body_code
                # Strip return and ; from return statement
                code = result_line[7:-1]

        # Put back original arguments
        func.reinstate_presence_checks()
        func.swap_out_args()
        if parent_assign:
            body.substitute(new_res_vars, orig_res_vars)

        if func.global_vars or func.global_funcs:
            mod = func.get_direct_user_nodes(lambda x: isinstance(x, Module))[0]
            self.add_import(Import(mod.name, [AsName(v, v.name) \
                for v in (*func.global_vars, *func.global_funcs)]))
            for v in (*func.global_vars, *func.global_funcs):
                self.scope.insert_symbol(v.name)

        for b in body.body:
            if isinstance(b, ScopedAstNode):
                b.scope.update_parent_scope(func.scope, is_loop=True)

        return code

    # ============ Elements ============ #

    def _print_PythonAbs(self, expr):
        if expr.arg.dtype.primitive_type is PrimitiveFloatingPointType():
            self.add_import(c_imports['math'])
            func = "fabs"
        elif expr.arg.dtype.primitive_type is PrimitiveComplexType():
            self.add_import(c_imports['complex'])
            func = "cabs"
        else:
            func = "labs"
        return "{}({})".format(func, self._print(expr.arg))

    def _print_PythonMin(self, expr):
        arg = expr.args[0]
        if arg.dtype.primitive_type is PrimitiveFloatingPointType() and len(arg) == 2:
            self.add_import(c_imports['math'])
            return "fmin({}, {})".format(self._print(arg[0]),
                                         self._print(arg[1]))
        elif arg.dtype.primitive_type is PrimitiveIntegerType() and len(arg) == 2:
            arg1 = self.scope.get_temporary_variable(PythonNativeInt())
            arg2 = self.scope.get_temporary_variable(PythonNativeInt())
            assign1 = Assign(arg1, arg[0])
            assign2 = Assign(arg2, arg[1])
            self._additional_code += self._print(assign1)
            self._additional_code += self._print(assign2)
            return f"({arg1} < {arg2} ? {arg1} : {arg2})"
        else:
            return errors.report("min in C is only supported for 2 scalar arguments", symbol=expr,
                    severity='fatal')

    def _print_PythonMax(self, expr):
        arg = expr.args[0]
        if arg.dtype.primitive_type is PrimitiveFloatingPointType() and len(arg) == 2:
            self.add_import(c_imports['math'])
            return "fmax({}, {})".format(self._print(arg[0]),
                                         self._print(arg[1]))
        elif arg.dtype.primitive_type is PrimitiveIntegerType() and len(arg) == 2:
            arg1 = self.scope.get_temporary_variable(PythonNativeInt())
            arg2 = self.scope.get_temporary_variable(PythonNativeInt())
            assign1 = Assign(arg1, arg[0])
            assign2 = Assign(arg2, arg[1])
            self._additional_code += self._print(assign1)
            self._additional_code += self._print(assign2)
            return f"({arg1} > {arg2} ? {arg1} : {arg2})"
        else:
            return errors.report("max in C is only supported for 2 scalar arguments", symbol=expr,
                    severity='fatal')

    def _print_SysExit(self, expr):
        code = ""
        if not isinstance(getattr(expr.status.dtype, 'primitive_type', None), PrimitiveIntegerType) \
                or expr.status.rank > 0:
            print_arg = FunctionCallArgument(expr.status)
            code = self._print(PythonPrint((print_arg, ), file="stderr"))
            arg = "1"
        else:
            arg = self._print(expr.status)
        return f"{code}exit({arg});\n"

    def _print_PythonFloat(self, expr):
        value = self._print(expr.arg)
        type_name = self.find_in_dtype_registry(expr.dtype)
        return '({0})({1})'.format(type_name, value)

    def _print_PythonInt(self, expr):
        self.add_import(c_imports['stdint'])
        value = self._print(expr.arg)
        type_name = self.find_in_dtype_registry(expr.dtype)
        return '({0})({1})'.format(type_name, value)

    def _print_PythonBool(self, expr):
        value = self._print(expr.arg)
        return '({} != 0)'.format(value)

    def _print_Literal(self, expr):
        return repr(expr.python_value)

    def _print_LiteralInteger(self, expr):
        if isinstance(expr, LiteralInteger) and getattr(expr.dtype, 'precision', -1) == 8:
            self.add_import(c_imports['stdint'])
            return f"INT64_C({repr(expr.python_value)})"
        return repr(expr.python_value)

    def _print_LiteralFloat(self, expr):
        if isinstance(expr, LiteralFloat) and expr.dtype.precision == 4:
            return f"{repr(expr.python_value)}f"
        return repr(expr.python_value)

    def _print_LiteralComplex(self, expr):
        if expr.real == LiteralFloat(0):
            return self._print(PyccelAssociativeParenthesis(PyccelMul(expr.imag, LiteralImaginaryUnit())))
        else:
            return self._print(PyccelAssociativeParenthesis(PyccelAdd(expr.real,
                            PyccelMul(expr.imag, LiteralImaginaryUnit()))))

    def _print_PythonComplex(self, expr):
        if expr.is_cast:
            value = self._print(expr.internal_var)
        else:
            value = self._print(PyccelAssociativeParenthesis(PyccelAdd(expr.real,
                            PyccelMul(expr.imag, LiteralImaginaryUnit()))))
        type_name = self.find_in_dtype_registry(expr.dtype)
        return '({0})({1})'.format(type_name, value)

    def _print_LiteralImaginaryUnit(self, expr):
        self.add_import(c_imports['complex'])
        return '_Complex_I'

    def _print_Header(self, expr):
        return ''

    def _print_ModuleHeader(self, expr):
        self.set_scope(expr.module.scope)
        self._current_module = expr.module
        self._in_header = True
        name = expr.module.name
        if isinstance(name, AsName):
            name = name.name
        # TODO: Add interfaces
        classes = ""
        funcs = ""
        for classDef in expr.module.classes:
            if classDef.docstring is not None:
                classes += self._print(classDef.docstring)
            classes += f"struct {classDef.name} {{\n"
            classes += ''.join(self._print(Declare(var)) for var in classDef.attributes)
            class_scope = classDef.scope
            for method in classDef.methods:
                if not method.is_inline:
                    class_scope.rename_function(method, f"{classDef.name}__{method.name.lstrip('__')}")
                    funcs += f"{self.function_signature(method)};\n"
            for interface in classDef.interfaces:
                for func in interface.functions:
                    if not func.is_inline:
                        class_scope.rename_function(func, f"{classDef.name}__{func.name.lstrip('__')}")
                        funcs += f"{self.function_signature(func)};\n"
            classes += "};\n"
        funcs += '\n'.join(f"{self.function_signature(f)};" for f in expr.module.funcs if not f.is_inline)

        global_variables = ''.join(['extern '+self._print(d) for d in expr.module.declarations if not d.variable.is_private])

        # Print imports last to be sure that all additional_imports have been collected
        imports = [*expr.module.imports, *self._additional_imports.values()]
        imports = ''.join(self._print(i) for i in imports)

        self._in_header = False
        self.exit_scope()
        self._current_module = None
        return (f"#ifndef {name.upper()}_H\n \
                #define {name.upper()}_H\n\n \
                {imports}\n \
                {global_variables}\n \
                {classes}\n \
                {funcs}\n \
                #endif // {name}_H\n")

    def _print_Module(self, expr):
        self.set_scope(expr.scope)
        self._current_module = expr
        body    = ''.join(self._print(i) for i in expr.body)

        global_variables = ''.join([self._print(d) for d in expr.declarations])

        # Print imports last to be sure that all additional_imports have been collected
<<<<<<< HEAD
        imports = Import(expr.name, Module(expr.name,(),()))
        imports = self._print(imports)
=======
        imports = [Import(self.scope.get_python_name(expr.name), Module(expr.name,(),())), *self._additional_imports.values()]
        imports = ''.join(self._print(i) for i in imports)
>>>>>>> fa5ea324

        code = ('{imports}\n'
                '{variables}\n'
                '{body}\n').format(
                        imports   = imports,
                        variables = global_variables,
                        body      = body)

        self.exit_scope()
        self._current_module = None
        return code

    def _print_Break(self, expr):
        return 'break;\n'

    def _print_Continue(self, expr):
        return 'continue;\n'

    def _print_While(self, expr):
        self.set_scope(expr.scope)
        body = self._print(expr.body)
        self.exit_scope()
        cond = self._print(expr.test)
        return 'while({condi})\n{{\n{body}}}\n'.format(condi = cond, body = body)

    def _print_If(self, expr):
        lines = []
        for i, (c, e) in enumerate(expr.blocks):
            var = self._print(e)
            if i == 0:
                lines.append("if (%s)\n{\n" % self._print(c))
            elif i == len(expr.blocks) - 1 and isinstance(c, LiteralTrue):
                lines.append("else\n{\n")
            else:
                lines.append("else if (%s)\n{\n" % self._print(c))
            lines.append("%s}\n" % var)
        return "".join(lines)

    def _print_IfTernaryOperator(self, expr):
        cond = self._print(expr.cond)
        value_true = self._print(expr.value_true)
        value_false = self._print(expr.value_false)
        return '{cond} ? {true} : {false}'.format(cond = cond, true =value_true, false = value_false)

    def _print_LiteralTrue(self, expr):
        return '1'

    def _print_LiteralFalse(self, expr):
        return '0'

    def _print_PyccelAnd(self, expr):
        args = [self._print(a) for a in expr.args]
        return ' && '.join(a for a in args)

    def _print_PyccelOr(self, expr):
        args = [self._print(a) for a in expr.args]
        return ' || '.join(a for a in args)

    def _print_PyccelEq(self, expr):
        lhs = self._print(expr.args[0])
        rhs = self._print(expr.args[1])
        return '{0} == {1}'.format(lhs, rhs)

    def _print_PyccelNe(self, expr):
        lhs = self._print(expr.args[0])
        rhs = self._print(expr.args[1])
        return '{0} != {1}'.format(lhs, rhs)

    def _print_PyccelLt(self, expr):
        lhs = self._print(expr.args[0])
        rhs = self._print(expr.args[1])
        return '{0} < {1}'.format(lhs, rhs)

    def _print_PyccelLe(self, expr):
        lhs = self._print(expr.args[0])
        rhs = self._print(expr.args[1])
        return '{0} <= {1}'.format(lhs, rhs)

    def _print_PyccelGt(self, expr):
        lhs = self._print(expr.args[0])
        rhs = self._print(expr.args[1])
        return '{0} > {1}'.format(lhs, rhs)

    def _print_PyccelGe(self, expr):
        lhs = self._print(expr.args[0])
        rhs = self._print(expr.args[1])
        return '{0} >= {1}'.format(lhs, rhs)

    def _print_PyccelNot(self, expr):
        a = self._print(expr.args[0])
        return '!{}'.format(a)

    def _print_PyccelMod(self, expr):
        self.add_import(c_imports['math'])
        self.add_import(c_imports['pyc_math_c'])

        first = self._print(expr.args[0])
        second = self._print(expr.args[1])

        if expr.dtype.primitive_type is PrimitiveIntegerType():
            return "pyc_modulo({n}, {base})".format(n=first, base=second)

        if expr.args[0].dtype.primitive_type is PrimitiveIntegerType():
            first = self._print(NumpyFloat(expr.args[0]))
        if expr.args[1].dtype.primitive_type is PrimitiveIntegerType():
            second = self._print(NumpyFloat(expr.args[1]))
        return "pyc_fmodulo({n}, {base})".format(n=first, base=second)

    def _print_PyccelPow(self, expr):
        b = expr.args[0]
        e = expr.args[1]

        if expr.dtype.primitive_type is PrimitiveComplexType():
            b = self._print(b if b.dtype.primitive_type is PrimitiveComplexType() else PythonComplex(b))
            e = self._print(e if e.dtype.primitive_type is PrimitiveComplexType() else PythonComplex(e))
            self.add_import(c_imports['complex'])
            return 'cpow({}, {})'.format(b, e)

        self.add_import(c_imports['math'])
        b = self._print(b if b.dtype.primitive_type is PrimitiveFloatingPointType() else NumpyFloat(b))
        e = self._print(e if e.dtype.primitive_type is PrimitiveFloatingPointType() else NumpyFloat(e))
        code = 'pow({}, {})'.format(b, e)
        return self._cast_to(expr, expr.dtype).format(code)


    def _print_Import(self, expr):
        if expr.ignore:
            return ''
        if isinstance(expr.source, AsName):
            source = expr.source.name
        else:
            source = expr.source
        if isinstance(source, DottedName):
            source = source.name[-1]
        else:
            source = self._print(source)
        if expr.target:
           dtype = expr.target.pop().name
           if source.startswith('stc/'):
             dtype_macro = dtype.upper()
             _,container_type = source.split("/")
             if container_type in import_stc:
                class_type_macro = import_stc[container_type]
             additional_defines = '#define i_use_cmp\n' if class_type_macro == 'VEC' else ''
             return '\n'.join((f'#ifndef _{class_type_macro}_{dtype_macro}',
                               f'#define _{class_type_macro}_{dtype_macro}',
                               f'#define i_key {dtype}',
                               additional_defines,
                               f'#include "{source}.h"',
                               f'#endif\n'))

        # Get with a default value is not used here as it is
        # slower and on most occasions the import will not be in the
        # dictionary
        if source in import_dict: # pylint: disable=consider-using-get
            source = import_dict[source]

        if expr.source_module and expr.source_module is not self._current_module:
            for classDef in expr.source_module.classes:
                class_scope = classDef.scope
                for method in classDef.methods:
                    if not method.is_inline:
                        class_scope.rename_function(method, f"{classDef.name}__{method.name.lstrip('__')}")
                for interface in classDef.interfaces:
                    for func in interface.functions:
                        if not func.is_inline:
                            class_scope.rename_function(func, f"{classDef.name}__{func.name.lstrip('__')}")

        if source is None:
            return ''
        if expr.source in c_library_headers:
            return '#include <{0}.h>\n'.format(source)
        else:
            return '#include "{0}.h"\n'.format(source)

    def _print_LiteralString(self, expr):
        format_str = format(expr.python_value)
        format_str = format_str.replace("\\", "\\\\")\
                               .replace('\a', '\\a')\
                               .replace('\b', '\\b')\
                               .replace('\f', '\\f')\
                               .replace("\n", "\\n")\
                               .replace('\r', '\\r')\
                               .replace('\t', '\\t')\
                               .replace('\v', '\\v')\
                               .replace('"', '\\"')\
                               .replace("'", "\\'")
        return '"{}"'.format(format_str)

    def get_print_format_and_arg(self, var):
        """
        Get the C print format string for the object var.

        Get the C print format string which will allow the generated code
        to print the variable passed as argument.

        Parameters
        ----------
        var : TypedAstNode
            The object which will be printed.

        Returns
        -------
        arg_format : str
            The format which should be printed in the format string of the
            generated print expression.
        arg : str
            The code which should be printed in the arguments of the generated
            print expression to print the object.
        """
        if isinstance(var.dtype, FixedSizeNumericType):
            primitive_type = var.dtype.primitive_type
            if isinstance(primitive_type, PrimitiveComplexType):
                _, real_part = self.get_print_format_and_arg(NumpyReal(var))
                float_format, imag_part = self.get_print_format_and_arg(NumpyImag(var))
                return f'({float_format} + {float_format}j)', f'{real_part}, {imag_part}'
            elif isinstance(primitive_type, PrimitiveBooleanType):
                return self.get_print_format_and_arg(IfTernaryOperator(var, LiteralString("True"), LiteralString("False")))
            else:
                try:
                    arg_format = self.type_to_format[(primitive_type, var.dtype.precision)]
                except KeyError:
                    errors.report(f"Printing {var.dtype} type is not supported currently", severity='fatal')
                arg = self._print(var)
        else:
            try:
                arg_format = self.type_to_format[var.dtype]
            except KeyError:
                errors.report(f"Printing {var.dtype} type is not supported currently", severity='fatal')

            arg = self._print(var)

        return arg_format, arg

    def _print_CStringExpression(self, expr):
        return "".join(self._print(e) for e in expr.get_flat_expression_list())

    def _print_CMacro(self, expr):
        return str(expr.macro)

    def _print_PythonPrint(self, expr):
        self.add_import(c_imports['stdio'])
        self.add_import(c_imports['inttypes'])
        end = '\n'
        sep = ' '
        code = ''
        empty_end = FunctionCallArgument(LiteralString(''), 'end')
        space_end = FunctionCallArgument(LiteralString(' '), 'end')
        empty_sep = FunctionCallArgument(LiteralString(''), 'sep')
        kwargs = [f for f in expr.expr if f.has_keyword]
        for f in kwargs:
            if f.keyword == 'sep'      :   sep = str(f.value)
            elif f.keyword == 'end'    :   end = str(f.value)
            else: errors.report("{} not implemented as a keyworded argument".format(f.keyword), severity='fatal')
        args_format = []
        args = []
        orig_args = [f for f in expr.expr if not f.has_keyword]

        def formatted_args_to_printf(args_format, args, end):
            args_format = CStringExpression(sep).join(args_format)
            args_format += end
            args_format = self._print(args_format)
            args_code = ', '.join([args_format, *args])
            if expr.file == 'stderr':
                return f"fprintf(stderr, {args_code});\n"
            return f"printf({args_code});\n"

        if len(orig_args) == 0:
            return formatted_args_to_printf(args_format, args, end)

        tuple_start = FunctionCallArgument(LiteralString('('))
        tuple_sep   = LiteralString(', ')
        tuple_end   = FunctionCallArgument(LiteralString(')'))

        for i, f in enumerate(orig_args):
            f = f.value
            if isinstance(f, (InhomogeneousTupleVariable, PythonTuple)):
                if args_format:
                    code += formatted_args_to_printf(args_format, args, sep)
                    args_format = []
                    args = []
                args = [FunctionCallArgument(print_arg) for tuple_elem in f for print_arg in (tuple_elem, tuple_sep)][:-1]
                if len(f) == 1:
                    args.append(FunctionCallArgument(LiteralString(',')))
                if i + 1 == len(orig_args):
                    end_of_tuple = FunctionCallArgument(LiteralString(end), 'end')
                else:
                    end_of_tuple = FunctionCallArgument(LiteralString(sep), 'end')
                code += self._print(PythonPrint([tuple_start, *args, tuple_end, empty_sep, end_of_tuple]))
                args = []
                continue
            if isinstance(f, PythonType):
                f = f.print_string

            if isinstance(f, FunctionCall) and isinstance(f.class_type, TupleType):
                tmp_list = [self.scope.get_temporary_variable(a.var.dtype) for a in f.funcdef.results]
                tmp_arg_format_list = []
                for a in tmp_list:
                    arg_format, arg = self.get_print_format_and_arg(a)
                    tmp_arg_format_list.append(arg_format)
                    args.append(arg)
                tmp_arg_format_list = CStringExpression(', ').join(tmp_arg_format_list)
                args_format.append(CStringExpression('(', tmp_arg_format_list, ')'))
                assign = Assign(tmp_list, f)
                self._additional_code += self._print(assign)
            elif f.rank > 0 and not isinstance(f.class_type, StringType):
                if args_format:
                    code += formatted_args_to_printf(args_format, args, sep)
                    args_format = []
                    args = []
                for_index = self.scope.get_temporary_variable(PythonNativeInt(), name = 'i')
                max_index = PyccelMinus(f.shape[0], LiteralInteger(1), simplify = True)
                for_range = PythonRange(max_index)
                print_body = [ FunctionCallArgument(f[for_index]) ]
                if f.rank == 1:
                    print_body.append(space_end)

                for_body  = [PythonPrint(print_body, file=expr.file)]
                for_scope = self.scope.create_new_loop_scope()
                for_loop  = For(for_index, for_range, for_body, scope=for_scope)
                for_end   = FunctionCallArgument(LiteralString(']'+end if i == len(orig_args)-1 else ']'), keyword='end')

                body = CodeBlock([PythonPrint([ FunctionCallArgument(LiteralString('[')), empty_end],
                                                file=expr.file),
                                  for_loop,
                                  PythonPrint([ FunctionCallArgument(f[max_index]), for_end],
                                                file=expr.file)],
                                 unravelled = True)
                code += self._print(body)
            else:
                arg_format, arg = self.get_print_format_and_arg(f)
                args_format.append(arg_format)
                args.append(arg)
        if args_format:
            code += formatted_args_to_printf(args_format, args, end)
        return code

    def find_in_dtype_registry(self, dtype):
        """
        Find the corresponding C dtype in the dtype_registry.

        Find the corresponding C dtype in the dtype_registry.
        Raise PYCCEL_RESTRICTION_TODO if not found.

        Parameters
        ----------
        dtype : DataType
            The data type of the expression.

        Returns
        -------
        str
            The code which declares the datatype in C.
        """
        if isinstance(dtype, FixedSizeNumericType):
            primitive_type = dtype.primitive_type
            if isinstance(primitive_type, PrimitiveComplexType):
                self.add_import(c_imports['complex'])
                return f'{self.find_in_dtype_registry(dtype.element_type)} complex'
            elif isinstance(primitive_type, PrimitiveIntegerType):
                self.add_import(c_imports['stdint'])
            elif isinstance(dtype, PythonNativeBool):
                self.add_import(c_imports['stdbool'])
                return 'bool'

            key = (primitive_type, dtype.precision)
        elif isinstance(dtype, (HomogeneousSetType, HomogeneousListType)):
            container_type = 'hset_' if dtype._name == 'set' else 'vec_'
            vec_dtype = self.find_in_dtype_registry(dtype.element_type)
            key = container_type + vec_dtype
            source = 'stc/'+ container_type[:-1]
            self.add_import(Import(source, Module(vec_dtype, (), ())))
            return key
        else:
            key = dtype

        try :
            return self.dtype_registry[key]
        except KeyError:
            raise errors.report(PYCCEL_RESTRICTION_TODO, #pylint: disable=raise-missing-from
                    symbol = dtype,
                    severity='fatal')

    def find_in_ndarray_type_registry(self, dtype):
        """
        Find the descriptor for the datatype in the ndarray_type_registry.

        Find the tag which allows the user to access data of the specified
        type within a ndarray.
        Raise PYCCEL_RESTRICTION_TODO if not found.

        Parameters
        ----------
        dtype : DataType
            The data type of the expression.

        Returns
        -------
        str
            The code which declares the datatype in C.
        """
        try :
            return self.ndarray_type_registry[dtype]
        except KeyError:
            raise errors.report(PYCCEL_RESTRICTION_TODO, #pylint: disable=raise-missing-from
                    symbol = dtype,
                    severity='fatal')

    def get_declare_type(self, expr):
        """
        Get the string which describes the type in a declaration.

        This function returns the code which describes the type
        of the `expr` object such that the declaration can be written as:
        `f"{self.get_declare_type(expr)} {expr.name}"`
        The function takes care of reporting errors for unknown types and
        importing any necessary additional imports (e.g. stdint/ndarrays).

        Parameters
        ----------
        expr : Variable
            The variable whose type should be described.

        Returns
        -------
        str
            The code describing the type.

        Raises
        ------
        PyccelCodegenError
            If the type is not supported in the C code or the rank is too large.

        Examples
        --------
        >>> v = Variable('int', 'x')
        >>> self.get_declare_type(v)
        'int64_t'

        For an object accessed via a pointer:
        >>> v = Variable('int', 'x', is_optional=True, rank=1)
        >>> self.get_declare_type(v)
        't_ndarray*'
        """
        class_type = expr.class_type
        rank  = expr.rank

        if rank > 0:
            if expr.is_ndarray or isinstance(expr.class_type, HomogeneousContainerType):
                if expr.rank > 15:
                    errors.report(UNSUPPORTED_ARRAY_RANK, symbol=expr, severity='fatal')
                if isinstance(expr.class_type, (HomogeneousSetType, HomogeneousListType)):
                    dtype = self.find_in_dtype_registry(expr.class_type)
                    return dtype
                self.add_import(c_imports['ndarrays'])
                dtype = 't_ndarray'
            else:
                errors.report(PYCCEL_RESTRICTION_TODO+' (rank>0)', symbol=expr, severity='fatal')
        elif not isinstance(class_type, CustomDataType):
            dtype = self.find_in_dtype_registry(expr.dtype)
        else:
            dtype = self._print(expr.class_type)

        if self.is_c_pointer(expr):
            return f'{dtype}*'
        else:
            return dtype

    def _print_FuncAddressDeclare(self, expr):
        args = list(expr.arguments)
        if len(expr.results) == 1:
            ret_type = self.get_declare_type(expr.results[0])
        elif len(expr.results) > 1:
            ret_type = self._print(datatype('int'))
            args += [a.clone(name = a.name, memory_handling='alias') for a in expr.results]
        else:
            ret_type = self._print(datatype('void'))
        name = expr.name
        if not args:
            arg_code = 'void'
        else:
            # TODO: extract informations needed for printing in case of function argument which itself has a function argument
            arg_code = ', '.join('{}'.format(self._print_FuncAddressDeclare(i))
                        if isinstance(i, FunctionAddress) else f'{self.get_declare_type(i)} {i}'
                        for i in args)
        return f'{ret_type} (*{name})({arg_code});\n'

    def _print_Declare(self, expr):
        if isinstance(expr.variable, InhomogeneousTupleVariable):
            return ''.join(self._print_Declare(Declare(v,intent=expr.intent, static=expr.static)) for v in expr.variable)

        declaration_type = self.get_declare_type(expr.variable)
        variable = self._print(expr.variable.name)

        if expr.variable.is_stack_array:
            preface, init = self._init_stack_array(expr.variable,)
        elif declaration_type == 't_ndarray' and not self._in_header:
            preface = ''
            init    = ' = {.shape = NULL}'
        else:
            preface = ''
            init    = ''

        external = 'extern ' if expr.external else ''
        static = 'static ' if expr.static else ''

        declaration = f'{static}{external}{declaration_type} {variable}{init};\n'

        return preface + declaration

    def function_signature(self, expr, print_arg_names = True):
        """
        Get the C representation of the function signature.

        Extract from the function definition `expr` all the
        information (name, input, output) needed to create the
        function signature and return a string describing the
        function.

        This is not a declaration as the signature does not end
        with a semi-colon.

        Parameters
        ----------
        expr : FunctionDef
            The function definition for which a signature is needed.

        print_arg_names : bool, default : True
            Indicates whether argument names should be printed.

        Returns
        -------
        str
            Signature of the function.
        """
        arg_vars = [a.var for a in expr.arguments]
        result_vars = [r.var for r in expr.results if not r.is_argument]

        n_results = len(result_vars)

        if n_results == 1:
            ret_type = self.get_declare_type(result_vars[0])
        elif n_results > 1:
            ret_type = self.find_in_dtype_registry(PythonNativeInt())
            arg_vars.extend(result_vars)
            self._additional_args.append(result_vars) # Ensure correct result for is_c_pointer
        else:
            ret_type = self.find_in_dtype_registry(VoidType())

        name = expr.name
        if not arg_vars:
            arg_code = 'void'
        else:
            def get_arg_declaration(var):
                """ Get the code which declares the argument variable.
                """
                code = "const " * var.is_const
                code += self.get_declare_type(var)
                if print_arg_names:
                    code += ' ' + var.name
                return code

            arg_code_list = [self.function_signature(var, False) if isinstance(var, FunctionAddress)
                                else get_arg_declaration(var) for var in arg_vars]
            arg_code = ', '.join(arg_code_list)

        if self._additional_args :
            self._additional_args.pop()

        static = 'static ' if expr.is_static else ''

        if isinstance(expr, FunctionAddress):
            return f'{static}{ret_type} (*{name})({arg_code})'
        else:
            return f'{static}{ret_type} {name}({arg_code})'

    def _print_IndexedElement(self, expr):
        base = expr.base
        inds = list(expr.indices)
        base_shape = base.shape
        allow_negative_indexes = expr.allows_negative_indexes
        if isinstance(base.class_type, NumpyNDArrayType):
            #set dtype to the C struct types
            dtype = self.find_in_ndarray_type_registry(expr.dtype)
        elif isinstance(base.class_type, HomogeneousContainerType):
            dtype = self.find_in_ndarray_type_registry(numpy_precision_map[(expr.dtype.primitive_type, expr.dtype.precision)])
        else:
            raise NotImplementedError(f"Don't know how to index {expr.class_type} type")

        if isinstance(base, IndexedElement):
            while isinstance(base, IndexedElement) and isinstance(base.class_type, HomogeneousContainerType):
                inds = list(base.indices) + inds
                base = base.base

        for i, ind in enumerate(inds):
            if isinstance(ind, PyccelUnarySub) and isinstance(ind.args[0], LiteralInteger):
                inds[i] = PyccelMinus(base_shape[i], ind.args[0], simplify = True)
            else:
                #indices of indexedElement of len==1 shouldn't be a tuple
                if isinstance(ind, tuple) and len(ind) == 1:
                    inds[i].args = ind[0]
                if allow_negative_indexes and \
                        not isinstance(ind, LiteralInteger) and not isinstance(ind, Slice):
                    inds[i] = IfTernaryOperator(PyccelLt(ind, LiteralInteger(0)),
                        PyccelAdd(base_shape[i], ind, simplify = True), ind)

        base_name = self._print(base)
        if expr.rank > 0:
            #managing the Slice input
            for i , ind in enumerate(inds):
                if isinstance(ind, Slice):
                    inds[i] = self._new_slice_with_processed_arguments(ind, PyccelArrayShapeElement(base, i),
                        allow_negative_indexes)
                else:
                    inds[i] = Slice(ind, PyccelAdd(ind, LiteralInteger(1), simplify = True), LiteralInteger(1),
                        Slice.Element)
            indices = ", ".join(self._print(i) for i in inds)
            return f"array_slicing({base_name}, {expr.rank}, {indices})"
        indices = ", ".join(self._cast_to(i, NumpyInt64Type()).format(self._print(i)) for i in inds)
        return f"GET_ELEMENT({base_name}, {dtype}, {indices})"


    def _cast_to(self, expr, dtype):
        """
        Add a cast to an expression when needed.

        Get a format string which provides the code to cast the object `expr`
        to the specified dtype. If the dtypes already
        match then the format string will simply print the expression.

        Parameters
        ----------
        expr : TypedAstNode
            The expression to be cast.
        dtype : PyccelType
            The target type of the cast.

        Returns
        -------
        str
            A format string that contains the desired cast type.
            NB: You should insert the expression to be cast in the string
            after using this function.
        """
        if expr.dtype != dtype:
            cast=self.find_in_dtype_registry(dtype)
            return '({}){{}}'.format(cast)
        return '{}'

    def _print_DottedVariable(self, expr):
        """convert dotted Variable to their C equivalent"""

        name_code = self._print(expr.name)
        if self.is_c_pointer(expr.lhs):
            code = f'{self._print(ObjectAddress(expr.lhs))}->{name_code}'
        else:
            lhs_code = self._print(expr.lhs)
            code = f'{lhs_code}.{name_code}'
        if self.is_c_pointer(expr):
            return f'(*{code})'
        else:
            return code

    @staticmethod
    def _new_slice_with_processed_arguments(_slice, array_size, allow_negative_index):
        """
        Create new slice with information collected from old slice and decorators.

        Create a new slice where the original `start`, `stop`, and `step` have
        been processed using basic simplifications, as well as additional rules
        identified by the function decorators.

        Parameters
        ----------
        _slice : Slice
            Slice needed to collect (start, stop, step).

        array_size : PyccelArrayShapeElement
            Call to function size().

        allow_negative_index : bool
            True when the decorator allow_negative_index is present.

        Returns
        -------
        Slice
            The new slice with processed arguments (start, stop, step).
        """
        start = LiteralInteger(0) if _slice.start is None else _slice.start
        stop = array_size if _slice.stop is None else _slice.stop

        # negative start and end in slice
        if isinstance(start, PyccelUnarySub) and isinstance(start.args[0], LiteralInteger):
            start = PyccelMinus(array_size, start.args[0], simplify = True)
        elif allow_negative_index and not isinstance(start, (LiteralInteger, PyccelArrayShapeElement)):
            start = IfTernaryOperator(PyccelLt(start, LiteralInteger(0)),
                            PyccelMinus(array_size, start, simplify = True), start)

        if isinstance(stop, PyccelUnarySub) and isinstance(stop.args[0], LiteralInteger):
            stop = PyccelMinus(array_size, stop.args[0], simplify = True)
        elif allow_negative_index and not isinstance(stop, (LiteralInteger, PyccelArrayShapeElement)):
            stop = IfTernaryOperator(PyccelLt(stop, LiteralInteger(0)),
                            PyccelMinus(array_size, stop, simplify = True), stop)

        # steps in slices
        step = _slice.step

        if step is None:
            step = LiteralInteger(1)

        # negative step in slice
        elif isinstance(step, PyccelUnarySub) and isinstance(step.args[0], LiteralInteger):
            start = PyccelMinus(array_size, LiteralInteger(1), simplify = True) if _slice.start is None else start
            stop = LiteralInteger(0) if _slice.stop is None else stop

        # variable step in slice
        elif allow_negative_index and step and not isinstance(step, LiteralInteger):
            og_start = start
            start = IfTernaryOperator(PyccelGt(step, LiteralInteger(0)), start, PyccelMinus(stop, LiteralInteger(1), simplify = True))
            stop = IfTernaryOperator(PyccelGt(step, LiteralInteger(0)), stop, og_start)

        return Slice(start, stop, step)

    def _print_PyccelArraySize(self, expr):
        arg = expr.arg
        if self.is_c_pointer(arg):
            return '{}->length'.format(self._print(ObjectAddress(arg)))
        return '{}.length'.format(self._print(arg))

    def _print_PyccelArrayShapeElement(self, expr):
        arg = expr.arg
        if self.is_c_pointer(arg):
            return '{}->shape[{}]'.format(self._print(ObjectAddress(arg)), self._print(expr.index))
        return '{}.shape[{}]'.format(self._print(arg), self._print(expr.index))

    def _print_Allocate(self, expr):
        free_code = ''
        variable = expr.variable
        if isinstance(variable.class_type, (HomogeneousListType, HomogeneousSetType)):
            return ''
        if variable.rank > 0:
            #free the array if its already allocated and checking if its not null if the status is unknown
            if  (expr.status == 'unknown'):
                shape_var = DottedVariable(VoidType(), 'shape', lhs = variable)
                free_code = f'if ({self._print(shape_var)} != NULL)\n'
                free_code += "{{\n{}}}\n".format(self._print(Deallocate(variable)))
            elif (expr.status == 'allocated'):
                free_code += self._print(Deallocate(variable))
            self.add_import(c_imports['ndarrays'])
            shape = ", ".join(self._print(i) for i in expr.shape)
            if isinstance(variable.class_type, NumpyNDArrayType):
                #set dtype to the C struct types
                dtype = self.find_in_ndarray_type_registry(variable.dtype)
            elif isinstance(variable.class_type, HomogeneousContainerType):
                dtype = self.find_in_ndarray_type_registry(numpy_precision_map[(variable.dtype.primitive_type, variable.dtype.precision)])
            else:
                raise NotImplementedError(f"Don't know how to index {variable.class_type} type")
            shape_dtype = self.find_in_dtype_registry(NumpyInt64Type())
            shape_Assign = "("+ shape_dtype +"[]){" + shape + "}"
            is_view = 'false' if variable.on_heap else 'true'
            order = "order_f" if expr.order == "F" else "order_c"
            alloc_code = f"{self._print(variable)} = array_create({variable.rank}, {shape_Assign}, {dtype}, {is_view}, {order});\n"
            return f'{free_code}{alloc_code}'
        elif variable.is_alias:
            var_code = self._print(ObjectAddress(variable))
            if expr.like:
                declaration_type = self.get_declare_type(expr.like)
                return f'{var_code} = malloc(sizeof({declaration_type}));\n'
            else:
                raise NotImplementedError(f"Allocate not implemented for {variable}")
        else:
            raise NotImplementedError(f"Allocate not implemented for {variable}")

    def _print_Deallocate(self, expr):
        if isinstance(expr.variable, InhomogeneousTupleVariable):
            return ''.join(self._print(Deallocate(v)) for v in expr.variable)
        variable_address = self._print(ObjectAddress(expr.variable))
        if isinstance(expr.variable.dtype, CustomDataType):
            Pyccel__del = expr.variable.cls_base.scope.find('__del__').name
            return f"{Pyccel__del}({variable_address});\n"
        elif isinstance(expr.variable.class_type, (NumpyNDArrayType, HomogeneousContainerType)):
            if expr.variable.is_alias:
                return f'free_pointer({variable_address});\n'
            else:
                return f'free_array({variable_address});\n'
        else:
            return f'free({variable_address});\n'

    def _print_Slice(self, expr):
        start = self._print(expr.start)
        stop = self._print(expr.stop)
        step = self._print(expr.step)
        slice_type = 'RANGE' if expr.slice_type == Slice.Range else 'ELEMENT'
        return f'new_slice({start}, {stop}, {step}, {slice_type})'

    def _print_NumpyUfuncBase(self, expr):
        """ Convert a Python expression with a Numpy function call to C
        function call

        Parameters
        ----------
            expr : Pyccel ast node
                Python expression with a Numpy function call

        Returns
        -------
            string
                Equivalent expression in C language

        Example
        -------
            numpy.cos(x) ==> cos(x)

        """
        # add necessary include
        self.add_import(c_imports['math'])
        type_name = type(expr).__name__
        try:
            func_name = numpy_ufunc_to_c_float[type_name]
        except KeyError:
            errors.report(PYCCEL_RESTRICTION_TODO, severity='fatal')
        args = []
        for arg in expr.args:
            if arg.dtype.primitive_type is PrimitiveComplexType():
                self.add_import(c_imports['complex'])
                try:
                    func_name = numpy_ufunc_to_c_complex[type_name]
                    args.append(self._print(arg))
                except KeyError:
                    errors.report(INCOMPATIBLE_TYPEVAR_TO_FUNC.format(type_name) ,severity='fatal')
            elif arg.dtype.primitive_type is not PrimitiveFloatingPointType():
                args.append(self._print(NumpyFloat(arg)))
            else :
                args.append(self._print(arg))
        code_args = ', '.join(args)
        return '{0}({1})'.format(func_name, code_args)

    def _print_NumpySign(self, expr):
        """ Print the corresponding C function for a call to Numpy.sign

        Parameters
        ----------
            expr : Pyccel ast node
                Python expression with Numpy.sign call

        Returns
        -------
            string
                Equivalent internal function in C

        Example
        -------
            import numpy

            numpy.sign(x) => isign(x)   (x is integer)
            numpy.sign(x) => fsign(x)   (x if float)
            numpy.sign(x) => csign(x)   (x is complex)

        """
        self.add_import(c_imports['numpy_c'])
        primitive_type = expr.dtype.primitive_type
        func = ''
        if isinstance(primitive_type, PrimitiveIntegerType):
            func = 'isign'
        elif isinstance(primitive_type, PrimitiveFloatingPointType):
            func = 'fsign'
        elif isinstance(primitive_type, PrimitiveComplexType):
            func = 'csign'

        return f'{func}({self._print(expr.args[0])})'

    def _print_NumpyIsFinite(self, expr):
        """
        Convert a Python expression with a numpy isfinite function call to C function call
        """

        self.add_import(c_imports['numpy_c'])
        code_arg = self._print(expr.arg)
        return f"isfinite({code_arg})"

    def _print_NumpyIsInf(self, expr):
        """
        Convert a Python expression with a numpy isinf function call to C function call
        """

        self.add_import(c_imports['numpy_c'])
        code_arg = self._print(expr.arg)
        return f"isinf({code_arg})"

    def _print_NumpyIsNan(self, expr):
        """
        Convert a Python expression with a numpy isnan function call to C function call
        """

        self.add_import(c_imports['numpy_c'])
        code_arg = self._print(expr.arg)
        return f"isnan({code_arg})"

    def _print_MathFunctionBase(self, expr):
        """ Convert a Python expression with a math function call to C
        function call

        Parameters
        ----------
            expr : Pyccel ast node
                Python expression with a Math function call

        Returns
        -------
            string
                Equivalent expression in C language

        ------
        Example:
        --------
            math.sin(x) ==> sin(x)

        """
        # add necessary include
        type_name = type(expr).__name__
        try:
            func_name = math_function_to_c[type_name]
        except KeyError:
            errors.report(PYCCEL_RESTRICTION_TODO, severity='fatal')

        if func_name.startswith("pyc"):
            self.add_import(c_imports['pyc_math_c'])
        else:
            if expr.dtype.primitive_type is PrimitiveComplexType():
                self.add_import(c_imports['complex'])
            else:
                self.add_import(c_imports['math'])
        if expr.dtype.primitive_type is PrimitiveComplexType():
            args = [self._print(a) for a in expr.args]
        else:
            args = []
            for arg in expr.args:
                if arg.dtype.primitive_type is not PrimitiveFloatingPointType() \
                        and not func_name.startswith("pyc"):
                    args.append(self._print(NumpyFloat(arg)))
                else:
                    args.append(self._print(arg))
        code_args = ', '.join(args)
        if expr.dtype.primitive_type is PrimitiveIntegerType():
            cast_type = self.find_in_dtype_registry(expr.dtype)
            return f'({cast_type}){func_name}({code_args})'
        return f'{func_name}({code_args})'

    def _print_MathIsfinite(self, expr):
        """Convert a Python expression with a math isfinite function call to C
        function call"""
        # add necessary include
        self.add_import(c_imports['math'])
        arg = expr.args[0]
        if arg.dtype.primitive_type is PrimitiveIntegerType():
            code_arg = self._print(NumpyFloat(arg))
        else:
            code_arg = self._print(arg)
        return "isfinite({})".format(code_arg)

    def _print_MathIsinf(self, expr):
        """Convert a Python expression with a math isinf function call to C
        function call"""
        # add necessary include
        self.add_import(c_imports['math'])
        arg = expr.args[0]
        if arg.dtype.primitive_type is PrimitiveIntegerType():
            code_arg = self._print(NumpyFloat(arg))
        else:
            code_arg = self._print(arg)
        return "isinf({})".format(code_arg)

    def _print_MathIsnan(self, expr):
        """Convert a Python expression with a math isnan function call to C
        function call"""
        # add necessary include
        self.add_import(c_imports['math'])
        arg = expr.args[0]
        if arg.dtype.primitive_type is PrimitiveIntegerType():
            code_arg = self._print(NumpyFloat(arg))
        else:
            code_arg = self._print(arg)
        return "isnan({})".format(code_arg)

    def _print_MathTrunc(self, expr):
        """Convert a Python expression with a math trunc function call to C
        function call"""
        # add necessary include
        self.add_import(c_imports['math'])
        arg = expr.args[0]
        if arg.dtype.primitive_type is PrimitiveIntegerType():
            code_arg = self._print(NumpyFloat(arg))
        else:
            code_arg = self._print(arg)
        return "trunc({})".format(code_arg)

    def _print_FunctionAddress(self, expr):
        return expr.name

    def _print_NumpyWhere(self, expr):
        cond = self._print(expr.condition)
        value_true = self._print(expr.value_true)
        value_false = self._print(expr.value_false)
        stmt = '{cond} ? {true} : {false}'.format(cond = cond,
                true = value_true, false = value_false)
        return stmt

    def _print_Rand(self, expr):
        raise NotImplementedError("Rand not implemented")

    def _print_NumpyRandint(self, expr):
        raise NotImplementedError("Randint not implemented")

    def _print_NumpyMod(self, expr):
        return self._print(PyccelMod(*expr.args))

    def _print_NumpySum(self, expr):
        '''
        Convert a call to numpy.sum to the equivalent function in C.
        '''
        if not isinstance(expr.arg, (NumpyArray, Variable, IndexedElement)):
            raise TypeError(f'Expecting a NumpyArray, given {type(expr.arg)}')
        dtype = expr.arg.dtype
        primitive_type = dtype.primitive_type
        prec  = dtype.precision
        name  = self._print(expr.arg)

        if isinstance(primitive_type, PrimitiveIntegerType):
            return f'numpy_sum_int{prec * 8}({name})'
        elif isinstance(primitive_type, PrimitiveFloatingPointType):
            return f'numpy_sum_float{prec * 8}({name})'
        elif isinstance(primitive_type, PrimitiveComplexType):
            return f'numpy_sum_complex{prec * 16}({name})'
        elif isinstance(primitive_type, PrimitiveBooleanType):
            return f'numpy_sum_bool({name})'
        raise NotImplementedError('Sum not implemented for argument')

    def _print_NumpyAmax(self, expr):
        '''
        Convert a call to numpy.max to the equivalent function in C.
        '''
        dtype = expr.arg.dtype
        primitive_type = dtype.primitive_type
        prec  = dtype.precision
        name  = self._print(expr.arg)
        if isinstance(primitive_type, PrimitiveIntegerType):
            return f'numpy_amax_int{prec * 8}({name})'
        elif isinstance(primitive_type, PrimitiveFloatingPointType):
            return f'numpy_amax_float{prec * 8}({name})'
        elif isinstance(primitive_type, PrimitiveComplexType):
            return f'numpy_amax_complex{prec * 16}({name})'
        elif isinstance(primitive_type, PrimitiveBooleanType):
            return f'numpy_amax_bool({name})'

    def _print_NumpyAmin(self, expr):
        '''
        Convert a call to numpy.min to the equivalent function in C.
        '''
        dtype = expr.arg.dtype
        primitive_type = dtype.primitive_type
        prec  = dtype.precision
        name  = self._print(expr.arg)
        if isinstance(primitive_type, PrimitiveIntegerType):
            return f'numpy_amin_int{prec * 8}({name})'
        elif isinstance(primitive_type, PrimitiveFloatingPointType):
            return f'numpy_amin_float{prec * 8}({name})'
        elif isinstance(primitive_type, PrimitiveComplexType):
            return f'numpy_amin_complex{prec * 16}({name})'
        elif isinstance(primitive_type, PrimitiveBooleanType):
            return f'numpy_amin_bool({name})'

    def _print_NumpyLinspace(self, expr):
        template = '({start} + {index}*{step})'
        if not isinstance(expr.endpoint, LiteralFalse):
            template = '({start} + {index}*{step})'
            lhs_source = expr.get_user_nodes(Assign)[0].lhs
            lhs_source.substitute(expr.ind, PyccelMinus(expr.num, LiteralInteger(1), simplify = True))
            lhs = self._print(lhs_source)

            if isinstance(expr.endpoint, LiteralTrue):
                cond_template = lhs + ' = {stop}'
            else:
                cond_template = lhs + ' = {cond} ? {stop} : ' + lhs

        v = self._cast_to(expr.stop, expr.dtype).format(self._print(expr.stop))

        init_value = template.format(
            start = self._print(expr.start),
            step  = self._print(expr.step),
            index = self._print(expr.ind),
        )
        if isinstance(expr.endpoint, LiteralFalse):
            code = init_value
        elif isinstance(expr.endpoint, LiteralTrue):
            code = init_value + ';\n' + cond_template.format(stop = v)
        else:
            code = init_value + ';\n' + cond_template.format(cond=self._print(expr.endpoint),stop = v)

        return code

    def _print_Interface(self, expr):
        return ""

    def _print_FunctionDef(self, expr):
        if expr.is_inline:
            return ''

        self.set_scope(expr.scope)

        arguments = [a.var for a in expr.arguments]
        results = [r.var for r in expr.results]
        if len(expr.results) > 1:
            self._additional_args.append(results)

        body  = self._print(expr.body)
        decs  = [Declare(i) if isinstance(i, Variable) else FuncAddressDeclare(i) for i in expr.local_vars]

        if len(results) == 1 :
            res = results[0]
            if isinstance(res, Variable) and not res.is_temp:
                decs += [Declare(res)]
            elif not isinstance(res, Variable):
                raise NotImplementedError(f"Can't return {type(res)} from a function")
        decs += [Declare(v) for v in self.scope.variables.values() \
                if v not in chain(expr.local_vars, results, arguments)]
        decs  = ''.join(self._print(i) for i in decs)

        sep = self._print(SeparatorComment(40))
        if self._additional_args :
            self._additional_args.pop()
        for i in expr.imports:
            self.add_import(i)
        docstring = self._print(expr.docstring) if expr.docstring else ''

        parts = [sep,
                 docstring,
                '{signature}\n{{\n'.format(signature=self.function_signature(expr)),
                 decs,
                 body,
                 '}\n',
                 sep]

        self.exit_scope()

        return ''.join(p for p in parts if p)

    def _print_FunctionCall(self, expr):
        func = expr.funcdef
        if func.is_inline:
            return self._handle_inline_func_call(expr)
         # Ensure the correct syntax is used for pointers
        args = []
        for a, f in zip(expr.args, func.arguments):
            arg_val = a.value or Nil()
            f = f.var
            if self.is_c_pointer(f):
                if isinstance(arg_val, Variable):
                    args.append(ObjectAddress(arg_val))
                elif not self.is_c_pointer(arg_val):
                    tmp_var = self.scope.get_temporary_variable(f.dtype)
                    assign = Assign(tmp_var, arg_val)
                    self._additional_code += self._print(assign)
                    args.append(ObjectAddress(tmp_var))
                else:
                    args.append(arg_val)
            else :
                args.append(arg_val)

        args += self._temporary_args
        self._temporary_args = []
        args = ', '.join(['{}'.format(self._print(a)) for a in args])

        call_code = f'{func.name}({args})'
        if not func.results:
            return f'{call_code};\n'
        else:
            return call_code

    def list_to_vector(self, expr):
        """
        Print the initialization of a python assignment using STC init() method
        """
        vec_dtype = self.find_in_dtype_registry(expr.current_user_node.lhs.dtype)
        if (len(expr.args) == 0):
            return f'vec_{vec_dtype}_init()'

        list_var = self._print(expr.current_user_node.lhs)
        init = f'vec_{vec_dtype}_with_capacity({len(expr.args)});\n'
        keyraw = '[' + ', '.join([self._print(a) for a in expr.args]) + ']'
        emplace = f'vec_{vec_dtype}_emplace_n({list_var}, 0, {keyraw}, {len(expr.args)});\n'

        return init+emplace

    def _print_Constant(self, expr):
        """ Convert a Python expression with a math constant call to C
        function call

        Parameters
        ----------
            expr : Pyccel ast node
                Python expression with a Math constant

        Returns
        -------
            string
                String represent the value of the constant

        Example
        -------
            math.pi ==> 3.14159265358979

        """
        val = LiteralFloat(expr.value)
        return self._print(val)

    def _print_Return(self, expr):
        code = ''
        args = [ObjectAddress(a) if isinstance(a, Variable) and self.is_c_pointer(a) else a for a in expr.expr]

        if len(args) == 0:
            return 'return;\n'

        if len(args) > 1:
            if expr.stmt:
                return self._print(expr.stmt)+'return 0;\n'
            return 'return 0;\n'

        if expr.stmt:
            # get Assign nodes from the CodeBlock object expr.stmt.
            last_assign = expr.stmt.get_attribute_nodes((Assign, AliasAssign), excluded_nodes=FunctionCall)
            deallocate_nodes = expr.stmt.get_attribute_nodes(Deallocate, excluded_nodes=(Assign,))
            vars_in_deallocate_nodes = [i.variable for i in deallocate_nodes]

            # Check the Assign objects list in case of
            # the user assigns a variable to an object contains IndexedElement object.
            if not last_assign:
                code = ''+self._print(expr.stmt)
            elif isinstance(last_assign[-1], (AugAssign, AliasAssign)):
                last_assign[-1].lhs.is_temp = False
                code = ''+self._print(expr.stmt)
            else:
                # make sure that stmt contains one assign node.
                last_assign = last_assign[-1]
                variables = last_assign.rhs.get_attribute_nodes(Variable)
                unneeded_var = not any(b in vars_in_deallocate_nodes or b.is_ndarray for b in variables)
                if unneeded_var:
                    code = ''.join(self._print(a) for a in expr.stmt.body if a is not last_assign)
                    return code + 'return {};\n'.format(self._print(last_assign.rhs))
                else:
                    last_assign.lhs.is_temp = False
                    code = self._print(expr.stmt)

        return code + 'return {0};\n'.format(self._print(args[0]))

    def _print_Pass(self, expr):
        return '// pass\n'

    def _print_Nil(self, expr):
        return 'NULL'

    def _print_NilArgument(self, expr):
        raise errors.report("Trying to use optional argument in inline function without providing a variable",
                symbol=expr,
                severity='fatal')

    def _print_PyccelAdd(self, expr):
        return ' + '.join(self._print(a) for a in expr.args)

    def _print_PyccelMinus(self, expr):
        args = [self._print(a) for a in expr.args]
        if len(args) == 1:
            return '-{}'.format(args[0])
        return ' - '.join(args)

    def _print_PyccelMul(self, expr):
        return ' * '.join(self._print(a) for a in expr.args)

    def _print_PyccelDiv(self, expr):
        if all(a.dtype.primitive_type is PrimitiveIntegerType() for a in expr.args):
            args = [NumpyFloat(a) for a in expr.args]
        else:
            args = expr.args
        return  ' / '.join(self._print(a) for a in args)

    def _print_PyccelFloorDiv(self, expr):
        self.add_import(c_imports['math'])
        # the result type of the floor division is dependent on the arguments
        # type, if all arguments are integers the result is integer otherwise
        # the result type is float
        need_to_cast = all(a.dtype.primitive_type is PrimitiveIntegerType() for a in expr.args)
        code = ' / '.join(self._print(a if a.dtype.primitive_type is PrimitiveFloatingPointType()
                                        else NumpyFloat(a)) for a in expr.args)
        if (need_to_cast):
            cast_type = self.find_in_dtype_registry(expr.dtype)
            return "({})floor({})".format(cast_type, code)
        return "floor({})".format(code)

    def _print_PyccelRShift(self, expr):
        return ' >> '.join(self._print(a) for a in expr.args)

    def _print_PyccelLShift(self, expr):
        return ' << '.join(self._print(a) for a in expr.args)

    def _print_PyccelBitXor(self, expr):
        if expr.dtype is PythonNativeBool():
            return '{0} != {1}'.format(self._print(expr.args[0]), self._print(expr.args[1]))
        return ' ^ '.join(self._print(a) for a in expr.args)

    def _print_PyccelBitOr(self, expr):
        if expr.dtype is PythonNativeBool():
            return ' || '.join(self._print(a) for a in expr.args)
        return ' | '.join(self._print(a) for a in expr.args)

    def _print_PyccelBitAnd(self, expr):
        if expr.dtype is PythonNativeBool():
            return ' && '.join(self._print(a) for a in expr.args)
        return ' & '.join(self._print(a) for a in expr.args)

    def _print_PyccelInvert(self, expr):
        return '~{}'.format(self._print(expr.args[0]))

    def _print_PyccelAssociativeParenthesis(self, expr):
        return '({})'.format(self._print(expr.args[0]))

    def _print_PyccelUnary(self, expr):
        return '+{}'.format(self._print(expr.args[0]))

    def _print_PyccelUnarySub(self, expr):
        return '-{}'.format(self._print(expr.args[0]))

    def _print_AugAssign(self, expr):
        op = expr.op
        lhs = expr.lhs
        rhs = expr.rhs

        if op == '%' and isinstance(lhs.dtype.primitive_type, PrimitiveFloatingPointType):
            _expr = expr.to_basic_assign()
            expr.invalidate_node()
            return self._print(_expr)

        lhs_code = self._print(lhs)
        rhs_code = self._print(rhs)
        return f'{lhs_code} {op}= {rhs_code};\n'

    def _print_Assign(self, expr):
        prefix_code = ''
        lhs = expr.lhs
        rhs = expr.rhs
        if isinstance(rhs, FunctionCall) and isinstance(rhs.class_type, TupleType):
            self._temporary_args = [ObjectAddress(a) for a in lhs]
            return prefix_code+'{};\n'.format(self._print(rhs))
        # Inhomogenous tuples are unravelled and therefore do not exist in the c printer
        if isinstance(rhs, (NumpyArray, PythonTuple)):
            return prefix_code+self.copy_NumpyArray_Data(expr)
        if isinstance(rhs, (NumpyFull)):
            return prefix_code+self.arrayFill(expr)
        if isinstance(rhs, PythonList):
            return prefix_code+self.list_to_vector(rhs)
        lhs = self._print(expr.lhs)
        rhs = self._print(expr.rhs)
        return prefix_code+'{} = {};\n'.format(lhs, rhs)

    def _print_AliasAssign(self, expr):
        lhs_var = expr.lhs
        rhs_var = expr.rhs

        lhs_address = ObjectAddress(lhs_var)
        rhs_address = ObjectAddress(rhs_var)

        # the below condition handles the case of reassinging a pointer to an array view.
        # setting the pointer's is_view attribute to false so it can be ignored by the free_pointer function.
        if isinstance(lhs_var, Variable) and lhs_var.is_ndarray and not lhs_var.is_optional:
            rhs = self._print(rhs_var)

            if isinstance(rhs_var, Variable) and rhs_var.is_ndarray:
                lhs = self._print(lhs_address)
                if lhs_var.order == rhs_var.order:
                    return 'alias_assign({}, {});\n'.format(lhs, rhs)
                else:
                    return 'transpose_alias_assign({}, {});\n'.format(lhs, rhs)
            else:
                lhs = self._print(lhs_var)
                return f'{lhs} = {rhs};\n'
        else:
            lhs = self._print(lhs_address)
            rhs = self._print(rhs_address)

            return f'{lhs} = {rhs};\n'

    def _print_For(self, expr):
        self.set_scope(expr.scope)

        indices = expr.iterable.loop_counters
        index = indices[0] if indices else expr.target
        if expr.iterable.num_loop_counters_required:
            self.scope.insert_variable(index)

        target   = index
        iterable = expr.iterable.get_range()

        if not isinstance(iterable, PythonRange):
            # Only iterable currently supported is PythonRange
            errors.report(PYCCEL_RESTRICTION_TODO, symbol=expr,
                severity='fatal')

        counter    = self._print(target)
        body       = self._print(expr.body)

        additional_assign = CodeBlock(expr.iterable.get_assigns(expr.target))
        body = self._print(additional_assign) + body

        start = self._print(iterable.start)
        stop  = self._print(iterable.stop )
        step  = self._print(iterable.step )

        test_step = iterable.step
        if isinstance(test_step, PyccelUnarySub):
            test_step = iterable.step.args[0]

        self.exit_scope()
        # testing if the step is a value or an expression
        if isinstance(test_step, Literal):
            op = '>' if isinstance(iterable.step, PyccelUnarySub) else '<'
            return ('for ({counter} = {start}; {counter} {op} {stop}; {counter} += '
                        '{step})\n{{\n{body}}}\n').format(counter=counter, start=start, op=op,
                                                          stop=stop, step=step, body=body)
        else:
            return (
                'for ({counter} = {start}; ({step} > 0) ? ({counter} < {stop}) : ({counter} > {stop}); {counter} += '
                '{step})\n{{\n{body}}}\n').format(counter=counter, start=start,
                                                  stop=stop, step=step, body=body)

    def _print_FunctionalFor(self, expr):
        loops = ''.join(self._print(i) for i in expr.loops)
        return loops

    def _print_CodeBlock(self, expr):
        if not expr.unravelled:
            body_exprs = expand_to_loops(expr,
                    self.scope.get_temporary_variable, self.scope,
                    language_has_vectors = False)
        else:
            body_exprs = expr.body
        body_stmts = []
        for b in body_exprs :
            code = self._print(b)
            code = self._additional_code + code
            self._additional_code = ''
            body_stmts.append(code)
        return ''.join(self._print(b) for b in body_stmts)

    def _print_Idx(self, expr):
        return self._print(expr.label)

    def _print_Exp1(self, expr):
        return "M_E"

    def _print_Pi(self, expr):
        return 'M_PI'

    def _print_Infinity(self, expr):
        return 'HUGE_VAL'

    def _print_NegativeInfinity(self, expr):
        return '-HUGE_VAL'

    def _print_PythonReal(self, expr):
        return 'creal({})'.format(self._print(expr.internal_var))

    def _print_PythonImag(self, expr):
        return 'cimag({})'.format(self._print(expr.internal_var))

    def _print_PythonConjugate(self, expr):
        return 'conj({})'.format(self._print(expr.internal_var))

    def _handle_is_operator(self, Op, expr):
        """
        Get the code to print an `is` or `is not` expression.

        Get the code to print an `is` or `is not` expression. These two operators
        function similarly so this helper function reduces code duplication.

        Parameters
        ----------
        Op : str
            The C operator representing "is" or "is not".

        expr : PyccelIs/PyccelIsNot
            The expression being printed.

        Returns
        -------
        str
            The code describing the expression.

        Raises
        ------
        PyccelError : Raised if the comparison is poorly defined.
        """

        lhs = self._print(expr.lhs)
        rhs = self._print(expr.rhs)
        a = expr.args[0]
        b = expr.args[1]

        if Nil() in expr.args:
            lhs = ObjectAddress(expr.lhs) if isinstance(expr.lhs, Variable) else expr.lhs
            rhs = ObjectAddress(expr.rhs) if isinstance(expr.rhs, Variable) else expr.rhs

            lhs = self._print(lhs)
            rhs = self._print(rhs)
            return '{} {} {}'.format(lhs, Op, rhs)

        if (a.dtype is PythonNativeBool() and b.dtype is PythonNativeBool()):
            return '{} {} {}'.format(lhs, Op, rhs)
        else:
            errors.report(PYCCEL_RESTRICTION_IS_ISNOT,
                          symbol=expr, severity='fatal')

    def _print_PyccelIsNot(self, expr):
        return self._handle_is_operator("!=", expr)

    def _print_PyccelIs(self, expr):
        return self._handle_is_operator("==", expr)

    def _print_Piecewise(self, expr):
        if expr.args[-1].cond is not True:
            # We need the last conditional to be a True, otherwise the resulting
            # function may not return a result.
            raise ValueError("All Piecewise expressions must contain an "
                             "(expr, True) statement to be used as a default "
                             "condition. Without one, the generated "
                             "expression may not evaluate to anything under "
                             "some condition.")
        lines = []
        if expr.has(Assign):
            for i, (e, c) in enumerate(expr.args):
                if i == 0:
                    lines.append("if (%s) {\n" % self._print(c))
                elif i == len(expr.args) - 1 and c is True:
                    lines.append("else {\n")
                else:
                    lines.append("else if (%s) {\n" % self._print(c))
                code0 = self._print(e)
                lines.append(code0)
                lines.append("}\n")
            return "".join(lines)
        else:
            # The piecewise was used in an expression, need to do inline
            # operators. This has the downside that inline operators will
            # not work for statements that span multiple lines (Matrix or
            # Indexed expressions).
            ecpairs = ["((%s) ? (\n%s\n)\n" % (self._print(c), self._print(e))
                    for e, c in expr.args[:-1]]
            last_line = ": (\n%s\n)" % self._print(expr.args[-1].expr)
            return ": ".join(ecpairs) + last_line + " ".join([")"*len(ecpairs)])

    def _print_Constant(self, expr):
        if expr == math_constants['inf']:
            self.add_import(c_imports['math'])
            return 'HUGE_VAL'
        elif expr == math_constants['pi']:
            self.add_import(c_imports['math'])
            return 'M_PI'
        elif expr == math_constants['e']:
            self.add_import(c_imports['math'])
            return 'M_E'
        else:
            raise NotImplementedError("Constant not implemented")

    def _print_Variable(self, expr):
        if self.is_c_pointer(expr):
            return '(*{0})'.format(expr.name)
        else:
            return expr.name

    def _print_FunctionDefArgument(self, expr):
        return self._print(expr.name)

    def _print_FunctionCallArgument(self, expr):
        return self._print(expr.value)

    def _print_ObjectAddress(self, expr):
        obj_code = self._print(expr.obj)
        if isinstance(expr.obj, ObjectAddress) or not self.is_c_pointer(expr.obj):
            return f'&{obj_code}'
        else:
            if obj_code.startswith('(*') and obj_code.endswith(')'):
                return f'{obj_code[2:-1]}'
            else:
                return obj_code

    def _print_PointerCast(self, expr):
        declare_type = self.get_declare_type(expr.cast_type)
        if not self.is_c_pointer(expr.cast_type):
            declare_type += '*'
        obj = expr.obj
        if not isinstance(obj, ObjectAddress):
            obj = ObjectAddress(expr.obj)
        var_code = self._print(obj)
        return f'(*({declare_type})({var_code}))'

    def _print_Comment(self, expr):
        comments = self._print(expr.text)

        return '/*' + comments + '*/\n'

    def _print_Assert(self, expr):
        condition = self._print(expr.test)
        self.add_import(c_imports['assert'])
        return "assert({0});\n".format(condition)

    def _print_PyccelSymbol(self, expr):
        return expr

    def _print_CommentBlock(self, expr):
        txts = expr.comments
        header = expr.header
        header_size = len(expr.header)

        ln = max(len(i) for i in txts)
        if ln<max(20, header_size+4):
            ln = 20
        top  = '/*' + '_'*int((ln-header_size)/2) + header + '_'*int((ln-header_size)/2) + '*/\n'
        ln = len(top)-4
        bottom = '/*' + '_'*ln + '*/\n'

        txts = ['/*' + t + ' '*(ln - len(t)) + '*/\n' for t in txts]

        body = ''.join(i for i in txts)

        return ''.join([top, body, bottom])

    def _print_EmptyNode(self, expr):
        return ''

    #=================== OMP ==================

    def _print_OmpAnnotatedComment(self, expr):
        clauses = ''
        if expr.combined:
            clauses = ' ' + expr.combined
        clauses += str(expr.txt)
        if expr.has_nowait:
            clauses = clauses + ' nowait'
        omp_expr = '#pragma omp {}{}\n'.format(expr.name, clauses)

        if expr.is_multiline:
            if expr.combined is None:
                omp_expr += '{\n'
            elif (expr.combined and "for" not in expr.combined):
                if ("masked taskloop" not in expr.combined) and ("distribute" not in expr.combined):
                    omp_expr += '{\n'

        return omp_expr

    def _print_Omp_End_Clause(self, expr):
        return '}\n'
    #=====================================

    def _print_Program(self, expr):
        mod = expr.get_direct_user_nodes(lambda x: isinstance(x, Module))[0]
        self._current_module = mod
        self.set_scope(expr.scope)
        body  = self._print(expr.body)
        variables = self.scope.variables.values()
        decs = ''.join(self._print(Declare(v)) for v in variables)

        imports = [*expr.imports, *self._additional_imports.values()]
        imports = ''.join(self._print(i) for i in imports)

        self.exit_scope()
        self._current_module = None
        return ('{imports}'
                'int main()\n{{\n'
                '{decs}'
                '{body}'
                'return 0;\n'
                '}}').format(imports=imports,
                                    decs=decs,
                                    body=body)

    #================== CLASSES ==================

    def _print_CustomDataType(self, expr):
        return "struct " + expr.name

    def _print_Del(self, expr):
        return ''.join(self._print(var) for var in expr.variables)

    def _print_ClassDef(self, expr):
        methods = ''.join(self._print(method) for method in expr.methods)
        interfaces = ''.join(self._print(function) for interface in expr.interfaces for function in interface.functions)

        return methods + interfaces
    #=================== MACROS ==================

    def _print_MacroShape(self, expr):
        var = expr.argument
        if not isinstance(var, (Variable, IndexedElement)):
            raise TypeError('Expecting a variable, given {}'.format(type(var)))
        shape = var.shape

        if len(shape) == 1:
            shape = shape[0]


        elif not(expr.index is None):
            if expr.index < len(shape):
                shape = shape[expr.index]
            else:
                shape = '1'

        return self._print(shape)

    def _print_MacroCount(self, expr):

        var = expr.argument

        if var.rank == 0:
            return '1'
        else:
            return self._print(functools.reduce(
                lambda x,y: PyccelMul(x,y,simplify=True), var.shape))

    def _print_PrecomputedCode(self, expr):
        return expr.code


    def indent_code(self, code):
        """Accepts a string of code or a list of code lines"""

        if isinstance(code, str):
            code_lines = self.indent_code(code.splitlines(True))
            return ''.join(code_lines)

        tab = " "*self._default_settings["tabwidth"]
        inc_token = ('{', '(', '{\n', '(\n')
        dec_token = ('}', ')')

        code = [ line.lstrip(' \t') for line in code ]

        increase = [ int(any(map(line.endswith, inc_token))) for line in code ]
        decrease = [ int(any(map(line.startswith, dec_token)))
                     for line in code ]

        pretty = []
        level = 0
        for n, line in enumerate(code):
            if line == '' or line == '\n':
                pretty.append(line)
                continue
            level -= decrease[n]
            pretty.append("%s%s" % (tab*level, line))
            level += increase[n]
        return pretty
<|MERGE_RESOLUTION|>--- conflicted
+++ resolved
@@ -814,13 +814,8 @@
         global_variables = ''.join([self._print(d) for d in expr.declarations])
 
         # Print imports last to be sure that all additional_imports have been collected
-<<<<<<< HEAD
         imports = Import(expr.name, Module(expr.name,(),()))
         imports = self._print(imports)
-=======
-        imports = [Import(self.scope.get_python_name(expr.name), Module(expr.name,(),())), *self._additional_imports.values()]
-        imports = ''.join(self._print(i) for i in imports)
->>>>>>> fa5ea324
 
         code = ('{imports}\n'
                 '{variables}\n'
