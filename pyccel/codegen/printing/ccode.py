# coding: utf-8
#------------------------------------------------------------------------------------------#
# This file is part of Pyccel which is released under MIT License. See the LICENSE file or #
# go to https://github.com/pyccel/pyccel/blob/devel/LICENSE for full license details.      #
#------------------------------------------------------------------------------------------#
import ast
import functools
from itertools import chain, product
import re
import sys
from packaging.version import Version

import numpy as np

from pyccel.ast.basic     import ScopedAstNode

from pyccel.ast.bind_c    import BindCPointer

from pyccel.ast.builtins  import PythonRange, PythonComplex, PythonMin, PythonMax
from pyccel.ast.builtins  import PythonPrint, PythonType, VariableIterator

from pyccel.ast.builtins  import PythonList, PythonTuple, PythonSet, PythonDict, PythonLen

from pyccel.ast.builtin_methods.dict_methods  import DictItems, DictKeys, DictValues, DictPopitem

from pyccel.ast.core      import Declare, For, CodeBlock
from pyccel.ast.core      import FunctionCall, FunctionCallArgument
from pyccel.ast.core      import Deallocate, If, IfSection
from pyccel.ast.core      import FunctionAddress
from pyccel.ast.core      import Assign, Import, AugAssign, AliasAssign
from pyccel.ast.core      import SeparatorComment
from pyccel.ast.core      import Module, AsName, FunctionDef, Return

from pyccel.ast.c_concepts import ObjectAddress, CMacro, CStringExpression, PointerCast
from pyccel.ast.c_concepts import CStackArray, CStrStr

from pyccel.ast.datatypes import PythonNativeInt, PythonNativeBool, VoidType
from pyccel.ast.datatypes import TupleType, FixedSizeNumericType, CharType
from pyccel.ast.datatypes import CustomDataType, StringType, HomogeneousTupleType
from pyccel.ast.datatypes import InhomogeneousTupleType, HomogeneousListType, HomogeneousSetType
from pyccel.ast.datatypes import PrimitiveBooleanType, PrimitiveIntegerType, PrimitiveFloatingPointType, PrimitiveComplexType
from pyccel.ast.datatypes import HomogeneousContainerType, DictType, FixedSizeType

from pyccel.ast.internals import Slice, PyccelArrayShapeElement
from pyccel.ast.internals import PyccelFunction

from pyccel.ast.literals  import LiteralTrue, LiteralFalse, LiteralImaginaryUnit, LiteralFloat
from pyccel.ast.literals  import LiteralString, LiteralInteger, Literal
from pyccel.ast.literals  import Nil, convert_to_literal

from pyccel.ast.low_level_tools import IteratorType, MemoryHandlerType, ManagedMemory, UnpackManagedMemory

from pyccel.ast.mathext  import math_constants

from pyccel.ast.numpyext import NumpyFull, NumpyArray, NumpySum, DtypePrecisionToCastFunction
from pyccel.ast.numpyext import NumpyReal, NumpyImag, NumpyFloat
from pyccel.ast.numpyext import NumpyAmin, NumpyAmax
from pyccel.ast.numpyext import get_shape_of_multi_level_container

from pyccel.ast.numpytypes import NumpyFloat32Type, NumpyFloat64Type, NumpyFloat128Type
from pyccel.ast.numpytypes import NumpyNDArrayType, numpy_precision_map

from pyccel.ast.operators import PyccelAdd, PyccelMul, PyccelMinus, PyccelLt, PyccelGt
from pyccel.ast.operators import PyccelAssociativeParenthesis, PyccelMod
from pyccel.ast.operators import PyccelUnarySub, IfTernaryOperator, PyccelOperator

from pyccel.ast.type_annotations import VariableTypeAnnotation

from pyccel.ast.utilities import expand_to_loops, is_literal_integer, get_managed_memory_object

from pyccel.ast.variable import IndexedElement
from pyccel.ast.variable import Variable
from pyccel.ast.variable import DottedName
from pyccel.ast.variable import DottedVariable

from pyccel.codegen.printing.codeprinter import CodePrinter

from pyccel.errors.errors   import Errors
from pyccel.errors.messages import (PYCCEL_RESTRICTION_TODO, INCOMPATIBLE_TYPEVAR_TO_FUNC,
                                    PYCCEL_RESTRICTION_IS_ISNOT, PYCCEL_INTERNAL_ERROR)

numpy_v1 = Version(np.__version__) < Version("2.0.0")

errors = Errors()

# TODO: add examples

__all__ = ["CCodePrinter"]

# dictionary mapping numpy function to (argument_conditions, C_function).
# Used in CCodePrinter._print_NumpyUfuncBase(self, expr)
numpy_ufunc_to_c_float = {
    'NumpyAbs'  : 'fabs',
    'NumpyFabs' : 'fabs',
    'NumpyFloor': 'floor',  # TODO: might require special treatment with casting
    # ---
    'NumpyExp' : 'exp',
    'NumpyLog' : 'log',
    'NumpySqrt': 'sqrt',
    # ---
    'NumpySin'    : 'sin',
    'NumpyCos'    : 'cos',
    'NumpyTan'    : 'tan',
    'NumpyArcsin' : 'asin',
    'NumpyArccos' : 'acos',
    'NumpyArctan' : 'atan',
    'NumpyArctan2': 'atan2',
    'NumpySinh'   : 'sinh',
    'NumpyCosh'   : 'cosh',
    'NumpyTanh'   : 'tanh',
    'NumpyArcsinh': 'asinh',
    'NumpyArccosh': 'acosh',
    'NumpyArctanh': 'atanh',
}

numpy_ufunc_to_c_complex = {
    'NumpyAbs'  : 'cabs',
    # ---
    'NumpyExp' : 'cexp',
    'NumpyLog' : 'clog',
    'NumpySqrt': 'csqrt',
    # ---
    'NumpySin'    : 'csin',
    'NumpyCos'    : 'ccos',
    'NumpyTan'    : 'ctan',
    'NumpyArcsin' : 'casin',
    'NumpyArccos' : 'cacos',
    'NumpyArctan' : 'catan',
    'NumpySinh'   : 'csinh',
    'NumpyCosh'   : 'ccosh',
    'NumpyTanh'   : 'ctanh',
    'NumpyArcsinh': 'casinh',
    'NumpyArccosh': 'cacosh',
    'NumpyArctanh': 'catanh',
}

# dictionary mapping Math function to (argument_conditions, C_function).
# Used in CCodePrinter._print_MathFunctionBase(self, expr)
# Math function ref https://docs.python.org/3/library/math.html
math_function_to_c = {
    # ---------- Number-theoretic and representation functions ------------
    'MathCeil'     : 'ceil',
    # 'MathComb'   : 'com' # TODO
    'MathCopysign': 'copysign',
    'MathFabs'   : 'fabs',
    'MathFloor'    : 'floor',
    # 'MathFmod'   : '???',  # TODO
    # 'MathRexp'   : '???'   TODO requires two output
    # 'MathFsum'   : '???',  # TODO
    # 'MathIsclose' : '???',  # TODO
    'MathIsfinite': 'isfinite', # int isfinite(real-floating x);
    'MathIsinf'   : 'isinf', # int isinf(real-floating x);
    'MathIsnan'   : 'isnan', # int isnan(real-floating x);
    # 'MathIsqrt'  : '???' TODO
    'MathLdexp'  : 'ldexp',
    # 'MathModf'  : '???' TODO return two value
    # 'MathPerm'  : '???' TODO
    # 'MathProd'  : '???' TODO
    'MathRemainder'  : 'remainder',
    'MathTrunc'  : 'trunc',

    # ----------------- Power and logarithmic functions -----------------------

    'MathExp'    : 'exp',
    'MathExpm1'  : 'expm1',
    'MathLog'    : 'log',      # take also an option arg [base]
    'MathLog1p'  : 'log1p',
    'MathLog2'  : 'log2',
    'MathLog10'  : 'log10',
    'MathPow'    : 'pow',
    'MathSqrt'   : 'sqrt',

    # --------------------- Trigonometric functions ---------------------------

    'MathAcos'   : 'acos',
    'MathAsin'   : 'asin',
    'MathAtan'   : 'atan',
    'MathAtan2'  : 'atan2',
    'MathCos'    : 'cos',
    # 'MathDist'  : '???', TODO
    'MathHypot'  : 'hypot',
    'MathSin'    : 'sin',
    'MathTan'    : 'tan',


    # -------------------------- Hyperbolic functions -------------------------

    'MathAcosh'  : 'acosh',
    'MathAsinh'  : 'asinh',
    'MathAtanh'  : 'atanh',
    'MathCosh'   : 'cosh',
    'MathSinh'   : 'sinh',
    'MathTanh'   : 'tanh',

    # --------------------------- Special functions ---------------------------

    'MathErf'    : 'erf',
    'MathErfc'   : 'erfc',
    'MathGamma'  : 'tgamma',
    'MathLgamma' : 'lgamma',

    # --------------------------- internal functions --------------------------
    'MathFactorial' : 'pyc_factorial',
    'MathGcd'       : 'pyc_gcd',
    'MathDegrees'   : 'pyc_degrees',
    'MathRadians'   : 'pyc_radians',
    'MathLcm'       : 'pyc_lcm',
    # --------------------------- cmath functions --------------------------
    'CmathAcos'  : 'cacos',
    'CmathAcosh' : 'cacosh',
    'CmathAsin'  : 'casin',
    'CmathAsinh' : 'casinh',
    'CmathAtan'  : 'catan',
    'CmathAtanh' : 'catanh',
    'CmathCos'   : 'ccos',
    'CmathCosh'  : 'ccosh',
    'CmathExp'   : 'cexp',
    'CmathSin'   : 'csin',
    'CmathSinh'  : 'csinh',
    'CmathSqrt'  : 'csqrt',
    'CmathTan'   : 'ctan',
    'CmathTanh'  : 'ctanh',
}

c_library_headers = (
    "complex",
    "ctype",
    "float",
    "inttypes",
    "math",
    "stdarg",
    "stdbool",
    "stddef",
    "stdint",
    "stdio",
    "stdlib",
    "string",
)

import_dict = {'omp_lib' : 'omp' }

c_imports = {n : Import(n, Module(n, (), ())) for n in
                ['assert',
                 'complex',
                 'float',
                 'inttypes',
                 'math',
                 'pyc_math_c',
                 'stdbool',
                 'stdint',
                 'stdio',
                 'stdlib',
                 'string',
                 'stc/cstr',
                 'CSpan_extensions']}

import_header_guard_prefix = {
    'STC_Extensions/Managed_memory': '_TOOLS_MEMORY',
    'stc/common': '_TOOLS_COMMON',
    'stc/cspan': '', # Included for import sorting
    'stc/hmap': '_TOOLS_DICT',
    'stc/hset': '_TOOLS_SET',
    'stc/vec': '_TOOLS_LIST'
}

stc_extension_mapping = {
    'stc/common': 'STC_Extensions/Common_extensions',
    'stc/hmap': 'STC_Extensions/Dict_extensions',
    'stc/hset': 'STC_Extensions/Set_extensions',
    'stc/vec': 'STC_Extensions/List_extensions',
}

class CCodePrinter(CodePrinter):
    """
    A printer for printing code in C.

    A printer to convert Pyccel's AST to strings of c code.
    As for all printers the navigation of this file is done via _print_X
    functions.

    Parameters
    ----------
    filename : str
            The name of the file being pyccelised.
    verbose : int
        The level of verbosity.
    prefix_module : str
            A prefix to be added to the name of the module.
    """
    printmethod = "_ccode"
    language = "C"

    _default_settings = {
        'tabwidth': 4,
    }

    dtype_registry = {VoidType() : 'void',
                      CharType() : 'char',
                      (PrimitiveIntegerType(),None) : 'int',
                      (PrimitiveComplexType(),8) : 'double complex',
                      (PrimitiveComplexType(),4) : 'float complex',
                      (PrimitiveFloatingPointType(),8)   : 'double',
                      (PrimitiveFloatingPointType(),4)   : 'float',
                      (PrimitiveIntegerType(),4)     : 'int32_t',
                      (PrimitiveIntegerType(),8)     : 'int64_t',
                      (PrimitiveIntegerType(),2)     : 'int16_t',
                      (PrimitiveIntegerType(),1)     : 'int8_t',
                      (PrimitiveBooleanType(),-1) : 'bool',
                      }

    type_to_format = {(PrimitiveFloatingPointType(),8) : '%.15lf',
                      (PrimitiveFloatingPointType(),4) : '%.6f',
                      (PrimitiveIntegerType(),4)       : '%d',
                      (PrimitiveIntegerType(),8)       : LiteralString("%") + CMacro('PRId64'),
                      (PrimitiveIntegerType(),2)       : LiteralString("%") + CMacro('PRId16'),
                      (PrimitiveIntegerType(),1)       : LiteralString("%") + CMacro('PRId8'),
                      }

    def __init__(self, filename, *, verbose, prefix_module = None):

        errors.set_target(filename)

        super().__init__(verbose)
        self.prefix_module = prefix_module
        self._additional_imports = {'stdlib':c_imports['stdlib']}
        self._additional_code = ''
        self._additional_args = []
        self._temporary_args = []
        self._current_module = None
        self._in_header = False

    def sort_imports(self, imports):
        """
        Sort imports to avoid any errors due to bad ordering.

        Sort imports. This is important so that types exist before they are used to create
        container types. E.g. it is important that complex or inttypes be imported before
        vec_int or vec_double_complex is declared.

        Parameters
        ----------
        imports : list[Import]
            A list of the imports.

        Returns
        -------
        list[Import]
            A sorted list of the imports.
        """
        stc_imports = [i for i in imports if str(i.source) in import_header_guard_prefix]
        split_stc_imports = [Import(i.source, t) for i in stc_imports for t in i.target]
        split_stc_imports.sort(key = lambda i:
                # Sort by rank to avoid elements printed after classes
                (next(iter(i.target)).object.class_type.rank
                    # Add 0.5 to arc ranks to ensure they are printed after the elements
                    # they contain but before they are used
                    + 0.5*(i.source == 'STC_Extensions/Managed_memory'),
                 # Additionally sort by the source file
                 str(i.source),
                 # Finally sort by type name for reproducibility
                 next(iter(i.target)).local_alias))

        non_stc_imports = [i for i in imports if i not in stc_imports]
        non_stc_imports.sort(key = lambda i: str(i.source))


        return non_stc_imports + split_stc_imports

    def _format_code(self, lines):
        return self.indent_code(lines)

    def is_c_pointer(self, a):
        """
        Indicate whether the object is a pointer in C code.

        Some objects are accessed via a C pointer so that they can be modified in
        their scope and that modification can be retrieved elsewhere. This
        information cannot be found trivially so this function provides that
        information while avoiding easily outdated code to be repeated.

        The main reasons for this treatment are:
        1. It is the actual memory address of an object
        2. It is a reference to another object (e.g. an alias, an optional argument, or one of multiple return arguments)

        See codegen_stage.md in the developer docs for more details.

        Parameters
        ----------
        a : TypedAstNode
            The object whose storage we are enquiring about.

        Returns
        -------
        bool
            True if a C pointer, False otherwise.
        """
        if isinstance(a, (Nil, ObjectAddress, PointerCast, CStrStr)):
            return True
        if isinstance(a, FunctionCall):
            a = a.funcdef.results.var
        # STC _at and _at_mut functions return pointers
        if isinstance(a, IndexedElement) and not isinstance(a.base.class_type, CStackArray) and \
                len(a.indices) == a.base.class_type.container_rank:
            return True
        if not isinstance(a, Variable):
            return False
        if isinstance(a.class_type, (HomogeneousTupleType, NumpyNDArrayType)):
            return a.is_optional or any(a is bi for b in self._additional_args for bi in b)

        if isinstance(a.class_type, (CustomDataType, HomogeneousContainerType, DictType)) \
                and a.is_argument and not a.is_const:
            return True

        return a.is_alias or a.is_optional or \
                any(a is bi for b in self._additional_args for bi in b)

    def _flatten_list(self, irregular_list):
        """
        Get a list of all the arguments in a multi-level list/tuple.

        Get a list of all the arguments in a multi-level list/tuple.

        Parameters
        ----------
        irregular_list : PythonList | PythonTuple
            A multi-level list/tuple.

        Returns
        -------
        list[TypedAstNode]
            A flattened list of all the elements of the list/tuple.
        """
        def to_list(arg):
            """
            Get a list containing the scalar elements of a list/tuple.
            This method is called recursively. If the argument is not
            a list/tuple then it is returned in a list otherwise the
            elements of the list/tuple are converted to a list and
            flattened.
            """
            if isinstance(arg, (PythonList, PythonTuple)):
                return [ai for a in arg.args for ai in to_list(a)]
            else:
                return [arg]
        return to_list(irregular_list)

    #========================== Numpy Elements ===============================#
    def copy_NumpyArray_Data(self, lhs, rhs):
        """
        Get code which copies data from a Ndarray or a homogeneous tuple into a Ndarray.

        When data is copied from a homogeneous tuple, the code declares and fills
        a dummy data_buffer and copies the data from it to a NdArray struct.
        When data is copied from a Ndarray this is done directly without an intermediate
        structure.

        Parameters
        ----------
        lhs : TypedAstNode
            The left-hand side of the assignment containing the array into which the
            NumPy array should be copied.

        rhs : TypedAstNode
            The right-hand side of the assignment containing the array(s) which should
            be copied into the left-hand side.

        Returns
        -------
        str
            A string containing the code which allocates and copies the data.
        """
        assert rhs.rank != 0
        arg = rhs.arg if isinstance(rhs, NumpyArray) else rhs
        lhs_address = self._print(ObjectAddress(lhs))

        variables = [v for v in arg.get_attribute_nodes((Variable, FunctionCall, PyccelFunction)) if v.rank]

        # If the data is copied from a Variable rather than a list or tuple
        # use the function cspan_copy directly
        if isinstance(arg, (Variable, IndexedElement)):
            prefix = ''
            if isinstance(arg, IndexedElement):
                arg_var = self.scope.get_temporary_variable(arg.class_type, memory_handling='heap')
                prefix += self._print(Assign(arg_var, arg))
                arg = arg_var
            if isinstance(arg.class_type, (NumpyNDArrayType, HomogeneousTupleType)):
                rhs_address = self._print(ObjectAddress(arg))
                lhs_c_type = self.get_c_type(lhs.class_type)
                rhs_c_type = self.get_c_type(arg.class_type)
                cast_type = self.get_c_type(lhs.class_type.element_type)
                self.add_import(c_imports['CSpan_extensions'])
                return prefix + f'cspan_copy({cast_type}, {lhs_c_type}, {rhs_c_type}, {lhs_address}, {rhs_address});\n'
            else:
                raise NotImplementedError(f"Can't copy variable of type {arg.class_type}")
        elif variables:
            body = ''
            for li, ri in zip(lhs, arg):
                if li.rank:
                    li_slice_var = self.scope.get_temporary_variable(li.class_type,
                            shape = get_shape_of_multi_level_container(ri), memory_handling='alias')
                    body += self._print(AliasAssign(li_slice_var, li))
                    body += self.copy_NumpyArray_Data(li_slice_var, ri)
                else:
                    body += self._print(Assign(li, ri))
            return body

        def get_indexed(base, elems):
            """
            Get an indexed object. This ensures the necessary levels are created for tuples.
            """
            while elems:
                result = IndexedElement(base, *elems[:base.class_type.container_rank])
                elems = elems[base.class_type.container_rank:]
                base = result
            return result

        flattened_args = self._flatten_list(arg)

        flattened_lhs = [get_indexed(lhs, elems) for elems in product(*[range(s) for s in get_shape_of_multi_level_container(arg)])]

        operations = ''
        for li, ri in zip(flattened_lhs, flattened_args):
            operations += f'{self._print(li)} = {self._print(ri)};\n'

        return operations

    def arrayFill(self, expr):
        """
        Print the assignment of a NdArray.

        Print the code necessary to create and fill an ndarray.

        Parameters
        ----------
        expr : Assign
            The Assign Node used to get the lhs and rhs.

        Returns
        -------
        str
            Return a str that contains a call to the C function array_fill.
        """
        rhs = expr.rhs
        lhs = expr.lhs
        code_init = ''

        if rhs.fill_value is not None:
            lhs_code = self._print(lhs)
            fill_val = self._print(rhs.fill_value)
            c_type = self.get_c_type(lhs.class_type)
            loop_scope = self.scope.create_new_loop_scope()
            iter_var_name = loop_scope.get_new_name()
            code_init += f'for (c_each({iter_var_name}, {c_type}, {lhs_code})) {{\n'
            code_init += f'*({iter_var_name}.ref) = {fill_val};\n'
            code_init += '}\n'
        return code_init

    def _init_stack_array(self, expr):
        """
        Return a string which handles the assignment of a stack ndarray.

        Print the code necessary to initialise a ndarray on the stack.

        Parameters
        ----------
        expr : TypedAstNode
            The Assign Node used to get the lhs and rhs.

        Returns
        -------
        buffer_array : str
            String initialising the stack (C) array which stores the data.
        array_init   : str
            String containing the rhs of the initialization of a stack array.
        """
        var = expr
        dtype = self.get_c_type(var.dtype)
        shape = ", ".join(self._print(i) for i in var.alloc_shape)
        tot_shape = self._print(functools.reduce(
            lambda x,y: PyccelMul(x,y,simplify=True), var.alloc_shape))

        order = 'c_COLMAJOR' if var.order == 'F' else 'c_ROWMAJOR'

        dummy_array_name = self.scope.get_new_name(f'{var.name}_ptr')
        buffer_array = f"{dtype} {dummy_array_name}[{tot_shape}];\n"
        array_init = f' = cspan_md_layout({order}, {dummy_array_name}, {shape})'
        return buffer_array, array_init

    def get_stc_init_elements(self, class_type, elements):
        """
        Get the elements that can be passed to a `c_make` call.

        Get the elements that can be passed to a `c_make` call. For some
        types this calculation is non-trivial. For example for elements
        that may be pointers an arc type must be created in order to
        ensure correct memory deallocation.

        From a STC point of view this method constructs types that are
        saved in the container (e.g. i_key) from the equivalent raw type
        (e.g. i_keyraw).

        Parameters
        ----------
        class_type : PyccelType
            The type of the elements in the `c_make` call.
        elements : list[TypedAstNode]
            The elements that should be printed in the `c_make` call.

        Returns
        -------
        list[str]
            A list whose elements describe the c code which gets an element
            of the container from a raw object.
        """
        if isinstance(class_type, StringType):
            return [self._print(CStrStr(e)) for e in elements]
        elif class_type.rank > 0:
            stc_init_elements = []
            element_type = self.get_c_type(class_type, in_container = True)
            for e in elements:
                if isinstance(e, Variable):
                    mem_var = get_managed_memory_object(e)
                    stc_init_elements.append(f'{element_type}_clone({self._print(mem_var)})')
                else:
                    code = self.init_stc_container(e, class_type)
                    stc_init_elements.append(f'{element_type}_make({code})')
            return stc_init_elements
        else:
            return [self._print(e) for e in elements]

    def init_stc_container(self, expr, class_type):
        """
        Generate the initialization of an STC container in C.

        This method generates and prints the C code for initializing a container using the STC `c_make()` method.

        Parameters
        ----------
        expr : TypedAstNode
            The object representing the container being printed (e.g., PythonList, PythonSet).

        class_type : PyccelType
            The type of the Python container being created.

        Returns
        -------
        str
            The generated C code for the container initialization.
        """
        dtype = self.get_c_type(class_type)
        if isinstance(expr, PythonDict):
            values = self.get_stc_init_elements(class_type.value_type, expr.values)
            keys = self.get_stc_init_elements(class_type.key_type, expr.keys)
            keyraw = '{' + ', '.join(f'{{{k}, {v}}}' for k,v in zip(keys, values)) + '}'
        else:
            args = self.get_stc_init_elements(class_type.element_type, expr.args)
            split = '\n' if any(len(a) > 10 for a in args) else ''
            keyraw = '{' + split + f',{split}'.join(args) + split + '}'
        return f'c_make({dtype}, {keyraw})'

    def rename_imported_methods(self, expr):
        """
        Rename class methods from user-defined imports.

        This function is responsible for renaming methods of classes from
        the imported modules, ensuring that the names are correct
        by prefixing them with their class names.

        Parameters
        ----------
        expr : iterable[ClassDef]
            The ClassDef objects found in the module being renamed.
        """
        for classDef in expr:
            class_scope = classDef.scope
            for method in classDef.methods:
                if not method.is_inline:
                    class_scope.rename_function(method, f"{classDef.name}__{method.name.lstrip('__')}")
            for interface in classDef.interfaces:
                for func in interface.functions:
                    if not func.is_inline:
                        class_scope.rename_function(func, f"{classDef.name}__{func.name.lstrip('__')}")

    def _handle_numpy_functional(self, expr, ElementExpression, start_val = None):
        """
        Print code describing a NumPy functional for object.

        Print code describing a NumPy functional for object. E.g. sum/min/max.

        Parameters
        ----------
        expr : TypedAstNode
            The expression to be printed.
        ElementExpression : class type
            A class describing the operation carried out on each element of the
            array argument.
        start_val : TypedAstNode
            The value that the result should be initialised to before the loop.

        Returns
        -------
        str
            Code which describes the NumPy functional calculation.
        """
        assign_node = expr.get_direct_user_nodes(lambda p: isinstance(p, Assign))
        if assign_node:
            lhs_var = assign_node[0].lhs
            arg_var = expr.arg
            class_type = expr.arg.class_type

            prefix = ''

            lhs = self._print(lhs_var)
            if not isinstance(arg_var, Variable):
                # This handles slice arguments
                assert arg_var.rank
                tmp = self.scope.get_temporary_variable(arg_var.class_type, shape = arg_var.shape,
                        memory_handling='alias')
                prefix += self._print(AliasAssign(tmp, arg_var))
                arg_var = tmp
            arg = self._print(arg_var)
            c_type = self.get_c_type(class_type)
            if start_val is None:
                arg_address = self._print(ObjectAddress(arg_var))
                start = f'*cspan_front({arg_address})'
            else:
                start = self._print(start_val)

            loop_scope = self.scope.create_new_loop_scope()
            iter_var_name = loop_scope.get_new_name()
            iter_var = Variable(IteratorType(class_type), iter_var_name)
            iter_ref_var = DottedVariable(arg_var.class_type.element_type, 'ref',
                        memory_handling='alias', lhs=iter_var)

            tmp_additional_code = self._additional_code
            self._additional_code = ''
            node = self._print(ElementExpression(lhs_var, iter_ref_var))
            body = self._additional_code + f'{lhs} = {node};\n'
            self._additional_code = tmp_additional_code

            return prefix + (f'{lhs} = {start};\n'
                    f'for (c_each({iter_var_name}, {c_type}, {arg})) {{\n'
                    f'{body}'
                     '}\n')
        else:
            tmp_var = self.scope.get_temporary_variable(expr.class_type)
            assign_node = Assign(tmp_var, expr)
            self._additional_code += self._handle_numpy_functional(expr,
                            ElementExpression, start_val)
            return self._print(tmp_var)

    def _get_stc_element_type_decl(self, element_type, expr, tag = 'key', in_arc = False):
        """
        Get the declaration of an STC type in an include header.

        Get the declaration of an STC type in an include header. This method is
        provided to reduce duplication.

        Parameters
        ----------
        element_type : PyccelType
            The type of an element of the container being declared.
        expr : TypedAstNode
            A node describing the include. This is used for error handling.
        tag : str, optional, default='key'
            The name under which the element is identified in STC (usually key
            or value).
        in_arc : bool, default = True
            Indicates whether the STC element should print the type that is stored
            in a container (i.e. the memory handler) or in an arc type.

        Returns
        -------
        prefix : str
            Code that should be printed before the include command.
        decl_line : str
            Code that describes the declaration of the element type. This code
            is printed both when including the STC file and when including the
            STC extension.
        """
        if in_arc:
            type_decl = self.get_c_type(element_type, not in_arc)
            decl_line = f'#define i_{tag}class {type_decl}\n'
        elif isinstance(element_type, FixedSizeType):
            decl_line = f'#define i_{tag} {self.get_c_type(element_type)}\n'
        elif isinstance(element_type, StringType):
            decl_line = f'#define i_{tag}pro cstr\n'
        elif isinstance(element_type, (HomogeneousListType, HomogeneousSetType, DictType)):
            type_decl = self.get_c_type(element_type, not in_arc)
<<<<<<< HEAD
            decl_line = f'#define i_{tag} {type_decl}\n'
=======
            decl_line = f'#define i_{tag} {type_decl}\n#define i_{tag}drop {type_decl}_drop\n#define i_{tag}clone {type_decl}_steal\n'
>>>>>>> 7c268f8e
        else:
            decl_line = ''
            errors.report(f"The declaration of type {element_type} is not yet implemented for containers.",
                    symbol=expr, severity='error')
        return decl_line

    # ============ Elements ============ #

    def _print_PythonAbs(self, expr):
        if expr.arg.dtype.primitive_type is PrimitiveFloatingPointType():
            self.add_import(c_imports['math'])
            func = "fabs"
        elif expr.arg.dtype.primitive_type is PrimitiveComplexType():
            self.add_import(c_imports['complex'])
            func = "cabs"
        else:
            func = "labs"
        return "{}({})".format(func, self._print(expr.arg))

    def _print_PythonRound(self, expr):
        self.add_import(c_imports['pyc_math_c'])
        arg = self._print(expr.arg)
        ndigits = self._print(expr.ndigits or LiteralInteger(0))
        if isinstance(expr.arg.class_type.primitive_type, (PrimitiveBooleanType, PrimitiveIntegerType)):
            return f'ipyc_bankers_round({arg}, {ndigits})'
        else:
            return f'fpyc_bankers_round({arg}, {ndigits})'

    def _print_PythonMinMax(self, expr):
        arg = expr.args[0]
        primitive_type = arg.dtype.primitive_type
        variadic_args = isinstance(primitive_type, (PrimitiveFloatingPointType, PrimitiveIntegerType))
        can_compare = primitive_type is not PrimitiveComplexType()

        if isinstance(arg, Variable) and isinstance(arg.class_type , HomogeneousTupleType):
            if isinstance(arg.shape[0], LiteralInteger):
                arg = PythonTuple(*arg)
            else:
                return errors.report(f"{expr.name} in C does not support tuples of unknown length\n"
                                     + PYCCEL_RESTRICTION_TODO, symbol=expr, severity='fatal')
        if isinstance(arg, (PythonTuple, PythonList)) and variadic_args:
            key = self.get_c_type(arg.class_type.element_type)
            self.add_import(Import('stc/common', AsName(VariableTypeAnnotation(arg.dtype), key)))
            args_code = ", ".join(self._print(a) for a in arg.args)
            return  f'{key}_{expr.name}({len(arg.args)}, {args_code})'
        elif isinstance(arg, Variable):
            if isinstance(arg.class_type, (HomogeneousListType, HomogeneousSetType)) and can_compare:
                class_type = arg.class_type
                c_type = self.get_c_type(class_type)
                arg_obj = self._print(ObjectAddress(arg))
                import_loc = 'stc/vec' if isinstance(arg.class_type, HomogeneousListType) else 'stc/hset'
                self.add_import(Import(import_loc, AsName(VariableTypeAnnotation(class_type), c_type)))
                return f'{c_type}_{expr.name}({arg_obj})'
            else:
                return errors.report(f"{expr.name} in C does not support arguments of type {arg.class_type}", symbol=expr,
                    severity='fatal')
        if len(arg) != 2:
            return errors.report(f"{expr.name} in C does not support {len(arg)} arguments of type {arg.dtype}\n"
                                 + PYCCEL_RESTRICTION_TODO, symbol=expr, severity='fatal')
        if primitive_type is PrimitiveFloatingPointType():
            self.add_import(c_imports['math'])
            arg1 = self._print(arg[0])
            arg2 = self._print(arg[1])
            return f"f{expr.name}({arg1}, {arg2})"
        elif isinstance(primitive_type, (PrimitiveBooleanType, PrimitiveIntegerType)):
            if isinstance(arg[0], (Variable, Literal)):
                arg1 = self._print(arg[0])
            else:
                arg1_temp = self.scope.get_temporary_variable(PythonNativeInt())
                assign1 = Assign(arg1_temp, arg[0])
                code = self._print(assign1)
                self._additional_code += code
                arg1 = self._print(arg1_temp)
            if isinstance(arg[1], (Variable, Literal)):
                arg2 = self._print(arg[1])
            else:
                arg2_temp = self.scope.get_temporary_variable(PythonNativeInt())
                assign2 = Assign(arg2_temp, arg[1])
                code = self._print(assign2)
                self._additional_code += code
                arg2 = self._print(arg2_temp)
            op = '<' if isinstance(expr, PythonMin) else '>'
            return f"({arg1} {op} {arg2} ? {arg1} : {arg2})"
        elif isinstance(primitive_type, PrimitiveComplexType):
            self.add_import(c_imports['pyc_math_c'])
            arg1 = self._print(arg[0])
            arg2 = self._print(arg[1])
            return f"complex_{expr.name}({arg1}, {arg2})"
        else:
            return errors.report(f"{expr.name} in C does not support {len(arg)} arguments of type {arg.dtype}\n"
                                 + PYCCEL_RESTRICTION_TODO, symbol=expr, severity='fatal')

    def _print_PythonMin(self, expr):
        return self._print_PythonMinMax(expr)

    def _print_PythonMax(self, expr):
        return self._print_PythonMinMax(expr)

    def _print_SysExit(self, expr):
        code = ""
        if not isinstance(getattr(expr.status.dtype, 'primitive_type', None), PrimitiveIntegerType) \
                or expr.status.rank > 0:
            print_arg = FunctionCallArgument(expr.status)
            code = self._print(PythonPrint((print_arg, ), file="stderr"))
            arg = "1"
        else:
            arg = self._print(expr.status)
        return f"{code}exit({arg});\n"

    def _print_PythonFloat(self, expr):
        value = self._print(expr.arg)
        type_name = self.get_c_type(expr.dtype)
        return '({0})({1})'.format(type_name, value)

    def _print_PythonInt(self, expr):
        self.add_import(c_imports['stdint'])
        value = self._print(expr.arg)
        type_name = self.get_c_type(expr.dtype)
        return '({0})({1})'.format(type_name, value)

    def _print_PythonBool(self, expr):
        value = self._print(expr.arg)
        return '({} != 0)'.format(value)

    def _print_Literal(self, expr):
        return repr(expr.python_value)

    def _print_LiteralInteger(self, expr):
        if isinstance(expr, LiteralInteger) and getattr(expr.dtype, 'precision', -1) == 8:
            self.add_import(c_imports['stdint'])
            return f"INT64_C({repr(expr.python_value)})"
        return repr(expr.python_value)

    def _print_LiteralFloat(self, expr):
        if isinstance(expr, LiteralFloat) and expr.dtype.precision == 4:
            return f"{repr(expr.python_value)}f"
        return repr(expr.python_value)

    def _print_LiteralComplex(self, expr):
        if expr.real == LiteralFloat(0):
            return self._print(PyccelAssociativeParenthesis(PyccelMul(expr.imag, LiteralImaginaryUnit())))
        else:
            return self._print(PyccelAssociativeParenthesis(PyccelAdd(expr.real,
                            PyccelMul(expr.imag, LiteralImaginaryUnit()))))

    def _print_PythonComplex(self, expr):
        if expr.is_cast:
            value = self._print(expr.internal_var)
        else:
            value = self._print(PyccelAssociativeParenthesis(PyccelAdd(expr.real,
                            PyccelMul(expr.imag, LiteralImaginaryUnit()))))
        type_name = self.get_c_type(expr.dtype)
        return '({0})({1})'.format(type_name, value)

    def _print_LiteralImaginaryUnit(self, expr):
        self.add_import(c_imports['complex'])
        return '_Complex_I'

    def _print_Header(self, expr):
        return ''

    def _print_ModuleHeader(self, expr):
        self.set_scope(expr.module.scope)
        self._current_module = expr.module
        self._in_header = True
        name = expr.module.name
        if isinstance(name, AsName):
            name = name.name
        # TODO: Add interfaces
        classes = ""
        funcs = ""
        for classDef in expr.module.classes:
            if classDef.docstring is not None:
                classes += self._print(classDef.docstring)
            classes += f"struct {classDef.name} {{\n"
            # Is external is required to avoid the default initialisation of containers
            attrib_decl = [self._print(Declare(var, external=True)) for var in classDef.attributes]
            classes += ''.join(d.removeprefix('extern ') for d in attrib_decl)
            for method in classDef.methods:
                if not method.is_inline:
                    funcs += f"{self.function_signature(method)};\n"
            for interface in classDef.interfaces:
                for func in interface.functions:
                    funcs += f"{self.function_signature(func)};\n"
            classes += "};\n"
        funcs += '\n'.join(f"{self.function_signature(f)};" for f in expr.module.funcs if not f.is_inline)

        decls = [Declare(v, external=True, module_variable=True) for v in expr.module.variables if not v.is_private]
        global_variables = ''.join(self._print(d) for d in decls)

        # Print imports last to be sure that all additional_imports have been collected
        imports = [i for i in chain(expr.module.imports, self._additional_imports.values()) if not i.ignore]
        imports = self.sort_imports(imports)
        imports = ''.join(self._print(i) for i in imports)

        self._in_header = False
        self.exit_scope()
        self._current_module = None
        return (f"#ifndef {name.upper()}_H\n \
                #define {name.upper()}_H\n\n \
                {imports}\n \
                {global_variables}\n \
                {classes}\n \
                {funcs}\n \
                #endif // {name}_H\n")

    def _print_Module(self, expr):
        self.set_scope(expr.scope)
        self._current_module = expr
        for item in expr.imports:
            if item.source_module and item.source_module is not self._current_module:
                self.rename_imported_methods(item.source_module.classes)
        self.rename_imported_methods(expr.classes)
        body    = ''.join(self._print(i) for i in expr.body)

        global_variables = ''.join([self._print(d) for d in expr.declarations])

        # Print imports last to be sure that all additional_imports have been collected
        imports = Import(self.scope.get_python_name(expr.name), Module(expr.name,(),()))
        imports = self._print(imports)

        code = ('{imports}\n'
                '{variables}\n'
                '{body}\n').format(
                        imports   = imports,
                        variables = global_variables,
                        body      = body)

        self.exit_scope()
        self._current_module = None
        return code

    def _print_Break(self, expr):
        return 'break;\n'

    def _print_Continue(self, expr):
        return 'continue;\n'

    def _print_While(self, expr):
        self.set_scope(expr.scope)
        body = self._print(expr.body)
        self.exit_scope()
        cond = self._print(expr.test)
        return 'while({condi})\n{{\n{body}}}\n'.format(condi = cond, body = body)

    def _print_If(self, expr):
        lines = []
        condition_setup = []
        for i, (c, b) in enumerate(expr.blocks):
            body = self._print(b)
            if i == len(expr.blocks) - 1 and isinstance(c, LiteralTrue):
                if i == 0:
                    lines.append(body)
                    break
                lines.append("else\n")
            else:
                # Print condition
                condition = self._print(c)
                # Retrieve any additional code which cannot be executed in the line containing the condition
                condition_setup.append(self._additional_code)
                self._additional_code = ''
                # Add the condition to the lines of code
                line = f"if ({condition})\n"
                if i == 0:
                    lines.append(line)
                else:
                    lines.append("else " + line)
            lines.append("{\n")
            lines.append(body + "}\n")
        return "".join(chain(condition_setup, lines))

    def _print_IfTernaryOperator(self, expr):
        cond = self._print(expr.cond)
        value_true = self._print(expr.value_true)
        value_false = self._print(expr.value_false)
        return '{cond} ? {true} : {false}'.format(cond = cond, true =value_true, false = value_false)

    def _print_LiteralTrue(self, expr):
        return '1'

    def _print_LiteralFalse(self, expr):
        return '0'

    def _print_PyccelAnd(self, expr):
        args = [f'({self._print(a)})' if isinstance(a, PyccelOperator) and \
                                        not isinstance(a, PyccelAssociativeParenthesis) \
                    else self._print(a) for a in expr.args]
        return ' && '.join(args)

    def _print_PyccelOr(self, expr):
        args = [f'({self._print(a)})' if isinstance(a, PyccelOperator) and \
                                        not isinstance(a, PyccelAssociativeParenthesis) \
                    else self._print(a) for a in expr.args]
        return ' || '.join(args)

    def _print_PyccelEq(self, expr):
        lhs, rhs = expr.args
        if isinstance(lhs.class_type, StringType) and isinstance(rhs.class_type, StringType):
            lhs_code = self._print(CStrStr(lhs))
            rhs_code = self._print(CStrStr(rhs))
            return f'!strcmp({lhs_code}, {rhs_code})'
        elif isinstance(lhs.class_type, FixedSizeNumericType):
            lhs_code = self._print(lhs)
            rhs_code = self._print(rhs)
            return f'{lhs_code} == {rhs_code}'
        elif isinstance(lhs.class_type, HomogeneousListType):
            if lhs.class_type is rhs.class_type:
                c_type = self.get_c_type(lhs.class_type)
                lhs_code = self._print(ObjectAddress(lhs))
                rhs_code = self._print(ObjectAddress(rhs))
                return f'{c_type}_eq({lhs_code}, {rhs_code})'
            else:
                errors.report(PYCCEL_RESTRICTION_TODO,
                        symbol = expr, severity = 'error')
                return ''
        else:
            errors.report(PYCCEL_RESTRICTION_TODO,
                    symbol = expr, severity = 'error')
            return ''

    def _print_PyccelNe(self, expr):
        lhs, rhs = expr.args
        if isinstance(lhs.class_type, StringType) and isinstance(rhs.class_type, StringType):
            lhs_code = self._print(CStrStr(lhs))
            rhs_code = self._print(CStrStr(rhs))
            return f'strcmp({lhs_code}, {rhs_code})'
        elif isinstance(lhs.class_type, FixedSizeNumericType):
            lhs_code = self._print(lhs)
            rhs_code = self._print(rhs)
            return f'{lhs_code} != {rhs_code}'
        else:
            errors.report(PYCCEL_RESTRICTION_TODO,
                    symbol = expr, severity = 'error')
            return ''

    def _print_PyccelLt(self, expr):
        lhs = self._print(expr.args[0])
        rhs = self._print(expr.args[1])
        return '{0} < {1}'.format(lhs, rhs)

    def _print_PyccelLe(self, expr):
        lhs = self._print(expr.args[0])
        rhs = self._print(expr.args[1])
        return '{0} <= {1}'.format(lhs, rhs)

    def _print_PyccelGt(self, expr):
        lhs = self._print(expr.args[0])
        rhs = self._print(expr.args[1])
        return '{0} > {1}'.format(lhs, rhs)

    def _print_PyccelGe(self, expr):
        lhs = self._print(expr.args[0])
        rhs = self._print(expr.args[1])
        return '{0} >= {1}'.format(lhs, rhs)

    def _print_PyccelNot(self, expr):
        arg = expr.args[0]
        a = self._print(arg)
        if isinstance(arg, PyccelOperator) and not isinstance(arg, PyccelAssociativeParenthesis):
            a = f'({a})'
        return f'!{a}'

    def _print_PyccelIn(self, expr):
        container_type = expr.container.class_type
        element = self._print(expr.element)
        container = self._print(ObjectAddress(expr.container))
        c_type = self.get_c_type(expr.container.class_type)
        if isinstance(container_type, (HomogeneousSetType, DictType)):
            return f'{c_type}_contains({container}, {element})'
        elif isinstance(container_type, HomogeneousListType):
            return f'{c_type}_find({container}, {element}).ref != {c_type}_end({container}).ref'
        else:
            raise errors.report(PYCCEL_RESTRICTION_TODO,
                    symbol = expr,
                    severity='fatal')

    def _print_PyccelMod(self, expr):
        self.add_import(c_imports['math'])
        self.add_import(c_imports['pyc_math_c'])

        first = self._print(expr.args[0])
        second = self._print(expr.args[1])

        if expr.dtype.primitive_type is PrimitiveIntegerType():
            return "pyc_modulo({n}, {base})".format(n=first, base=second)

        if expr.args[0].dtype.primitive_type is PrimitiveIntegerType():
            first = self._print(NumpyFloat(expr.args[0]))
        if expr.args[1].dtype.primitive_type is PrimitiveIntegerType():
            second = self._print(NumpyFloat(expr.args[1]))
        return "pyc_fmodulo({n}, {base})".format(n=first, base=second)

    def _print_PyccelPow(self, expr):
        b = expr.args[0]
        e = expr.args[1]

        if expr.dtype.primitive_type is PrimitiveComplexType():
            b = self._print(b if b.dtype.primitive_type is PrimitiveComplexType() else PythonComplex(b))
            e = self._print(e if e.dtype.primitive_type is PrimitiveComplexType() else PythonComplex(e))
            self.add_import(c_imports['complex'])
            return 'cpow({}, {})'.format(b, e)

        self.add_import(c_imports['math'])
        b = self._print(b if b.dtype.primitive_type is PrimitiveFloatingPointType() else NumpyFloat(b))
        e = self._print(e if e.dtype.primitive_type is PrimitiveFloatingPointType() else NumpyFloat(e))
        code = 'pow({}, {})'.format(b, e)
        return self._cast_to(expr, expr.dtype).format(code)

    def _print_Import(self, expr):
        if expr.ignore:
            return ''
        if isinstance(expr.source, AsName):
            source = expr.source.name
        else:
            source = expr.source
        if isinstance(source, DottedName):
            source = source.name[-1].python_value
        else:
            source = self._print(source)
        if source == 'stc/cspan':
            native_int_c_type = self.get_c_type(PythonNativeInt())
            code = (f'#define STC_CSPAN_INDEX_TYPE {native_int_c_type}\n'
                    '#include <stc/cspan.h>\n')
            for t in expr.target:
                dtype = t.object.class_type
                container_type = t.local_alias
                element_type = self.get_c_type(dtype.datatype)
                rank = dtype.rank
                header_guard_prefix = import_header_guard_prefix.get(source, '')
                header_guard = f'{header_guard_prefix}_{container_type.upper()}'
                code += ''.join((f'#ifndef {header_guard}\n',
                        f'#define {header_guard}\n',
                        f'using_cspan({container_type}, {element_type}, {rank});\n',
                        f'#endif // {header_guard}\n\n'))
            return code
        elif source == 'stc/common':
            code = ''
            self.add_import(Import(stc_extension_mapping[source], (), ignore_at_print=True))
            for t in expr.target:
                element_decl = f'#define i_key {t.local_alias}\n'
                header_guard_prefix = import_header_guard_prefix.get(source, '')
                header_guard = f'{header_guard_prefix}_{t.local_alias.upper()}'
                code += ''.join((f'#ifndef {header_guard}\n',
                     f'#define {header_guard}\n',
                     element_decl,
                     f'#include <{source}.h>\n',
                     f'#include <{stc_extension_mapping[source]}.h>\n',
                     f'#endif // {header_guard}\n\n'))
            return code
        elif source in import_header_guard_prefix:
            code = ''
            for t in expr.target:
                class_type = t.object.class_type
                container_type = t.local_alias
                if source in stc_extension_mapping:
                    self.add_import(Import(stc_extension_mapping[source],
                           AsName(VariableTypeAnnotation(class_type), container_type),
                           ignore_at_print=True))

                decl_line = f'#define T {container_type}\n'
                if isinstance(class_type, DictType):
                    key_decl_line = self._get_stc_element_type_decl(class_type.key_type, expr)
                    val_decl_line = self._get_stc_element_type_decl(class_type.value_type, expr, 'val')
                    decl_line += (key_decl_line + val_decl_line)
                elif isinstance(class_type, (HomogeneousListType, HomogeneousSetType)):
                    key_decl_line = self._get_stc_element_type_decl(class_type.element_type, expr)
                    decl_line += key_decl_line
                elif isinstance(class_type, MemoryHandlerType):
                    element_type = self.get_c_type(class_type.element_type)
                    m_decl_line = self._get_stc_element_type_decl(class_type.element_type, expr, in_arc = True)
                    decl_line += m_decl_line
                else:
                    raise NotImplementedError(f"Import not implemented for {container_type}")
                if isinstance(class_type, (HomogeneousListType, HomogeneousSetType)) and isinstance(class_type.element_type, FixedSizeNumericType) \
                        and not isinstance(class_type.element_type.primitive_type, PrimitiveComplexType):
                    decl_line += '#define i_use_cmp\n'
                header_guard_prefix = import_header_guard_prefix.get(source, '')
                header_guard = f'{header_guard_prefix}_{container_type.upper()}'
                code += ''.join((f'#ifndef {header_guard}\n',
                                 f'#define {header_guard}\n',
                                 decl_line,
                                 f'#include <{source}.h>\n'))
                if source in stc_extension_mapping:
                    code += decl_line + f'#include <{stc_extension_mapping[source]}.h>\n'
                code += f'#endif // {header_guard}\n\n'
            return code

        # Get with a default value is not used here as it is
        # slower and on most occasions the import will not be in the
        # dictionary
        if source in import_dict: # pylint: disable=consider-using-get
            source = import_dict[source]


        if source is None:
            return ''
        if expr.source in c_library_headers:
            return '#include <{0}.h>\n'.format(source)
        else:
            return '#include "{0}.h"\n'.format(source)

    def _print_LiteralString(self, expr):
        format_str = format(expr.python_value)
        format_str = format_str.replace("\\", "\\\\")\
                               .replace('\a', '\\a')\
                               .replace('\b', '\\b')\
                               .replace('\f', '\\f')\
                               .replace("\n", "\\n")\
                               .replace('\r', '\\r')\
                               .replace('\t', '\\t')\
                               .replace('\v', '\\v')\
                               .replace('"', '\\"')\
                               .replace("'", "\\'")
        return f'cstr_lit("{format_str}")'

    def get_print_format_and_arg(self, var):
        """
        Get the C print format string for the object var.

        Get the C print format string which will allow the generated code
        to print the variable passed as argument.

        Parameters
        ----------
        var : TypedAstNode
            The object which will be printed.

        Returns
        -------
        arg_format : str
            The format which should be printed in the format string of the
            generated print expression.
        arg : str
            The code which should be printed in the arguments of the generated
            print expression to print the object.
        """
        if isinstance(var.dtype, FixedSizeNumericType):
            primitive_type = var.dtype.primitive_type
            if isinstance(primitive_type, PrimitiveComplexType):
                _, real_part = self.get_print_format_and_arg(NumpyReal(var))
                float_format, imag_part = self.get_print_format_and_arg(NumpyImag(var))
                return f'({float_format} + {float_format}j)', f'{real_part}, {imag_part}'
            elif isinstance(primitive_type, PrimitiveBooleanType):
                return self.get_print_format_and_arg(IfTernaryOperator(var,
                                CStrStr(LiteralString("True")),
                                CStrStr(LiteralString("False"))))
            else:
                try:
                    arg_format = self.type_to_format[(primitive_type, var.dtype.precision)]
                except KeyError:
                    errors.report(f"Printing {var.dtype} type is not supported currently", severity='fatal')
                arg = self._print(var)
        elif isinstance(var.dtype, StringType):
            arg = self._print(CStrStr(var))
            arg_format = '%s'
        elif isinstance(var.dtype, CharType):
            arg = self._print(var)
            arg_format = '%s'
        else:
            try:
                arg_format = self.type_to_format[var.dtype]
            except KeyError:
                errors.report(f"Printing {var.dtype} type is not supported currently", severity='fatal')

            arg = self._print(var)

        return arg_format, arg

    def _print_CStringExpression(self, expr):
        return "".join(self._print(CStrStr(e)) for e in expr.get_flat_expression_list())

    def _print_CMacro(self, expr):
        return str(expr.macro)

    def _print_PythonPrint(self, expr):
        self.add_import(c_imports['stdio'])
        self.add_import(c_imports['inttypes'])
        end = '\n'
        sep = ' '
        code = ''
        empty_end = FunctionCallArgument(LiteralString(''), 'end')
        space_end = FunctionCallArgument(LiteralString(' '), 'end')
        empty_sep = FunctionCallArgument(LiteralString(''), 'sep')
        kwargs = [f for f in expr.expr if f.has_keyword]
        for f in kwargs:
            if f.keyword == 'sep'      :   sep = str(f.value)
            elif f.keyword == 'end'    :   end = str(f.value)
            else: errors.report("{} not implemented as a keyworded argument".format(f.keyword), severity='fatal')
        args_format = []
        args = []
        orig_args = [f for f in expr.expr if not f.has_keyword]

        def formatted_args_to_printf(args_format, args, end):
            args_format = CStringExpression(sep).join(args_format)
            args_format += end
            args_format = self._print(args_format)
            args_code = ', '.join([args_format, *args])
            if expr.file == 'stderr':
                return f"fprintf(stderr, {args_code});\n"
            return f"printf({args_code});\n"

        if len(orig_args) == 0:
            return formatted_args_to_printf(args_format, args, end)

        container_sep = LiteralString(', ')
        tuple_tags = (FunctionCallArgument(LiteralString('(')), FunctionCallArgument(LiteralString(')')))
        list_tags = (FunctionCallArgument(LiteralString('[')), FunctionCallArgument(LiteralString(']')))
        set_tags = (FunctionCallArgument(LiteralString('{')), FunctionCallArgument(LiteralString('}')))

        for i, f in enumerate(orig_args):
            f = f.value

            if isinstance(f, (PythonTuple, PythonList, PythonSet)):
                start_tag, end_tag = tuple_tags if isinstance(f, PythonTuple) else \
                             list_tags if isinstance(f, PythonList) else \
                             set_tags
                if args_format:
                    code += formatted_args_to_printf(args_format, args, sep)
                    args_format = []
                    args = []
                args = [FunctionCallArgument(print_arg) for elem in f for print_arg in (elem, container_sep)][:-1]
                if len(f) == 1:
                    args.append(FunctionCallArgument(LiteralString(',')))
                if i + 1 == len(orig_args):
                    end_of_block = FunctionCallArgument(LiteralString(end), 'end')
                else:
                    end_of_block = FunctionCallArgument(LiteralString(sep), 'end')
                code += self._print(PythonPrint([start_tag, *args, end_tag, empty_sep, end_of_block]))
                args = []
                continue
            if isinstance(f, PythonType):
                f = f.print_string

            if isinstance(f, FunctionCall) and isinstance(f.class_type, TupleType):
                tmp_list = [self.scope.get_temporary_variable(a.var.dtype) for a in f.funcdef.results]
                tmp_arg_format_list = []
                for a in tmp_list:
                    arg_format, arg = self.get_print_format_and_arg(a)
                    tmp_arg_format_list.append(arg_format)
                    args.append(arg)
                tmp_arg_format_list = CStringExpression(', ').join(tmp_arg_format_list)
                args_format.append(CStringExpression('(', tmp_arg_format_list, ')'))
                assign = Assign(tmp_list, f)
                code = self._print(assign)
                self._additional_code += code
            elif f.rank > 0 and not isinstance(f.class_type, StringType):
                if args_format:
                    code += formatted_args_to_printf(args_format, args, sep)
                    args_format = []
                    args = []
                for_index = self.scope.get_temporary_variable(PythonNativeInt(), name = 'i')
                max_index = PyccelMinus(f.shape[0], LiteralInteger(1), simplify = True)
                for_range = PythonRange(max_index)
                print_body = [ FunctionCallArgument(f[for_index]) ]
                if f.rank == 1:
                    print_body.append(space_end)

                for_body  = [PythonPrint(print_body, file=expr.file)]
                for_scope = self.scope.create_new_loop_scope()
                for_loop  = For((for_index,), for_range, for_body, scope=for_scope)
                for_end   = FunctionCallArgument(LiteralString(']'+end if i == len(orig_args)-1 else ']'), keyword='end')

                if_body = [PythonPrint([FunctionCallArgument(f[max_index]), empty_end], file=expr.file)]
                if_block = If(IfSection(PyccelGt(f.shape[0], LiteralInteger(0), simplify = True), if_body))

                body = CodeBlock([PythonPrint([ FunctionCallArgument(LiteralString('[')), empty_end],
                                                file=expr.file),
                                  for_loop,
                                  if_block,
                                  PythonPrint([for_end], file=expr.file)],
                                 unravelled = True)
                code += self._print(body)
            elif isinstance(f, LiteralString):
                args_format.append(f.python_value)
            else:
                arg_format, arg = self.get_print_format_and_arg(f)
                args_format.append(arg_format)
                args.append(arg)
        if args_format:
            code += formatted_args_to_printf(args_format, args, end)
        return code

    def get_c_type(self, dtype, in_container = False):
        """
        Find the corresponding C type of the PyccelType.

        For scalar types, this function searches for the corresponding C data type
        in the `dtype_registry`.  If the provided type is a container (like
        `HomogeneousSetType` or `HomogeneousListType`),  it recursively identifies
        the type of an element of the container and uses it to calculate the
        appropriate type for the `STC` container.
        A `PYCCEL_RESTRICTION_TODO` error is raised if the dtype is not found in the registry.

        Parameters
        ----------
        dtype : PyccelType
            The data type of the expression. This can be a fixed-size numeric type,
            a primitive type, or a container type.

        in_container : bool, default = False
            A boolean indicating whether the type will be stored in a container.
            If this is the case then an additional arc type may be created.

        Returns
        -------
        str
            The code which declares the data type in C or the corresponding `STC` container
            type.

        Raises
        ------
        PyccelCodegenError
            If the dtype is not found in the dtype_registry.
        """
        if isinstance(dtype, FixedSizeNumericType):
            primitive_type = dtype.primitive_type
            if isinstance(primitive_type, PrimitiveComplexType):
                self.add_import(c_imports['complex'])
                return f'{self.get_c_type(dtype.element_type)} complex'
            elif isinstance(primitive_type, PrimitiveIntegerType):
                self.add_import(c_imports['stdint'])
            elif isinstance(dtype, PythonNativeBool):
                self.add_import(c_imports['stdbool'])
                return 'bool'

            key = (primitive_type, dtype.precision)

        elif isinstance(dtype, StringType):
            self.add_import(c_imports['stc/cstr'])
            return 'cstr'

        elif in_container:
            return self.get_c_type(MemoryHandlerType(dtype))

        elif isinstance(dtype, (NumpyNDArrayType, HomogeneousTupleType)):
            element_type = self.get_c_type(dtype.datatype, in_container = True).replace(' ', '_')
            i_type = f'array_{element_type}_{dtype.rank}d'
            self.add_import(Import('stc/cspan', AsName(VariableTypeAnnotation(dtype), i_type)))
            return i_type

        elif isinstance(dtype, (HomogeneousSetType, HomogeneousListType)):
            container_type = 'hset' if dtype.name == 'set' else 'vec'
            element_type = self.get_c_type(dtype.element_type, in_container = True).replace(' ', '_')
            i_type = f'{container_type}_{element_type}'
            self.add_import(Import(f'stc/{container_type}', AsName(VariableTypeAnnotation(dtype), i_type)))
            return i_type

        elif isinstance(dtype, DictType):
            container_type = 'hmap'
            key_type = self.get_c_type(dtype.key_type, in_container = True).replace(' ', '_')
            val_type = self.get_c_type(dtype.value_type, in_container = True).replace(' ', '_')
            i_type = f'{container_type}_{key_type}_{val_type}'
            self.add_import(Import(f'stc/{container_type}', AsName(VariableTypeAnnotation(dtype), i_type)))
            return i_type

        elif isinstance(dtype, MemoryHandlerType):
            element_type = self.get_c_type(dtype.element_type).replace(' ', '_')
            i_type = f'{element_type}_mem'
            self.add_import(Import('STC_Extensions/Managed_memory', AsName(VariableTypeAnnotation(dtype), i_type)))
            return i_type

        elif isinstance(dtype, CustomDataType):
            return self._print(dtype)

        else:
            key = dtype

        try :
            return self.dtype_registry[key]
        except KeyError:
            raise errors.report(PYCCEL_RESTRICTION_TODO, #pylint: disable=raise-missing-from
                    symbol = dtype,
                    severity='fatal')

    def get_declare_type(self, expr):
        """
        Get the string which describes the type in a declaration.

        This function returns the code which describes the type
        of the `expr` object such that the declaration can be written as:
        `f"{self.get_declare_type(expr)} {expr.name}"`
        The function takes care of reporting errors for unknown types and
        importing any necessary additional imports (e.g. stdint/ndarrays).

        Parameters
        ----------
        expr : Variable
            The variable whose type should be described.

        Returns
        -------
        str
            The code describing the type.

        Raises
        ------
        PyccelCodegenError
            If the type is not supported in the C code.

        Examples
        --------
        >>> v = Variable(PythonNativeInt(), 'x')
        >>> self.get_declare_type(v)
        'int64_t'

        For an object accessed via a pointer:
        >>> v = Variable(NumpyNDArrayType(PythonNativeInt(), 1, None), 'x', is_optional=True)
        >>> self.get_declare_type(v)
        'array_int64_1d*'
        """
        class_type = expr.class_type

        if isinstance(expr.class_type, CStackArray):
            dtype = self.get_c_type(expr.class_type.element_type)
        elif isinstance(expr.class_type, (HomogeneousContainerType, DictType)):
            dtype = self.get_c_type(expr.class_type)
        elif isinstance(class_type, MemoryHandlerType):
            dtype = self.get_c_type(class_type.element_type) + '_mem'
        else:
            dtype = self.get_c_type(expr.class_type)

        if getattr(expr, 'is_const', False):
            dtype = f'const {dtype}'

        if self.is_c_pointer(expr) and not isinstance(expr.class_type, CStackArray):
            return f'{dtype}*'
        else:
            return dtype

    def _print_Declare(self, expr):
        var = expr.variable
        if isinstance(var.class_type, InhomogeneousTupleType):
            return ''
        if get_managed_memory_object(var) != var and not var.on_stack and not var.is_argument:
            return ''

        declaration_type = self.get_declare_type(var)

        init = f' = {self._print(expr.value)}' if expr.value is not None else ''

        if isinstance(var.class_type, CStackArray):
            assert init == ''
            preface = ''
            if isinstance(var.alloc_shape[0], (int, LiteralInteger)):
                init = f'[{var.alloc_shape[0]}]'
            else:
                declaration_type += '*'
                init = ''
        elif var.is_stack_array:
            preface, init = self._init_stack_array(var)
        else:
            preface = ''
            if isinstance(var.class_type, (HomogeneousContainerType, DictType)) and not expr.external and not var.is_alias:
                init = ' = {0}'
            elif isinstance(var.class_type, MemoryHandlerType) and not expr.external:
                managed_mem_lst = var.get_direct_user_nodes(lambda u: isinstance(u, ManagedMemory))
                if managed_mem_lst:
                    managed_mem = managed_mem_lst[0]
                    managed_var = managed_mem.var
                    if managed_var.on_stack:
                        mem_type = self.get_c_type(var.class_type.element_type, in_container = True)
                        init = f' = {mem_type}_from_ptr(&{managed_var.name})'
                    elif not managed_var.is_alias:
                        mem_type = self.get_c_type(var.class_type.element_type, in_container = True)
                        elem_type = self.get_c_type(var.class_type.element_type)
                        init = f' = {mem_type}_make({elem_type}_init())'

        external = 'extern ' if expr.external else ''
        static = 'static ' if expr.static else ''

        return f'{preface}{static}{external}{declaration_type} {var.name}{init};\n'

    def function_signature(self, expr, print_arg_names = True):
        """
        Get the C representation of the function signature.

        Extract from the function definition `expr` all the
        information (name, input, output) needed to create the
        function signature and return a string describing the
        function.

        This is not a declaration as the signature does not end
        with a semi-colon.

        Parameters
        ----------
        expr : FunctionDef
            The function definition for which a signature is needed.

        print_arg_names : bool, default : True
            Indicates whether argument names should be printed.

        Returns
        -------
        str
            Signature of the function.
        """
        arg_vars = [a.var for a in expr.arguments]
        arg_vars = [ai for a in arg_vars for ai in expr.scope.collect_all_tuple_elements(a)]
        result_vars = [v for v in expr.scope.collect_all_tuple_elements(expr.results.var) \
                            if v and not v.is_argument]

        n_results = len(result_vars)

        if n_results > 1 or isinstance(expr.results.var.class_type, InhomogeneousTupleType):
            ret_type = self.get_c_type(PythonNativeInt())
            if expr.arguments and expr.arguments[0].bound_argument:
                # Place the first arg_var (the bound class object) first
                arg_vars = arg_vars[:1] + result_vars + arg_vars[1:]
            else:
                arg_vars = result_vars + arg_vars
            self._additional_args.append(result_vars) # Ensure correct result for is_c_pointer
        elif n_results == 1:
            ret_type = self.get_declare_type(result_vars[0])
        else:
            ret_type = self.get_c_type(VoidType())

        name = expr.name
        if not arg_vars:
            arg_code = 'void'
        else:
            def get_arg_declaration(var):
                """ Get the code which declares the argument variable.
                """
                code = self.get_declare_type(var)
                if print_arg_names:
                    code += ' ' + var.name
                return code

            arg_code_list = [self.function_signature(var, False) if isinstance(var, FunctionAddress)
                                else get_arg_declaration(var) for var in arg_vars]
            arg_code = ', '.join(arg_code_list)

        if self._additional_args :
            self._additional_args.pop()

        static = 'static ' if expr.is_static else ''

        if isinstance(expr, FunctionAddress):
            return f'{static}{ret_type} (*{name})({arg_code})'
        else:
            return f'{static}{ret_type} {name}({arg_code})'

    def _print_IndexedElement(self, expr):
        base = expr.base
        inds = list(expr.indices)
        base_shape = base.shape
        allow_negative_indexes = expr.allows_negative_indexes

        if isinstance(base, IndexedElement):
            while isinstance(base, IndexedElement) and isinstance(base.class_type, (NumpyNDArrayType, HomogeneousTupleType)):
                inds = list(base.indices) + inds
                base = base.base

        if expr.rank > 0 and isinstance(base.class_type, (NumpyNDArrayType, HomogeneousTupleType)):
            c_type = self.get_c_type(expr.class_type)
            indices = []
            for i,idx in enumerate(inds):
                if isinstance(idx, Slice):
                    idx = self._new_slice_with_processed_arguments(idx, PyccelArrayShapeElement(base, i),
                        allow_negative_indexes)
                indices.append('{'+self._print(idx)+'}')
            indices_code = ', '.join(indices)
            base_code = self._print(ObjectAddress(base))
            return f'cspan_slice({base_code}, {c_type}, {indices_code})'

        for i, ind in enumerate(inds):
            if is_literal_integer(ind) and int(ind) < 0:
                inds[i] = PyccelMinus(base_shape[i], ind.args[0], simplify = True)
            else:
                #indices of indexedElement of len==1 shouldn't be a tuple
                if isinstance(ind, tuple) and len(ind) == 1:
                    inds[i].args = ind[0]
                if allow_negative_indexes and \
                        not isinstance(ind, LiteralInteger) and not isinstance(ind, Slice):
                    inds[i] = IfTernaryOperator(PyccelLt(ind, LiteralInteger(0)),
                        PyccelAdd(base_shape[i], ind, simplify = True), ind)

        if isinstance(base.class_type, HomogeneousListType):
            assign = expr.get_user_nodes(Assign)
            index = self._print(inds[0])
            list_var = self._print(ObjectAddress(base))
            container_type = self.get_c_type(base.class_type)
            code = f"{container_type}_at({list_var}, {index})"
            if assign:
                is_mut = False
                for a in assign:
                    lhs = a.lhs
                    is_mut = is_mut or lhs == expr or lhs.is_user_of(expr)
                if is_mut:
                    code = f"{container_type}_at_mut({list_var}, {index})"
            if base.class_type.rank > 1:
                return f'(*{code}->get)'
            else:
                return f'(*{code})'

        indices = ", ".join(self._print(i) for i in inds)
        if isinstance(base.class_type, (NumpyNDArrayType, HomogeneousTupleType)):
            return f'(*cspan_at({self._print(ObjectAddress(base))}, {indices}))'
        elif isinstance(base.class_type, CStackArray):
            return f'{self._print(ObjectAddress(base))}[{indices}]'
        else:
            raise NotImplementedError(f"Indexing not implemented for {base.class_type}")

    def _cast_to(self, expr, dtype):
        """
        Add a cast to an expression when needed.

        Get a format string which provides the code to cast the object `expr`
        to the specified dtype. If the dtypes already
        match then the format string will simply print the expression.

        Parameters
        ----------
        expr : TypedAstNode
            The expression to be cast.
        dtype : PyccelType
            The target type of the cast.

        Returns
        -------
        str
            A format string that contains the desired cast type.
            NB: You should insert the expression to be cast in the string
            after using this function.
        """
        if expr.dtype != dtype:
            cast=self.get_c_type(dtype)
            return '({}){{}}'.format(cast)
        return '{}'

    def _print_DottedVariable(self, expr):
        """convert dotted Variable to their C equivalent"""

        name_code = self._print(expr.name)
        if self.is_c_pointer(expr.lhs):
            code = f'{self._print(ObjectAddress(expr.lhs))}->{name_code}'
        else:
            lhs_code = self._print(expr.lhs)
            code = f'{lhs_code}.{name_code}'
        if self.is_c_pointer(expr):
            return f'(*{code})'
        else:
            return code

    @staticmethod
    def _new_slice_with_processed_arguments(_slice, array_size, allow_negative_index):
        """
        Create new slice with information collected from old slice and decorators.

        Create a new slice where the original `start`, `stop`, and `step` have
        been processed using basic simplifications, as well as additional rules
        identified by the function decorators.

        Parameters
        ----------
        _slice : Slice
            Slice needed to collect (start, stop, step).

        array_size : PyccelArrayShapeElement
            Call to function size().

        allow_negative_index : bool
            True when the decorator allow_negative_index is present.

        Returns
        -------
        Slice
            The new slice with processed arguments (start, stop, step).
        """
        explicit_start = LiteralInteger(0) if _slice.start is None else _slice.start
        explicit_stop = array_size if _slice.stop is None else _slice.stop

        # negative start and end in slice
        if isinstance(explicit_start, PyccelUnarySub) and isinstance(explicit_start.args[0], LiteralInteger):
            start = PyccelMinus(array_size, explicit_start.args[0], simplify = True)
        elif allow_negative_index and not isinstance(explicit_start, (LiteralInteger, PyccelArrayShapeElement)):
            start = IfTernaryOperator(PyccelLt(explicit_start, LiteralInteger(0)),
                            PyccelAdd(array_size, explicit_start, simplify = True), explicit_start)
        else:
            start = _slice.start

        if isinstance(explicit_stop, PyccelUnarySub) and isinstance(explicit_stop.args[0], LiteralInteger):
            stop = PyccelMinus(array_size, explicit_stop.args[0], simplify = True)
        elif allow_negative_index and not isinstance(explicit_stop, (LiteralInteger, PyccelArrayShapeElement)):
            stop = IfTernaryOperator(PyccelLt(explicit_stop, LiteralInteger(0)),
                            PyccelAdd(array_size, explicit_stop, simplify = True), explicit_stop)
        else:
            stop = _slice.stop

        # steps in slices
        explicit_step = _slice.step or LiteralInteger(1)

        # negative step in slice
        if isinstance(explicit_step, PyccelUnarySub) and isinstance(explicit_step.args[0], LiteralInteger):
            start = PyccelMinus(array_size, LiteralInteger(1), simplify = True) if _slice.start is None else start
            stop = LiteralInteger(0) if _slice.stop is None else stop
            raise NotImplementedError("Negative step not yet handled")

        # variable step in slice
        elif allow_negative_index and not isinstance(explicit_step, LiteralInteger):
            start = IfTernaryOperator(PyccelGt(explicit_step, LiteralInteger(0)), explicit_start,
                                      PyccelMinus(explicit_stop, LiteralInteger(1), simplify = True))
            stop = IfTernaryOperator(PyccelGt(explicit_step, LiteralInteger(0)), explicit_stop, explicit_start)
            raise NotImplementedError("Negative step not yet handled")
        else:
            step = _slice.step

        return Slice(start, stop, step)

    def _print_PyccelArraySize(self, expr):
        arg = self._print(ObjectAddress(expr.arg))
        return f'cspan_size({arg})'

    def _print_PyccelArrayShapeElement(self, expr):
        arg = expr.arg
        if isinstance(arg.class_type, (NumpyNDArrayType, HomogeneousTupleType)):
            idx = self._print(expr.index)
            if self.is_c_pointer(arg):
                arg_code = self._print(ObjectAddress(arg))
                return f'{arg_code}->shape[{idx}]'
            arg_code = self._print(arg)
            return f'{arg_code}.shape[{idx}]'
        elif isinstance(arg.class_type, (HomogeneousListType, HomogeneousSetType, DictType)):
            c_type = self.get_c_type(arg.class_type)
            arg_code = self._print(ObjectAddress(arg))
            return f'{c_type}_size({arg_code})'
        elif isinstance(arg.class_type, StringType):
            arg_code = self._print(ObjectAddress(arg))
            return f'cstr_size({arg_code})'
        else:
            raise NotImplementedError(f"Don't know how to represent shape of object of type {arg.class_type}")

    def _print_Allocate(self, expr):
        free_code = ''
        variable = expr.variable
        if isinstance(variable.class_type, (HomogeneousListType, HomogeneousSetType, DictType, StringType)):
            if expr.status in ('allocated', 'unknown'):
                free_code = f'{self._print(Deallocate(variable))}'
            if expr.shape[0] is None:
                return free_code
            size = self._print(expr.shape[0])
            variable_address = self._print(ObjectAddress(expr.variable))
            container_type = self.get_c_type(expr.variable.class_type)
            if expr.alloc_type == 'reserve':
                if expr.status != 'unallocated':
                    return (f'{container_type}_clear({variable_address});\n'
                            f'{container_type}_reserve({variable_address}, {size});\n')
                return f'{container_type}_reserve({variable_address}, {size});\n'
            elif expr.alloc_type == 'resize':
                return f'{container_type}_resize({variable_address}, {size}, {0});\n'
            return free_code
        elif isinstance(variable.class_type, (NumpyNDArrayType, HomogeneousTupleType)):
            #free the array if its already allocated and checking if its not null if the status is unknown
            if  (expr.status == 'unknown'):
                data_ptr = ObjectAddress(DottedVariable(VoidType(), 'data',
                                        lhs = variable, memory_handling='alias'))
                free_code = f'if ({self._print(data_ptr)} != NULL)\n'
                free_code += ''.join(("{\n", self._print(Deallocate(variable)), "}\n"))
            elif (expr.status == 'allocated'):
                free_code += self._print(Deallocate(variable))

            tot_shape = self._print(functools.reduce(
                lambda x,y: PyccelMul(x,y,simplify=True), expr.shape))
            c_type = self.get_c_type(variable.class_type)
            element_type = self.get_c_type(variable.class_type.element_type)

            if expr.like:
                buffer_array = ''
                if isinstance(expr.like.class_type, VoidType):
                    dummy_array_name = self._print(ObjectAddress(expr.like))
                else:
                    raise NotImplementedError("Unexpected type passed to like argument")
            else:
                dummy_array_name = self.scope.get_new_name(f'{variable.name}_ptr')
                buffer_array_var = Variable(variable.class_type.datatype, dummy_array_name, memory_handling='alias')
                self.scope.insert_variable(buffer_array_var)
                buffer_array = f"{dummy_array_name} = malloc(sizeof({element_type}) * ({tot_shape}));\n"

            order = 'c_COLMAJOR' if variable.order == 'F' else 'c_ROWMAJOR'
            shape = ", ".join(self._print(i) for i in expr.shape)

            return free_code + buffer_array + f'{self._print(variable)} = ({c_type})cspan_md_layout({order}, {dummy_array_name}, {shape});\n'
        elif variable.is_alias:
            var_code = self._print(ObjectAddress(variable))
            if expr.like:
                declaration_type = self.get_declare_type(expr.like)
                malloc_size = f'sizeof({declaration_type})'
                if variable.rank:
                    tot_shape = self._print(functools.reduce(
                        lambda x,y: PyccelMul(x,y,simplify=True), expr.shape))
                    malloc_size = f'{malloc_size} * ({tot_shape})'
                return f'{var_code} = malloc({malloc_size});\n'
            else:
                raise NotImplementedError(f"Allocate not implemented for {variable.class_type}")
        else:
            raise NotImplementedError(f"Allocate not implemented for {variable.class_type}")

    def _print_Deallocate(self, expr):
        var = expr.variable
        mgd_var = get_managed_memory_object(var)
        code = ''
        if mgd_var != var:
            variable_address = self._print(ObjectAddress(mgd_var))
            container_type = self.get_c_type(mgd_var.class_type)
            code = f'{container_type}_drop({variable_address});\n'
            if not var.on_stack and not var.is_argument:
                return code

        if isinstance(var.class_type, (HomogeneousListType, HomogeneousSetType,
                                                 DictType, StringType)):
            if var.is_alias:
                return code

            variable_address = self._print(ObjectAddress(var))
            container_type = self.get_c_type(var.class_type)
            return f'{container_type}_drop({variable_address});\n' + code
        if isinstance(var.class_type, InhomogeneousTupleType):
            return ''.join(self._print(Deallocate(v)) for v in var)
        if isinstance(var.dtype, CustomDataType):
            variable_address = self._print(ObjectAddress(var))
            Pyccel__del = var.cls_base.scope.find('__del__').name
            return f"{Pyccel__del}({variable_address});\n" + code
        elif isinstance(var.class_type, (NumpyNDArrayType, HomogeneousTupleType)):
            if var.is_alias:
                return code
            else:
                data_ptr = DottedVariable(VoidType(), 'data', lhs = var, memory_handling='alias')
                data_ptr_code = self._print(ObjectAddress(data_ptr))
                return f'free({data_ptr_code});\n{data_ptr_code} = NULL;\n' + code
        else:
            variable_address = self._print(ObjectAddress(var))
            return f'free({variable_address});\n' + code

    def _print_Slice(self, expr):
        start = expr.start
        stop = expr.stop
        step = expr.step
        if start is None and stop is None and (step in (None, 1)):
            return 'c_ALL'
        else:
            start = start or LiteralInteger(0)
            stop = stop or 'c_END'
            assert not(is_literal_integer(start) and int(start) < 0)
            assert not(is_literal_integer(stop) and int(stop) < 0)
            args = (start, stop)
            if step and step != 1:
                args += (expr.step, )
            return ', '.join(self._print(a) for a in args)

    def _print_NumpyUfuncBase(self, expr):
        """ Convert a Python expression with a Numpy function call to C
        function call

        Parameters
        ----------
            expr : Pyccel ast node
                Python expression with a Numpy function call

        Returns
        -------
            string
                Equivalent expression in C language

        Example
        -------
            numpy.cos(x) ==> cos(x)

        """
        # add necessary include
        self.add_import(c_imports['math'])
        type_name = type(expr).__name__
        try:
            func_name = numpy_ufunc_to_c_float[type_name]
        except KeyError:
            errors.report(PYCCEL_RESTRICTION_TODO, severity='fatal')
        args = []
        for arg in expr.args:
            if arg.dtype.primitive_type is PrimitiveComplexType():
                self.add_import(c_imports['complex'])
                try:
                    func_name = numpy_ufunc_to_c_complex[type_name]
                    args.append(self._print(arg))
                except KeyError:
                    errors.report(INCOMPATIBLE_TYPEVAR_TO_FUNC.format(type_name) ,severity='fatal')
            elif arg.dtype.primitive_type is not PrimitiveFloatingPointType():
                args.append(self._print(NumpyFloat(arg)))
            else :
                args.append(self._print(arg))
        code_args = ', '.join(args)
        return '{0}({1})'.format(func_name, code_args)

    def _print_NumpySign(self, expr):
        """ Print the corresponding C function for a call to Numpy.sign

        Parameters
        ----------
            expr : Pyccel ast node
                Python expression with Numpy.sign call

        Returns
        -------
            string
                Equivalent internal function in C

        Example
        -------
            import numpy

            numpy.sign(x) => isign(x)   (x is integer)
            numpy.sign(x) => fsign(x)   (x if float)
            numpy.sign(x) => csign(x)   (x is complex)

        """
        self.add_import(c_imports['pyc_math_c'])
        primitive_type = expr.dtype.primitive_type
        func = ''
        if isinstance(primitive_type, PrimitiveIntegerType):
            func = 'isign'
        elif isinstance(primitive_type, PrimitiveFloatingPointType):
            func = 'fsign'
        elif isinstance(primitive_type, PrimitiveComplexType):
            func = 'csgn' if numpy_v1 else 'csign'

        return f'{func}({self._print(expr.args[0])})'

    def _print_NumpyIsFinite(self, expr):
        """
        Convert a Python expression with a numpy isfinite function call to C function call
        """

        self.add_import(c_imports['math'])
        code_arg = self._print(expr.arg)
        return f"isfinite({code_arg})"

    def _print_NumpyIsInf(self, expr):
        """
        Convert a Python expression with a numpy isinf function call to C function call
        """

        self.add_import(c_imports['math'])
        code_arg = self._print(expr.arg)
        return f"isinf({code_arg})"

    def _print_NumpyIsNan(self, expr):
        """
        Convert a Python expression with a numpy isnan function call to C function call
        """

        self.add_import(c_imports['math'])
        code_arg = self._print(expr.arg)
        return f"isnan({code_arg})"

    def _print_NumpyExpm1(self, expr):
        arg, = expr.args
        if expr.dtype.primitive_type is PrimitiveComplexType():
            self.add_import(c_imports['pyc_math_c'])
            arg_code = self._print(arg)
            return f'cpyc_expm1({arg_code})'
        else:
            self.add_import(c_imports['math'])
            if arg.dtype.primitive_type is not PrimitiveFloatingPointType():
                arg_code = self._print(NumpyFloat(arg))
            else :
                arg_code = self._print(arg)
            return f'expm1({arg_code})'

    def _print_MathFunctionBase(self, expr):
        """ Convert a Python expression with a math function call to C
        function call

        Parameters
        ----------
            expr : Pyccel ast node
                Python expression with a Math function call

        Returns
        -------
            string
                Equivalent expression in C language

        ------
        Example:
        --------
            math.sin(x) ==> sin(x)

        """
        # add necessary include
        type_name = type(expr).__name__
        try:
            func_name = math_function_to_c[type_name]
        except KeyError:
            errors.report(PYCCEL_RESTRICTION_TODO, severity='fatal')

        if func_name.startswith("pyc"):
            self.add_import(c_imports['pyc_math_c'])
        else:
            if expr.dtype.primitive_type is PrimitiveComplexType():
                self.add_import(c_imports['complex'])
            else:
                self.add_import(c_imports['math'])
        if expr.dtype.primitive_type is PrimitiveComplexType():
            args = [self._print(a) for a in expr.args]
        else:
            args = []
            for arg in expr.args:
                if arg.dtype.primitive_type is not PrimitiveFloatingPointType() \
                        and not func_name.startswith("pyc"):
                    args.append(self._print(NumpyFloat(arg)))
                else:
                    args.append(self._print(arg))
        code_args = ', '.join(args)
        if expr.dtype.primitive_type is PrimitiveIntegerType():
            cast_type = self.get_c_type(expr.dtype)
            return f'({cast_type}){func_name}({code_args})'
        return f'{func_name}({code_args})'

    def _print_MathIsfinite(self, expr):
        """Convert a Python expression with a math isfinite function call to C
        function call"""
        # add necessary include
        self.add_import(c_imports['math'])
        arg = expr.args[0]
        if arg.dtype.primitive_type is PrimitiveIntegerType():
            code_arg = self._print(NumpyFloat(arg))
        else:
            code_arg = self._print(arg)
        return "isfinite({})".format(code_arg)

    def _print_MathIsinf(self, expr):
        """Convert a Python expression with a math isinf function call to C
        function call"""
        # add necessary include
        self.add_import(c_imports['math'])
        arg = expr.args[0]
        if arg.dtype.primitive_type is PrimitiveIntegerType():
            code_arg = self._print(NumpyFloat(arg))
        else:
            code_arg = self._print(arg)
        return "isinf({})".format(code_arg)

    def _print_MathIsnan(self, expr):
        """Convert a Python expression with a math isnan function call to C
        function call"""
        # add necessary include
        self.add_import(c_imports['math'])
        arg = expr.args[0]
        if arg.dtype.primitive_type is PrimitiveIntegerType():
            code_arg = self._print(NumpyFloat(arg))
        else:
            code_arg = self._print(arg)
        return "isnan({})".format(code_arg)

    def _print_MathTrunc(self, expr):
        """Convert a Python expression with a math trunc function call to C
        function call"""
        # add necessary include
        self.add_import(c_imports['math'])
        arg = expr.args[0]
        if arg.dtype.primitive_type is PrimitiveIntegerType():
            code_arg = self._print(NumpyFloat(arg))
        else:
            code_arg = self._print(arg)
        return "trunc({})".format(code_arg)

    def _print_FunctionAddress(self, expr):
        return expr.name

    def _print_NumpyWhere(self, expr):
        cond = self._print(expr.condition)
        value_true = self._print(expr.value_true)
        value_false = self._print(expr.value_false)
        stmt = '{cond} ? {true} : {false}'.format(cond = cond,
                true = value_true, false = value_false)
        return stmt

    def _print_Rand(self, expr):
        raise NotImplementedError("Rand not implemented")

    def _print_NumpyRandint(self, expr):
        raise NotImplementedError("Randint not implemented")

    def _print_NumpyMod(self, expr):
        return self._print(PyccelMod(*expr.args))

    def _print_NumpyAmax(self, expr):
        '''
        Convert a call to numpy.max to the equivalent function in C.
        '''
        return self._handle_numpy_functional(expr, PythonMax)

    def _print_NumpyAmin(self, expr):
        '''
        Convert a call to numpy.min to the equivalent function in C.
        '''
        return self._handle_numpy_functional(expr, PythonMin)

    def _print_NumpySum(self, expr):
        return self._handle_numpy_functional(expr, PyccelAdd, convert_to_literal(0, expr.class_type))

    def _print_NumpyLinspace(self, expr):
        start = self._print(expr.start)
        step  = self._print(expr.step)
        stop = self._cast_to(expr.stop, expr.dtype).format(self._print(expr.stop))
        index = self._print(expr.ind)

        init_value = f'({start} + {index}*{step})'
        endpoint_code = ''
        if not isinstance(expr.endpoint, LiteralFalse):
            lhs_source = expr.get_user_nodes(Assign)[0].lhs
            lhs_source.substitute(expr.ind, PyccelMinus(expr.num, LiteralInteger(1), simplify = True))
            lhs = self._print(lhs_source)

            if isinstance(expr.endpoint, LiteralTrue):
                endpoint_code = f'{lhs} = {stop}'
            else:
                cond = self._print(expr.endpoint)
                endpoint_code = f'{lhs} = {cond} ? {stop} : {lhs}'

        if expr.dtype.primitive_type is PrimitiveIntegerType():
            self.add_import(c_imports['math'])
            init_value = f'floor({init_value})'

        return ';\n'.join((init_value, endpoint_code))

    def _print_Interface(self, expr):
        return ""

    def _print_FunctionDef(self, expr):
        if expr.is_inline:
            return ''

        self.set_scope(expr.scope)

        arguments = [a.var for a in expr.arguments]
        # Collect results filtering out Nil()
        results = [r for r in self.scope.collect_all_tuple_elements(expr.results.var) \
                if isinstance(r, Variable)]
        returning_tuple = isinstance(expr.results.var.class_type, InhomogeneousTupleType)
        if len(results) > 1 or returning_tuple:
            self._additional_args.append(results)

        body  = self._print(expr.body)
        decs = [Declare(i, value=(Nil() if i.is_alias and isinstance(i.class_type, (VoidType, BindCPointer)) else None))
                for i in expr.local_vars]

        if len(results) == 1 and not returning_tuple:
            res = results[0]
            if isinstance(res, Variable) and not res.is_temp:
                decs += [Declare(res)]
            elif not isinstance(res, Variable):
                raise NotImplementedError(f"Can't return {type(res)} from a function")
        decs  = ''.join(self._print(i) for i in decs)

        if len(expr.body.get_attribute_nodes(Return)) == 0:
            extra_deallocs = [v for v in expr.local_vars if isinstance(v.class_type, MemoryHandlerType) and \
                                            v.is_temp]
            body += ''.join(self._print(Deallocate(v)) for v in extra_deallocs)

        sep = self._print(SeparatorComment(40))
        if self._additional_args :
            self._additional_args.pop()
        for i in expr.imports:
            self.add_import(i)
        docstring = self._print(expr.docstring) if expr.docstring else ''

        parts = [sep,
                 docstring,
                '{signature}\n{{\n'.format(signature=self.function_signature(expr)),
                 decs,
                 body,
                 '}\n',
                 sep]

        self.exit_scope()

        return ''.join(p for p in parts if p)

    def _print_FunctionCall(self, expr):
        func = expr.funcdef
         # Ensure the correct syntax is used for pointers
        args = []
        for a, f in zip(expr.args, func.arguments):
            arg_val = a.value or Nil()
            f = f.var
            if self.is_c_pointer(f):
                if isinstance(arg_val, Variable):
                    args.append(ObjectAddress(arg_val))
                elif not self.is_c_pointer(arg_val):
                    tmp_var = self.scope.get_temporary_variable(f.dtype)
                    assign = Assign(tmp_var, arg_val)
                    code = self._print(assign)
                    self._additional_code += code
                    args.append(ObjectAddress(tmp_var))
                else:
                    args.append(arg_val)
            else :
                args.append(arg_val)

        if func.arguments and func.arguments[0].bound_argument:
            # Place the first arg_var (the bound class object) first
            args = args[:1] + self._temporary_args + args[1:]
        else:
            args = self._temporary_args + args
        self._temporary_args = []
        args = ', '.join(self._print(ai) for a in args for ai in self.scope.collect_all_tuple_elements(a))

        call_code = f'{func.name}({args})'
        if func.results.var is not Nil() and \
                not isinstance(func.results.var.class_type, InhomogeneousTupleType):
            return call_code
        else:
            return f'{call_code};\n'

    def _print_Return(self, expr):
        funcs = expr.get_user_nodes(FunctionDef)
        assert len(funcs) == 1
        extra_deallocs = [v for v in funcs[0].local_vars if isinstance(v.class_type, MemoryHandlerType) and \
                                        v.is_temp]
        code = ''.join(self._print(Deallocate(v)) for v in extra_deallocs)

        return_obj = expr.expr
        if return_obj is None:
            args = []
        elif isinstance(return_obj.class_type, InhomogeneousTupleType):
            if expr.stmt:
                return code + self._print(expr.stmt)+'return 0;\n'
            return code + 'return 0;\n'
        else:
            args = [ObjectAddress(return_obj) if self.is_c_pointer(return_obj) else return_obj]

        if len(args) == 0:
            return code + 'return;\n'

        if expr.stmt:
            # get Assign nodes from the CodeBlock object expr.stmt.
            last_assign = expr.stmt.get_attribute_nodes((Assign, AliasAssign), excluded_nodes=FunctionCall)
            deallocate_nodes = expr.stmt.get_attribute_nodes(Deallocate, excluded_nodes=(Assign,))
            vars_in_deallocate_nodes = [i.variable for i in deallocate_nodes]

            # Check the Assign objects list in case of
            # the user assigns a variable to an object contains IndexedElement object.
            if not last_assign:
                code = code + self._print(expr.stmt)
            elif isinstance(last_assign[-1], (AugAssign, AliasAssign)):
                last_assign[-1].lhs.is_temp = False
                code = code + self._print(expr.stmt)
            elif isinstance(last_assign[-1].rhs, PythonTuple):
                code = code + self._print(expr.stmt)
                last_assign[-1].lhs.is_temp = False
            else:
                # make sure that stmt contains one assign node.
                last_assign = last_assign[-1]
                variables = last_assign.rhs.get_attribute_nodes(Variable)
                unneeded_var = not any(b in vars_in_deallocate_nodes or b.is_ndarray for b in variables) and \
                        isinstance(last_assign.lhs, Variable) and not last_assign.lhs.is_ndarray
                if unneeded_var:
                    code = code + ''.join(self._print(a) for a in expr.stmt.body if a is not last_assign)
                    return code + 'return {};\n'.format(self._print(last_assign.rhs))
                else:
                    if isinstance(last_assign.lhs, Variable):
                        last_assign.lhs.is_temp = False
                    code = code + self._print(expr.stmt)

        returned_value = self.scope.collect_tuple_element(args[0])

        return code + f'return {self._print(returned_value)};\n'

    def _print_Pass(self, expr):
        return '// pass\n'

    def _print_Nil(self, expr):
        return 'NULL'

    def _print_NilArgument(self, expr):
        raise errors.report("Trying to use optional argument in inline function without providing a variable",
                symbol=expr,
                severity='fatal')

    def _print_PyccelAdd(self, expr):
        return ' + '.join(self._print(a) for a in expr.args)

    def _print_PyccelMinus(self, expr):
        args = [self._print(a) for a in expr.args]
        if len(args) == 1:
            return '-{}'.format(args[0])
        return ' - '.join(args)

    def _print_PyccelMul(self, expr):
        return ' * '.join(self._print(a) for a in expr.args)

    def _print_PyccelDiv(self, expr):
        if all(a.dtype.primitive_type is PrimitiveIntegerType() for a in expr.args):
            args = [NumpyFloat(a) for a in expr.args]
        else:
            args = expr.args
        return  ' / '.join(self._print(a) for a in args)

    def _print_PyccelFloorDiv(self, expr):
        # the result type of the floor division is dependent on the arguments
        # type, if all arguments are integers or booleans the result is integer
        # otherwise the result type is float
        need_to_cast = all(a.dtype.primitive_type in (PrimitiveIntegerType(), PrimitiveBooleanType()) for a in expr.args)
        if need_to_cast:
            self.add_import(c_imports['pyc_math_c'])
            cast_type = self.get_c_type(expr.dtype)
            return f'py_floor_div_{cast_type}({self._print(expr.args[0])}, {self._print(expr.args[1])})'

        self.add_import(c_imports['math'])
        code = ' / '.join(self._print(a if a.dtype.primitive_type is PrimitiveFloatingPointType()
                                        else NumpyFloat(a)) for a in expr.args)
        return f"floor({code})"

    def _print_PyccelRShift(self, expr):
        return ' >> '.join(self._print(a) for a in expr.args)

    def _print_PyccelLShift(self, expr):
        return ' << '.join(self._print(a) for a in expr.args)

    def _print_PyccelBitXor(self, expr):
        if expr.dtype is PythonNativeBool():
            return '{0} != {1}'.format(self._print(expr.args[0]), self._print(expr.args[1]))
        return ' ^ '.join(self._print(a) for a in expr.args)

    def _print_PyccelBitOr(self, expr):
        args = [f'({self._print(a)})' if isinstance(a, PyccelOperator) and \
                                        not isinstance(a, PyccelAssociativeParenthesis) \
                    else self._print(a) for a in expr.args]
        if expr.dtype is PythonNativeBool():
            return ' || '.join(args)
        return ' | '.join(args)

    def _print_PyccelBitAnd(self, expr):
        args = [f'({self._print(a)})' if isinstance(a, PyccelOperator) and \
                                        not isinstance(a, PyccelAssociativeParenthesis) \
                    else self._print(a) for a in expr.args]
        if expr.dtype is PythonNativeBool():
            return ' && '.join(args)
        return ' & '.join(args)

    def _print_PyccelInvert(self, expr):
        arg = self._print(expr.args[0])
        if expr.dtype is PythonNativeBool():
            return f'!{arg}'
        else:
            return f'~{arg}'

    def _print_PyccelAssociativeParenthesis(self, expr):
        return '({})'.format(self._print(expr.args[0]))

    def _print_PyccelUnary(self, expr):
        return '+{}'.format(self._print(expr.args[0]))

    def _print_PyccelUnarySub(self, expr):
        return '-{}'.format(self._print(expr.args[0]))

    def _print_AugAssign(self, expr):
        op = expr.op
        lhs = expr.lhs
        rhs = expr.rhs

        if op == '//' or (op == '%' and isinstance(lhs.dtype.primitive_type, PrimitiveFloatingPointType)):
            _expr = expr.to_basic_assign()
            expr.invalidate_node()
            return self._print(_expr)

        lhs_code = self._print(lhs)
        rhs_code = self._print(rhs)
        return f'{lhs_code} {op}= {rhs_code};\n'

    def _print_Assign(self, expr):
        lhs = expr.lhs
        rhs = expr.rhs
        if isinstance(rhs, (FunctionCall, DictPopitem)) and isinstance(rhs.class_type, InhomogeneousTupleType):
            self._temporary_args = [ObjectAddress(a) for a in lhs]
            code = self._print(rhs)
            self._temporary_args = []
            return code
        # Inhomogeneous tuples are unravelled and therefore do not exist in the c printer
        if isinstance(rhs, (NumpyArray, PythonTuple)):
            return self.copy_NumpyArray_Data(lhs, rhs)
        if isinstance(rhs, (NumpySum, NumpyAmax, NumpyAmin)):
            return self._print(rhs)
        if isinstance(rhs, (NumpyFull)):
            return self.arrayFill(expr)
        lhs_code = self._print(lhs)
        if isinstance(rhs, (PythonList, PythonSet, PythonDict)):
            rhs_code = self.init_stc_container(rhs, expr.lhs.class_type)
        else:
            rhs_code = self._print(rhs)
        return f'{lhs_code} = {rhs_code};\n'

    def _print_AliasAssign(self, expr):
        lhs_var = expr.lhs
        rhs_var = expr.rhs

        lhs_address = ObjectAddress(lhs_var)
        rhs_address = ObjectAddress(rhs_var)

        # The condition below handles the case of reassigning a pointer to an array view.
        if isinstance(lhs_var, Variable) and lhs_var.is_ndarray and not lhs_var.is_optional:
            lhs = self._print(lhs_var)

            if isinstance(rhs_var, Variable) and rhs_var.is_ndarray:
                lhs_ptr = self._print(lhs_address)
                rhs = self._print(rhs_address)
                rhs_type = self.get_c_type(rhs_var.class_type)
                slicing = ', '.join(['{c_ALL}']*lhs_var.rank)
                code = f'{lhs} = cspan_slice({rhs}, {rhs_type}, {slicing});\n'
                if lhs_var.order != rhs_var.order:
                    code += f'cspan_transpose({lhs_ptr});\n'
                return code
            else:
                rhs = self._print(rhs_var)
                return f'{lhs} = {rhs};\n'
        else:
            lhs = self._print(lhs_address)
            rhs = self._print(rhs_address)

            return f'{lhs} = {rhs};\n'

    def _print_For(self, expr):
        self.set_scope(expr.scope)

        iterable = expr.iterable
        indices = iterable.loop_counters

        if isinstance(iterable, (VariableIterator, DictItems, DictKeys, DictValues)) and \
                isinstance(iterable.variable.class_type, (DictType, HomogeneousSetType, HomogeneousListType)):
            var = iterable.variable
            iterable_type = var.class_type
            counter = Variable(IteratorType(iterable_type), indices[0].name)
            c_type = self.get_c_type(iterable_type)
            iterable_code = self._print(var)
            for_code = f'for (c_each ({self._print(counter)}, {c_type}, {iterable_code}))'
            tmp_ref = DottedVariable(VoidType(), 'ref', memory_handling='alias', lhs = counter)
            if isinstance(iterable, DictItems):
                assigns = [Assign(expr.target[0], DottedVariable(VoidType(), 'first', lhs = tmp_ref)),
                           Assign(expr.target[1], DottedVariable(VoidType(), 'second', lhs = tmp_ref))]
            elif isinstance(iterable, DictKeys):
                assigns = [Assign(expr.target[0], DottedVariable(VoidType(), 'first', lhs = tmp_ref))]
            elif isinstance(iterable, DictValues):
                assigns = [Assign(expr.target[0], DottedVariable(VoidType(), 'second', lhs = tmp_ref))]
            else:
                assigns = [Assign(expr.target[0], tmp_ref)]
            additional_assign = CodeBlock(assigns)
        else:
            range_iterable = iterable.get_range()
            if indices:
                index = indices[0]
                if iterable.num_loop_counters_required and index.is_temp:
                    self.scope.insert_variable(index)
            else:
                index = expr.target[0]

            targets = iterable.get_assign_targets()
            additional_assign = CodeBlock([AliasAssign(i, t) if i.is_alias else Assign(i, t) \
                                    for i,t in zip(expr.target[-len(targets):], targets)])

            index_code = self._print(index)
            step = range_iterable.step
            start_code = self._print(range_iterable.start)
            stop_code  = self._print(range_iterable.stop )
            step_code  = self._print(range_iterable.step )

            # testing if the step is a value or an expression
            if is_literal_integer(step):
                op = '>' if int(step) < 0 else '<'
                stop_condition = f'{index_code} {op} {stop_code}'
            else:
                stop_condition = f'({step_code} > 0) ? ({index_code} < {stop_code}) : ({index_code} > {stop_code})'
            for_code = f'for ({index_code} = {start_code}; {stop_condition}; {index_code} += {step_code})\n'

        if self._additional_code:
            for_code = self._additional_code + for_code
            self._additional_code = ''

        body = self._print(additional_assign) + self._print(expr.body)

        self.exit_scope()
        return for_code + '{\n' + body + '}\n'

    def _print_FunctionalFor(self, expr):
        loops = ''.join(self._print(i) for i in expr.loops)
        return loops

    def _print_CodeBlock(self, expr):
        if not expr.unravelled:
            body_exprs = expand_to_loops(expr,
                    self.scope.get_temporary_variable, self.scope,
                    language_has_vectors = False)
        else:
            body_exprs = expr.body
        body_stmts = []
        for b in body_exprs :
            code = self._print(b)
            code = self._additional_code + code
            self._additional_code = ''
            body_stmts.append(code)
        return ''.join(self._print(b) for b in body_stmts)

    def _print_Idx(self, expr):
        return self._print(expr.label)

    def _print_Exp1(self, expr):
        return "M_E"

    def _print_Pi(self, expr):
        return 'M_PI'

    def _print_Infinity(self, expr):
        return 'HUGE_VAL'

    def _print_NegativeInfinity(self, expr):
        return '-HUGE_VAL'

    def _print_PythonReal(self, expr):
        return 'creal({})'.format(self._print(expr.internal_var))

    def _print_PythonImag(self, expr):
        return 'cimag({})'.format(self._print(expr.internal_var))

    def _print_PythonConjugate(self, expr):
        return 'conj({})'.format(self._print(expr.internal_var))

    def _handle_is_operator(self, Op, expr):
        """
        Get the code to print an `is` or `is not` expression.

        Get the code to print an `is` or `is not` expression. These two operators
        function similarly so this helper function reduces code duplication.

        Parameters
        ----------
        Op : str
            The C operator representing "is" or "is not".

        expr : PyccelIs/PyccelIsNot
            The expression being printed.

        Returns
        -------
        str
            The code describing the expression.

        Raises
        ------
        PyccelError : Raised if the comparison is poorly defined.
        """

        lhs = self._print(expr.lhs)
        rhs = self._print(expr.rhs)
        a = expr.args[0]
        b = expr.args[1]

        if Nil() in expr.args:
            lhs = ObjectAddress(expr.lhs) if isinstance(expr.lhs, Variable) else expr.lhs
            rhs = ObjectAddress(expr.rhs) if isinstance(expr.rhs, Variable) else expr.rhs

            lhs = self._print(lhs)
            rhs = self._print(rhs)
            return '{} {} {}'.format(lhs, Op, rhs)

        if (a.dtype is PythonNativeBool() and b.dtype is PythonNativeBool()):
            return '{} {} {}'.format(lhs, Op, rhs)
        else:
            errors.report(PYCCEL_RESTRICTION_IS_ISNOT,
                          symbol=expr, severity='fatal')

    def _print_PyccelIsNot(self, expr):
        return self._handle_is_operator("!=", expr)

    def _print_PyccelIs(self, expr):
        return self._handle_is_operator("==", expr)

    def _print_Piecewise(self, expr):
        if expr.args[-1].cond is not True:
            # We need the last conditional to be a True, otherwise the resulting
            # function may not return a result.
            raise ValueError("All Piecewise expressions must contain an "
                             "(expr, True) statement to be used as a default "
                             "condition. Without one, the generated "
                             "expression may not evaluate to anything under "
                             "some condition.")
        lines = []
        if expr.has(Assign):
            for i, (e, c) in enumerate(expr.args):
                if i == 0:
                    lines.append("if (%s) {\n" % self._print(c))
                elif i == len(expr.args) - 1 and c is True:
                    lines.append("else {\n")
                else:
                    lines.append("else if (%s) {\n" % self._print(c))
                code0 = self._print(e)
                lines.append(code0)
                lines.append("}\n")
            return "".join(lines)
        else:
            # The piecewise was used in an expression, need to do inline
            # operators. This has the downside that inline operators will
            # not work for statements that span multiple lines (Matrix or
            # Indexed expressions).
            ecpairs = ["((%s) ? (\n%s\n)\n" % (self._print(c), self._print(e))
                    for e, c in expr.args[:-1]]
            last_line = ": (\n%s\n)" % self._print(expr.args[-1].expr)
            return ": ".join(ecpairs) + last_line + " ".join([")"*len(ecpairs)])

    def _print_Constant(self, expr):
        if expr == math_constants['inf']:
            self.add_import(c_imports['math'])
            return 'HUGE_VAL'
        elif expr == math_constants['nan']:
            self.add_import(c_imports['math'])
            return 'NAN'
        elif expr == math_constants['pi']:
            self.add_import(c_imports['math'])
            return 'M_PI'
        elif expr == math_constants['e']:
            self.add_import(c_imports['math'])
            return 'M_E'
        else:
            cast_func = DtypePrecisionToCastFunction[expr.dtype]
            return self._print(cast_func(expr.value))

    def _print_Variable(self, expr):
        managed_mem = get_managed_memory_object(expr)
        if managed_mem is not expr:
            return f'(*{managed_mem.name}.get)'
        elif self.is_c_pointer(expr):
            return '(*{0})'.format(expr.name)
        else:
            return expr.name

    def _print_FunctionDefArgument(self, expr):
        return self._print(expr.name)

    def _print_FunctionCallArgument(self, expr):
        return self._print(expr.value)

    def _print_ObjectAddress(self, expr):
        obj_code = self._print(expr.obj)
        if isinstance(expr.obj, ObjectAddress):
            return f'&{obj_code}'
        elif obj_code.startswith('(*') and obj_code.endswith(')'):
            return f'{obj_code[2:-1]}'
        elif not self.is_c_pointer(expr.obj):
            return f'&{obj_code}'
        else:
            return obj_code

    def _print_PointerCast(self, expr):
        declare_type = self.get_declare_type(expr.cast_type)
        if not self.is_c_pointer(expr.cast_type):
            declare_type += '*'
        obj = expr.obj
        if not isinstance(obj, ObjectAddress):
            obj = ObjectAddress(expr.obj)
        var_code = self._print(obj)
        return f'(*({declare_type})({var_code}))'

    def _print_Comment(self, expr):
        comments = self._print(expr.text)

        return '/*' + comments + '*/\n'

    def _print_Assert(self, expr):
        if isinstance(expr.test, LiteralTrue):
            if sys.version_info < (3, 9):
                return ''
            else:
                return '//' + ast.unparse(expr.python_ast) + '\n' #pylint: disable=no-member
        condition = self._print(expr.test)
        self.add_import(c_imports['assert'])
        return f"assert({condition});\n"

    def _print_PyccelSymbol(self, expr):
        return expr

    def _print_CommentBlock(self, expr):
        txts = expr.comments
        header = expr.header
        header_size = len(expr.header)

        ln = max(len(i) for i in txts)
        if ln<max(20, header_size+4):
            ln = 20
        top  = '/*' + '_'*int((ln-header_size)/2) + header + '_'*int((ln-header_size)/2) + '*/\n'
        ln = len(top)-4
        bottom = '/*' + '_'*ln + '*/\n'

        txts = ['/*' + t + ' '*(ln - len(t)) + '*/\n' for t in txts]

        body = ''.join(i for i in txts)

        return ''.join([top, body, bottom])

    def _print_EmptyNode(self, expr):
        return ''

    def _print_MaxLimit(self, expr):
        class_type = expr.class_type
        if isinstance(class_type.primitive_type, PrimitiveIntegerType):
            self.add_import(c_imports['stdint'])
            return f'INT{class_type.precision*8}_MAX'
        elif isinstance(class_type.primitive_type, PrimitiveFloatingPointType):
            self.add_import(c_imports['float'])
            numpy_type = numpy_precision_map[(class_type.primitive_type, class_type.precision)]
            if numpy_type is NumpyFloat32Type():
                return 'FLT_MAX'
            elif numpy_type is NumpyFloat64Type():
                return 'DBL_MAX'
            elif numpy_type is NumpyFloat128Type():
                return 'LDBL_MAX'
        raise errors.report(PYCCEL_INTERNAL_ERROR,
                symbol = expr, severity='fatal')

    def _print_MinLimit(self, expr):
        class_type = expr.class_type
        if isinstance(class_type.primitive_type, PrimitiveIntegerType):
            self.add_import(c_imports['stdint'])
            return f'INT{class_type.precision*8}_MIN'
        elif isinstance(class_type.primitive_type, PrimitiveFloatingPointType):
            self.add_import(c_imports['float'])
            numpy_type = numpy_precision_map[(class_type.primitive_type, class_type.precision)]
            if numpy_type is NumpyFloat32Type():
                return '-FLT_MAX'
            elif numpy_type is NumpyFloat64Type():
                return '-DBL_MAX'
            elif numpy_type is NumpyFloat128Type():
                return '-LDBL_MAX'
        raise errors.report(PYCCEL_INTERNAL_ERROR,
                symbol = expr, severity='fatal')

    def _print_UnpackManagedMemory(self, expr):
        mem_var = expr.memory_handler_var
        lhs_code = self._print(mem_var)
        rhs_code = self._print(expr.managed_object)

        if rhs_code.endswith('->get)'):
            rhs_code = rhs_code.removesuffix('->get)').removeprefix('(*')
            class_type = self.get_c_type(mem_var.class_type)
            rhs_code = f'{class_type}_clone(*{rhs_code})'

        return f'{lhs_code} = {rhs_code};\n'


    #=================== OMP ==================

    def _print_OmpAnnotatedComment(self, expr):
        clauses = ''
        if expr.combined:
            clauses = ' ' + expr.combined
        clauses += str(expr.txt)
        if expr.has_nowait:
            clauses = clauses + ' nowait'
        omp_expr = '#pragma omp {}{}\n'.format(expr.name, clauses)

        if expr.is_multiline:
            if expr.combined is None:
                omp_expr += '{\n'
            elif (expr.combined and "for" not in expr.combined):
                if ("masked taskloop" not in expr.combined) and ("distribute" not in expr.combined):
                    omp_expr += '{\n'

        return omp_expr

    def _print_Omp_End_Clause(self, expr):
        return '}\n'
    #=====================================

    def _print_Program(self, expr):
        mod = expr.get_direct_user_nodes(lambda x: isinstance(x, Module))[0]
        self._current_module = mod
        self.set_scope(expr.scope)
        body  = self._print(expr.body)
        variables = self.scope.variables.values()
        decs = ''.join(self._print(Declare(v)) for v in variables)

        imports = [i for i in chain(expr.imports, self._additional_imports.values()) if not i.ignore]
        imports = self.sort_imports(imports)
        imports = ''.join(self._print(i) for i in imports)

        self.exit_scope()
        self._current_module = None
        return ('{imports}'
                'int main()\n{{\n'
                '{decs}'
                '{body}'
                'return 0;\n'
                '}}').format(imports=imports,
                                    decs=decs,
                                    body=body)

    #================== CLASSES ==================

    def _print_CustomDataType(self, expr):
        return "struct " + expr.name

    def _print_Del(self, expr):
        return ''.join(self._print(var) for var in expr.variables)

    def _print_ClassDef(self, expr):
        methods = ''.join(self._print(method) for method in expr.methods)
        interfaces = ''.join(self._print(function) for interface in expr.interfaces for function in interface.functions)

        return methods + interfaces

    #================== List methods ==================
    def _print_ListAppend(self, expr):
        target = expr.list_obj
        class_type = target.class_type
        c_type = self.get_c_type(class_type)
        arg = self.get_stc_init_elements(class_type.element_type, expr.args)[0]
        list_obj = self._print(ObjectAddress(expr.list_obj))
        return f'{c_type}_push({list_obj}, {arg});\n'

    def _print_ListPop(self, expr):
        class_type = expr.list_obj.class_type
        c_type = self.get_c_type(class_type)
        list_obj = self._print(ObjectAddress(expr.list_obj))
        if expr.index_element:
            self.add_import(Import('stc/vec', AsName(VariableTypeAnnotation(class_type), c_type)))
            if is_literal_integer(expr.index_element) and int(expr.index_element) < 0:
                idx_code = self._print(PyccelAdd(PythonLen(expr.list_obj), expr.index_element, simplify=True))
            else:
                idx_code = self._print(expr.index_element)
            code = f'{c_type}_pull_elem({list_obj}, {idx_code})'
        else:
            code = f'{c_type}_pull({list_obj})'

        if not isinstance(expr.class_type, FixedSizeNumericType) and \
                not expr.get_direct_user_nodes(lambda u: isinstance(u, UnpackManagedMemory)):
            elem_type = self.get_c_type(class_type.element_type, in_container=True)
            code = f'{elem_type}_release({code})'

        return code

    def _print_ListInsert(self, expr):
        target = expr.list_obj
        class_type = target.class_type
        c_type = self.get_c_type(class_type)
        idx = self._print(expr.index)
        obj = self._print(expr.object)
        list_obj = self._print(ObjectAddress(expr.list_obj))
        return f'{c_type}_insert({list_obj}, {idx}, {obj});\n'

    def _print_ListClear(self, expr):
        target = expr.list_obj
        class_type = target.class_type
        c_type = self.get_c_type(class_type)
        list_obj = self._print(ObjectAddress(expr.list_obj))
        return f'{c_type}_clear({list_obj});\n'

    def _print_ListReverse(self, expr):
        class_type = expr.list_obj.class_type
        c_type = self.get_c_type(class_type)
        list_obj = self._print(ObjectAddress(expr.list_obj))
        self.add_import(Import('stc/algorithm' ,AsName(VariableTypeAnnotation(class_type), c_type)))
        return f'c_reverse({c_type}, {list_obj});\n'

    #================== Set methods ==================

    def _print_SetPop(self, expr):
        dtype = expr.set_obj.class_type
        var_type = self.get_c_type(dtype)
        self.add_import(Import('stc/hset', AsName(VariableTypeAnnotation(dtype), var_type)))
        set_var = self._print(ObjectAddress(expr.set_obj))
        # See pyccel/stdlib/STC_Extensions/Set_extensions.h for the definition
        return f'{var_type}_pop({set_var})'

    def _print_SetClear(self, expr):
        var_type = self.get_c_type(expr.set_obj.class_type)
        set_var = self._print(ObjectAddress(expr.set_obj))
        return f'{var_type}_clear({set_var});\n'

    def _print_SetAdd(self, expr):
        var_type = self.get_c_type(expr.set_obj.class_type)
        set_var = self._print(ObjectAddress(expr.set_obj))
        arg = self._print(expr.args[0])
        return f'{var_type}_push({set_var}, {arg});\n'

    def _print_SetCopy(self, expr):
        var_type = self.get_c_type(expr.set_obj.class_type)
        set_var = self._print(expr.set_obj)
        return f'{var_type}_clone({set_var})'

    def _print_SetUnion(self, expr):
        assign_base = expr.get_direct_user_nodes(lambda n: isinstance(n, Assign))
        if not assign_base:
            errors.report("The result of the union call must be saved into a variable",
                    severity='error', symbol=expr)
        class_type = expr.set_obj.class_type
        var_type = self.get_c_type(class_type)
        self.add_import(Import('stc/hset', AsName(VariableTypeAnnotation(class_type), var_type)))
        set_var = self._print(ObjectAddress(expr.set_obj))
        args = ', '.join([str(len(expr.args)), *(self._print(ObjectAddress(a)) for a in expr.args)])
        # See pyccel/stdlib/STC_Extensions/Set_extensions.h for the definition
        return f'{var_type}_union({set_var}, {args})'

    def _print_SetIntersectionUpdate(self, expr):
        class_type = expr.set_obj.class_type
        var_type = self.get_c_type(class_type)
        self.add_import(Import('stc/hset', AsName(VariableTypeAnnotation(class_type), var_type)))
        set_var = self._print(ObjectAddress(expr.set_obj))
        # See pyccel/stdlib/STC_Extensions/Set_extensions.h for the definition
        return ''.join(f'{var_type}_intersection_update({set_var}, {self._print(ObjectAddress(a))});\n' \
                for a in expr.args)

    def _print_SetDifferenceUpdate(self, expr):
        class_type = expr.set_obj.class_type
        var_type = self.get_c_type(class_type)
        self.add_import(Import('stc/hset', AsName(VariableTypeAnnotation(class_type), var_type)))
        set_var = self._print(ObjectAddress(expr.set_obj))
        # See pyccel/stdlib/STC_Extensions/Set_extensions.h for the definition
        return ''.join(f'{var_type}_difference_update({set_var}, {self._print(ObjectAddress(a))});\n' \
                for a in expr.args)

    def _print_SetDiscard(self, expr):
        var_type = self.get_c_type(expr.set_obj.class_type)
        set_var = self._print(ObjectAddress(expr.set_obj))
        arg_val = self._print(expr.args[0])
        return f'{var_type}_erase({set_var}, {arg_val});\n'

    def _print_SetIsDisjoint(self, expr):
        var_type = self.get_c_type(expr.set_obj.class_type)
        set_var = self._print(ObjectAddress(expr.set_obj))
        arg_val = self._print(ObjectAddress(expr.args[0]))
        # See pyccel/stdlib/STC_Extensions/Set_extensions.h for the definition
        return f'{var_type}_is_disjoint({set_var}, {arg_val});\n'

    def _print_PythonSet(self, expr):
        tmp_var = self.scope.get_temporary_variable(expr.class_type, shape = expr.shape,
                    memory_handling='heap')
        assign_code = self._print(Assign(tmp_var, expr))
        self._additional_code += assign_code
        return self._print(tmp_var)

    #================== Dict methods ==================

    def _print_DictClear(self, expr):
        c_type = self.get_c_type(expr.dict_obj.class_type)
        dict_var = self._print(ObjectAddress(expr.dict_obj))
        return f"{c_type}_clear({dict_var});\n"

    def _print_DictGet(self, expr):
        target = expr.dict_obj
        class_type = target.class_type
        c_type = self.get_c_type(class_type)

        dict_var = self._print(ObjectAddress(target))
        if isinstance(class_type.key_type, StringType):
            key = self._print(CStrStr(expr.key))
        else:
            key = self._print(expr.key)

        if expr.default_value is not None:
            default_val = self._print(expr.default_value)
            return f"({c_type}_contains({dict_var}, {key}) ? *{c_type}_at({dict_var}, {key}) : {default_val})"

        raise errors.report("Accessing dictionary using get without default is not supported yet", symbol=expr, severity="fatal")

    def _print_DictPop(self, expr):
        target = expr.dict_obj
        class_type = target.class_type
        c_type = self.get_c_type(class_type)

        dict_var = self._print(ObjectAddress(target))
        if isinstance(class_type.key_type, StringType):
            key = self._print(CStrStr(expr.key))
        else:
            key = self._print(expr.key)

        if expr.default_value is not None:
            default = self._print(expr.default_value)
            pop_expr = f"{c_type}_pop_with_default({dict_var}, {key}, {default})"
        else:
            pop_expr = f"{c_type}_pop({dict_var}, {key})"

        return pop_expr

    def _print_DictPopitem(self, expr):
        dict_obj = expr.dict_obj
        class_type = dict_obj.class_type
        c_type = self.get_c_type(class_type)

        dict_obj_code = self._print(ObjectAddress(dict_obj))

        key, value = self._temporary_args

        key_code = self._print(key)
        value_code = self._print(value)

        return f'{c_type}_popitem({dict_obj_code}, {key_code}, {value_code});\n'

    def _print_DictGetItem(self, expr):
        dict_obj = expr.dict_obj
        dict_obj_code = self._print(ObjectAddress(dict_obj))
        class_type = dict_obj.class_type
        container_type = self.get_c_type(class_type)
        if isinstance(class_type.key_type, StringType):
            key = self._print(CStrStr(expr.key))
        else:
            key = self._print(expr.key)
        assign = expr.get_user_nodes(Assign)

        code = f"(*{container_type}_at({dict_obj_code}, {key}))"
        if assign:
            if any(a.lhs == expr or a.lhs.is_user_of(expr) for a in assign):
                code = f"(*{container_type}_at_mut({dict_obj_code}, {key}))"

        if not isinstance(expr.class_type, FixedSizeNumericType):
            code = code[:-1] + '->get)'

        return code

    #================== String methods ==================

    def _print_CStrStr(self, expr):
        arg = expr.args[0]
        code = self._print(ObjectAddress(arg))
        if code.startswith('&cstr_lit('):
            return code[10:-1]
        else:
            return f'cstr_str({code})'

    def _print_PythonStr(self, expr):
        arg = expr.args[0]
        arg_code = self._print(arg)
        if isinstance(arg.class_type, StringType):
            return f'cstr_clone({arg_code})'
        else:
            assert isinstance(arg.class_type, CharType) and getattr(arg, 'is_alias', True)
            return f'cstr_from({arg_code})'

    def _print_PrecomputedCode(self, expr):
        return expr.code

    def _print_AllDeclaration(self, expr):
        return ''

    def indent_code(self, code):
        """
        Add the necessary indentation to a string of code or a list of code lines.

        Add the necessary indentation to a string of code or a list of code lines.

        Parameters
        ----------
        code : str | iterable[str]
            The code which needs indenting.

        Returns
        -------
        str | list[str]
            The indented code. The type matches the type of the argument.
        """

        if isinstance(code, str):
            code_lines = self.indent_code(code.splitlines(True))
            return ''.join(code_lines)

        tab = " "*self._default_settings["tabwidth"]

        code = [ line.lstrip(' \t') for line in code ]

        increase = [ int(line.endswith('{\n')) for line in code ]
        decrease = [ int(any(map(line.startswith, '}\n')))
                     for line in code ]

        pretty = []
        level = 0
        for n, line in enumerate(code):
            if line == '' or line == '\n':
                pretty.append(line)
                continue
            level -= decrease[n]
            indent = tab*level
            pretty.append(f"{indent}{line}")
            level += increase[n]
        return pretty<|MERGE_RESOLUTION|>--- conflicted
+++ resolved
@@ -787,11 +787,7 @@
             decl_line = f'#define i_{tag}pro cstr\n'
         elif isinstance(element_type, (HomogeneousListType, HomogeneousSetType, DictType)):
             type_decl = self.get_c_type(element_type, not in_arc)
-<<<<<<< HEAD
-            decl_line = f'#define i_{tag} {type_decl}\n'
-=======
             decl_line = f'#define i_{tag} {type_decl}\n#define i_{tag}drop {type_decl}_drop\n#define i_{tag}clone {type_decl}_steal\n'
->>>>>>> 7c268f8e
         else:
             decl_line = ''
             errors.report(f"The declaration of type {element_type} is not yet implemented for containers.",
