--- conflicted
+++ resolved
@@ -2510,15 +2510,11 @@
         return ' & '.join(args)
 
     def _print_PyccelInvert(self, expr):
-<<<<<<< HEAD
-        return f'~{self._print(expr.args[0])}'
-=======
         arg = self._print(expr.args[0])
         if expr.dtype is PythonNativeBool():
             return f'!{arg}'
         else:
             return f'~{arg}'
->>>>>>> 7338c6e0
 
     def _print_PyccelAssociativeParenthesis(self, expr):
         return f'({self._print(expr.args[0])})'
