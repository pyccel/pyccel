# coding: utf-8
#------------------------------------------------------------------------------------------#
# This file is part of Pyccel which is released under MIT License. See the LICENSE file or #
# go to https://github.com/pyccel/pyccel/blob/master/LICENSE for full license details.     #
#------------------------------------------------------------------------------------------#
import warnings

from pyccel.decorators import __all__ as pyccel_decorators

from pyccel.ast.builtins   import PythonMin, PythonMax, PythonType, PythonBool, PythonInt, PythonFloat
from pyccel.ast.builtins   import PythonComplex, DtypePrecisionToCastFunction
from pyccel.ast.core       import CodeBlock, Import, Assign, FunctionCall, For, AsName, FunctionAddress
from pyccel.ast.core       import IfSection, FunctionDef, Module, PyccelFunctionDef
from pyccel.ast.datatypes  import HomogeneousTupleType, HomogeneousListType
from pyccel.ast.functionalexpr import FunctionalFor
from pyccel.ast.literals   import LiteralTrue, LiteralString
from pyccel.ast.numpyext   import numpy_target_swap
from pyccel.ast.numpyext   import NumpyArray, NumpyNonZero, NumpyResultType
from pyccel.ast.numpytypes import NumpyNumericType
from pyccel.ast.variable   import DottedName, Variable
from pyccel.ast.utilities  import builtin_import_registry as pyccel_builtin_import_registry
from pyccel.ast.utilities  import decorators_mod

from pyccel.codegen.printing.codeprinter import CodePrinter

from pyccel.errors.errors import Errors
from pyccel.errors.messages import PYCCEL_RESTRICTION_TODO
from pyccel.parser.extend_tree import unparse

errors = Errors()

#==============================================================================

# Dictionary mapping imported targets to their aliases used internally by pyccel
# This prevents a mismatch between printed imports and function calls
# The keys are modules from which the target is imported
# The values are a dictionary whose keys are object aliases and whose values
# are the names used in pyccel
import_object_swap = {'numpy': numpy_target_swap}
import_target_swap = {
        'numpy' : {'double'     : 'float64',
                   'prod'       : 'product',
                   'empty_like' : 'empty',
                   'zeros_like' : 'zeros',
                   'ones_like'  : 'ones',
                   'max'        : 'amax',
                   'min'        : 'amin',
                   'T'          : 'transpose',
                   'full_like'  : 'full',
                   'absolute'   : 'abs'},
        'numpy.random' : {'random' : 'rand'}
        }
import_source_swap = {
        'omp_lib' : 'pyccel.stdlib.internal.openmp'
        }

class PythonCodePrinter(CodePrinter):
    """
    A printer for printing code in Python.

    A printer to convert Pyccel's AST to strings of Python code.
    As for all printers the navigation of this file is done via _print_X
    functions.

    Parameters
    ----------
    filename : str
        The name of the file being pyccelised.
    """
    printmethod = "_pycode"
    language = "python"

    _default_settings = {
        'tabwidth': 4,
    }

    def __init__(self, filename):
        errors.set_target(filename, 'file')
        super().__init__()
        self._additional_imports = {}
        self._aliases = {}
        self._ignore_funcs = []

    def _indent_codestring(self, lines):
        tab = " "*self._default_settings['tabwidth']
        if lines == '':
            return lines
        else:
            # lines ends with \n
            return tab+lines.strip('\n').replace('\n','\n'+tab)+'\n'

    def _format_code(self, lines):
        return lines

    def get_additional_imports(self):
        """return the additional imports collected in printing stage"""
        imports = [i for tup in self._additional_imports.values() for i in tup[1]]
        return imports

    def insert_new_import(self, source, target, alias = None):
        """ Add an import of an object which may have been
        added by pyccel and therefore may not have been imported
        """
        if alias and alias!=target:
            target = AsName(target, alias)
        import_obj = Import(source, target)
        source = str(source)
        src_info = self._additional_imports.setdefault(source, (set(), []))
        if any(i not in src_info[0] for i in import_obj.target):
            src_info[0].update(import_obj.target)
            src_info[1].append(import_obj)

    def _find_functional_expr_and_iterables(self, expr):
        """
        Find the expression and any iterables in a FunctionalFor.

        Traverse through the loop representing a FunctionalFor or GeneratorComprehension
        to extract the central expression and the different iterable objects.

        Parameters
        ----------
        expr : FunctionalFor
            The expression describing the FunctionalFor.

        Returns
        -------
        body : TypedAstNode
            The expression inside the for loops.
        iterables : list of Iterables
            The iterables over which the for loops iterate.
        """
        dummy_var = expr.index
        iterables = []
        body = expr.loops[1]
        while not isinstance(body, Assign):
            if isinstance(body, CodeBlock):
                body = list(body.body)
                while isinstance(body[0], FunctionalFor):
                    func_for = body.pop(0)
                    # Replace the temporary assign value with the FunctionalFor expression
                    # so the loop is printed inline
                    for b in body:
                        b.substitute(func_for.lhs, func_for)
                if len(body) > 1:
                    # Ensure all assigns assign to the dummy we are searching for and do not introduce unexpected variables
                    if any(not(isinstance(b, Assign) and b.lhs is dummy_var) for b in body[1:]):
                        raise NotImplementedError("Pyccel has introduced unnecessary statements which it cannot yet disambiguate in the python printer")
                body = body[0]
            elif isinstance(body, For):
                iterables.append(body.iterable)
                body = body.body
            elif isinstance(body, FunctionalFor):
                body, it = self._find_functional_expr_and_iterables(body)
                iterables.extend(it)
            else:
                raise NotImplementedError(f"Type {type(body)} not handled in a FunctionalFor")
        return body, iterables

    def _get_numpy_name(self, expr):
        """
        Get the name of a NumPy function and ensure it is imported.

        Get the name of a NumPy function from an instance of the class. The
        name is saved in the class by default, however _aliases are checked
        in case the function was imported explicitly with a different name
        (e.g. `from numpy import int32 as i32`). If the name is not found in
        aliases then it is added to the objects imported from NumPy.

        Parameters
        ----------
        expr : PyccelInternalFunction
            A Pyccel node describing a NumPy function.

        Returns
        -------
        str
            The name that should be used in the code.
        """
        if isinstance(expr, type):
            cls = expr
        else:
            cls = type(expr)
        type_name = expr.name
        name = self._aliases.get(cls, type_name)
        if name == type_name and cls not in (PythonBool, PythonInt, PythonFloat, PythonComplex):
            self.insert_new_import(
                    source = 'numpy',
                    target = AsName(cls, name))
        return name

    #----------------------------------------------------------------------

    def _print_dtype_argument(self, expr, init_dtype):
        """
        Print a dtype argument.

        Print the argument `dtype=X` from the dtype initially provided.

        Parameters
        ----------
        expr : TypedAstNode
            The expression whose datatype is being determined.

        init_dtype : PythonType, PyccelFunctionDef, LiteralString, str
            The actual dtype passed to the NumPy function.

        Returns
        -------
        str
            The code for the dtype argument.
        """
        if init_dtype is None:
            return ''

        if isinstance(init_dtype, (PythonType, NumpyResultType)):
            dtype = self._print(init_dtype)
        elif isinstance(init_dtype, PyccelFunctionDef):
            dtype = self._get_numpy_name(init_dtype.cls_name)
        else:
            dtype = self._print(expr.dtype)
            if isinstance(expr.dtype, NumpyNumericType):
                dtype = self._get_numpy_name(DtypePrecisionToCastFunction[expr.dtype])
        return f"dtype = {dtype}"

    def _print_Header(self, expr):
        return ''

    def _print_tuple(self, expr):
        fs = ', '.join(self._print(f) for f in expr)
        return f'({fs})'

    def _print_FixedSizeType(self, expr):
        return str(expr)

    def _print_Variable(self, expr):
        return expr.name

    def _print_DottedVariable(self, expr):
        rhs_code = self._print_Variable(expr)
        lhs_code = self._print(expr.lhs)
        return f"{lhs_code}.{rhs_code}"

    def _print_FunctionDefArgument(self, expr):
        name = self._print(expr.name)
        default = ''

        if expr.annotation:
            type_annotation = f"'{self._print(expr.annotation)}'"
        else:
            var = expr.var
            def get_type_annotation(var):
                if isinstance(var, Variable):
                    type_annotation = str(var.class_type)
                    if var.rank:
                        type_annotation += '[' + ','.join(':' for _ in range(var.rank)) + ']'
                    return f"'{type_annotation}'"
                elif isinstance(var, FunctionAddress):
                    results = ', '.join(get_type_annotation(r.var) for r in var.results)
                    arguments = ', '.join(get_type_annotation(a.var) for a in var.arguments)
                    return f'"({results})({arguments})"'
                else:
                    return ''

            type_annotation = get_type_annotation(var)

        if expr.has_default:
            if isinstance(expr.value, FunctionDef):
                default = f' = {self._print(expr.value.name)}'
            else:
                default = f' = {self._print(expr.value)}'

        return f'{name} : {type_annotation}{default}'

    def _print_FunctionCallArgument(self, expr):
        if expr.keyword:
            return f'{expr.keyword} = {self._print(expr.value)}'
        else:
            return self._print(expr.value)

    def _print_Idx(self, expr):
        return self._print(expr.name)

    def _print_IndexedElement(self, expr):
        indices = expr.indices
        if isinstance(indices, (tuple, list)):
            # this a fix since when having a[i,j] the generated code is a[(i,j)]
            if len(indices) == 1 and isinstance(indices[0], (tuple, list)):
                indices = indices[0]

            indices = [self._print(i) for i in indices]
            if expr.pyccel_staging != 'syntactic' and isinstance(expr.base.class_type, (HomogeneousTupleType, HomogeneousListType)):
                indices = ']['.join(i for i in indices)
            else:
                indices = ','.join(i for i in indices)
        else:
            errors.report(PYCCEL_RESTRICTION_TODO, symbol=expr,
                severity='fatal')

        base = self._print(expr.base)
        return f'{base}[{indices}]'

    def _print_Interface(self, expr):
        # TODO: Improve. See #885
        # Print each function in the interface
        func_def_code = []
        for func in expr.functions:
            if not isinstance(func, FunctionAddress):
                func.rename(expr.name)
            func_def_code.append(self._print(func))

        # Split functions after declaration to ignore type declaration differences
        bodies = [c.split(':\n',1)[1] for c in func_def_code]
        # Verify that generated function bodies are identical
        if len(set(bodies)) > 1:
            warnings.warn(UserWarning("Generated code varies between interfaces but has not been printed. This Python code may produce unexpected results."))

        return func_def_code[0]

    def _print_FunctionDef(self, expr):
        if expr.is_inline and not expr.is_semantic:
            code = unparse(expr.python_ast) + '\n'
            return code

        self.set_scope(expr.scope)
        name       = self._print(expr.name)
        imports    = ''.join(self._print(i) for i in expr.imports)
        interfaces = ''.join(self._print(i) for i in expr.interfaces if not i.is_argument)
        functions  = [f for f in expr.functions if not any(f in i.functions for i in expr.interfaces)]
        functions  = ''.join(self._print(f) for f in functions)
        body    = self._print(expr.body)
        body    = self._indent_codestring(body)
        args    = ', '.join(self._print(i) for i in expr.arguments)

        imports    = self._indent_codestring(imports)
        functions  = self._indent_codestring(functions)
        interfaces = self._indent_codestring(interfaces)

        docstring = self._print(expr.docstring) if expr.docstring else ''
        docstring = self._indent_codestring(docstring)

        body = ''.join([docstring, functions, interfaces, imports, body])

        code = f'def {name}({args}):\n{body}\n'
        decorators = expr.decorators.copy()
        if decorators:
            if decorators['template']:
                # Eliminate template_dict because it is useless in the printing
                decorators['template'] = decorators['template']['decorator_list']
            else:
                decorators.pop('template')
            for n,f in decorators.items():
                if n in pyccel_decorators:
                    self.insert_new_import(DottedName('pyccel.decorators'), AsName(decorators_mod[n], n))
                # TODO - All decorators must be stored in a list
                if not isinstance(f, list):
                    f = [f]
                dec = ''
                for func in f:
                    if isinstance(func, FunctionCall):
                        args = func.args
                    elif func == n:
                        args = []
                    else:
                        args = [LiteralString(a) for a in func]
                    if n == 'types':
                        continue
                    if args:
                        args = ', '.join(self._print(i) for i in args)
                        dec += f'@{n}({args})\n'

                    else:
                        dec += f'@{n}\n'

                code = dec + code
        headers = expr.headers
        if headers:
            headers = self._print(headers)
            code = f'{headers}\n{code}'

        self.exit_scope()
        return code

    def _print_PyccelFunctionDef(self, expr):
        cls = expr.cls_name
        if cls.__name__.startswith('Numpy'):
            return self._get_numpy_name(cls)
        else:
            return cls.name

    def _print_FunctionAddress(self, expr):
        return expr.name

    def _print_Return(self, expr):

        if expr.stmt:
            assigns = {i.lhs: i.rhs for i in expr.stmt.body if isinstance(i, Assign)}
            prelude = ''.join([self._print(i) for i in expr.stmt.body if not isinstance(i, Assign)])
        else:
            assigns = {}
            prelude = ''
        expr_return_vars = [assigns.get(a,a) for a in expr.expr]

        return_vars_str = ','.join(self._print(i) for i in expr_return_vars)

        return prelude+f'return {return_vars_str}\n'

    def _print_Program(self, expr):
        mod_scope = self.scope
        self.set_scope(expr.scope)
        imports  = ''.join(self._print(i) for i in expr.imports)
        body     = self._print(expr.body)
        imports += ''.join(self._print(i) for i in self.get_additional_imports())

        body = imports+body
        body = self._indent_codestring(body)

        self.exit_scope()
        if mod_scope:
            self.set_scope(mod_scope)
        return f'if __name__ == "__main__":\n{body}\n'


    def _print_AsName(self, expr):
        name = self._print(expr.name)
        target = self._print(expr.target)
        if name == target:
            return name
        else:
            return f'{name} as {target}'

    def _print_PythonTuple(self, expr):
        args = ', '.join(self._print(i) for i in expr.args)
        if len(expr.args) == 1:
            args += ','
        return '('+args+')'

    def _print_PythonList(self, expr):
        args = ', '.join(self._print(i) for i in expr.args)
        return '['+args+']'

    def _print_PythonSet(self, expr):
        if len(expr.args) == 0:
            return 'set()'
        args = ', '.join(self._print(i) for i in expr.args)
        return '{'+args+'}'

    def _print_PythonBool(self, expr):
        return f'bool({self._print(expr.arg)})'

    def _print_PythonInt(self, expr):
        name = 'int'
        if isinstance(expr.dtype, NumpyNumericType):
            name = self._get_numpy_name(expr)
        return f'{name}({self._print(expr.arg)})'

    def _print_PythonFloat(self, expr):
        name = 'float'
        if isinstance(expr.dtype, NumpyNumericType):
            name = self._get_numpy_name(expr)
        return f'{name}({self._print(expr.arg)})'

    def _print_PythonComplex(self, expr):
        name = self._aliases.get(type(expr), expr.name)
        if expr.is_cast:
            return f'{name}({self._print(expr.internal_var)})'
        else:
            return f'{name}({self._print(expr.real)}, {self._print(expr.imag)})'

    def _print_NumpyComplex(self, expr):
        if isinstance(expr.dtype, NumpyNumericType):
            name = self._get_numpy_name(expr)
        else:
            name = 'complex'
        if expr.is_cast:
            return f'{name}({self._print(expr.internal_var)})'
        else:
            return f'{name}({self._print(expr.real)}+{self._print(expr.imag)}*1j)'

    def _print_Iterable(self, expr):
        return self._print(expr.iterable)

    def _print_PythonRange(self, expr):
        start = self._print(expr.start)
        stop  = self._print(expr.stop )
        step  = self._print(expr.step )
        return f'range({start}, {stop}, {step})'

    def _print_PythonEnumerate(self, expr):
        elem = self._print(expr.element)
        if expr.start == 0:
            return f'enumerate({elem})'
        else:
            start = self._print(expr.start)
            return f'enumerate({elem},{start})'

    def _print_PythonMap(self, expr):
        func = self._print(expr.func.name)
        args = self._print(expr.func_args)
        return f'map({func}, {args})'

    def _print_PythonReal(self, expr):
        internal_var = self._print(expr.internal_var)
        if isinstance(expr.internal_var, Variable):
            return f'{internal_var}.real'
        else:
            return f'({internal_var}).real'

    def _print_PythonImag(self, expr):
        internal_var = self._print(expr.internal_var)
        if isinstance(expr.internal_var, Variable):
            return f'{internal_var}.imag'
        else:
            return f'({internal_var}).imag'

    def _print_PythonConjugate(self, expr):
        internal_var = self._print(expr.internal_var)
        if isinstance(expr.internal_var, Variable):
            return f'{internal_var}.conjugate()'
        else:
            return f'({internal_var}).conjugate()'

    def _print_PythonPrint(self, expr):
        args = ', '.join(self._print(a) for a in expr.expr)
        return f'print({args})\n'

    def _print_PyccelArrayShapeElement(self, expr):
        arg = self._print(expr.arg)
        index = self._print(expr.index)
        name = self._get_numpy_name(expr)
        return f'{name}({arg})[{index}]'

    def _print_PyccelArraySize(self, expr):
        arg = self._print(expr.arg)
        name = self._get_numpy_name(expr)
        return f'{name}({arg})'

    def _print_Comment(self, expr):
        txt = self._print(expr.text)
        return f'# {txt} \n'

    def _print_CommentBlock(self, expr):
        txt = '\n'.join(self._print(c) for c in expr.comments)
        return f'"""{txt}"""\n'

    def _print_Assert(self, expr):
        condition = self._print(expr.test)
        return f"assert {condition}\n"

    def _print_EmptyNode(self, expr):
        return ''

    def _print_DottedName(self, expr):
        return '.'.join(self._print(n) for n in expr.name)

    def _print_FunctionCall(self, expr):
        func = expr.funcdef
        if func in self._ignore_funcs:
            return ''
        if expr.interface:
            func_name = expr.interface_name
        else:
            func_name = expr.func_name
        args = expr.args
        if func.arguments and func.arguments[0].bound_argument:
            func_name = f'{self._print(args[0])}.{func_name}'
            args = args[1:]
        args_str = ', '.join(self._print(i) for i in args)
        code = f'{func_name}({args_str})'
        if expr.funcdef.results:
            return code
        else:
            return code+'\n'

    def _print_Import(self, expr):
        mod = expr.source_module
        init_func_name = ''
        free_func_name = ''
        if mod:
            init_func = mod.init_func
            if init_func:
                init_func_name = init_func.name
            free_func = mod.free_func
            if free_func:
                free_func_name = free_func.name

        if isinstance(expr.source, AsName):
            source = self._print(expr.source.name)
        else:
            source = self._print(expr.source)

        source = import_source_swap.get(source, source)

        target = [t for t in expr.target if not isinstance(t.object, Module)]

        if not target:
            return f'import {source}\n'
        else:
            if source in import_object_swap:
                target = [AsName(import_object_swap[source].get(i.object,i.object), i.target) for i in target]
            if source in import_target_swap:
                # If the source contains multiple names which reference the same object
                # check if the target is referred to by another name in pyccel.
                # Print the name used by pyccel (either the value from import_target_swap
                # or the original name from the import
                target = [AsName(i.object, import_target_swap[source].get(i.target,i.target)) for i in target]

            target = list(set(target))
            if source in pyccel_builtin_import_registry:
                self._aliases.update([(pyccel_builtin_import_registry[source][t.name].cls_name, t.target) for t in target if t.name != t.target])

            if expr.source_module:
                if expr.source_module.init_func:
                    self._ignore_funcs.append(expr.source_module.init_func)
                if expr.source_module.free_func:
                    self._ignore_funcs.append(expr.source_module.free_func)
            target = [self._print(t) for t in target if t.name not in (init_func_name, free_func_name)]
            target = ', '.join(target)
            return f'from {source} import {target}\n'

    def _print_CodeBlock(self, expr):
        if len(expr.body)==0:
            return 'pass\n'
        else:
            code = ''.join(self._print(c) for c in expr.body)
            return code

    def _print_For(self, expr):
        self.set_scope(expr.scope)
        iterable = self._print(expr.iterable)
        target   = expr.target
        if not isinstance(target,(list, tuple)):
            target = [target]
        target = ','.join(self._print(i) for i in target)
        body   = self._print(expr.body)
        body   = self._indent_codestring(body)
        code   = (f'for {target} in {iterable}:\n'
                f'{body}')

        self.exit_scope()
        return code

    def _print_FunctionalFor(self, expr):
        body, iterators = self._find_functional_expr_and_iterables(expr)
        lhs = self._print(expr.lhs)
        body = self._print(body.rhs)
        for_loops = ' '.join(f'for {self._print(idx)} in {self._print(iters)}'
                        for idx, iters in zip(expr.indices, iterators))

        name = self._aliases.get(type(expr),'array')
        if name == 'array':
            self.insert_new_import(
                    source = 'numpy',
                    target = AsName(NumpyArray, 'array'))

        return f'{lhs} = {name}([{body} {for_loops}])\n'

    def _print_GeneratorComprehension(self, expr):
        body, iterators = self._find_functional_expr_and_iterables(expr)

        rhs = body.rhs
        if isinstance(rhs, (PythonMax, PythonMin)):
            args = rhs.args[0]
            if body.lhs in args:
                args = [a for a in args if a != body.lhs]
                if len(args)==1:
                    rhs = args[0]
                else:
                    rhs = type(body.rhs)(*args)

        body = self._print(rhs)
        for_loops = ' '.join(f'for {self._print(idx)} in {self._print(iters)}'
                        for idx, iters in zip(expr.indices, iterators))

        if expr.get_user_nodes(FunctionalFor):
            return f'{expr.name}({body} {for_loops})'
        else:
            lhs = self._print(expr.lhs)
            return f'{lhs} = {expr.name}({body} {for_loops})\n'

    def _print_While(self, expr):
        cond = self._print(expr.test)
        self.set_scope(expr.scope)
        body = self._indent_codestring(self._print(expr.body))
        self.exit_scope()
        return f'while {cond}:\n{body}'

    def _print_Break(self, expr):
        return 'break\n'

    def _print_Continue(self, expr):
        return 'continue\n'

    def _print_Assign(self, expr):
        lhs = expr.lhs
        rhs = expr.rhs

        lhs_code = self._print(lhs)
        rhs_code = self._print(rhs)
        if isinstance(rhs, Variable) and rhs.rank>1 and rhs.order != lhs.order:
            return f'{lhs_code} = {rhs_code}.T\n'
        else:
            return f'{lhs_code} = {rhs_code}\n'

    def _print_AliasAssign(self, expr):
        lhs = expr.lhs
        rhs = expr.rhs

        lhs_code = self._print(lhs)
        rhs_code = self._print(rhs)
        if isinstance(rhs, Variable) and rhs.order!= lhs.order:
            return f'{lhs_code} = {rhs_code}.T\n'
        else:
            return f'{lhs_code} = {rhs_code}\n'

    def _print_AugAssign(self, expr):
        lhs = self._print(expr.lhs)
        rhs = self._print(expr.rhs)
        op  = self._print(expr.op)
        return f'{lhs} {op}= {rhs}\n'

    def _print_PythonRange(self, expr):
        start = self._print(expr.start)
        stop  = self._print(expr.stop)
        step  = self._print(expr.step)
        return f'range({start}, {stop}, {step})'

    def _print_Allocate(self, expr):
        return ''

    def _print_Deallocate(self, expr):
        return ''

    def _print_NumpyArray(self, expr):
        name = self._get_numpy_name(expr)
        arg_var = expr.arg

        arg   = self._print(arg_var)
        dtype = self._print_dtype_argument(expr, expr.init_dtype)
        order = f"order='{expr.order}'" if expr.order else ''
        ndmin = f"ndmin={expr.rank}" if expr.rank > arg_var.rank else ''
        args  = ', '.join(a for a in [arg, dtype, order, ndmin] if a!= '')
        return f"{name}({args})"

    def _print_NumpyAutoFill(self, expr):
        func_name = self._aliases.get(type(expr), expr.name)

        dtype = self._print_dtype_argument(expr, expr.init_dtype)
        shape = self._print(expr.shape)
        order = f"order='{expr.order}'" if expr.order else ''
        args  = ', '.join(a for a in [shape, dtype, order] if a!='')
        return f"{func_name}({args})"

    def _print_NumpyLinspace(self, expr):
        name = self._aliases.get(type(expr), expr.name)
        dtype = self._print_dtype_argument(expr, expr.init_dtype)
        start = self._print(expr.start)
        stop = self._print(expr.stop)
        num = "num = " + self._print(expr.num)
        endpoint = "endpoint = "+self._print(expr.endpoint)
        args = ', '.join(a for a in [start, stop, num, endpoint, dtype] if a != '')
        return f"{name}({args})"

    def _print_NumpyMatmul(self, expr):
        name = self._aliases.get(type(expr), expr.name)
        return f"{name}({self._print(expr.a)}, {self._print(expr.b)})"


    def _print_NumpyFull(self, expr):
        name = self._aliases.get(type(expr), expr.name)

        dtype = self._print_dtype_argument(expr, expr.init_dtype)
        shape      = self._print(expr.shape)
        fill_value = self._print(expr.fill_value)
        order      = f"order='{expr.order}'" if expr.order else ''
        args       = ', '.join(a for a in [shape, fill_value, dtype, order] if a)
        return f"{name}({args})"

    def _print_NumpyArange(self, expr):
        name = self._aliases.get(type(expr), expr.name)
        dtype = self._print_dtype_argument(expr, expr.init_dtype)
        args = ', '.join(a for a in [self._print(expr.start),
                          self._print(expr.stop),
                          self._print(expr.step),
                          dtype] if a != '')
        return f"{name}({args})"

    def _print_PyccelInternalFunction(self, expr):
        name = self._aliases.get(type(expr),expr.name)
        args = ', '.join(self._print(a) for a in expr.args)
        return f"{name}({args})"

    def _print_NumpyResultType(self, expr):
        args = expr.args
        if len(args) == 1 and args[0].rank > 1:
            arg = args[0]
            arg_code = self._print(arg)
            return f"{arg_code}.dtype"
        else:
            name = self._get_numpy_name(expr)
            args = ', '.join(self._print(a) for a in expr.args)
            return f"{name}({args})"

    def _print_NumpyRandint(self, expr):
        name = self._aliases.get(type(expr), expr.name)
        if expr.low:
            args = self._print(expr.low) + ", "
        else:
            args = ""
        args += self._print(expr.high)
        if expr.rank != 0:
            size = self._print(expr.shape)
            args += f", size = {size}"
        return f"{name}({args})"

    def _print_NumpyNorm(self, expr):
        name = self._aliases.get(type(expr), expr.name)
        axis = self._print(expr.axis) if expr.axis else None
        if axis:
            return  f"{name}({self._print(expr.python_arg)},axis={axis})"
        return  f"{name}({self._print(expr.python_arg)})"

    def _print_NumpyNonZero(self, expr):
        name = self._aliases.get(type(expr),'nonzero')
        if name == 'nonzero':
            self.insert_new_import(
                    source = 'numpy',
                    target = AsName(NumpyNonZero, 'nonzero'))
        arg = self._print(expr.array)
        return f"{name}({arg})"

    def _print_NumpyCountNonZero(self, expr):
        name = self._aliases.get(type(expr),'count_nonzero')
        if name == 'count_nonzero':
            self.insert_new_import(
                    source = 'numpy',
                    target = AsName(NumpyNonZero, 'count_nonzero'))

        axis_arg = expr.axis

        arr = self._print(expr.array)
        axis = '' if axis_arg is None else (self._print(axis_arg) + ', ')
        keep_dims = 'keepdims = ' + self._print(expr.keep_dims)

        arg = f'{arr}, {axis}{keep_dims}'

        return f"{name}({arg})"

    def _print_ListMethod(self, expr):
        method_name = expr.name
        list_obj = self._print(expr.list_obj)
        if len(expr.args) == 0 or all(arg is None for arg in expr.args):
            method_args = ''
        else:
            method_args = ', '.join(self._print(a) for a in expr.args)

        return f"{list_obj}.{method_name}({method_args})\n"

    def _print_Slice(self, expr):
        start = self._print(expr.start) if expr.start else ''
        stop  = self._print(expr.stop)  if expr.stop  else ''
        step  = self._print(expr.step)  if expr.step  else ''
        return f'{start}:{stop}:{step}'

    def _print_LiteralEllipsis(self, expr):
        return '...'

    def _print_SetMethod(self, expr):
        set_var = self._print(expr.set_variable)
        name = expr.name
        args = "" if len(expr.args) == 0 or expr.args[-1] is None \
            else ', '.join(self._print(a) for a in expr.args)
        return f"{set_var}.{name}({args})\n"

    def _print_Nil(self, expr):
        return 'None'

    def _print_Pass(self, expr):
        return 'pass\n'

    def _print_PyccelIs(self, expr):
        lhs = self._print(expr.lhs)
        rhs = self._print(expr.rhs)
        return f'{lhs} is {rhs}'

    def _print_PyccelIsNot(self, expr):
        lhs = self._print(expr.lhs)
        rhs = self._print(expr.rhs)
        return f'{lhs} is not {rhs}'

    def _print_If(self, expr):
        lines = []
        for i, (c, e) in enumerate(expr.blocks):
            if i == 0:
                lines.append(f"if {self._print(c)}:\n")

            elif i == len(expr.blocks) - 1 and isinstance(c, LiteralTrue):
                lines.append("else:\n")

            else:
                lines.append(f"elif {self._print(c)}:\n")

            if isinstance(e, CodeBlock):
                body = self._indent_codestring(self._print(e))
                lines.append(body)
            else:
                lines.append(self._print(e))
        return "".join(lines)

    def _print_IfTernaryOperator(self, expr):
        cond = self._print(expr.cond)
        value_true = self._print(expr.value_true)
        value_false = self._print(expr.value_false)
        return f'{value_true} if {cond} else {value_false}'

    def _print_Literal(self, expr):
        dtype = expr.dtype

        if isinstance(dtype, NumpyNumericType):
            cast_func = DtypePrecisionToCastFunction[dtype]
            type_name = cast_func.__name__.lower()
            is_numpy  = type_name.startswith('numpy')
            cast_name = cast_func.name
            name = self._aliases.get(cast_func, cast_name)
            if is_numpy and name == cast_name:
                self.insert_new_import(
                        source = 'numpy',
                        target = AsName(cast_func, cast_name))
<<<<<<< HEAD
            return f'{name}({repr(expr.python_value)})'
=======
            return '{}({})'.format(name, repr(expr.python_value))
        else:
            return repr(expr.python_value)
>>>>>>> f17d55b5

    def _print_Print(self, expr):
        args = []
        for f in expr.expr:
            if isinstance(f, str):
                args.append(f"'{f}'")

            elif isinstance(f, tuple):
                for i in f:
                    args.append(self._print(i))

            else:
                args.append(self._print(f))

        fs = ', '.join(i for i in args)

        return f'print({fs})\n'

    def _print_Module(self, expr):
        self.set_scope(expr.scope)
        # Print interface functions (one function with multiple decorators describes the problem)
        imports  = ''.join(self._print(i) for i in expr.imports)
        interfaces = ''.join(self._print(i) for i in expr.interfaces)
        # Collect functions which are not in an interface
        funcs = [f for f in expr.funcs if not (any(f in i.functions for i in expr.interfaces) \
                        or f is expr.init_func or f is expr.free_func)]
        funcs = ''.join(self._print(f) for f in funcs)
        classes = ''.join(self._print(c) for c in expr.classes)

        init_func = expr.init_func
        if init_func:
            self._ignore_funcs.append(init_func)
            # Collect initialisation body
            init_if = init_func.get_attribute_nodes(IfSection)[0]
            # Remove boolean from init_body
            init_body = init_if.body.body[:-1]
            init_body = ''.join(self._print(l) for l in init_body)
        else:
            init_body = ''

        free_func = expr.free_func
        if free_func:
            self._ignore_funcs.append(free_func)

        imports += ''.join(self._print(i) for i in self.get_additional_imports())

        body = ''.join((interfaces, funcs, classes, init_body))

        if expr.program:
            expr.program.remove_import(expr.name)
            prog = self._print(expr.program)
        else:
            prog = ''

        self.exit_scope()
        return (f'{imports}\n'
                f'{body}'
                f'{prog}')

    def _print_PyccelPow(self, expr):
        base = self._print(expr.args[0])
        e    = self._print(expr.args[1])
        return f'{base} ** {e}'

    def _print_PyccelAdd(self, expr):
        return ' + '.join(self._print(a) for a in expr.args)

    def _print_PyccelMinus(self, expr):
        return ' - '.join(self._print(a) for a in expr.args)

    def _print_PyccelMul(self, expr):
        return ' * '.join(self._print(a) for a in expr.args)

    def _print_PyccelDiv(self, expr):
        return ' / '.join(self._print(a) for a in expr.args)

    def _print_PyccelMod(self, expr):
        return '%'.join(self._print(a) for a in expr.args)

    def _print_PyccelFloorDiv(self, expr):
        return '//'.join(self._print(a) for a in expr.args)

    def _print_PyccelAssociativeParenthesis(self, expr):
        return f'({self._print(expr.args[0])})'

    def _print_PyccelUnary(self, expr):
        return '+' + self._print(expr.args[0])

    def _print_PyccelUnarySub(self, expr):
        return '-' + self._print(expr.args[0])

    def _print_PyccelAnd(self, expr):
        return ' and '.join(self._print(a) for a in expr.args)

    def _print_PyccelOr(self, expr):
        return ' or '.join(self._print(a) for a in expr.args)

    def _print_PyccelEq(self, expr):
        lhs = self._print(expr.args[0])
        rhs = self._print(expr.args[1])
        return f'{lhs} == {rhs} '

    def _print_PyccelNe(self, expr):
        lhs = self._print(expr.args[0])
        rhs = self._print(expr.args[1])
        return f'{lhs} != {rhs} '

    def _print_PyccelLt(self, expr):
        lhs = self._print(expr.args[0])
        rhs = self._print(expr.args[1])
        return f'{lhs} < {rhs}'

    def _print_PyccelLe(self, expr):
        lhs = self._print(expr.args[0])
        rhs = self._print(expr.args[1])
        return f'{lhs} <= {rhs}'

    def _print_PyccelGt(self, expr):
        lhs = self._print(expr.args[0])
        rhs = self._print(expr.args[1])
        return f'{lhs} > {rhs}'

    def _print_PyccelGe(self, expr):
        lhs = self._print(expr.args[0])
        rhs = self._print(expr.args[1])
        return f'{lhs} >= {rhs}'

    def _print_PyccelNot(self, expr):
        a = self._print(expr.args[0])
        return f'not {a}'

    def _print_PyccelInvert(self, expr):
        return '~' + self._print(expr.args[0])

    def _print_PyccelRShift(self, expr):
        lhs = self._print(expr.args[0])
        rhs = self._print(expr.args[1])
        return f'{lhs} >> {rhs}'

    def _print_PyccelLShift(self, expr):
        lhs = self._print(expr.args[0])
        rhs = self._print(expr.args[1])
        return f'{lhs} << {rhs}'

    def _print_PyccelBitXor(self, expr):
        lhs = self._print(expr.args[0])
        rhs = self._print(expr.args[1])
        return f'{lhs} ^ {rhs}'

    def _print_PyccelBitOr(self, expr):
        lhs = self._print(expr.args[0])
        rhs = self._print(expr.args[1])
        return f'{lhs} | {rhs}'

    def _print_PyccelBitAnd(self, expr):
        lhs = self._print(expr.args[0])
        rhs = self._print(expr.args[1])
        return f'{lhs} & {rhs}'

    def _print_Duplicate(self, expr):
        return f'{self._print(expr.val)} * {self._print(expr.length)}'

    def _print_Concatenate(self, expr):
        return ' + '.join(self._print(a) for a in expr.args)

    def _print_PyccelSymbol(self, expr):
        return expr

    def _print_PythonType(self, expr):
        return f'type({self._print(expr.arg)})'

    #-----------------Class Printer---------------------------------

    def _print_ClassDef(self, expr):
        inheritance = ', '.join(self._print(arg) for arg in expr.superclasses)
        classDefName = f'class {expr.name}({inheritance}):'
        docstring = self._indent_codestring(self._print(expr.docstring)) if expr.docstring else ''
        methods = ''.join(self._print(method) for method in expr.methods)
        methods = self._indent_codestring(methods)
        interfaces = ''.join(self._print(method) for method in expr.interfaces)
        interfaces = self._indent_codestring(interfaces)
        classDef = '\n'.join([classDefName, docstring, methods, interfaces]) + '\n'
        return classDef

    def _print_ConstructorCall(self, expr):
        cls_variable = expr.cls_variable
        cls_name = cls_variable.cls_base.name
        args = ', '.join(self._print(arg) for arg in expr.args[1:])
        return f"{cls_variable} = {cls_name}({args})\n"

    def _print_Del(self, expr):
        return ''.join(f'del {var.variable}\n' for var in expr.variables)

    #------------------OmpAnnotatedComment Printer------------------

    def _print_OmpAnnotatedComment(self, expr):
        clauses = ''
        if expr.combined:
            clauses = ' ' + expr.combined

        omp_expr = f'#$omp {expr.name}'
        clauses += str(expr.txt)
        omp_expr = f'{omp_expr}{clauses}\n'

        return omp_expr

    def _print_Omp_End_Clause(self, expr):
        omp_expr = str(expr.txt)
        omp_expr = f'#$omp {omp_expr}\n'
        return omp_expr

    #------------------Annotation Printer------------------

    def _print_UnionTypeAnnotation(self, expr):
        types = [self._print(t)[1:-1] for t in expr.type_list]
        return ' | '.join(types)

    def _print_SyntacticTypeAnnotation(self, expr):
        dtype = self._print(expr.dtype)
        order = f"(order={expr.order})" if expr.order else ''
        return f'{dtype}{order}'

    def _print_FunctionTypeAnnotation(self, expr):
        args = ', '.join(self._print(a.annotation)[1:-1] for a in expr.args)
        results = ', '.join(self._print(r.annotation)[1:-1] for r in expr.results)
<<<<<<< HEAD
        return "'" + f"({results})({args})" + "'"
=======
        return f"({results})({args})"

    def _print_TypingFinal(self, expr):
        annotation = self._print(expr.arg)
        return f'const {annotation}'
>>>>>>> f17d55b5
<|MERGE_RESOLUTION|>--- conflicted
+++ resolved
@@ -925,13 +925,9 @@
                 self.insert_new_import(
                         source = 'numpy',
                         target = AsName(cast_func, cast_name))
-<<<<<<< HEAD
             return f'{name}({repr(expr.python_value)})'
-=======
-            return '{}({})'.format(name, repr(expr.python_value))
         else:
             return repr(expr.python_value)
->>>>>>> f17d55b5
 
     def _print_Print(self, expr):
         args = []
@@ -1157,12 +1153,8 @@
     def _print_FunctionTypeAnnotation(self, expr):
         args = ', '.join(self._print(a.annotation)[1:-1] for a in expr.args)
         results = ', '.join(self._print(r.annotation)[1:-1] for r in expr.results)
-<<<<<<< HEAD
-        return "'" + f"({results})({args})" + "'"
-=======
         return f"({results})({args})"
 
     def _print_TypingFinal(self, expr):
         annotation = self._print(expr.arg)
-        return f'const {annotation}'
->>>>>>> f17d55b5
+        return f'const {annotation}'