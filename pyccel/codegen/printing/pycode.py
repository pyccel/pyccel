# coding: utf-8
#------------------------------------------------------------------------------------------#
# This file is part of Pyccel which is released under MIT License. See the LICENSE file or #
# go to https://github.com/pyccel/pyccel/blob/master/LICENSE for full license details.     #
#------------------------------------------------------------------------------------------#
import warnings

from pyccel.decorators import __all__ as pyccel_decorators

from pyccel.ast.builtins   import PythonMin, PythonMax, PythonType, PythonBool, PythonInt, PythonFloat
from pyccel.ast.builtins   import PythonComplex
from pyccel.ast.core       import CodeBlock, Import, Assign, FunctionCall, For, AsName, FunctionAddress
from pyccel.ast.core       import IfSection, FunctionDef, Module, PyccelFunctionDef
from pyccel.ast.datatypes  import NativeHomogeneousTuple
from pyccel.ast.functionalexpr import FunctionalFor
from pyccel.ast.literals   import LiteralTrue, LiteralString
from pyccel.ast.literals   import LiteralInteger, LiteralFloat, LiteralComplex
from pyccel.ast.numpyext   import numpy_target_swap
from pyccel.ast.numpyext   import NumpyArray, NumpyNonZero, NumpyResultType
from pyccel.ast.numpyext   import DtypePrecisionToCastFunction
from pyccel.ast.variable   import DottedName, Variable
from pyccel.ast.utilities  import builtin_import_registry as pyccel_builtin_import_registry
from pyccel.ast.utilities  import decorators_mod

from pyccel.codegen.printing.codeprinter import CodePrinter

from pyccel.errors.errors import Errors
from pyccel.errors.messages import PYCCEL_RESTRICTION_TODO

errors = Errors()

#==============================================================================

# Dictionary mapping imported targets to their aliases used internally by pyccel
# This prevents a mismatch between printed imports and function calls
# The keys are modules from which the target is imported
# The values are a dictionary whose keys are object aliases and whose values
# are the names used in pyccel
import_object_swap = { 'numpy': numpy_target_swap}
import_target_swap = {
        'numpy' : {'double'     : 'float64',
                   'prod'       : 'product',
                   'empty_like' : 'empty',
                   'zeros_like' : 'zeros',
                   'ones_like'  : 'ones',
                   'max'        : 'amax',
                   'min'        : 'amin',
                   'T'          : 'transpose',
                   'full_like'  : 'full',
                   'absolute'   : 'abs'},
        'numpy.random' : {'random' : 'rand'}
        }
import_source_swap = {
        'omp_lib' : 'pyccel.stdlib.internal.openmp'
        }

class PythonCodePrinter(CodePrinter):
    """
    A printer for printing code in Python.

    A printer to convert Pyccel's AST to strings of Python code.
    As for all printers the navigation of this file is done via _print_X
    functions.

    Parameters
    ----------
    filename : str
        The name of the file being pyccelised.
    """
    printmethod = "_pycode"
    language = "python"

    _default_settings = {
        'tabwidth': 4,
    }

    def __init__(self, filename):
        errors.set_target(filename, 'file')
        super().__init__()
        self._additional_imports = {}
        self._aliases = {}
        self._ignore_funcs = []

    def _indent_codestring(self, lines):
        tab = " "*self._default_settings['tabwidth']
        if lines == '':
            return lines
        else:
            # lines ends with \n
            return tab+lines.strip('\n').replace('\n','\n'+tab)+'\n'

    def _format_code(self, lines):
        return lines

    def get_additional_imports(self):
        """return the additional imports collected in printing stage"""
        imports = [i for tup in self._additional_imports.values() for i in tup[1]]
        return imports

    def insert_new_import(self, source, target, alias = None):
        """ Add an import of an object which may have been
        added by pyccel and therefore may not have been imported
        """
        if alias and alias!=target:
            target = AsName(target, alias)
        import_obj = Import(source, target)
        source = str(source)
        src_info = self._additional_imports.setdefault(source, (set(), []))
        if any(i not in src_info[0] for i in import_obj.target):
            src_info[0].update(import_obj.target)
            src_info[1].append(import_obj)

    def _find_functional_expr_and_iterables(self, expr):
        """
        Traverse through the loop representing a FunctionalFor or GeneratorComprehension
        to extract the central expression and the different iterable objects

        Parameters
        ----------
        expr : FunctionalFor

        Returns
        -------
        body      : TypedAstNode
                    The expression inside the for loops
        iterables : list of Iterables
                    The iterables over which the for loops iterate
        """
        dummy_var = expr.index
        iterables = []
        body = expr.loops[1]
        while not isinstance(body, Assign):
            if isinstance(body, CodeBlock):
                body = list(body.body)
                while isinstance(body[0], FunctionalFor):
                    func_for = body.pop(0)
                    # Replace the temporary assign value with the FunctionalFor expression
                    # so the loop is printed inline
                    for b in body:
                        b.substitute(func_for.lhs, func_for)
                if len(body) > 1:
                    # Ensure all assigns assign to the dummy we are searching for and do not introduce unexpected variables
                    if any(not(isinstance(b, Assign) and b.lhs is dummy_var) for b in body[1:]):
                        raise NotImplementedError("Pyccel has introduced unnecessary statements which it cannot yet disambiguate in the python printer")
                body = body[0]
            elif isinstance(body, For):
                iterables.append(body.iterable)
                body = body.body
            elif isinstance(body, FunctionalFor):
                body, it = self._find_functional_expr_and_iterables(body)
                iterables.extend(it)
            else:
                raise NotImplementedError("Type {} not handled in a FunctionalFor".format(type(body)))
        return body, iterables

    def _get_numpy_name(self, expr):
        """
        Get the name of a NumPy function and ensure it is imported.

        Get the name of a NumPy function from an instance of the class. The
        name is saved in the class by default, however _aliases are checked
        in case the function was imported explicitly with a different name
        (e.g. `from numpy import int32 as i32`). If the name is not found in
        aliases then it is added to the objects imported from NumPy.

        Parameters
        ----------
        expr : PyccelInternalFunction
            A Pyccel node describing a NumPy function.

        Returns
        -------
        str
            The name that should be used in the code.
        """
        if isinstance(expr, type):
            cls = expr
        else:
            cls = type(expr)
        type_name = expr.name
        name = self._aliases.get(cls, type_name)
        if name == type_name and cls not in (PythonBool, PythonInt, PythonFloat, PythonComplex):
            self.insert_new_import(
                    source = 'numpy',
                    target = AsName(cls, name))
        return name

    #----------------------------------------------------------------------

    def _print_dtype_argument(self, expr, init_dtype):
        """
        Print a dtype argument.

        Print the argument `dtype=X` from the dtype initially provided.

        Parameters
        ----------
        expr : TypedAstNode
            The expression whose datatype is being determined.

        init_dtype : PythonType, PyccelFunctionDef, LiteralString, str
            The actual dtype passed to the NumPy function.

        Returns
        -------
        str
            The code for the dtype argument.
        """
        if init_dtype is None:
            return ''

        if isinstance(init_dtype, (PythonType, NumpyResultType)):
            dtype = self._print(init_dtype)
        elif isinstance(init_dtype, PyccelFunctionDef):
            dtype = self._get_numpy_name(init_dtype.cls_name)
        else:
            dtype = self._print(expr.dtype)
            if expr.precision != -1:
                dtype = self._get_numpy_name(DtypePrecisionToCastFunction[expr.dtype.name][expr.precision])
        return f"dtype = {dtype}"

    def _print_Header(self, expr):
        return ''

    def _print_tuple(self, expr):
        fs = ', '.join(self._print(f) for f in expr)
        return '({0})'.format(fs)

    def _print_NativeBool(self, expr):
        return 'bool'

    def _print_NativeInteger(self, expr):
        return 'int'

    def _print_NativeFloat(self, expr):
        return 'float'

    def _print_NativeComplex(self, expr):
        return 'complex'

    def _print_Variable(self, expr):
        return self._print(expr.name)

    def _print_DottedVariable(self, expr):
        rhs_code = self._print_Variable(expr)
        lhs_code = self._print(expr.lhs)
        return f"{lhs_code}.{rhs_code}"

    def _print_FunctionDefArgument(self, expr):
        name = self._print(expr.name)
        default = ''

        if expr.annotation:
            type_annotation = f"'{self._print(expr.annotation)}'"
        else:
            var = expr.var
            def get_type_annotation(var):
                if isinstance(var, Variable):
                    type_annotation = str(var.dtype)
                    if var.rank:
                        type_annotation += '[' + ','.join(':' for _ in range(var.rank)) + ']'
                    return f"'{type_annotation}'"
                elif isinstance(var, FunctionAddress):
                    results = ', '.join(get_type_annotation(r.var) for r in var.results)
                    arguments = ', '.join(get_type_annotation(a.var) for a in var.arguments)
                    return f'"({results})({arguments})"'

            type_annotation = get_type_annotation(var)

        if expr.has_default:
            if isinstance(expr.value, FunctionDef):
                default = f' = {self._print(expr.value.name)}'
            else:
                default = f' = {self._print(expr.value)}'

        return f'{name} : {type_annotation}{default}'

    def _print_FunctionCallArgument(self, expr):
        if expr.keyword:
            return '{} = {}'.format(expr.keyword, self._print(expr.value))
        else:
            return self._print(expr.value)

    def _print_Idx(self, expr):
        return self._print(expr.name)

    def _print_IndexedElement(self, expr):
        indices = expr.indices
        if isinstance(indices, (tuple, list)):
            # this a fix since when having a[i,j] the generated code is a[(i,j)]
            if len(indices) == 1 and isinstance(indices[0], (tuple, list)):
                indices = indices[0]

            indices = [self._print(i) for i in indices]
            if expr.pyccel_staging != 'syntactic' and isinstance(expr.base.class_type, NativeHomogeneousTuple):
                indices = ']['.join(i for i in indices)
            else:
                indices = ','.join(i for i in indices)
        else:
            errors.report(PYCCEL_RESTRICTION_TODO, symbol=expr,
                severity='fatal')

        base = self._print(expr.base)
        return '{base}[{indices}]'.format(base=base, indices=indices)

    def _print_Interface(self, expr):
        # TODO: Improve. See #885

        # Print each function in the interface
        func_def_code = []
        for func in expr.functions:
            if not isinstance(func, FunctionAddress):
                func.rename(expr.name)
            func_def_code.append(self._print(func))

        # Split functions after declaration to ignore type declaration differences
        bodies = [c.split(':\n',1)[1] for c in func_def_code]
        # Verify that generated function bodies are identical
        if len(set(bodies)) > 1:
            warnings.warn(UserWarning("Generated code varies between interfaces but has not been printed. This Python code may produce unexpected results."))

        return func_def_code[0]

    def _print_FunctionDef(self, expr):
        self.set_scope(expr.scope)
        name       = self._print(expr.name)
        imports    = ''.join(self._print(i) for i in expr.imports)
        interfaces = ''.join(self._print(i) for i in expr.interfaces if not i.is_argument)
        functions  = [f for f in expr.functions if not any(f in i.functions for i in expr.interfaces)]
        functions  = ''.join(self._print(f) for f in functions)
        body    = self._print(expr.body)
        body    = self._indent_codestring(body)
        args    = ', '.join(self._print(i) for i in expr.arguments)

        imports    = self._indent_codestring(imports)
        functions  = self._indent_codestring(functions)
        interfaces = self._indent_codestring(interfaces)

        docstring = self._print(expr.docstring) if expr.docstring else ''
        docstring = self._indent_codestring(docstring)

        body = ''.join([docstring, functions, interfaces, imports, body])

        code = ('def {name}({args}):\n'
                '{body}\n').format(
                        name=name,
                        args=args,
                        body=body)
        decorators = expr.decorators.copy()
        if decorators:
            if decorators['template']:
                # Eliminate template_dict because it is useless in the printing
                decorators['template'] = decorators['template']['decorator_list']
            else:
                decorators.pop('template')
            for n,f in decorators.items():
                if n in pyccel_decorators:
                    self.insert_new_import(DottedName('pyccel.decorators'), AsName(decorators_mod[n], n))
                # TODO - All decorators must be stored in a list
                if not isinstance(f, list):
                    f = [f]
                dec = ''
                for func in f:
                    if isinstance(func, FunctionCall):
                        args = func.args
                    elif func == n:
                        args = []
                    else:
                        args = [LiteralString(a) for a in func]
                    if n == 'types':
                        continue
                    if args:
                        args = ', '.join(self._print(i) for i in args)
                        dec += '@{name}({args})\n'.format(name=n, args=args)

                    else:
                        dec += '@{name}\n'.format(name=n)

                code = '{dec}{code}'.format(dec=dec, code=code)
        headers = expr.headers
        if headers:
            headers = self._print(headers)
            code = '{header}\n{code}'.format(header=headers, code=code)

        self.exit_scope()
        return code

    def _print_PyccelFunctionDef(self, expr):
        cls = expr.cls_name
        if cls.__name__.startswith('Numpy'):
            return self._get_numpy_name(cls)
        else:
            return cls.name

    def _print_FunctionAddress(self, expr):
        return expr.name

    def _print_Return(self, expr):

        if expr.stmt:
            assigns = {i.lhs: i.rhs for i in expr.stmt.body if isinstance(i, Assign)}
            prelude = ''.join([self._print(i) for i in expr.stmt.body if not isinstance(i, Assign)])
        else:
            assigns = {}
            prelude = ''
        expr_return_vars = [assigns.get(a,a) for a in expr.expr]

        return prelude+'return {}\n'.format(','.join(self._print(i) for i in expr_return_vars))

    def _print_Program(self, expr):
        mod_scope = self.scope
        self.set_scope(expr.scope)
        imports  = ''.join(self._print(i) for i in expr.imports)
        body     = self._print(expr.body)
        imports += ''.join(self._print(i) for i in self.get_additional_imports())

        body = imports+body
        body = self._indent_codestring(body)

        self.exit_scope()
        if mod_scope:
            self.set_scope(mod_scope)
        return ('if __name__ == "__main__":\n'
                '{body}\n').format(body=body)


    def _print_AsName(self, expr):
        name = self._print(expr.name)
        target = self._print(expr.target)
        if name == target:
            return name
        else:
            return '{name} as {target}'.format(name = name, target = target)

    def _print_PythonTuple(self, expr):
        args = ', '.join(self._print(i) for i in expr.args)
        if len(expr.args) == 1:
            args += ','
        return '('+args+')'

    def _print_PythonList(self, expr):
        args = ', '.join(self._print(i) for i in expr.args)
        return '['+args+']'

    def _print_PythonBool(self, expr):
        return 'bool({})'.format(self._print(expr.arg))

    def _print_PythonInt(self, expr):
        name = 'int'
        if expr.precision != -1:
            name = self._get_numpy_name(expr)
        return '{}({})'.format(name, self._print(expr.arg))

    def _print_PythonFloat(self, expr):
        name = 'float'
        if expr.precision != -1:
            name = self._get_numpy_name(expr)
        return '{}({})'.format(name, self._print(expr.arg))

    def _print_PythonComplex(self, expr):
        name = self._aliases.get(type(expr), expr.name)
        if expr.is_cast:
            return '{}({})'.format(name, self._print(expr.internal_var))
        else:
            return '{}({}, {})'.format(name, self._print(expr.real), self._print(expr.imag))

    def _print_NumpyComplex(self, expr):
        if expr.precision != -1:
            name = self._get_numpy_name(expr)
        else:
            name = 'complex'
        if expr.is_cast:
            return '{}({})'.format(name, self._print(expr.internal_var))
        else:
            return '{}({}+{}*1j)'.format(name, self._print(expr.real), self._print(expr.imag))

    def _print_Iterable(self, expr):
        return self._print(expr.iterable)

    def _print_PythonRange(self, expr):
        return 'range({start}, {stop}, {step})'.format(
                start = self._print(expr.start),
                stop  = self._print(expr.stop ),
                step  = self._print(expr.step ))

    def _print_PythonEnumerate(self, expr):
        if expr.start == 0:
            return 'enumerate({elem})'.format(
                    elem = self._print(expr.element))
        else:
            return 'enumerate({elem},{start})'.format(
                    elem = self._print(expr.element),
                    start = self._print(expr.start))

    def _print_PythonMap(self, expr):
        return 'map({func}, {args})'.format(
                func = self._print(expr.func.name),
                args = self._print(expr.func_args))

    def _print_PythonReal(self, expr):
        if isinstance(expr.internal_var, Variable):
            return '{}.real'.format(self._print(expr.internal_var))
        else:
            return '({}).real'.format(self._print(expr.internal_var))

    def _print_PythonImag(self, expr):
        if isinstance(expr.internal_var, Variable):
            return '{}.imag'.format(self._print(expr.internal_var))
        else:
            return '({}).imag'.format(self._print(expr.internal_var))

    def _print_PythonConjugate(self, expr):
        if isinstance(expr.internal_var, Variable):
            return '{}.conjugate()'.format(self._print(expr.internal_var))
        else:
            return '({}).conjugate()'.format(self._print(expr.internal_var))

    def _print_PythonPrint(self, expr):
        return 'print({})\n'.format(', '.join(self._print(a) for a in expr.expr))

    def _print_PyccelArrayShapeElement(self, expr):
        arg = self._print(expr.arg)
        index = self._print(expr.index)
        name = self._get_numpy_name(expr)
        return f'{name}({arg})[{index}]'

    def _print_PyccelArraySize(self, expr):
        arg = self._print(expr.arg)
        name = self._get_numpy_name(expr)
        return f'{name}({arg})'

    def _print_Comment(self, expr):
        txt = self._print(expr.text)
        return '# {0} \n'.format(txt)

    def _print_CommentBlock(self, expr):
        txt = '\n'.join(self._print(c) for c in expr.comments)
        return '"""{0}"""\n'.format(txt)

    def _print_Assert(self, expr):
        condition = self._print(expr.test)
        return "assert {0}\n".format(condition)

    def _print_EmptyNode(self, expr):
        return ''

    def _print_DottedName(self, expr):
        return '.'.join(self._print(n) for n in expr.name)

    def _print_FunctionCall(self, expr):
        func = expr.funcdef
        if func in self._ignore_funcs:
            return ''
        if expr.interface:
            func_name = expr.interface_name
        else:
            func_name = expr.func_name
        args = expr.args
        if func.arguments and func.arguments[0].bound_argument:
            func_name = f'{self._print(args[0])}.{func_name}'
            args = args[1:]
        args_str = ', '.join(self._print(i) for i in args)
        code = f'{func_name}({args_str})'
        if expr.funcdef.results:
            return code
        else:
            return code+'\n'

    def _print_Import(self, expr):
        mod = expr.source_module
        init_func_name = ''
        free_func_name = ''
        if mod:
            init_func = mod.init_func
            if init_func:
                init_func_name = init_func.name
            free_func = mod.free_func
            if free_func:
                free_func_name = free_func.name

        if isinstance(expr.source, AsName):
            source = self._print(expr.source.name)
        else:
            source = self._print(expr.source)

        source = import_source_swap.get(source, source)

        target = [t for t in expr.target if not isinstance(t.object, Module)]

        if not target:
            return 'import {source}\n'.format(source=source)
        else:
            if source in import_object_swap:
                target = [AsName(import_object_swap[source].get(i.object,i.object), i.target) for i in target]
            if source in import_target_swap:
                # If the source contains multiple names which reference the same object
                # check if the target is referred to by another name in pyccel.
                # Print the name used by pyccel (either the value from import_target_swap
                # or the original name from the import
                target = [AsName(i.object, import_target_swap[source].get(i.target,i.target)) for i in target]

            target = list(set(target))
            if source in pyccel_builtin_import_registry:
                self._aliases.update([(pyccel_builtin_import_registry[source][t.name].cls_name, t.target) for t in target if t.name != t.target])

            if expr.source_module:
                if expr.source_module.init_func:
                    self._ignore_funcs.append(expr.source_module.init_func)
                if expr.source_module.free_func:
                    self._ignore_funcs.append(expr.source_module.free_func)
            target = [self._print(t) for t in target if t.name not in (init_func_name, free_func_name)]
            target = ', '.join(target)
            return 'from {source} import {target}\n'.format(source=source, target=target)

    def _print_CodeBlock(self, expr):
        if len(expr.body)==0:
            return 'pass\n'
        else:
            code = ''.join(self._print(c) for c in expr.body)
            return code

    def _print_For(self, expr):
        self.set_scope(expr.scope)
        iterable = self._print(expr.iterable)
        target   = expr.target
        if not isinstance(target,(list, tuple)):
            target = [target]
        target = ','.join(self._print(i) for i in target)
        body   = self._print(expr.body)
        body   = self._indent_codestring(body)
        code   = ('for {0} in {1}:\n'
                '{2}').format(target,iterable,body)

        self.exit_scope()
        return code

    def _print_FunctionalFor(self, expr):
        body, iterators = self._find_functional_expr_and_iterables(expr)
        lhs = self._print(expr.lhs)
        body = self._print(body.rhs)
        for_loops = ' '.join(['for {} in {}'.format(self._print(idx), self._print(iters))
                        for idx, iters in zip(expr.indices, iterators)])

        name = self._aliases.get(type(expr),'array')
        if name == 'array':
            self.insert_new_import(
                    source = 'numpy',
                    target = AsName(NumpyArray, 'array'))

        return '{} = {}([{} {}])\n'.format(lhs, name, body, for_loops)

    def _print_GeneratorComprehension(self, expr):
        body, iterators = self._find_functional_expr_and_iterables(expr)

        rhs = body.rhs
        if isinstance(rhs, (PythonMax, PythonMin)):
            args = rhs.args[0]
            if body.lhs in args:
                args = [a for a in args if a != body.lhs]
                if len(args)==1:
                    rhs = args[0]
                else:
                    rhs = type(body.rhs)(*args)

        body = self._print(rhs)
        for_loops = ' '.join(['for {} in {}'.format(self._print(idx), self._print(iters))
                        for idx, iters in zip(expr.indices, iterators)])

        if expr.get_user_nodes(FunctionalFor):
            return '{}({} {})'.format(expr.name, body, for_loops)
        else:
            lhs = self._print(expr.lhs)
            return '{} = {}({} {})\n'.format(lhs, expr.name, body, for_loops)

    def _print_While(self, expr):
        cond = self._print(expr.test)
        self.set_scope(expr.scope)
        body = self._indent_codestring(self._print(expr.body))
        self.exit_scope()
        return 'while {cond}:\n{body}'.format(
                cond = cond,
                body = body)

    def _print_Break(self, expr):
        return 'break\n'

    def _print_Continue(self, expr):
        return 'continue\n'

    def _print_Assign(self, expr):
        lhs = expr.lhs
        rhs = expr.rhs

        lhs_code = self._print(lhs)
        rhs_code = self._print(rhs)
        if isinstance(rhs, Variable) and rhs.rank>1 and rhs.order != lhs.order:
            return'{0} = {1}.T\n'.format(lhs_code,rhs_code)
        else:
            return'{0} = {1}\n'.format(lhs_code,rhs_code)

    def _print_AliasAssign(self, expr):
        lhs = expr.lhs
        rhs = expr.rhs

        lhs_code = self._print(lhs)
        rhs_code = self._print(rhs)
        if isinstance(rhs, Variable) and rhs.order!= lhs.order:
            return'{0} = {1}.T\n'.format(lhs_code,rhs_code)
        else:
            return'{0} = {1}\n'.format(lhs_code,rhs_code)

    def _print_AugAssign(self, expr):
        lhs = self._print(expr.lhs)
        rhs = self._print(expr.rhs)
        op  = self._print(expr.op)
        return'{0} {1}= {2}\n'.format(lhs,op,rhs)

    def _print_PythonRange(self, expr):
        start = self._print(expr.start)
        stop  = self._print(expr.stop)
        step  = self._print(expr.step)
        return f'range({start}, {stop}, {step})'

    def _print_Allocate(self, expr):
        return ''

    def _print_Deallocate(self, expr):
        return ''

    def _print_NumpyArray(self, expr):
        name = self._get_numpy_name(expr)
        arg_var = expr.arg

        arg   = self._print(arg_var)
        dtype = self._print_dtype_argument(expr, expr.init_dtype)
        order = f"order='{expr.order}'" if expr.order else ''
        ndmin = f"ndmin={expr.rank}" if expr.rank > arg_var.rank else ''
        args  = ', '.join(a for a in [arg, dtype, order, ndmin] if a!= '')
        return f"{name}({args})"

    def _print_NumpyAutoFill(self, expr):
        func_name = self._aliases.get(type(expr), expr.name)

        dtype = self._print_dtype_argument(expr, expr.init_dtype)
        shape = self._print(expr.shape)
        order = f"order='{expr.order}'" if expr.order else ''
        args  = ', '.join(a for a in [shape, dtype, order] if a!='')
        return f"{func_name}({args})"

    def _print_NumpyLinspace(self, expr):
        name = self._aliases.get(type(expr), expr.name)
        dtype = self._print_dtype_argument(expr, expr.init_dtype)
        start = self._print(expr.start)
        stop = self._print(expr.stop)
        num = "num = " + self._print(expr.num)
        endpoint = "endpoint = "+self._print(expr.endpoint)
        args = ', '.join(a for a in [start, stop, num, endpoint, dtype] if a != '')
        return f"{name}({args})"

    def _print_NumpyMatmul(self, expr):
        name = self._aliases.get(type(expr), expr.name)
        return "{0}({1}, {2})".format(
                name,
                self._print(expr.a),
                self._print(expr.b))


    def _print_NumpyFull(self, expr):
        name = self._aliases.get(type(expr), expr.name)

        dtype = self._print_dtype_argument(expr, expr.init_dtype)
        shape      = self._print(expr.shape)
        fill_value = self._print(expr.fill_value)
        order      = f"order='{expr.order}'" if expr.order else ''
        args       = ', '.join(a for a in [shape, fill_value, dtype, order] if a)
        return f"{name}({args})"

    def _print_NumpyArange(self, expr):
        name = self._aliases.get(type(expr), expr.name)
        dtype = self._print_dtype_argument(expr, expr.init_dtype)
        args = ', '.join(a for a in [self._print(expr.start),
                          self._print(expr.stop),
                          self._print(expr.step),
                          dtype] if a != '')
        return f"{name}({args})"

    def _print_PyccelInternalFunction(self, expr):
        name = self._aliases.get(type(expr),expr.name)
        args = ', '.join(self._print(a) for a in expr.args)
        return "{}({})".format(name, args)

    def _print_NumpyResultType(self, expr):
        args = expr.args
        if len(args) == 1 and args[0].rank > 1:
            arg = args[0]
            arg_code = self._print(arg)
            return f"{arg_code}.dtype"
        else:
            name = self._get_numpy_name(expr)
            args = ', '.join(self._print(a) for a in expr.args)
            return f"{name}({args})"

    def _print_NumpyRandint(self, expr):
        name = self._aliases.get(type(expr), expr.name)
        if expr.low:
            args = "{}, ".format(self._print(expr.low))
        else:
            args = ""
        args += "{}".format(self._print(expr.high))
        if expr.rank != 0:
            size = self._print(expr.shape)
            args += ", size = {}".format(size)
        return "{}({})".format(name, args)

    def _print_NumpyNorm(self, expr):
        name = self._aliases.get(type(expr), expr.name)
        axis = self._print(expr.axis) if expr.axis else None
        if axis:
            return  "{name}({arg},axis={axis})".format(name = name, arg  = self._print(expr.python_arg), axis=axis)
        return  "{name}({arg})".format(name = name, arg  = self._print(expr.python_arg))

    def _print_NumpyNonZero(self, expr):
        name = self._aliases.get(type(expr),'nonzero')
        if name == 'nonzero':
            self.insert_new_import(
                    source = 'numpy',
                    target = AsName(NumpyNonZero, 'nonzero'))
        arg = self._print(expr.array)
        return "{}({})".format(name, arg)

    def _print_NumpyCountNonZero(self, expr):
        name = self._aliases.get(type(expr),'count_nonzero')
        if name == 'count_nonzero':
            self.insert_new_import(
                    source = 'numpy',
                    target = AsName(NumpyNonZero, 'count_nonzero'))

        axis_arg = expr.axis

        arr = self._print(expr.array)
        axis = '' if axis_arg is None else (self._print(axis_arg) + ', ')
        keep_dims = 'keepdims = {}'.format(self._print(expr.keep_dims))

        arg = '{}, {}{}'.format(arr, axis, keep_dims)

        return "{}({})".format(name, arg)

    def _print_ListAppend(self, expr):
        method_name = expr.name
        list_var = self._print(expr.list_variable)
        append_arg = self._print(expr.append_argument)

        return f"{list_var}.{method_name}({append_arg})\n"

<<<<<<< HEAD
    def _print_ListInsert(self, expr):
        method_name = expr.name
        index = self._print(expr.index)
        list_var = self._print(expr.list_variable)
        insert_arg = self._print(expr.insert_argument)

        return f"{list_var}.{method_name}({index}, {insert_arg})\n"
=======
    def _print_ListPop(self, expr):
        args = self._print(expr.pop_index) if expr.pop_index else ""
        name = self._print(expr.list_variable)
        return f"{name}.pop({args})"

    def _print_ListClear(self, expr):
        name = self._print(expr.list_variable)
        return f"{name}.clear()\n"
>>>>>>> 666aa640

    def _print_Slice(self, expr):
        start = self._print(expr.start) if expr.start else ''
        stop  = self._print(expr.stop)  if expr.stop  else ''
        step  = self._print(expr.step)  if expr.step  else ''
        return '{start}:{stop}:{step}'.format(
                start = start,
                stop  = stop,
                step  = step)

    def _print_Nil(self, expr):
        return 'None'

    def _print_Pass(self, expr):
        return 'pass\n'

    def _print_PyccelIs(self, expr):
        lhs = self._print(expr.lhs)
        rhs = self._print(expr.rhs)
        return'{0} is {1}'.format(lhs,rhs)

    def _print_PyccelIsNot(self, expr):
        lhs = self._print(expr.lhs)
        rhs = self._print(expr.rhs)
        return'{0} is not {1}'.format(lhs,rhs)

    def _print_If(self, expr):
        lines = []
        for i, (c, e) in enumerate(expr.blocks):
            if i == 0:
                lines.append("if %s:\n" % self._print(c))

            elif i == len(expr.blocks) - 1 and isinstance(c, LiteralTrue):
                lines.append("else:\n")

            else:
                lines.append("elif %s:\n" % self._print(c))

            if isinstance(e, CodeBlock):
                body = self._indent_codestring(self._print(e))
                lines.append(body)
            else:
                lines.append(self._print(e))
        return "".join(lines)

    def _print_IfTernaryOperator(self, expr):
        cond = self._print(expr.cond)
        value_true = self._print(expr.value_true)
        value_false = self._print(expr.value_false)
        return '{true} if {cond} else {false}'.format(cond = cond, true =value_true, false = value_false)

    def _print_Literal(self, expr):
        dtype = expr.dtype
        precision = expr.precision

        if not isinstance(expr, (LiteralInteger, LiteralFloat, LiteralComplex)) or \
                precision == -1:
            return repr(expr.python_value)
        else:
            cast_func = DtypePrecisionToCastFunction[dtype.name][precision]
            type_name = cast_func.__name__.lower()
            is_numpy  = type_name.startswith('numpy')
            cast_name = cast_func.name
            name = self._aliases.get(cast_func, cast_name)
            if is_numpy and name == cast_name:
                self.insert_new_import(
                        source = 'numpy',
                        target = AsName(cast_func, cast_name))
            return '{}({})'.format(name, repr(expr.python_value))

    def _print_Print(self, expr):
        args = []
        for f in expr.expr:
            if isinstance(f, str):
                args.append("'{}'".format(f))

            elif isinstance(f, tuple):
                for i in f:
                    args.append(self._print(i))

            else:
                args.append(self._print(f))

        fs = ', '.join(i for i in args)

        return 'print({0})\n'.format(fs)

    def _print_Module(self, expr):
        self.set_scope(expr.scope)
        # Print interface functions (one function with multiple decorators describes the problem)
        imports  = ''.join(self._print(i) for i in expr.imports)
        interfaces = ''.join(self._print(i) for i in expr.interfaces)
        # Collect functions which are not in an interface
        funcs = [f for f in expr.funcs if not (any(f in i.functions for i in expr.interfaces) \
                        or f is expr.init_func or f is expr.free_func)]
        funcs = ''.join(self._print(f) for f in funcs)
        classes = ''.join(self._print(c) for c in expr.classes)

        init_func = expr.init_func
        if init_func:
            self._ignore_funcs.append(init_func)
            # Collect initialisation body
            init_if = init_func.get_attribute_nodes(IfSection)[0]
            # Remove boolean from init_body
            init_body = init_if.body.body[:-1]
            init_body = ''.join(self._print(l) for l in init_body)
        else:
            init_body = ''

        free_func = expr.free_func
        if free_func:
            self._ignore_funcs.append(free_func)

        imports += ''.join(self._print(i) for i in self.get_additional_imports())

        body = ''.join((interfaces, funcs, classes, init_body))

        if expr.program:
            expr.program.remove_import(expr.name)
            prog = self._print(expr.program)
        else:
            prog = ''

        self.exit_scope()
        return ('{imports}\n'
                '{body}'
                '{prog}').format(
                        imports = imports,
                        body    = body,
                        prog    = prog)

    def _print_PyccelPow(self, expr):
        base = self._print(expr.args[0])
        e    = self._print(expr.args[1])
        return '{} ** {}'.format(base, e)

    def _print_PyccelAdd(self, expr):
        return ' + '.join(self._print(a) for a in expr.args)

    def _print_PyccelMinus(self, expr):
        return ' - '.join(self._print(a) for a in expr.args)

    def _print_PyccelMul(self, expr):
        return ' * '.join(self._print(a) for a in expr.args)

    def _print_PyccelDiv(self, expr):
        return ' / '.join(self._print(a) for a in expr.args)

    def _print_PyccelMod(self, expr):
        return '%'.join(self._print(a) for a in expr.args)

    def _print_PyccelFloorDiv(self, expr):
        return '//'.join(self._print(a) for a in expr.args)

    def _print_PyccelAssociativeParenthesis(self, expr):
        return '({})'.format(self._print(expr.args[0]))

    def _print_PyccelUnary(self, expr):
        return '+{}'.format(self._print(expr.args[0]))

    def _print_PyccelUnarySub(self, expr):
        return '-{}'.format(self._print(expr.args[0]))

    def _print_PyccelAnd(self, expr):
        return ' and '.join(self._print(a) for a in expr.args)

    def _print_PyccelOr(self, expr):
        return ' or '.join(self._print(a) for a in expr.args)

    def _print_PyccelEq(self, expr):
        lhs = self._print(expr.args[0])
        rhs = self._print(expr.args[1])
        return '{0} == {1} '.format(lhs, rhs)

    def _print_PyccelNe(self, expr):
        lhs = self._print(expr.args[0])
        rhs = self._print(expr.args[1])
        return '{0} != {1} '.format(lhs, rhs)

    def _print_PyccelLt(self, expr):
        lhs = self._print(expr.args[0])
        rhs = self._print(expr.args[1])
        return '{0} < {1}'.format(lhs, rhs)

    def _print_PyccelLe(self, expr):
        lhs = self._print(expr.args[0])
        rhs = self._print(expr.args[1])
        return '{0} <= {1}'.format(lhs, rhs)

    def _print_PyccelGt(self, expr):
        lhs = self._print(expr.args[0])
        rhs = self._print(expr.args[1])
        return '{0} > {1}'.format(lhs, rhs)

    def _print_PyccelGe(self, expr):
        lhs = self._print(expr.args[0])
        rhs = self._print(expr.args[1])
        return '{0} >= {1}'.format(lhs, rhs)

    def _print_PyccelNot(self, expr):
        a = self._print(expr.args[0])
        return 'not {}'.format(a)

    def _print_PyccelInvert(self, expr):
        return '~{}'.format(self._print(expr.args[0]))

    def _print_PyccelRShift(self, expr):
        return '{} >> {}'.format(self._print(expr.args[0]), self._print(expr.args[1]))

    def _print_PyccelLShift(self, expr):
        return '{} << {}'.format(self._print(expr.args[0]), self._print(expr.args[1]))

    def _print_PyccelBitXor(self, expr):
        return '{} ^ {}'.format(self._print(expr.args[0]), self._print(expr.args[1]))

    def _print_PyccelBitOr(self, expr):
        return '{} | {}'.format(self._print(expr.args[0]), self._print(expr.args[1]))

    def _print_PyccelBitAnd(self, expr):
        return '{} & {}'.format(self._print(expr.args[0]), self._print(expr.args[1]))

    def _print_Duplicate(self, expr):
        return '{} * {}'.format(self._print(expr.val), self._print(expr.length))

    def _print_Concatenate(self, expr):
        return ' + '.join([self._print(a) for a in expr.args])

    def _print_PyccelSymbol(self, expr):
        return expr

    def _print_PythonType(self, expr):
        return 'type({})'.format(self._print(expr.arg))

    #-----------------Class Printer---------------------------------

    def _print_ClassDef(self, expr):
        classDefName = 'class {}({}):'.format(expr.name,', '.join(self._print(arg) for arg in  expr.superclasses))
        docstring = self._indent_codestring(self._print(expr.docstring)) if expr.docstring else ''
        methods = ''.join(self._print(method) for method in expr.methods)
        methods = self._indent_codestring(methods)
        interfaces = ''.join(self._print(method) for method in expr.interfaces)
        interfaces = self._indent_codestring(interfaces)
        classDef = '\n'.join([classDefName, docstring, methods, interfaces]) + '\n'
        return classDef

    def _print_ConstructorCall(self, expr):
        cls_variable = expr.cls_variable
        cls_name = cls_variable.cls_base.name
        args = ', '.join(self._print(arg) for arg in expr.args[1:])
        return f"{cls_variable} = {cls_name}({args})\n"

    def _print_Del(self, expr):
        return ''.join(f'del {var.variable}\n' for var in expr.variables)

    #------------------OmpAnnotatedComment Printer------------------

    def _print_OmpAnnotatedComment(self, expr):
        clauses = ''
        if expr.combined:
            clauses = ' ' + expr.combined

        omp_expr = '#$omp {}'.format(expr.name)
        clauses += str(expr.txt)
        omp_expr = '{}{}\n'.format(omp_expr, clauses)

        return omp_expr

    def _print_Omp_End_Clause(self, expr):
        omp_expr = str(expr.txt)
        omp_expr = '#$omp {}\n'.format(omp_expr)
        return omp_expr

    #------------------Annotation Printer------------------

    def _print_UnionTypeAnnotation(self, expr):
        types = [self._print(t)[1:-1] for t in expr.type_list]
        return ' | '.join(types)

    def _print_SyntacticTypeAnnotation(self, expr):
        dtype = self._print(expr.dtype)
        order = f"(order={expr.order})" if expr.order else ''
        return f'{dtype}{order}'

    def _print_FunctionTypeAnnotation(self, expr):
        args = ', '.join(self._print(a.annotation)[1:-1] for a in expr.args)
        results = ', '.join(self._print(r.annotation)[1:-1] for r in expr.results)
        return f"({results})({args})"

    def _print_TypingFinal(self, expr):
        annotation = self._print(expr.arg)
        return f'const {annotation}'

#==============================================================================
def pycode(expr, assign_to=None, **settings):
    """ Converts an expr to a string of Python code
    Parameters
    ==========
    expr : Expr
        A SymPy expression.
    fully_qualified_modules : bool
        Whether or not to write out full module names of functions
        (``math.sin`` vs. ``sin``). default: ``True``.
    Examples
    ========
    >>> from sympy import tan, Symbol
    >>> from sympy.printing.pycode import pycode
    >>> pycode(tan(Symbol('x')) + 1)
    'math.tan(x) + 1'
    """
    return PythonCodePrinter(settings).doprint(expr, assign_to)<|MERGE_RESOLUTION|>--- conflicted
+++ resolved
@@ -852,7 +852,6 @@
 
         return f"{list_var}.{method_name}({append_arg})\n"
 
-<<<<<<< HEAD
     def _print_ListInsert(self, expr):
         method_name = expr.name
         index = self._print(expr.index)
@@ -860,7 +859,7 @@
         insert_arg = self._print(expr.insert_argument)
 
         return f"{list_var}.{method_name}({index}, {insert_arg})\n"
-=======
+
     def _print_ListPop(self, expr):
         args = self._print(expr.pop_index) if expr.pop_index else ""
         name = self._print(expr.list_variable)
@@ -869,7 +868,6 @@
     def _print_ListClear(self, expr):
         name = self._print(expr.list_variable)
         return f"{name}.clear()\n"
->>>>>>> 666aa640
 
     def _print_Slice(self, expr):
         start = self._print(expr.start) if expr.start else ''
