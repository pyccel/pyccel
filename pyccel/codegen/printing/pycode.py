# coding: utf-8
#------------------------------------------------------------------------------------------#
# This file is part of Pyccel which is released under MIT License. See the LICENSE file or #
# go to https://github.com/pyccel/pyccel/blob/devel/LICENSE for full license details.      #
#------------------------------------------------------------------------------------------#
import ast
import warnings

from pyccel.decorators import __all__ as pyccel_decorators

from pyccel.ast.builtins   import PythonMin, PythonMax, PythonType, PythonBool, PythonInt, PythonFloat
from pyccel.ast.builtins   import PythonComplex, DtypePrecisionToCastFunction, PythonTuple
from pyccel.ast.core       import CodeBlock, Import, Assign, FunctionCall, For, AsName, FunctionAddress
from pyccel.ast.core       import IfSection, FunctionDef, Module, PyccelFunctionDef
from pyccel.ast.core       import Interface
from pyccel.ast.datatypes  import HomogeneousTupleType, HomogeneousListType, HomogeneousSetType
from pyccel.ast.datatypes  import VoidType, DictType, InhomogeneousTupleType
from pyccel.ast.functionalexpr import FunctionalFor
from pyccel.ast.literals   import LiteralTrue, LiteralString, LiteralInteger
from pyccel.ast.numpyext   import numpy_target_swap
from pyccel.ast.numpyext   import NumpyArray, NumpyNonZero, NumpyResultType
from pyccel.ast.numpytypes import NumpyNumericType, NumpyNDArrayType
<<<<<<< HEAD
from pyccel.ast.type_annotations import UnionTypeAnnotation, VariableTypeAnnotation
=======
from pyccel.ast.variable   import DottedName, Variable, IndexedElement
>>>>>>> 8abea1b3
from pyccel.ast.utilities  import builtin_import_registry as pyccel_builtin_import_registry
from pyccel.ast.utilities  import decorators_mod
from pyccel.ast.variable   import DottedName, Variable

from pyccel.parser.semantic import magic_method_map

from pyccel.codegen.printing.codeprinter import CodePrinter

from pyccel.errors.errors import Errors
from pyccel.errors.messages import PYCCEL_RESTRICTION_TODO

errors = Errors()

#==============================================================================

# Dictionary mapping imported targets to their aliases used internally by pyccel
# This prevents a mismatch between printed imports and function calls
# The keys are modules from which the target is imported
# The values are a dictionary whose keys are object aliases and whose values
# are the names used in pyccel
import_object_swap = {'numpy': numpy_target_swap}
import_target_swap = {
        'numpy' : {'double'     : 'float64',
                   'prod'       : 'product',
                   'empty_like' : 'empty',
                   'zeros_like' : 'zeros',
                   'ones_like'  : 'ones',
                   'max'        : 'amax',
                   'min'        : 'amin',
                   'T'          : 'transpose',
                   'full_like'  : 'full',
                   'absolute'   : 'abs'},
        'numpy.random' : {'random' : 'rand'}
        }
import_source_swap = {
        'omp_lib' : 'pyccel.stdlib.internal.openmp'
        }

class PythonCodePrinter(CodePrinter):
    """
    A printer for printing code in Python.

    A printer to convert Pyccel's AST to strings of Python code.
    As for all printers the navigation of this file is done via _print_X
    functions.

    Parameters
    ----------
    filename : str
        The name of the file being pyccelised.
    """
    printmethod = "_pycode"
    language = "python"

    _default_settings = {
        'tabwidth': 4,
    }

    def __init__(self, filename):
        errors.set_target(filename)
        super().__init__()
        self._aliases = {}
        self._ignore_funcs = []
<<<<<<< HEAD
        self._in_header = False
=======
        self._tuple_assigns = []
>>>>>>> 8abea1b3

    def _indent_codestring(self, lines):
        tab = " "*self._default_settings['tabwidth']
        if lines == '':
            return lines
        else:
            # lines ends with \n
            return tab+lines.strip('\n').replace('\n','\n'+tab)+'\n'

    def _format_code(self, lines):
        return lines

    def _find_functional_expr_and_iterables(self, expr):
        """
        Traverse through the loop representing a FunctionalFor or GeneratorComprehension
        to extract the central expression and the different iterable objects

        Parameters
        ----------
        expr : FunctionalFor

        Returns
        -------
        body      : TypedAstNode
                    The expression inside the for loops
        iterables : list of Iterables
                    The iterables over which the for loops iterate
        """
        dummy_var = expr.index
        iterables = []
        body = expr.loops[1]
        while not isinstance(body, Assign):
            if isinstance(body, CodeBlock):
                body = list(body.body)
                while isinstance(body[0], FunctionalFor):
                    func_for = body.pop(0)
                    # Replace the temporary assign value with the FunctionalFor expression
                    # so the loop is printed inline
                    for b in body:
                        b.substitute(func_for.lhs, func_for)
                if len(body) > 1:
                    # Ensure all assigns assign to the dummy we are searching for and do not introduce unexpected variables
                    if any(not(isinstance(b, Assign) and b.lhs is dummy_var) for b in body[1:]):
                        raise NotImplementedError("Pyccel has introduced unnecessary statements which it cannot yet disambiguate in the python printer")
                body = body[0]
            elif isinstance(body, For):
                iterables.append(body.iterable)
                body = body.body
            elif isinstance(body, FunctionalFor):
                body, it = self._find_functional_expr_and_iterables(body)
                iterables.extend(it)
            else:
                raise NotImplementedError("Type {} not handled in a FunctionalFor".format(type(body)))
        return body, iterables

    def _get_numpy_name(self, expr):
        """
        Get the name of a NumPy function and ensure it is imported.

        Get the name of a NumPy function from an instance of the class. The
        name is saved in the class by default, however _aliases are checked
        in case the function was imported explicitly with a different name
        (e.g. `from numpy import int32 as i32`). If the name is not found in
        aliases then it is added to the objects imported from NumPy.

        Parameters
        ----------
        expr : PyccelFunction
            A Pyccel node describing a NumPy function.

        Returns
        -------
        str
            The name that should be used in the code.
        """
        if isinstance(expr, type):
            cls = expr
        else:
            cls = type(expr)
        type_name = expr.name
        name = self._aliases.get(cls, type_name)
        if name == type_name and cls not in (PythonBool, PythonInt, PythonFloat, PythonComplex):
            self.add_import(Import('numpy', [AsName(cls, name)]))
        return name

    def _get_type_annotation(self, var):
        if isinstance(var, Variable):
            type_annotation = str(var.dtype)
            if var.rank:
                type_annotation += '[' + ','.join(':' for _ in range(var.rank)) + ']'
            return f"'{type_annotation}'"
        elif isinstance(var, FunctionAddress):
            results = ', '.join(self._get_type_annotation(r.var) for r in var.results)
            arguments = ', '.join(self._get_type_annotation(a.var) for a in var.arguments)
            return f'"({results})({arguments})"'

    def _function_signature(self, func):
        overload = '@overload\n' if func.get_direct_user_nodes(lambda x: isinstance(x, Interface)) else ''
        if func.is_inline:
            return overload + self._print(func)
        else:
            args = ', '.join(self._print(a) for a in func.arguments)
            results = func.results
            if results:
                res_types = [self._get_type_annotation(r.var) for r in results]
                if len(res_types) == 1:
                    res = f' -> {res_types[0]}'
                else:
                    res = ''
            else:
                res = ' -> None'
            return overload + f"def {func.name}({args}){res}:\n"+self._indent_codestring('...')

    def _handle_decorators(self, decorators):
        if len(decorators) == 0:
            return ''
        dec = ''
        for name,f in decorators.items():
            if name in pyccel_decorators:
                self.add_import(Import(DottedName('pyccel.decorators'), [AsName(decorators_mod[name], name)]))
            # TODO - All decorators must be stored in a list
            if name == 'template':
                f = list(f.items())
            elif not isinstance(f, list):
                f = [f]
            for func in f:
                print(f)
                if isinstance(func, FunctionCall):
                    args = func.args
                elif func == name:
                    args = []
                elif name == 'template':
                    args = [LiteralString(func[0]), PythonTuple(*func[1].type_list)]
                else:
                    args = [LiteralString(a) for a in func]
                if name == 'types':
                    continue

                if args:
                    args = ', '.join(self._print(i) for i in args)
                    dec += f'@{name}({args})\n'

                else:
                    dec += f'@{name}\n'
        return dec

    #----------------------------------------------------------------------

    def _print_dtype_argument(self, expr, init_dtype):
        """
        Print a dtype argument.

        Print the argument `dtype=X` from the dtype initially provided.

        Parameters
        ----------
        expr : TypedAstNode
            The expression whose datatype is being determined.

        init_dtype : PythonType, PyccelFunctionDef, LiteralString, str
            The actual dtype passed to the NumPy function.

        Returns
        -------
        str
            The code for the dtype argument.
        """
        if init_dtype is None:
            return ''

        if isinstance(init_dtype, (PythonType, NumpyResultType)):
            dtype = self._print(init_dtype)
        elif isinstance(init_dtype, PyccelFunctionDef):
            dtype = self._get_numpy_name(init_dtype.cls_name)
        else:
            dtype = self._print(expr.dtype)
            if isinstance(expr.dtype, NumpyNumericType):
                dtype = self._get_numpy_name(DtypePrecisionToCastFunction[expr.dtype])
        return f"dtype = {dtype}"

    def _print_Header(self, expr):
        return ''

    def _print_tuple(self, expr):
        fs = ', '.join(self._print(f) for f in expr)
        return '({0})'.format(fs)

    def _print_FixedSizeType(self, expr):
        return str(expr)

    def _print_Variable(self, expr):
        if isinstance(expr.class_type, InhomogeneousTupleType):
            elems = ', '.join(self._print(self.scope.collect_tuple_element(v)) for v in expr)
            if len(expr.class_type) < 2:
                elems += ','
            return f'({elems})'
        else:
            return expr.name

    def _print_DottedVariable(self, expr):
        rhs_code = self._print_Variable(expr)
        lhs_code = self._print(expr.lhs)
        return f"{lhs_code}.{rhs_code}"

    def _print_FunctionDefArgument(self, expr):
        name = self._print(expr.name)
        default = ''

        if expr.annotation and not self._in_header:
            type_annotation = f"'{self._print(expr.annotation)}'"
        else:
            var = expr.var
            type_annotation = self._get_type_annotation(var)

        if expr.has_default:
            if isinstance(expr.value, FunctionDef):
                default = f' = {self._print(expr.value.name)}'
            else:
                default = f' = {self._print(expr.value)}'

        return f'{name} : {type_annotation}{default}'

    def _print_FunctionCallArgument(self, expr):
        if expr.keyword:
            return '{} = {}'.format(expr.keyword, self._print(expr.value))
        else:
            return self._print(expr.value)

    def _print_Idx(self, expr):
        return self._print(expr.name)

    def _print_IndexedElement(self, expr):
        indices = expr.indices
        if isinstance(indices, (tuple, list)):
            # this a fix since when having a[i,j] the generated code is a[(i,j)]
            if len(indices) == 1 and isinstance(indices[0], (tuple, list)):
                indices = indices[0]

            indices = ','.join(self._print(i) for i in indices)
        else:
            errors.report(PYCCEL_RESTRICTION_TODO, symbol=expr,
                severity='fatal')

        base = self._print(expr.base)
        return '{base}[{indices}]'.format(base=base, indices=indices)

    def _print_Interface(self, expr):
        # TODO: Improve. See #885
        # Print each function in the interface
        func_def_code = []
        for func in expr.functions:
            if not isinstance(func, FunctionAddress):
                func.rename(expr.name)
            func_def_code.append(self._print(func))

        # Split functions after declaration to ignore type declaration differences
        bodies = [c.split(':\n',1)[1] for c in func_def_code]
        # Verify that generated function bodies are identical
        if len(set(bodies)) > 1:
            warnings.warn(UserWarning("Generated code varies between interfaces but has not been printed. This Python code may produce unexpected results."))

        return func_def_code[0]

    def _print_FunctionDef(self, expr):
        if expr.is_inline and not expr.is_semantic:
            code = ast.unparse(expr.python_ast) + '\n'
            return code

        self.set_scope(expr.scope)
        name       = self._print(expr.name)
        imports    = ''.join(self._print(i) for i in expr.imports)
        interfaces = ''.join(self._print(i) for i in expr.interfaces if not i.is_argument)
        functions  = [f for f in expr.functions if not any(f in i.functions for i in expr.interfaces)]
        functions  = ''.join(self._print(f) for f in functions)
        body    = self._print(expr.body)
        body    = self._indent_codestring(body)
        args    = ', '.join(self._print(i) for i in expr.arguments)

        imports    = self._indent_codestring(imports)
        functions  = self._indent_codestring(functions)
        interfaces = self._indent_codestring(interfaces)

        docstring = self._print(expr.docstring) if expr.docstring else ''
        docstring = self._indent_codestring(docstring)

        body = ''.join([docstring, functions, interfaces, imports, body])

        result_annotation = ("-> '" + self._print(expr.results.annotation) + "'") \
                                if expr.results.annotation else ''

        # Put back return removed in semantic stage
        if name.startswith('__i') and ('__'+name[3:]) in magic_method_map.values():
            body += f'    return {expr.arguments[0].name}\n'

        code = (f'def {name}({args}){result_annotation}:\n'
                f'{body}\n')
        dec = self._handle_decorators(expr.decorators)
        code = f'{dec}{code}'
        headers = expr.headers
        if headers:
            headers = self._print(headers)
            code = '{header}\n{code}'.format(header=headers, code=code)

        self.exit_scope()
        return code

    def _print_PyccelFunctionDef(self, expr):
        cls = expr.cls_name
        if cls.__name__.startswith('Numpy'):
            return self._get_numpy_name(cls)
        else:
            return cls.name

    def _print_FunctionAddress(self, expr):
        return expr.name

    def _print_Return(self, expr):

        if expr.stmt:
            to_print = [l for l in expr.stmt.body if not (isinstance(l, Assign) and isinstance(l.lhs, Variable))]
            assigns = {a.lhs: a.rhs for a in expr.stmt.body if a not in to_print}
            prelude = ''.join(self._print(l) for l in to_print)
        else:
            assigns = {}
            prelude = ''

        if expr.expr is None:
            return 'return\n'

        def get_return_code(return_var):
            if isinstance(return_var.class_type, InhomogeneousTupleType):
                elem_code = [get_return_code(self.scope.collect_tuple_element(elem)) for elem in return_var]
                return_expr = ', '.join(elem_code)
                if len(elem_code) < 2:
                    return_expr += ','
                return f'({return_expr})'
            else:
                return_expr = assigns.get(return_var, return_var)
                return self._print(return_expr)

        return prelude + f'return {get_return_code(expr.expr)}\n'

    def _print_Program(self, expr):
        mod_scope = self.scope
        self.set_scope(expr.scope)
        modules = expr.get_direct_user_nodes(lambda m: isinstance(m, Module))
        assert len(modules) == 1
        module = modules[0]
        imports = ''.join(self._print(i) for i in expr.imports if i.source_module is not module)
        body     = self._print(expr.body)
        imports += ''.join(self._print(i) for i in self._additional_imports.values())

        body = imports+body
        body = self._indent_codestring(body)

        self.exit_scope()
        if mod_scope:
            self.set_scope(mod_scope)
        return ('if __name__ == "__main__":\n'
                '{body}\n').format(body=body)


    def _print_AsName(self, expr):
        name = self._print(expr.name)
        target = self._print(expr.local_alias)
        if name == target:
            return name
        else:
            return '{name} as {target}'.format(name = name, target = target)

    def _print_PythonTuple(self, expr):
        args = ', '.join(self._print(i) for i in expr.args)
        if len(expr.args) == 1:
            args += ','
        return '('+args+')'

    def _print_PythonList(self, expr):
        args = ', '.join(self._print(i) for i in expr.args)
        return '['+args+']'

    def _print_PythonSet(self, expr):
        if len(expr.args) == 0:
            return 'set()'
        args = ', '.join(self._print(i) for i in expr.args)
        return '{'+args+'}'

    def _print_PythonDict(self, expr):
        args = ', '.join(f'{self._print(k)}: {self._print(v)}' for k,v in expr)
        return '{'+args+'}'

    def _print_PythonBool(self, expr):
        return 'bool({})'.format(self._print(expr.arg))

    def _print_PythonInt(self, expr):
        name = 'int'
        if isinstance(expr.dtype, NumpyNumericType):
            name = self._get_numpy_name(expr)
        return '{}({})'.format(name, self._print(expr.arg))

    def _print_PythonFloat(self, expr):
        name = 'float'
        if isinstance(expr.dtype, NumpyNumericType):
            name = self._get_numpy_name(expr)
        return '{}({})'.format(name, self._print(expr.arg))

    def _print_PythonComplex(self, expr):
        name = self._aliases.get(type(expr), expr.name)
        if expr.is_cast:
            return '{}({})'.format(name, self._print(expr.internal_var))
        else:
            return '{}({}, {})'.format(name, self._print(expr.real), self._print(expr.imag))

    def _print_NumpyComplex(self, expr):
        if isinstance(expr.dtype, NumpyNumericType):
            name = self._get_numpy_name(expr)
        else:
            name = 'complex'
        if expr.is_cast:
            return '{}({})'.format(name, self._print(expr.internal_var))
        else:
            return '{}({}+{}*1j)'.format(name, self._print(expr.real), self._print(expr.imag))

    def _print_VariableIterator(self, expr):
        return self._print(expr.variable)

    def _print_PythonRange(self, expr):
        return 'range({start}, {stop}, {step})'.format(
                start = self._print(expr.start),
                stop  = self._print(expr.stop ),
                step  = self._print(expr.step ))

    def _print_PythonEnumerate(self, expr):
        if expr.start == 0:
            return 'enumerate({elem})'.format(
                    elem = self._print(expr.element))
        else:
            return 'enumerate({elem},{start})'.format(
                    elem = self._print(expr.element),
                    start = self._print(expr.start))

    def _print_PythonMap(self, expr):
        return 'map({func}, {args})'.format(
                func = self._print(expr.func.name),
                args = self._print(expr.func_args))

    def _print_PythonZip(self, expr):
        args = ', '.join(self._print(a) for a in expr.args)
        return f'zip({args})'

    def _print_PythonReal(self, expr):
        if isinstance(expr.internal_var, Variable):
            return '{}.real'.format(self._print(expr.internal_var))
        else:
            return '({}).real'.format(self._print(expr.internal_var))

    def _print_PythonImag(self, expr):
        if isinstance(expr.internal_var, Variable):
            return '{}.imag'.format(self._print(expr.internal_var))
        else:
            return '({}).imag'.format(self._print(expr.internal_var))

    def _print_PythonConjugate(self, expr):
        if isinstance(expr.internal_var, Variable):
            return '{}.conjugate()'.format(self._print(expr.internal_var))
        else:
            return '({}).conjugate()'.format(self._print(expr.internal_var))

    def _print_PythonPrint(self, expr):
        return 'print({})\n'.format(', '.join(self._print(a) for a in expr.expr))

    def _print_PyccelArrayShapeElement(self, expr):
        arg = expr.arg
        index = expr.index
        arg_code = self._print(arg)
        if isinstance(arg.class_type, (NumpyNDArrayType, HomogeneousTupleType)) or \
                not isinstance(index, LiteralInteger):
            index_code = self._print(index)
            name = self._get_numpy_name(expr)
            return f'{name}({arg_code})[{index_code}]'
        elif index == 0:
            return f'len({arg_code})'
        else:
            raise NotImplementedError("The shape access function seems to be poorly defined.")

    def _print_PythonRound(self, expr):
        arg = self._print(expr.arg)
        if expr.ndigits:
            ndigits = self._print(expr.ndigits)
            return f'round({arg}, {ndigits})'
        else:
            return f'round({arg})'

    def _print_PyccelArraySize(self, expr):
        arg = self._print(expr.arg)
        name = self._get_numpy_name(expr)
        return f'{name}({arg})'

    def _print_Comment(self, expr):
        txt = self._print(expr.text)
        return '# {0} \n'.format(txt)

    def _print_CommentBlock(self, expr):
        txt = '\n'.join(self._print(c) for c in expr.comments)
        return '"""{0}"""\n'.format(txt)

    def _print_Assert(self, expr):
        condition = self._print(expr.test)
        return "assert {0}\n".format(condition)

    def _print_EmptyNode(self, expr):
        return ''

    def _print_DottedName(self, expr):
        # A DottedName can only contain LiteralStrings or PyccelSymbols at the printing stage
        return '.'.join(str(n) for n in expr.name)

    def _print_FunctionCall(self, expr):
        func = expr.funcdef
        if func in self._ignore_funcs:
            return ''
        if expr.interface:
            func_name = expr.interface_name
        else:
            func_name = expr.func_name
        args = expr.args
        if func.arguments and func.arguments[0].bound_argument:
            func_name = f'{self._print(args[0])}.{func_name}'
            if 'property' in func.decorators:
                return func_name
            args = args[1:]
        args_str = ', '.join(self._print(i) for i in args)
        code = f'{func_name}({args_str})'
        if expr.funcdef.results:
            return code
        else:
            return code+'\n'

    def _print_Import(self, expr):
        mod = expr.source_module
        init_func_name = ''
        free_func_name = ''
        if mod:
            init_func = mod.init_func
            if init_func:
                init_func_name = init_func.name
            free_func = mod.free_func
            if free_func:
                free_func_name = free_func.name

        if isinstance(expr.source, AsName):
            source = self._print(expr.source.name)
        else:
            source = self._print(expr.source)

        source = import_source_swap.get(source, source)

        target = [t for t in expr.target if not isinstance(t.object, Module)]

        if not target:
            return 'import {source}\n'.format(source=source)
        else:
            if source in import_object_swap:
                target = [AsName(import_object_swap[source].get(i.object,i.object), i.local_alias) for i in target]
            if source in import_target_swap:
                # If the source contains multiple names which reference the same object
                # check if the target is referred to by another name in pyccel.
                # Print the name used by pyccel (either the value from import_target_swap
                # or the original name from the import
                target = [AsName(i.object, import_target_swap[source].get(i.local_alias,i.local_alias)) for i in target]

            target = list(set(target))
            if source in pyccel_builtin_import_registry:
                self._aliases.update((pyccel_builtin_import_registry[source][t.name].cls_name, t.local_alias) \
                                        for t in target if t.name != t.local_alias)

            if expr.source_module:
                if expr.source_module.init_func:
                    self._ignore_funcs.append(expr.source_module.init_func)
                if expr.source_module.free_func:
                    self._ignore_funcs.append(expr.source_module.free_func)
            target = [self._print(t) for t in target if t.name not in (init_func_name, free_func_name)]
            target = ', '.join(target)
            return 'from {source} import {target}\n'.format(source=source, target=target)

    def _print_CodeBlock(self, expr):
        if len(expr.body)==0:
            return 'pass\n'
        else:
            code = ''.join(self._print(c) for c in expr.body)
            return code

    def _print_For(self, expr):
        self.set_scope(expr.scope)
        iterable = self._print(expr.iterable)
        target   = expr.target
        if not isinstance(target,(list, tuple)):
            target = [target]
        target = ','.join(self._print(i) for i in target)
        body   = self._print(expr.body)
        body   = self._indent_codestring(body)
        code   = ('for {0} in {1}:\n'
                '{2}').format(target,iterable,body)

        self.exit_scope()
        return code

    def _print_FunctionalFor(self, expr):
        body, iterators = self._find_functional_expr_and_iterables(expr)
        lhs = self._print(expr.lhs)
        body = self._print(body.rhs)
        for_loops = ' '.join(['for {} in {}'.format(self._print(idx), self._print(iters))
                        for idx, iters in zip(expr.indices, iterators)])

        name = self._aliases.get(type(expr),'array')
        if name == 'array':
            self.add_import(Import('numpy', [AsName(NumpyArray, 'array')]))

        return '{} = {}([{} {}])\n'.format(lhs, name, body, for_loops)

    def _print_GeneratorComprehension(self, expr):
        body, iterators = self._find_functional_expr_and_iterables(expr)

        rhs = body.rhs
        if isinstance(rhs, (PythonMax, PythonMin)):
            args = rhs.args[0]
            if body.lhs in args:
                args = [a for a in args if a != body.lhs]
                if len(args)==1:
                    rhs = args[0]
                else:
                    rhs = type(body.rhs)(*args)

        body = self._print(rhs)
        for_loops = ' '.join(['for {} in {}'.format(self._print(idx), self._print(iters))
                        for idx, iters in zip(expr.indices, iterators)])

        if expr.get_user_nodes(FunctionalFor):
            return '{}({} {})'.format(expr.name, body, for_loops)
        else:
            lhs = self._print(expr.lhs)
            return '{} = {}({} {})\n'.format(lhs, expr.name, body, for_loops)

    def _print_While(self, expr):
        cond = self._print(expr.test)
        self.set_scope(expr.scope)
        body = self._indent_codestring(self._print(expr.body))
        self.exit_scope()
        return 'while {cond}:\n{body}'.format(
                cond = cond,
                body = body)

    def _print_Break(self, expr):
        return 'break\n'

    def _print_Continue(self, expr):
        return 'continue\n'

    def _print_Assign(self, expr):
        lhs = expr.lhs
        rhs = expr.rhs

        if isinstance(rhs, FunctionCall) and (rhs.class_type, InhomogeneousTupleType) and isinstance(lhs, PythonTuple):
            # lhs needs packing back into a tuple
            def pack_lhs(lhs, rhs_type_template):
                new_lhs = []
                i = 0
                for elem in rhs_type_template:
                    if isinstance(elem, InhomogeneousTupleType):
                        tuple_elem = pack_lhs(lhs[i:], rhs_type_template[i])
                        new_lhs.append(tuple_elem)
                        i += len(tuple_elem)
                    else:
                        new_lhs.append(lhs[i])
                        i += 1
                return PythonTuple(*new_lhs)
            lhs = pack_lhs(lhs.args, rhs.class_type)

        lhs_code = self._print(lhs)
        rhs_code = self._print(rhs)
        if isinstance(rhs, Variable) and rhs.rank>1 and rhs.order != lhs.order:
            code = f'{lhs_code} = {rhs_code}.T\n'
        else:
            code = f'{lhs_code} = {rhs_code}\n'

        if isinstance(lhs, IndexedElement) and isinstance(lhs.base.class_type, HomogeneousTupleType):
            assert len(lhs.indices) == 1
            idx = lhs.indices[0]
            self._tuple_assigns.append(code)
            if int(idx) < int(lhs.base.shape[0])-1:
                return ''
            else:
                exprs = self._tuple_assigns
                rhs_elems = ', '.join(e.split(' = ')[1].strip('\n') for e in exprs)
                self._tuple_assigns = []
                if len(exprs) < 2:
                    rhs_elems += ','
                lhs_code = self._print(lhs.base)
                return f'{lhs_code} = ({rhs_elems})\n'
        else:
            return code

    def _print_AliasAssign(self, expr):
        lhs = expr.lhs
        rhs = expr.rhs

        lhs_code = self._print(lhs)
        rhs_code = self._print(rhs)
        if isinstance(rhs, Variable) and rhs.order!= lhs.order:
            return'{0} = {1}.T\n'.format(lhs_code,rhs_code)
        else:
            return'{0} = {1}\n'.format(lhs_code,rhs_code)

    def _print_AugAssign(self, expr):
        lhs = self._print(expr.lhs)
        rhs = self._print(expr.rhs)
        op  = self._print(expr.op)
        return'{0} {1}= {2}\n'.format(lhs,op,rhs)

    def _print_PythonRange(self, expr):
        start = self._print(expr.start)
        stop  = self._print(expr.stop)
        step  = self._print(expr.step)
        return f'range({start}, {stop}, {step})'

    def _print_Allocate(self, expr):
        class_type = expr.variable.class_type
        if expr.alloc_type == 'reserve':
            var = self._print(expr.variable)
            if isinstance(class_type, HomogeneousSetType):
                return f'{var} = set()\n'
            elif isinstance(class_type, HomogeneousListType):
                return f'{var} = list()\n'
            elif isinstance(class_type, DictType):
                return f'{var} = dict()\n'

        return ''

    def _print_Deallocate(self, expr):
        return ''

    def _print_NumpyArray(self, expr):
        name = self._get_numpy_name(expr)
        arg_var = expr.arg

        arg   = self._print(arg_var)
        dtype = self._print_dtype_argument(expr, expr.init_dtype)
        order = f"order='{expr.order}'" if expr.order else ''
        ndmin = f"ndmin={expr.rank}" if expr.rank > arg_var.rank else ''
        args  = ', '.join(a for a in [arg, dtype, order, ndmin] if a!= '')
        return f"{name}({args})"

    def _print_NumpyAutoFill(self, expr):
        func_name = self._aliases.get(type(expr), expr.name)

        dtype = self._print_dtype_argument(expr, expr.init_dtype)
        shape = self._print(expr.shape)
        order = f"order='{expr.order}'" if expr.order else ''
        args  = ', '.join(a for a in [shape, dtype, order] if a!='')
        return f"{func_name}({args})"

    def _print_NumpyLinspace(self, expr):
        name = self._aliases.get(type(expr), expr.name)
        dtype = self._print_dtype_argument(expr, expr.init_dtype)
        start = self._print(expr.start)
        stop = self._print(expr.stop)
        num = "num = " + self._print(expr.num)
        endpoint = "endpoint = "+self._print(expr.endpoint)
        args = ', '.join(a for a in [start, stop, num, endpoint, dtype] if a != '')
        return f"{name}({args})"

    def _print_NumpyMatmul(self, expr):
        name = self._aliases.get(type(expr), expr.name)
        return "{0}({1}, {2})".format(
                name,
                self._print(expr.a),
                self._print(expr.b))


    def _print_NumpyFull(self, expr):
        name = self._aliases.get(type(expr), expr.name)

        dtype = self._print_dtype_argument(expr, expr.init_dtype)
        shape      = self._print(expr.shape)
        fill_value = self._print(expr.fill_value)
        order      = f"order='{expr.order}'" if expr.order else ''
        args       = ', '.join(a for a in [shape, fill_value, dtype, order] if a)
        return f"{name}({args})"

    def _print_NumpyArange(self, expr):
        name = self._aliases.get(type(expr), expr.name)
        dtype = self._print_dtype_argument(expr, expr.init_dtype)
        args = ', '.join(a for a in [self._print(expr.start),
                          self._print(expr.stop),
                          self._print(expr.step),
                          dtype] if a != '')
        return f"{name}({args})"

    def _print_PyccelFunction(self, expr):
        name = self._aliases.get(type(expr),expr.name)
        args = ', '.join(self._print(a) for a in expr.args)
        return "{}({})".format(name, args)

    def _print_NumpyResultType(self, expr):
        args = expr.args
        if len(args) == 1 and args[0].rank > 1:
            arg = args[0]
            arg_code = self._print(arg)
            return f"{arg_code}.dtype"
        else:
            name = self._get_numpy_name(expr)
            args = ', '.join(self._print(a) for a in expr.args)
            return f"{name}({args})"

    def _print_NumpyRandint(self, expr):
        name = self._aliases.get(type(expr), expr.name)
        if expr.low:
            args = "{}, ".format(self._print(expr.low))
        else:
            args = ""
        args += "{}".format(self._print(expr.high))
        if expr.rank != 0:
            size = self._print(expr.shape)
            args += ", size = {}".format(size)
        return "{}({})".format(name, args)

    def _print_NumpyNorm(self, expr):
        name = self._aliases.get(type(expr), expr.name)
        axis = self._print(expr.axis) if expr.axis else None
        if axis:
            return  "{name}({arg},axis={axis})".format(name = name, arg  = self._print(expr.python_arg), axis=axis)
        return  "{name}({arg})".format(name = name, arg  = self._print(expr.python_arg))

    def _print_NumpyNonZero(self, expr):
        name = self._aliases.get(type(expr),'nonzero')
        if name == 'nonzero':
            self.add_import(Import('numpy', [AsName(NumpyNonZero, 'nonzero')]))
        arg = self._print(expr.array)
        return "{}({})".format(name, arg)

    def _print_NumpyCountNonZero(self, expr):
        name = self._aliases.get(type(expr),'count_nonzero')
        if name == 'count_nonzero':
            self.add_import(Import('numpy', [AsName(NumpyNonZero, 'count_nonzero')]))

        axis_arg = expr.axis

        arr = self._print(expr.array)
        axis = '' if axis_arg is None else (self._print(axis_arg) + ', ')
        keep_dims = 'keepdims = {}'.format(self._print(expr.keep_dims))

        arg = '{}, {}{}'.format(arr, axis, keep_dims)

        return "{}({})".format(name, arg)

    def _print_ListMethod(self, expr):
        method_name = expr.name
        list_obj = self._print(expr.list_obj)
        if len(expr.args) == 0 or all(arg is None for arg in expr.args):
            method_args = ''
        else:
            method_args = ', '.join(self._print(a) for a in expr.args)

        code = f"{list_obj}.{method_name}({method_args})"
        if isinstance(expr.class_type, VoidType):
            return code + '\n'
        else:
            return code

    def _print_DictMethod(self, expr):
        method_name = expr.name
        dict_obj = self._print(expr.dict_obj)
        method_args = ', '.join(self._print(a) for a in expr.args)

        return f"{dict_obj}.{method_name}({method_args})\n"

    def _print_DictPop(self, expr):
        dict_obj = self._print(expr.dict_obj)
        key = self._print(expr.key)
        if expr.default_value:
            val = self._print(expr.default_value)
            return f"{dict_obj}.pop({key}, {val})"
        else:
            return f"{dict_obj}.pop({key})"

    def _print_DictGet(self, expr):
        dict_obj = self._print(expr.dict_obj)
        key = self._print(expr.key)
        if expr.default_value:
            val = self._print(expr.default_value)
            return f"{dict_obj}.get({key}, {val})"
        else:
            return f"{dict_obj}.get({key})"

    def _print_DictItems(self, expr):
        dict_obj = self._print(expr.variable)

        return f"{dict_obj}.items()"

    def _print_DictKeys(self, expr):
        dict_obj = self._print(expr.variable)

        return f"{dict_obj}.keys()"

    def _print_DictGetItem(self, expr):
        dict_obj = self._print(expr.dict_obj)
        key = self._print(expr.key)
        return f"{dict_obj}[{key}]"

    def _print_Slice(self, expr):
        start = self._print(expr.start) if expr.start else ''
        stop  = self._print(expr.stop)  if expr.stop  else ''
        step  = self._print(expr.step)  if expr.step  else ''
        return '{start}:{stop}:{step}'.format(
                start = start,
                stop  = stop,
                step  = step)

    def _print_LiteralEllipsis(self, expr):
        return '...'

    def _print_SetMethod(self, expr):
        set_var = self._print(expr.set_variable)
        name = expr.name
        args = "" if len(expr.args) == 0 or expr.args[-1] is None \
            else ', '.join(self._print(a) for a in expr.args)
        code = f"{set_var}.{name}({args})"
        if expr.class_type is VoidType():
            return f'{code}\n'
        else:
            return code

    def _print_Nil(self, expr):
        return 'None'

    def _print_Pass(self, expr):
        return 'pass\n'

    def _print_PyccelIs(self, expr):
        lhs = self._print(expr.lhs)
        rhs = self._print(expr.rhs)
        return'{0} is {1}'.format(lhs,rhs)

    def _print_PyccelIsNot(self, expr):
        lhs = self._print(expr.lhs)
        rhs = self._print(expr.rhs)
        return'{0} is not {1}'.format(lhs,rhs)

    def _print_If(self, expr):
        lines = []
        for i, (c, e) in enumerate(expr.blocks):
            if i == 0:
                lines.append("if %s:\n" % self._print(c))

            elif i == len(expr.blocks) - 1 and isinstance(c, LiteralTrue):
                lines.append("else:\n")

            else:
                lines.append("elif %s:\n" % self._print(c))

            if isinstance(e, CodeBlock):
                body = self._indent_codestring(self._print(e))
                lines.append(body)
            else:
                lines.append(self._print(e))
        return "".join(lines)

    def _print_IfTernaryOperator(self, expr):
        cond = self._print(expr.cond)
        value_true = self._print(expr.value_true)
        value_false = self._print(expr.value_false)
        return '{true} if {cond} else {false}'.format(cond = cond, true =value_true, false = value_false)

    def _print_Literal(self, expr):
        dtype = expr.dtype

        if isinstance(dtype, NumpyNumericType):
            cast_func = DtypePrecisionToCastFunction[dtype]
            type_name = cast_func.__name__.lower()
            is_numpy  = type_name.startswith('numpy')
            cast_name = cast_func.name
            name = self._aliases.get(cast_func, cast_name)
            if is_numpy and name == cast_name:
                self.add_import(Import('numpy', [AsName(cast_func, cast_name)]))
            return '{}({})'.format(name, repr(expr.python_value))
        else:
            return repr(expr.python_value)

    def _print_Print(self, expr):
        args = []
        for f in expr.expr:
            if isinstance(f, str):
                args.append("'{}'".format(f))

            elif isinstance(f, tuple):
                for i in f:
                    args.append(self._print(i))

            else:
                args.append(self._print(f))

        fs = ', '.join(i for i in args)

        return 'print({0})\n'.format(fs)

    def _print_Module(self, expr):
        self.set_scope(expr.scope)
        # Print interface functions (one function with multiple decorators describes the problem)
        imports  = ''.join(self._print(i) for i in expr.imports)
        interfaces = ''.join(self._print(i) for i in expr.interfaces)
        # Collect functions which are not in an interface
        funcs = [f for f in expr.funcs if not (any(f in i.functions for i in expr.interfaces) \
                        or f is expr.init_func or f is expr.free_func)]
        funcs = ''.join(self._print(f) for f in funcs)
        classes = ''.join(self._print(c) for c in expr.classes)

        init_func = expr.init_func
        if init_func:
            self._ignore_funcs.append(init_func)
            # Collect initialisation body
            init_if = init_func.get_attribute_nodes(IfSection)[0]
            # Remove boolean from init_body
            init_body = init_if.body.body[:-1]
            init_body = ''.join(self._print(l) for l in init_body)
        else:
            init_body = ''

        free_func = expr.free_func
        if free_func:
            self._ignore_funcs.append(free_func)

        imports += ''.join(self._print(i) for i in self._additional_imports.values())

        body = ''.join((interfaces, funcs, classes, init_body))

        if expr.program:
            expr.program.remove_import(expr.name)
            prog = self._print(expr.program)
        else:
            prog = ''

        self.exit_scope()
        return ('{imports}\n'
                '{body}'
                '{prog}').format(
                        imports = imports,
                        body    = body,
                        prog    = prog)

    def _print_ModuleHeader(self, expr):
        self._in_header = True
        mod = expr.module
        variables = mod.variables
        var_decl = '\n'.join(f"{v.name} : {self._get_type_annotation(v)}" for v in variables)
        funcs = '\n'.join(self._function_signature(f) for f in mod.funcs)
        classes = ''
        for classDef in mod.classes:
            classes += f"class {classDef.name}:\n"
            class_body  = '\n'.join(f"{v.name} : {self._get_type_annotation(v)}" for v in classDef.attributes)
            for method in classDef.methods:
                class_body += f"{self._function_signature(method)};\n"

            classes += self._indent_codestring(class_body)

        self._in_header = False
        return '\n'.join((var_decl, classes, funcs))

    def _print_AllDeclaration(self, expr):
        values = ',\n           '.join(self._print(v) for v in expr.values)
        return f'__all__ = ({values},)\n'

    def _print_PyccelPow(self, expr):
        base = self._print(expr.args[0])
        e    = self._print(expr.args[1])
        return '{} ** {}'.format(base, e)

    def _print_PyccelAdd(self, expr):
        return ' + '.join(self._print(a) for a in expr.args)

    def _print_PyccelMinus(self, expr):
        return ' - '.join(self._print(a) for a in expr.args)

    def _print_PyccelMul(self, expr):
        return ' * '.join(self._print(a) for a in expr.args)

    def _print_PyccelDiv(self, expr):
        return ' / '.join(self._print(a) for a in expr.args)

    def _print_PyccelMod(self, expr):
        return '%'.join(self._print(a) for a in expr.args)

    def _print_PyccelFloorDiv(self, expr):
        return '//'.join(self._print(a) for a in expr.args)

    def _print_PyccelAssociativeParenthesis(self, expr):
        return '({})'.format(self._print(expr.args[0]))

    def _print_PyccelUnary(self, expr):
        return '+{}'.format(self._print(expr.args[0]))

    def _print_PyccelUnarySub(self, expr):
        return '-{}'.format(self._print(expr.args[0]))

    def _print_PyccelAnd(self, expr):
        return ' and '.join(self._print(a) for a in expr.args)

    def _print_PyccelOr(self, expr):
        return ' or '.join(self._print(a) for a in expr.args)

    def _print_PyccelEq(self, expr):
        lhs = self._print(expr.args[0])
        rhs = self._print(expr.args[1])
        return '{0} == {1} '.format(lhs, rhs)

    def _print_PyccelNe(self, expr):
        lhs = self._print(expr.args[0])
        rhs = self._print(expr.args[1])
        return '{0} != {1} '.format(lhs, rhs)

    def _print_PyccelLt(self, expr):
        lhs = self._print(expr.args[0])
        rhs = self._print(expr.args[1])
        return '{0} < {1}'.format(lhs, rhs)

    def _print_PyccelLe(self, expr):
        lhs = self._print(expr.args[0])
        rhs = self._print(expr.args[1])
        return '{0} <= {1}'.format(lhs, rhs)

    def _print_PyccelGt(self, expr):
        lhs = self._print(expr.args[0])
        rhs = self._print(expr.args[1])
        return '{0} > {1}'.format(lhs, rhs)

    def _print_PyccelGe(self, expr):
        lhs = self._print(expr.args[0])
        rhs = self._print(expr.args[1])
        return '{0} >= {1}'.format(lhs, rhs)

    def _print_PyccelNot(self, expr):
        a = self._print(expr.args[0])
        return 'not {}'.format(a)

    def _print_PyccelInvert(self, expr):
        return '~{}'.format(self._print(expr.args[0]))

    def _print_PyccelRShift(self, expr):
        return '{} >> {}'.format(self._print(expr.args[0]), self._print(expr.args[1]))

    def _print_PyccelLShift(self, expr):
        return '{} << {}'.format(self._print(expr.args[0]), self._print(expr.args[1]))

    def _print_PyccelBitXor(self, expr):
        return '{} ^ {}'.format(self._print(expr.args[0]), self._print(expr.args[1]))

    def _print_PyccelBitOr(self, expr):
        return '{} | {}'.format(self._print(expr.args[0]), self._print(expr.args[1]))

    def _print_PyccelBitAnd(self, expr):
        return '{} & {}'.format(self._print(expr.args[0]), self._print(expr.args[1]))

    def _print_Duplicate(self, expr):
        return '{} * {}'.format(self._print(expr.val), self._print(expr.length))

    def _print_Concatenate(self, expr):
        return ' + '.join([self._print(a) for a in expr.args])

    def _print_PyccelIn(self, expr):
        element = self._print(expr.element)
        container = self._print(expr.container)
        return f'{element} in {container}'

    def _print_PyccelSymbol(self, expr):
        return expr

    def _print_PythonType(self, expr):
        return 'type({})'.format(self._print(expr.arg))

    #-----------------Class Printer---------------------------------

    def _print_ClassDef(self, expr):
        classDefName = 'class {}({}):'.format(expr.name,', '.join(self._print(arg) for arg in  expr.superclasses))
        docstring = self._indent_codestring(self._print(expr.docstring)) if expr.docstring else ''
        methods = ''.join(self._print(method) for method in expr.methods)
        methods = self._indent_codestring(methods)
        interfaces = ''.join(self._print(method) for method in expr.interfaces)
        interfaces = self._indent_codestring(interfaces)
        classDef = '\n'.join([classDefName, docstring, methods, interfaces]) + '\n'
        return classDef

    def _print_ConstructorCall(self, expr):
        cls_variable = expr.cls_variable
        cls_name = cls_variable.cls_base.name
        args = ', '.join(self._print(arg) for arg in expr.args[1:])
        return f"{cls_variable} = {cls_name}({args})\n"

    def _print_Del(self, expr):
        return ''.join(f'del {var.variable}\n' for var in expr.variables)

    #------------------OmpAnnotatedComment Printer------------------

    def _print_OmpAnnotatedComment(self, expr):
        clauses = ''
        if expr.combined:
            clauses = ' ' + expr.combined

        omp_expr = '#$omp {}'.format(expr.name)
        clauses += str(expr.txt)
        omp_expr = '{}{}\n'.format(omp_expr, clauses)

        return omp_expr

    def _print_Omp_End_Clause(self, expr):
        omp_expr = str(expr.txt)
        omp_expr = '#$omp {}\n'.format(omp_expr)
        return omp_expr

    #------------------Annotation Printer------------------

    def _print_UnionTypeAnnotation(self, expr):
        types = [self._print(t) for t in expr.type_list]
        return ' | '.join(types)

    def _print_SyntacticTypeAnnotation(self, expr):
        dtype = self._print(expr.dtype)
        dtype = dtype.replace('::',':')
        order = f"(order={expr.order})" if expr.order else ''
        return f'{dtype}{order}'

    def _print_FunctionTypeAnnotation(self, expr):
        args = ', '.join(self._print(a.annotation) for a in expr.args)
        if expr.result.annotation:
            results = self._print(expr.result.annotation)
        else:
            results = ''
        return f"({results})({args})"

    def _print_VariableTypeAnnotation(self, expr):
        dtype = self._print(expr.class_type)
        if expr.is_const:
            dtype = f'const {dtype}'
        return dtype

    def _print_TypingFinal(self, expr):
        annotation = self._print(expr.arg)
        return f'const {annotation}'<|MERGE_RESOLUTION|>--- conflicted
+++ resolved
@@ -20,14 +20,10 @@
 from pyccel.ast.numpyext   import numpy_target_swap
 from pyccel.ast.numpyext   import NumpyArray, NumpyNonZero, NumpyResultType
 from pyccel.ast.numpytypes import NumpyNumericType, NumpyNDArrayType
-<<<<<<< HEAD
 from pyccel.ast.type_annotations import UnionTypeAnnotation, VariableTypeAnnotation
-=======
-from pyccel.ast.variable   import DottedName, Variable, IndexedElement
->>>>>>> 8abea1b3
 from pyccel.ast.utilities  import builtin_import_registry as pyccel_builtin_import_registry
 from pyccel.ast.utilities  import decorators_mod
-from pyccel.ast.variable   import DottedName, Variable
+from pyccel.ast.variable   import DottedName, Variable, IndexedElement
 
 from pyccel.parser.semantic import magic_method_map
 
@@ -88,11 +84,8 @@
         super().__init__()
         self._aliases = {}
         self._ignore_funcs = []
-<<<<<<< HEAD
+        self._tuple_assigns = []
         self._in_header = False
-=======
-        self._tuple_assigns = []
->>>>>>> 8abea1b3
 
     def _indent_codestring(self, lines):
         tab = " "*self._default_settings['tabwidth']
