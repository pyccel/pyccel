# coding: utf-8
#------------------------------------------------------------------------------------------#
# This file is part of Pyccel which is released under MIT License. See the LICENSE file or #
# go to https://github.com/pyccel/pyccel/blob/master/LICENSE for full license details.     #
#------------------------------------------------------------------------------------------#
import warnings

from pyccel.decorators import __all__ as pyccel_decorators

from pyccel.ast.builtins   import PythonMin, PythonMax, PythonType
from pyccel.ast.core       import CodeBlock, Import, Assign, FunctionCall, For, AsName, FunctionAddress
from pyccel.ast.core       import IfSection, FunctionDef, Module, DottedFunctionCall, PyccelFunctionDef
from pyccel.ast.datatypes  import default_precision, datatype
from pyccel.ast.functionalexpr import FunctionalFor
from pyccel.ast.literals   import LiteralTrue, LiteralString
from pyccel.ast.literals   import LiteralInteger, LiteralFloat, LiteralComplex
from pyccel.ast.numpyext   import NumpyShape, NumpySize, numpy_target_swap
from pyccel.ast.numpyext   import NumpyArray, NumpyNonZero, NumpyResultType
from pyccel.ast.numpyext   import DtypePrecisionToCastFunction
from pyccel.ast.variable   import DottedName, HomogeneousTupleVariable, Variable
from pyccel.ast.utilities  import builtin_import_registry as pyccel_builtin_import_registry
from pyccel.ast.utilities  import decorators_mod

from pyccel.codegen.printing.codeprinter import CodePrinter

from pyccel.errors.errors import Errors
from pyccel.errors.messages import PYCCEL_RESTRICTION_TODO

errors = Errors()

#==============================================================================

# Dictionary mapping imported targets to their aliases used internally by pyccel
# This prevents a mismatch between printed imports and function calls
# The keys are modules from which the target is imported
# The values are a dictionary whose keys are object aliases and whose values
# are the names used in pyccel
import_object_swap = { 'numpy': numpy_target_swap}
import_target_swap = {
        'numpy' : {'double'     : 'float64',
                   'prod'       : 'product',
                   'empty_like' : 'empty',
                   'zeros_like' : 'zeros',
                   'ones_like'  : 'ones',
                   'max'        : 'amax',
                   'min'        : 'amin',
                   'T'          : 'transpose',
                   'full_like'  : 'full',
                   'absolute'   : 'abs'},
        'numpy.random' : {'random' : 'rand'}
        }
import_source_swap = {
        'omp_lib' : 'pyccel.stdlib.internal.openmp'
        }

class PythonCodePrinter(CodePrinter):
    """
    A printer for printing code in Python.

    A printer to convert Pyccel's AST to strings of Python code.
    As for all printers the navigation of this file is done via _print_X
    functions.

    Parameters
    ----------
    filename : str
        The name of the file being pyccelised.
    """
    printmethod = "_pycode"
    language = "python"

    _default_settings = {
        'tabwidth': 4,
    }

    def __init__(self, filename):
        errors.set_target(filename, 'file')
        super().__init__()
        self._additional_imports = {}
        self._aliases = {}
        self._ignore_funcs = []

    def _indent_codestring(self, lines):
        tab = " "*self._default_settings['tabwidth']
        if lines == '':
            return lines
        else:
            # lines ends with \n
            return tab+lines.strip('\n').replace('\n','\n'+tab)+'\n'

    def _format_code(self, lines):
        return lines

    def get_additional_imports(self):
        """return the additional imports collected in printing stage"""
        imports = [i for tup in self._additional_imports.values() for i in tup[1]]
        return imports

    def insert_new_import(self, source, target, alias = None):
        """ Add an import of an object which may have been
        added by pyccel and therefore may not have been imported
        """
        if alias and alias!=target:
            target = AsName(target, alias)
        import_obj = Import(source, target)
        source = str(source)
        src_info = self._additional_imports.setdefault(source, (set(), []))
        if any(i not in src_info[0] for i in import_obj.target):
            src_info[0].update(import_obj.target)
            src_info[1].append(import_obj)

    def _find_functional_expr_and_iterables(self, expr):
        """
        Traverse through the loop representing a FunctionalFor or GeneratorComprehension
        to extract the central expression and the different iterable objects

        Parameters
        ----------
        expr : FunctionalFor

        Returns
        -------
        body      : PyccelAstNode
                    The expression inside the for loops
        iterables : list of Iterables
                    The iterables over which the for loops iterate
        """
        dummy_var = expr.index
        iterables = []
        body = expr.loops[1]
        while not isinstance(body, Assign):
            if isinstance(body, CodeBlock):
                body = list(body.body)
                while isinstance(body[0], FunctionalFor):
                    func_for = body.pop(0)
                    # Replace the temporary assign value with the FunctionalFor expression
                    # so the loop is printed inline
                    for b in body:
                        b.substitute(func_for.lhs, func_for)
                if len(body) > 1:
                    # Ensure all assigns assign to the dummy we are searching for and do not introduce unexpected variables
                    if any(not(isinstance(b, Assign) and b.lhs is dummy_var) for b in body[1:]):
                        raise NotImplementedError("Pyccel has introduced unnecessary statements which it cannot yet disambiguate in the python printer")
                body = body[0]
            elif isinstance(body, For):
                iterables.append(body.iterable)
                body = body.body
            elif isinstance(body, FunctionalFor):
                body, it = self._find_functional_expr_and_iterables(body)
                iterables.extend(it)
            else:
                raise NotImplementedError(f"Type {type(body)} not handled in a FunctionalFor")
        return body, iterables

    def _get_numpy_name(self, expr):
        """
        Get the name of a NumPy function and ensure it is imported.

        Get the name of a NumPy function from an instance of the class. The
        name is saved in the class by default, however _aliases are checked
        in case the function was imported explicitly with a different name
        (e.g. `from numpy import int32 as i32`). If the name is not found in
        aliases then it is added to the objects imported from NumPy.

        Parameters
        ----------
        expr : PyccelInternalFunction
            A Pyccel node describing a NumPy function.

        Returns
        -------
        str
            The name that should be used in the code.
        """
        if isinstance(expr, type):
            cls = expr
        else:
            cls = type(expr)
        type_name = expr.name
        name = self._aliases.get(cls, type_name)
        if name == type_name:
            self.insert_new_import(
                    source = 'numpy',
                    target = AsName(cls, name))
        return name

    #----------------------------------------------------------------------

    def _print_dtype_argument(self, expr, init_dtype):
        """
        Print a dtype argument.

        Print the argument `dtype=X` from the dtype initially provided.

        Parameters
        ----------
        expr : PyccelAstNode
            The expression whose datatype is being determined.

        init_dtype : PythonType, PyccelFunctionDef, LiteralString, str
            The actual dtype passed to the NumPy function.

        Returns
        -------
        str
            The code for the dtype argument.
        """
        if init_dtype is None:
            return ''

        if isinstance(init_dtype, (PythonType, NumpyResultType)):
            dtype = self._print(init_dtype)
        elif isinstance(init_dtype, PyccelFunctionDef):
            dtype = self._get_numpy_name(init_dtype.cls_name)
        else:
            dtype = self._print(expr.dtype)
            if expr.precision != -1:
                dtype = self._get_numpy_name(DtypePrecisionToCastFunction[datatype(dtype).name][expr.precision])
        return f"dtype = {dtype}"

    def _print_Header(self, expr):
        return ''

    def _print_tuple(self, expr):
        fs = ', '.join(self._print(f) for f in expr)
        return f'({fs})'

    def _print_NativeBool(self, expr):
        return 'bool'

    def _print_NativeInteger(self, expr):
        return 'int'

    def _print_NativeFloat(self, expr):
        return 'float'

    def _print_NativeComplex(self, expr):
        return 'complex'

    def _print_Variable(self, expr):
        return self._print(expr.name)

    def _print_DottedVariable(self, expr):
        rhs_code = self._print_Variable(expr)
        lhs_code = self._print(expr.lhs)
        return f"{lhs_code}.{rhs_code}"

    def _print_FunctionDefArgument(self, expr):
        name = self._print(expr.name)
        default = ''

        if expr.annotation:
            type_annotation = self._print(expr.annotation)
        else:
            var = expr.var
            def get_type_annotation(var):
                if isinstance(var, Variable):
                    type_annotation = str(var.dtype)
                    if var.rank:
                        type_annotation += '[' + ','.join(':' for _ in range(var.rank)) + ']'
                    return f"'{type_annotation}'"
                elif isinstance(var, FunctionAddress):
                    results = ', '.join(get_type_annotation(r.var) for r in var.results)
                    arguments = ', '.join(get_type_annotation(a.var) for a in var.arguments)
                    return f'"({results})({arguments})"'

            type_annotation = get_type_annotation(var)

        if expr.has_default:
            if isinstance(expr.value, FunctionDef):
                default = f' = {self._print(expr.value.name)}'
            else:
                default = f' = {self._print(expr.value)}'

        return f'{name} : {type_annotation}{default}'

    def _print_FunctionCallArgument(self, expr):
        if expr.keyword:
            return f'{expr.keyword} = {self._print(expr.value)}'
        else:
            return self._print(expr.value)

    def _print_Idx(self, expr):
        return self._print(expr.name)

    def _print_IndexedElement(self, expr):
        indices = expr.indices
        if isinstance(indices, (tuple, list)):
            # this a fix since when having a[i,j] the generated code is a[(i,j)]
            if len(indices) == 1 and isinstance(indices[0], (tuple, list)):
                indices = indices[0]

            indices = [self._print(i) for i in indices]
            if isinstance(expr.base, HomogeneousTupleVariable):
                indices = ']['.join(i for i in indices)
            else:
                indices = ','.join(i for i in indices)
        else:
            errors.report(PYCCEL_RESTRICTION_TODO, symbol=expr,
                severity='fatal')

        base = self._print(expr.base)
        return f'{base}[{indices}]'

    def _print_Interface(self, expr):
        # TODO: Improve. See #885

        # Print each function in the interface
        func_def_code = []
        for func in expr.functions:
            if not isinstance(func, FunctionAddress):
                func.rename(expr.name)
            func_def_code.append(self._print(func))

        # Split functions after declaration to ignore type declaration differences
        bodies = [c.split(':\n',1)[1] for c in func_def_code]
        # Verify that generated function bodies are identical
        if len(set(bodies)) > 1:
            warnings.warn(UserWarning("Generated code varies between interfaces but has not been printed. This Python code may produce unexpected results."))

        return func_def_code[0]

    def _print_FunctionDef(self, expr):
        self.set_scope(expr.scope)
        name       = self._print(expr.name)
        imports    = ''.join(self._print(i) for i in expr.imports)
        interfaces = ''.join(self._print(i) for i in expr.interfaces if not i.is_argument)
        functions  = [f for f in expr.functions if not any(f in i.functions for i in expr.interfaces)]
        functions  = ''.join(self._print(f) for f in functions)
        body    = self._print(expr.body)
        body    = self._indent_codestring(body)
        args    = ', '.join(self._print(i) for i in expr.arguments)

        imports    = self._indent_codestring(imports)
        functions  = self._indent_codestring(functions)
        interfaces = self._indent_codestring(interfaces)

        doc_string = self._print(expr.doc_string) if expr.doc_string else ''
        doc_string = self._indent_codestring(doc_string)

        body = ''.join([doc_string, functions, interfaces, imports, body])

        code = f'def {name}({args}):\n{body}\n'
        decorators = expr.decorators.copy()
        if decorators:
            if decorators['template']:
                # Eliminate template_dict because it is useless in the printing
                decorators['template'] = decorators['template']['decorator_list']
            else:
                decorators.pop('template')
            for n,f in decorators.items():
                if n in pyccel_decorators:
                    self.insert_new_import(DottedName('pyccel.decorators'), AsName(decorators_mod[n], n))
                # TODO - All decorators must be stored in a list
                if not isinstance(f, list):
                    f = [f]
                dec = ''
                for func in f:
                    if isinstance(func, FunctionCall):
                        args = func.args
                    elif func == n:
                        args = []
                    else:
                        args = [LiteralString(a) for a in func]
                    if n == 'types':
                        continue
                    if args:
                        args = ', '.join(self._print(i) for i in args)
                        dec += f'@{n}({args})\n'

                    else:
                        dec += f'@{n}\n'

                code = dec + code
        headers = expr.headers
        if headers:
            headers = self._print(headers)
            code = f'{headers}\n{code}'

        self.exit_scope()
        return code

    def _print_PyccelFunctionDef(self, expr):
        cls = expr.cls_name
        if cls.__name__.startswith('Numpy'):
            return self._get_numpy_name(cls)
        else:
            return cls.name

    def _print_FunctionAddress(self, expr):
        return expr.name

    def _print_Return(self, expr):

        if expr.stmt:
            assigns = {i.lhs: i.rhs for i in expr.stmt.body if isinstance(i, Assign)}
            prelude = ''.join([self._print(i) for i in expr.stmt.body if not isinstance(i, Assign)])
        else:
            assigns = {}
            prelude = ''
        expr_return_vars = [assigns.get(a,a) for a in expr.expr]

        return_vars_str = ','.join(self._print(i) for i in expr_return_vars)

        return prelude+f'return {return_vars_str}\n'

    def _print_Program(self, expr):
        mod_scope = self.scope
        self.set_scope(expr.scope)
        imports  = ''.join(self._print(i) for i in expr.imports)
        body     = self._print(expr.body)
        imports += ''.join(self._print(i) for i in self.get_additional_imports())

        body = imports+body
        body = self._indent_codestring(body)

        self.exit_scope()
        if mod_scope:
            self.set_scope(mod_scope)
        return f'if __name__ == "__main__":\n{body}\n'


    def _print_AsName(self, expr):
        name = self._print(expr.name)
        target = self._print(expr.target)
        if name == target:
            return name
        else:
            return f'{name} as {target}'

    def _print_PythonTuple(self, expr):
        args = ', '.join(self._print(i) for i in expr.args)
        if len(expr.args) == 1:
            args += ','
        return '('+args+')'

    def _print_PythonList(self, expr):
        args = ', '.join(self._print(i) for i in expr.args)
        return '['+args+']'

    def _print_PythonBool(self, expr):
        return f'bool({self._print(expr.arg)})'

    def _print_PythonInt(self, expr):
        name = 'int'
        if expr.precision != -1:
            name = self._get_numpy_name(expr)
        return f'{name}({self._print(expr.arg)})'

    def _print_PythonFloat(self, expr):
        name = 'float'
        if expr.precision != -1:
            name = self._get_numpy_name(expr)
        return f'{name}({self._print(expr.arg)})'

    def _print_PythonComplex(self, expr):
        name = self._aliases.get(type(expr), expr.name)
        if expr.is_cast:
            return f'{name}({self._print(expr.internal_var)})'
        else:
            return f'{name}({self._print(expr.real)}, {self._print(expr.imag)})'

    def _print_NumpyComplex(self, expr):
        if expr.precision != -1:
            name = self._get_numpy_name(expr)
        else:
            name = 'complex'
        if expr.is_cast:
            return f'{name}({self._print(expr.internal_var)})'
        else:
            return f'{name}({self._print(expr.real)}+{self._print(expr.imag)}*1j)'

    def _print_Iterable(self, expr):
        return self._print(expr.iterable)

    def _print_PythonRange(self, expr):
        start = self._print(expr.start)
        stop  = self._print(expr.stop )
        step  = self._print(expr.step )
        return f'range({start}, {stop}, {step})'

    def _print_PythonEnumerate(self, expr):
        elem = self._print(expr.element)
        if expr.start == 0:
            return f'enumerate({elem})'
        else:
            start = self._print(expr.start)
            return f'enumerate({elem},{start})'

    def _print_PythonMap(self, expr):
        func = self._print(expr.func.name)
        args = self._print(expr.func_args)
        return f'map({func}, {args})'

    def _print_PythonReal(self, expr):
<<<<<<< HEAD
        return f'({self._print(expr.internal_var)}).real'

    def _print_PythonImag(self, expr):
        return f'({self._print(expr.internal_var)}).imag'

    def _print_PythonConjugate(self, expr):
        return f'({self._print(expr.internal_var)}).conjugate()'
=======
        if isinstance(expr.internal_var, Variable):
            return '{}.real'.format(self._print(expr.internal_var))
        else:
            return '({}).real'.format(self._print(expr.internal_var))

    def _print_PythonImag(self, expr):
        if isinstance(expr.internal_var, Variable):
            return '{}.imag'.format(self._print(expr.internal_var))
        else:
            return '({}).imag'.format(self._print(expr.internal_var))

    def _print_PythonConjugate(self, expr):
        if isinstance(expr.internal_var, Variable):
            return '{}.conjugate()'.format(self._print(expr.internal_var))
        else:
            return '({}).conjugate()'.format(self._print(expr.internal_var))
>>>>>>> b10051d8

    def _print_PythonPrint(self, expr):
        args = ', '.join(self._print(a) for a in expr.expr)
        return f'print({args})\n'

    def _print_PyccelArrayShapeElement(self, expr):
        arg = self._print(expr.arg)
        index = self._print(expr.index)
        name = self._get_numpy_name(expr)
        return f'{name}({arg})[{index}]'

    def _print_PyccelArraySize(self, expr):
        arg = self._print(expr.arg)
        name = self._get_numpy_name(expr)
        return f'{name}({arg})'

    def _print_Comment(self, expr):
        txt = self._print(expr.text)
        return f'# {txt} \n'

    def _print_CommentBlock(self, expr):
        txt = '\n'.join(self._print(c) for c in expr.comments)
        return f'"""{txt}"""\n'

    def _print_Assert(self, expr):
        condition = self._print(expr.test)
        return f"assert {condition}\n"

    def _print_EmptyNode(self, expr):
        return ''

    def _print_DottedName(self, expr):
        return '.'.join(self._print(n) for n in expr.name)

    def _print_FunctionCall(self, expr):
        if expr.funcdef in self._ignore_funcs:
            return ''
        if expr.interface:
            func_name = expr.interface_name
        else:
            func_name = expr.func_name
        args = expr.args
        if isinstance(expr, DottedFunctionCall):
            args = args[1:]
        args_str = ', '.join(self._print(i) for i in args)
        code = f'{func_name}({args_str})'
        if expr.funcdef.results:
            return code
        else:
            return code+'\n'

    def _print_Import(self, expr):
        mod = expr.source_module
        init_func_name = ''
        free_func_name = ''
        if mod:
            init_func = mod.init_func
            if init_func:
                init_func_name = init_func.name
            free_func = mod.free_func
            if free_func:
                free_func_name = free_func.name

        if isinstance(expr.source, AsName):
            source = self._print(expr.source.name)
        else:
            source = self._print(expr.source)

        source = import_source_swap.get(source, source)

        target = [t for t in expr.target if not isinstance(t.object, Module)]

        if not target:
            return f'import {source}\n'
        else:
            if source in import_object_swap:
                target = [AsName(import_object_swap[source].get(i.object,i.object), i.target) for i in target]
            if source in import_target_swap:
                # If the source contains multiple names which reference the same object
                # check if the target is referred to by another name in pyccel.
                # Print the name used by pyccel (either the value from import_target_swap
                # or the original name from the import
                target = [AsName(i.object, import_target_swap[source].get(i.target,i.target)) for i in target]

            target = list(set(target))
            if source in pyccel_builtin_import_registry:
                self._aliases.update([(pyccel_builtin_import_registry[source][t.name].cls_name, t.target) for t in target if t.name != t.target])

            if expr.source_module:
                if expr.source_module.init_func:
                    self._ignore_funcs.append(expr.source_module.init_func)
                if expr.source_module.free_func:
                    self._ignore_funcs.append(expr.source_module.free_func)
            target = [self._print(t) for t in target if t.name not in (init_func_name, free_func_name)]
            target = ', '.join(target)
            return f'from {source} import {target}\n'

    def _print_CodeBlock(self, expr):
        if len(expr.body)==0:
            return 'pass\n'
        else:
            code = ''.join(self._print(c) for c in expr.body)
            return code

    def _print_For(self, expr):
        self.set_scope(expr.scope)
        iterable = self._print(expr.iterable)
        target   = expr.target
        if not isinstance(target,(list, tuple)):
            target = [target]
        target = ','.join(self._print(i) for i in target)
        body   = self._print(expr.body)
        body   = self._indent_codestring(body)
        code   = (f'for {target} in {iterable}:\n'
                f'{body}')

        self.exit_scope()
        return code

    def _print_FunctionalFor(self, expr):
        body, iterators = self._find_functional_expr_and_iterables(expr)
        lhs = self._print(expr.lhs)
        body = self._print(body.rhs)
        for_loops = ' '.join(f'for {self._print(idx)} in {self._print(iters)}'
                        for idx, iters in zip(expr.indices, iterators))

        name = self._aliases.get(type(expr),'array')
        if name == 'array':
            self.insert_new_import(
                    source = 'numpy',
                    target = AsName(NumpyArray, 'array'))

        return f'{lhs} = {name}([{body} {for_loops}])\n'

    def _print_GeneratorComprehension(self, expr):
        body, iterators = self._find_functional_expr_and_iterables(expr)

        rhs = body.rhs
        if isinstance(rhs, (PythonMax, PythonMin)):
            args = rhs.args[0]
            if body.lhs in args:
                args = [a for a in args if a != body.lhs]
                if len(args)==1:
                    rhs = args[0]
                else:
                    rhs = type(body.rhs)(*args)

        body = self._print(rhs)
        for_loops = ' '.join(f'for {self._print(idx)} in {self._print(iters)}'
                        for idx, iters in zip(expr.indices, iterators))

        if expr.get_user_nodes(FunctionalFor):
            return f'{expr.name}({body} {for_loops})'
        else:
            lhs = self._print(expr.lhs)
            return f'{lhs} = {expr.name}({body} {for_loops})\n'

    def _print_While(self, expr):
        cond = self._print(expr.test)
        self.set_scope(expr.scope)
        body = self._indent_codestring(self._print(expr.body))
        self.exit_scope()
        return f'while {cond}:\n{body}'

    def _print_Break(self, expr):
        return 'break\n'

    def _print_Continue(self, expr):
        return 'continue\n'

    def _print_Assign(self, expr):
        lhs = expr.lhs
        rhs = expr.rhs

        lhs_code = self._print(lhs)
        rhs_code = self._print(rhs)
        if isinstance(rhs, Variable) and rhs.rank>1 and rhs.order != lhs.order:
            return f'{lhs_code} = {rhs_code}.T\n'
        else:
            return f'{lhs_code} = {rhs_code}\n'

    def _print_AliasAssign(self, expr):
        lhs = expr.lhs
        rhs = expr.rhs

        lhs_code = self._print(lhs)
        rhs_code = self._print(rhs)
        if isinstance(rhs, Variable) and rhs.order!= lhs.order:
            return f'{lhs_code} = {rhs_code}.T\n'
        else:
            return f'{lhs_code} = {rhs_code}\n'

    def _print_AugAssign(self, expr):
        lhs = self._print(expr.lhs)
        rhs = self._print(expr.rhs)
        op  = self._print(expr.op)
        return f'{lhs} {op}= {rhs}\n'

    def _print_PythonRange(self, expr):
        start = self._print(expr.start)
        stop  = self._print(expr.stop)
        step  = self._print(expr.step)
        return f'range({start}, {stop}, {step})'

    def _print_Allocate(self, expr):
        return ''

    def _print_Deallocate(self, expr):
        return ''

    def _print_NumpyArray(self, expr):
        name = self._get_numpy_name(expr)
        arg_var = expr.arg

        arg   = self._print(arg_var)
        dtype = self._print_dtype_argument(expr, expr.init_dtype)
        order = f"order='{expr.order}'" if expr.order else ''
        ndmin = f"ndmin={expr.rank}" if expr.rank > arg_var.rank else ''
        args  = ', '.join(a for a in [arg, dtype, order, ndmin] if a!= '')
        return f"{name}({args})"

    def _print_NumpyAutoFill(self, expr):
        func_name = self._aliases.get(type(expr), expr.name)

        dtype = self._print_dtype_argument(expr, expr.init_dtype)
        shape = self._print(expr.shape)
        order = f"order='{expr.order}'" if expr.order else ''
        args  = ', '.join(a for a in [shape, dtype, order] if a!='')
        return f"{func_name}({args})"

    def _print_NumpyLinspace(self, expr):
        name = self._aliases.get(type(expr), expr.name)
        dtype = self._print_dtype_argument(expr, expr.init_dtype)
        start = self._print(expr.start)
        stop = self._print(expr.stop)
        num = "num = " + self._print(expr.num)
        endpoint = "endpoint = "+self._print(expr.endpoint)
        args = ', '.join(a for a in [start, stop, num, endpoint, dtype] if a != '')
        return f"{name}({args})"

    def _print_NumpyMatmul(self, expr):
        name = self._aliases.get(type(expr), expr.name)
        return f"{name}({self._print(expr.a)}, {self._print(expr.b)})"


    def _print_NumpyFull(self, expr):
        name = self._aliases.get(type(expr), expr.name)

        dtype = self._print_dtype_argument(expr, expr.init_dtype)
        shape      = self._print(expr.shape)
        fill_value = self._print(expr.fill_value)
        order      = f"order='{expr.order}'" if expr.order else ''
        args       = ', '.join(a for a in [shape, fill_value, dtype, order] if a)
        return f"{name}({args})"

    def _print_NumpyArange(self, expr):
        name = self._aliases.get(type(expr), expr.name)
        dtype = self._print_dtype_argument(expr, expr.init_dtype)
        args = ', '.join(a for a in [self._print(expr.start),
                          self._print(expr.stop),
                          self._print(expr.step),
                          dtype] if a != '')
        return f"{name}({args})"

    def _print_PyccelInternalFunction(self, expr):
        name = self._aliases.get(type(expr),expr.name)
        args = ', '.join(self._print(a) for a in expr.args)
        return f"{name}({args})"

    def _print_NumpyResultType(self, expr):
        args = expr.args
        if len(args) == 1 and args[0].rank > 1:
            arg = args[0]
            arg_code = self._print(arg)
            return f"{arg_code}.dtype"
        else:
            name = self._get_numpy_name(expr)
            args = ', '.join(self._print(a) for a in expr.args)
            return f"{name}({args})"

    def _print_NumpyRandint(self, expr):
        name = self._aliases.get(type(expr), expr.name)
        if expr.low:
            args = self._print(expr.low) + ", "
        else:
            args = ""
        args += self._print(expr.high)
        if expr.rank != 0:
            size = self._print(expr.shape)
            args += f", size = {size}"
        return f"{name}({args})"

    def _print_NumpyNorm(self, expr):
        name = self._aliases.get(type(expr), expr.name)
        axis = self._print(expr.axis) if expr.axis else None
        if axis:
            return  f"{name}({self._print(expr.python_arg)},axis={axis})"
        return  f"{name}({self._print(expr.python_arg)})"

    def _print_NumpyNonZero(self, expr):
        name = self._aliases.get(type(expr),'nonzero')
        if name == 'nonzero':
            self.insert_new_import(
                    source = 'numpy',
                    target = AsName(NumpyNonZero, 'nonzero'))
        arg = self._print(expr.array)
        return f"{name}({arg})"

    def _print_NumpyCountNonZero(self, expr):
        name = self._aliases.get(type(expr),'count_nonzero')
        if name == 'count_nonzero':
            self.insert_new_import(
                    source = 'numpy',
                    target = AsName(NumpyNonZero, 'count_nonzero'))

        axis_arg = expr.axis

        arr = self._print(expr.array)
        axis = '' if axis_arg is None else (self._print(axis_arg) + ', ')
        keep_dims = 'keepdims = ' + self._print(expr.keep_dims)

        arg = f'{arr}, {axis}{keep_dims}'

        return f"{name}({arg})"

    def _print_Slice(self, expr):
        start = self._print(expr.start) if expr.start else ''
        stop  = self._print(expr.stop)  if expr.stop  else ''
        step  = self._print(expr.step)  if expr.step  else ''
        return f'{start}:{stop}:{step}'

    def _print_Nil(self, expr):
        return 'None'

    def _print_Pass(self, expr):
        return 'pass\n'

    def _print_PyccelIs(self, expr):
        lhs = self._print(expr.lhs)
        rhs = self._print(expr.rhs)
        return f'{lhs} is {rhs}'

    def _print_PyccelIsNot(self, expr):
        lhs = self._print(expr.lhs)
        rhs = self._print(expr.rhs)
        return f'{lhs} is not {rhs}'

    def _print_If(self, expr):
        lines = []
        for i, (c, e) in enumerate(expr.blocks):
            if i == 0:
                lines.append(f"if {self._print(c)}:\n")

            elif i == len(expr.blocks) - 1 and isinstance(c, LiteralTrue):
                lines.append("else:\n")

            else:
                lines.append(f"elif {self._print(c)}:\n")

            if isinstance(e, CodeBlock):
                body = self._indent_codestring(self._print(e))
                lines.append(body)
            else:
                lines.append(self._print(e))
        return "".join(lines)

    def _print_IfTernaryOperator(self, expr):
        cond = self._print(expr.cond)
        value_true = self._print(expr.value_true)
        value_false = self._print(expr.value_false)
        return f'{value_true} if {cond} else {value_false}'

    def _print_Literal(self, expr):
        dtype = expr.dtype
        precision = expr.precision

        if not isinstance(expr, (LiteralInteger, LiteralFloat, LiteralComplex)) or \
                precision == -1:
            return repr(expr.python_value)
        else:
            cast_func = DtypePrecisionToCastFunction[dtype.name][precision]
            type_name = cast_func.__name__.lower()
            is_numpy  = type_name.startswith('numpy')
            cast_name = cast_func.name
            name = self._aliases.get(cast_func, cast_name)
            if is_numpy and name == cast_name:
                self.insert_new_import(
                        source = 'numpy',
                        target = AsName(cast_func, cast_name))
            return f'{name}({repr(expr.python_value)})'

    def _print_Print(self, expr):
        args = []
        for f in expr.expr:
            if isinstance(f, str):
                args.append(f"'{f}'")

            elif isinstance(f, tuple):
                for i in f:
                    args.append(self._print(i))

            else:
                args.append(self._print(f))

        fs = ', '.join(i for i in args)

        return f'print({fs})\n'

    def _print_Module(self, expr):
        self.set_scope(expr.scope)
        # Print interface functions (one function with multiple decorators describes the problem)
        imports  = ''.join(self._print(i) for i in expr.imports)
        interfaces = ''.join(self._print(i) for i in expr.interfaces)
        # Collect functions which are not in an interface
        funcs = [f for f in expr.funcs if not (any(f in i.functions for i in expr.interfaces) \
                        or f is expr.init_func or f is expr.free_func)]
        funcs = ''.join(self._print(f) for f in funcs)
        classes = ''.join(self._print(c) for c in expr.classes)

        init_func = expr.init_func
        if init_func:
            self._ignore_funcs.append(init_func)
            # Collect initialisation body
            init_if = init_func.get_attribute_nodes(IfSection)[0]
            # Remove boolean from init_body
            init_body = init_if.body.body[:-1]
            init_body = ''.join(self._print(l) for l in init_body)
        else:
            init_body = ''

        free_func = expr.free_func
        if free_func:
            self._ignore_funcs.append(free_func)

        imports += ''.join(self._print(i) for i in self.get_additional_imports())

        body = ''.join((interfaces, funcs, classes, init_body))

        if expr.program:
            expr.program.remove_import(expr.name)
            prog = self._print(expr.program)
        else:
            prog = ''

        self.exit_scope()
        return (f'{imports}\n'
                f'{body}'
                f'{prog}')

    def _print_PyccelPow(self, expr):
        base = self._print(expr.args[0])
        e    = self._print(expr.args[1])
        return f'{base} ** {e}'

    def _print_PyccelAdd(self, expr):
        return ' + '.join(self._print(a) for a in expr.args)

    def _print_PyccelMinus(self, expr):
        return ' - '.join(self._print(a) for a in expr.args)

    def _print_PyccelMul(self, expr):
        return ' * '.join(self._print(a) for a in expr.args)

    def _print_PyccelDiv(self, expr):
        return ' / '.join(self._print(a) for a in expr.args)

    def _print_PyccelMod(self, expr):
        return '%'.join(self._print(a) for a in expr.args)

    def _print_PyccelFloorDiv(self, expr):
        return '//'.join(self._print(a) for a in expr.args)

    def _print_PyccelAssociativeParenthesis(self, expr):
        return f'({self._print(expr.args[0])})'

    def _print_PyccelUnary(self, expr):
        return '+' + self._print(expr.args[0])

    def _print_PyccelUnarySub(self, expr):
        return '-' + self._print(expr.args[0])

    def _print_PyccelAnd(self, expr):
        return ' and '.join(self._print(a) for a in expr.args)

    def _print_PyccelOr(self, expr):
        return ' or '.join(self._print(a) for a in expr.args)

    def _print_PyccelEq(self, expr):
        lhs = self._print(expr.args[0])
        rhs = self._print(expr.args[1])
        return f'{lhs} == {rhs} '

    def _print_PyccelNe(self, expr):
        lhs = self._print(expr.args[0])
        rhs = self._print(expr.args[1])
        return f'{lhs} != {rhs} '

    def _print_PyccelLt(self, expr):
        lhs = self._print(expr.args[0])
        rhs = self._print(expr.args[1])
        return f'{lhs} < {rhs}'

    def _print_PyccelLe(self, expr):
        lhs = self._print(expr.args[0])
        rhs = self._print(expr.args[1])
        return f'{lhs} <= {rhs}'

    def _print_PyccelGt(self, expr):
        lhs = self._print(expr.args[0])
        rhs = self._print(expr.args[1])
        return f'{lhs} > {rhs}'

    def _print_PyccelGe(self, expr):
        lhs = self._print(expr.args[0])
        rhs = self._print(expr.args[1])
        return f'{lhs} >= {rhs}'

    def _print_PyccelNot(self, expr):
        a = self._print(expr.args[0])
        return f'not {a}'

    def _print_PyccelInvert(self, expr):
        return '~' + self._print(expr.args[0])

    def _print_PyccelRShift(self, expr):
        lhs = self._print(expr.args[0])
        rhs = self._print(expr.args[1])
        return f'{lhs} >> {rhs}'

    def _print_PyccelLShift(self, expr):
        lhs = self._print(expr.args[0])
        rhs = self._print(expr.args[1])
        return f'{lhs} << {rhs}'

    def _print_PyccelBitXor(self, expr):
        lhs = self._print(expr.args[0])
        rhs = self._print(expr.args[1])
        return f'{lhs} ^ {rhs}'

    def _print_PyccelBitOr(self, expr):
        lhs = self._print(expr.args[0])
        rhs = self._print(expr.args[1])
        return f'{lhs} | {rhs}'

    def _print_PyccelBitAnd(self, expr):
        lhs = self._print(expr.args[0])
        rhs = self._print(expr.args[1])
        return f'{lhs} & {rhs}'

    def _print_Duplicate(self, expr):
        return f'{self._print(expr.val)} * {self._print(expr.length)}'

    def _print_Concatenate(self, expr):
        return ' + '.join(self._print(a) for a in expr.args)

    def _print_PyccelSymbol(self, expr):
        return expr

    def _print_PythonType(self, expr):
        return f'type({self._print(expr.arg)})'

    #-----------------Class Printer---------------------------------

    def _print_ClassDef(self, expr):
        inheritance = ', '.join(self._print(arg) for arg in expr.superclasses)
        classDefName = f'class {expr.name}({inheritance}):'
        methods = ''.join(self._print(method) for method in expr.methods)
        methods = self._indent_codestring(methods)
        interfaces = ''.join(self._print(method) for method in expr.interfaces)
        interfaces = self._indent_codestring(interfaces)
        classDef = '\n'.join([classDefName, methods, interfaces]) + '\n'
        return classDef

    def _print_ConstructorCall(self, expr):
        cls_name = expr.funcdef.cls_name
        cls_variable = expr.cls_variable
        args = ', '.join(self._print(arg) for arg in expr.args[1:])
        return f"{cls_variable} = {cls_name}({args})\n"

    def _print_Del(self, expr):
        return ''.join(f'del {var}\n' for var in expr.variables)

    #------------------OmpAnnotatedComment Printer------------------

    def _print_OmpAnnotatedComment(self, expr):
        clauses = ''
        if expr.combined:
            clauses = ' ' + expr.combined

        omp_expr = f'#$omp {expr.name}'
        clauses += str(expr.txt)
        omp_expr = f'{omp_expr}{clauses}\n'

        return omp_expr

    def _print_Omp_End_Clause(self, expr):
        omp_expr = str(expr.txt)
        omp_expr = f'#$omp {omp_expr}\n'
        return omp_expr

#==============================================================================
def pycode(expr, assign_to=None, **settings):
    """ Converts an expr to a string of Python code
    Parameters
    ==========
    expr : Expr
        A SymPy expression.
    fully_qualified_modules : bool
        Whether or not to write out full module names of functions
        (``math.sin`` vs. ``sin``). default: ``True``.
    Examples
    ========
    >>> from sympy import tan, Symbol
    >>> from sympy.printing.pycode import pycode
    >>> pycode(tan(Symbol('x')) + 1)
    'math.tan(x) + 1'
    """
    return PythonCodePrinter(settings).doprint(expr, assign_to)<|MERGE_RESOLUTION|>--- conflicted
+++ resolved
@@ -493,32 +493,25 @@
         return f'map({func}, {args})'
 
     def _print_PythonReal(self, expr):
-<<<<<<< HEAD
-        return f'({self._print(expr.internal_var)}).real'
+        internal_var = self._print(expr.internal_var)
+        if isinstance(expr.internal_var, Variable):
+            return f'{internal_var}.real'
+        else:
+            return f'({internal_var}).real'
 
     def _print_PythonImag(self, expr):
-        return f'({self._print(expr.internal_var)}).imag'
+        internal_var = self._print(expr.internal_var)
+        if isinstance(expr.internal_var, Variable):
+            return f'{internal_var}.imag'
+        else:
+            return f'({internal_var}).imag'
 
     def _print_PythonConjugate(self, expr):
-        return f'({self._print(expr.internal_var)}).conjugate()'
-=======
+        internal_var = self._print(expr.internal_var)
         if isinstance(expr.internal_var, Variable):
-            return '{}.real'.format(self._print(expr.internal_var))
-        else:
-            return '({}).real'.format(self._print(expr.internal_var))
-
-    def _print_PythonImag(self, expr):
-        if isinstance(expr.internal_var, Variable):
-            return '{}.imag'.format(self._print(expr.internal_var))
-        else:
-            return '({}).imag'.format(self._print(expr.internal_var))
-
-    def _print_PythonConjugate(self, expr):
-        if isinstance(expr.internal_var, Variable):
-            return '{}.conjugate()'.format(self._print(expr.internal_var))
-        else:
-            return '({}).conjugate()'.format(self._print(expr.internal_var))
->>>>>>> b10051d8
+            return '{internal_var}.conjugate()'
+        else:
+            return f'({internal_var}).conjugate()'
 
     def _print_PythonPrint(self, expr):
         args = ', '.join(self._print(a) for a in expr.expr)
