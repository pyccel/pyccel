# coding: utf-8
#------------------------------------------------------------------------------------------#
# This file is part of Pyccel which is released under MIT License. See the LICENSE file or #
# go to https://github.com/pyccel/pyccel/blob/devel/LICENSE for full license details.      #
#------------------------------------------------------------------------------------------#
import ast
import warnings

from pyccel.decorators import __all__ as pyccel_decorators

from pyccel.ast.builtins   import PythonMin, PythonMax, PythonType, PythonBool, PythonInt, PythonFloat
from pyccel.ast.builtins   import PythonComplex, DtypePrecisionToCastFunction, PythonTuple
from pyccel.ast.builtin_methods.list_methods import ListAppend
from pyccel.ast.core       import CodeBlock, Import, Assign, FunctionCall, For, AsName, FunctionAddress, If
from pyccel.ast.core       import IfSection, FunctionDef, Module, PyccelFunctionDef
from pyccel.ast.core       import Interface, FunctionDefArgument, FunctionDefResult
from pyccel.ast.datatypes  import HomogeneousTupleType, HomogeneousListType, HomogeneousSetType
from pyccel.ast.datatypes  import VoidType, DictType, InhomogeneousTupleType, PyccelType
from pyccel.ast.datatypes  import FixedSizeNumericType
from pyccel.ast.functionalexpr import FunctionalFor
from pyccel.ast.internals  import PyccelSymbol
from pyccel.ast.literals   import LiteralTrue, LiteralString, LiteralInteger, Nil
from pyccel.ast.low_level_tools import UnpackManagedMemory
from pyccel.ast.numpyext   import numpy_target_swap, numpy_linalg_mod, numpy_random_mod
from pyccel.ast.numpyext   import NumpyArray, NumpyNonZero, NumpyResultType
from pyccel.ast.numpyext   import process_dtype as numpy_process_dtype
from pyccel.ast.numpyext   import NumpyNDArray
from pyccel.ast.numpytypes import NumpyNumericType, NumpyNDArrayType
from pyccel.ast.type_annotations import VariableTypeAnnotation, SyntacticTypeAnnotation
from pyccel.ast.typingext  import TypingTypeVar, TypingFinal
from pyccel.ast.utilities  import builtin_import_registry as pyccel_builtin_import_registry
from pyccel.ast.utilities  import decorators_mod
from pyccel.ast.variable   import DottedName, Variable, IndexedElement

from pyccel.parser.semantic import magic_method_map

from pyccel.codegen.printing.codeprinter import CodePrinter

from pyccel.errors.errors import Errors
from pyccel.errors.messages import PYCCEL_RESTRICTION_TODO

errors = Errors()

#==============================================================================

# Dictionary mapping imported targets to their aliases used internally by pyccel
# This prevents a mismatch between printed imports and function calls
# The keys are modules from which the target is imported
# The values are a dictionary whose keys are object aliases and whose values
# are the names used in pyccel
import_object_swap = {'numpy': numpy_target_swap}
import_target_swap = {
        'numpy' : {'double'     : 'float64',
                   'prod'       : 'product',
                   'empty_like' : 'empty',
                   'zeros_like' : 'zeros',
                   'ones_like'  : 'ones',
                   'max'        : 'amax',
                   'min'        : 'amin',
                   'T'          : 'transpose',
                   'full_like'  : 'full',
                   'absolute'   : 'abs'},
        'numpy.random' : {'random' : 'rand'}
        }
import_source_swap = {
        'omp_lib' : 'pyccel.stdlib.internal.openmp'
        }

class PythonCodePrinter(CodePrinter):
    """
    A printer for printing code in Python.

    A printer to convert Pyccel's AST to strings of Python code.
    As for all printers the navigation of this file is done via _print_X
    functions.

    Parameters
    ----------
    filename : str
        The name of the file being pyccelised.
    """
    printmethod = "_pycode"
    language = "python"

    _default_settings = {
        'tabwidth': 4,
    }

    def __init__(self, filename):
        errors.set_target(filename)
        super().__init__()
        self._aliases = {}
        self._ignore_funcs = []
        self._tuple_assigns = []
        self._in_header = False

    def _indent_codestring(self, lines):
        tab = " "*self._default_settings['tabwidth']
        if lines == '':
            return lines
        else:
            # lines ends with \n
            return tab+lines.strip('\n').replace('\n','\n'+tab)+'\n'

    def _format_code(self, lines):
        return lines

    def _find_functional_expr_and_iterables(self, expr):
        """
        Extract the central expression and iterables from a FunctionalFor or GeneratorComprehension.

        Traverse through the loop representing a FunctionalFor or GeneratorComprehension
        to extract the central expression and the different iterable objects.

        Parameters
        ----------
        expr : FunctionalFor
               The loop or generator comprehension to be analyzed.

        Returns
        -------
        body      : TypedAstNode
                    The expression inside the for loops.
        iterables : list of Iterables
                    The iterables over which the for loops iterate.
        """
        dummy_var = expr.index
        iterables = []
        body = expr.loops[-1]
        while not isinstance(body, (Assign, ListAppend)):
            if isinstance(body, If):
                body = body.blocks[0].body.body[0]
            elif isinstance(body, CodeBlock):
                body = list(body.body)
                while isinstance(body[0], FunctionalFor):
                    func_for = body.pop(0)
                    # Replace the temporary assign value with the FunctionalFor expression
                    # so the loop is printed inline
                    for b in body:
                        b.substitute(func_for.lhs, func_for)
                if len(body) > 1:
                    # Ensure all assigns assign to the dummy we are searching for and do not introduce unexpected variables
                    if any(not(isinstance(b, Assign) and b.lhs is dummy_var) for b in body[1:]):
                        raise NotImplementedError("Pyccel has introduced unnecessary statements which it cannot yet disambiguate in the python printer")
                body = body[0]
            elif isinstance(body, For):
                iterables.append(body.iterable)
                body = body.body
            elif isinstance(body, FunctionalFor):
                body, it = self._find_functional_expr_and_iterables(body)
                iterables.extend(it)
            else:
                raise NotImplementedError("Type {} not handled in a FunctionalFor".format(type(body)))
        return body, iterables

    def _get_numpy_name(self, expr):
        """
        Get the name of a NumPy function and ensure it is imported.

        Get the name of a NumPy function from an instance of the class. The
        name is saved in the class by default, however _aliases are checked
        in case the function was imported explicitly with a different name
        (e.g. `from numpy import int32 as i32`). If the name is not found in
        aliases then it is added to the objects imported from NumPy.

        Parameters
        ----------
        expr : PyccelFunction
            A Pyccel node describing a NumPy function.

        Returns
        -------
        str
            The name that should be used in the code.
        """
        if isinstance(expr, type):
            cls = expr
        else:
            cls = type(expr)
        type_name = expr.name
        name = self._aliases.get(cls, type_name)
        if name == type_name and cls not in (PythonBool, PythonInt, PythonFloat, PythonComplex):
            if type_name in numpy_linalg_mod:
                self.add_import(Import('numpy.linalg', [AsName(cls, name)]))
            elif type_name in numpy_random_mod:
                self.add_import(Import('numpy.random', [AsName(cls, name)]))
            else:
                self.add_import(Import('numpy', [AsName(cls, name)]))
        return name

    def _get_type_annotation(self, obj):
        """
        Get the code for the type annotation.

        Get the code for the type annotation of the object passed as argument.

        Parameters
        ----------
        obj : TypedAstNode
            An object for which a type annotation should be printed.

        Returns
        -------
        str
            A string containing the type annotation.
        """
        if isinstance(obj, FunctionDefArgument):
            is_temp_union_name = isinstance(obj.annotation, SyntacticTypeAnnotation) and \
                                 isinstance(obj.annotation.dtype, PyccelSymbol)
            if obj.annotation and not is_temp_union_name and not self._in_header:
                type_annotation = self._print(obj.annotation)
                return f"'{type_annotation}'"
            else:
                return self._get_type_annotation(obj.var)
        elif isinstance(obj, FunctionDefResult):
            if obj.var is Nil():
                return ''
            else:
                return self._get_type_annotation(obj.var)
        elif isinstance(obj, Variable):
            type_annotation = self._print(obj.class_type)
            if obj.is_const and not isinstance(obj.class_type, FixedSizeNumericType):
                self.add_import(Import('typing', [AsName(TypingFinal, 'Final')]))
                type_annotation = f'Final[{type_annotation}]'
            return f"'{type_annotation}'"
        elif isinstance(obj, FunctionAddress):
            args = ', '.join(self._get_type_annotation(a).strip("'") for a in obj.arguments)
            res = self._get_type_annotation(obj.results).strip("'")
            return f"'({res})({args})'"
        else:
            raise NotImplementedError(f"Unexpected object of type {type(obj)}")

    def _function_signature(self, func):
        """
        Print the function signature.

        Print the function signature in a .pyi file. This contains arguments,
        result declarations and type annotations.

        Parameters
        ----------
        func : FunctionDef | Interface
            The function whose signature is of interest.

        Returns
        -------
        str
            The code which describes the function signature.
        """
        interface = func.get_direct_user_nodes(lambda x: isinstance(x, Interface))
        if func.is_inline:
            if interface:
                assert len(interface) == 1
                interf = interface[0]
                if func is interf.functions[0]:
                    return self._print(interf)
                else:
                    return ''
            else:
                return self._print(func)
        if interface:
            self.add_import(Import('typing', [AsName(FunctionDef('overload', (), ()), 'overload')]))
            overload = '@overload\n'
        else:
            overload = ''

        self.set_scope(func.scope)
        args = ', '.join(self._print(a) for a in func.arguments)
        result = func.results
        body = '...'
        if result:
            res = f' -> {self._get_type_annotation(result.var)}'
        else:
            res = ' -> None'
        name = self.scope.get_python_name(interface[0].name if interface else func.name)
        self.exit_scope()
        return ''.join((overload, f"def {name}({args}){res}:\n", self._indent_codestring(body)))

    def _handle_decorators(self, decorators):
        """
        Print decorators for a function.

        Print all decorators for a function in the expected format.

        Parameters
        ----------
        decorators : dict
            A dictionary describing the function templates.

        Returns
        -------
        str
            The code which describes the decorators.
        """
        if len(decorators) == 0:
            return ''
        dec = ''
        for name,f in decorators.items():
            if name in pyccel_decorators:
                self.add_import(Import(DottedName('pyccel.decorators'), [AsName(decorators_mod[name], name)]))
            # TODO - All decorators must be stored in a list
            if not isinstance(f, list):
                f = [f]
            for func in f:
                if isinstance(func, FunctionCall):
                    args = ', '.join(self._print(a) for a in func.args)
                elif func == name:
                    args = ''
                else:
                    args = ', '.join(self._print(LiteralString(a)) for a in func)

                if args:
                    dec += f'@{name}({args})\n'

                else:
                    dec += f'@{name}\n'
        return dec

    def _get_type_var_declarations(self):
        """
        Print the TypeVar declarations.

        Print the TypeVar declarations that exist in the current scope.

        Returns
        -------
        str
            A string containing the code which declares the TypeVar objects.
        """
        type_vars_in_scope = {n:t for n,t in self.scope.symbolic_aliases.items() \
                            if isinstance(t, TypingTypeVar)}
        type_var_constraints = [", ".join(f"'{self._print(ti)}'" for ti in t.type_list) for t in type_vars_in_scope.values()]
        self.add_import(Import('typing', [AsName(TypingTypeVar, 'TypeVar')]))
        return ''.join(f"{n} = TypeVar('{n}', {t})\n" for n,t in zip(type_vars_in_scope, type_var_constraints))

    #----------------------------------------------------------------------

    def _print_dtype_argument(self, expr, init_dtype):
        """
        Print a dtype argument.

        Print the argument `dtype=X` from the dtype initially provided.

        Parameters
        ----------
        expr : TypedAstNode
            The expression whose datatype is being determined.

        init_dtype : PythonType, PyccelFunctionDef, LiteralString, str
            The actual dtype passed to the NumPy function.

        Returns
        -------
        str
            The code for the dtype argument.
        """
        if init_dtype is None:
            return ''

        if isinstance(init_dtype, (PythonType, NumpyResultType)):
            dtype = self._print(init_dtype)
        elif isinstance(init_dtype, PyccelFunctionDef):
            dtype = self._get_numpy_name(init_dtype.cls_name)
        else:
            dtype = self._print(expr.dtype)
            if isinstance(expr.dtype, NumpyNumericType):
                dtype = self._get_numpy_name(DtypePrecisionToCastFunction[expr.dtype])
        return f"dtype = {dtype}"

    def _print_Header(self, expr):
        return ''

    def _print_tuple(self, expr):
        fs = ', '.join(self._print(f) for f in expr)
        return '({0})'.format(fs)

    def _print_Variable(self, expr):
        if isinstance(expr.class_type, InhomogeneousTupleType):
            elems = ', '.join(self._print(self.scope.collect_tuple_element(v)) for v in expr)
            if len(expr.class_type) < 2:
                elems += ','
            return f'({elems})'
        else:
            return expr.name

    def _print_DottedVariable(self, expr):
        rhs_code = self._print_Variable(expr)
        lhs_code = self._print(expr.lhs)
        return f"{lhs_code}.{rhs_code}"

    def _print_FunctionDefArgument(self, expr):
        if self._in_header:
            name = self._print(self.scope.get_python_name(expr.name))
        else:
            name = self._print(expr.name)
        default = ''

        if expr.annotation and not self._in_header:
            type_annotation = f"'{self._print(expr.annotation)}'"
        else:
            type_annotation = self._get_type_annotation(expr)

        if expr.has_default:
            if isinstance(expr.value, FunctionDef):
                default = f' = {self._print(expr.value.name)}'
            else:
                default = f' = {self._print(expr.value)}'

        return f'{name} : {type_annotation}{default}'

    def _print_FunctionCallArgument(self, expr):
        if expr.keyword:
            return '{} = {}'.format(expr.keyword, self._print(expr.value))
        else:
            return self._print(expr.value)

    def _print_Idx(self, expr):
        return self._print(expr.name)

    def _print_IndexedElement(self, expr):
        indices = expr.indices
        if isinstance(indices, (tuple, list)):
            # this a fix since when having a[i,j] the generated code is a[(i,j)]
            if len(indices) == 1 and isinstance(indices[0], (tuple, list)):
                indices = indices[0]

            indices = ','.join(self._print(i) for i in indices)
        else:
            errors.report(PYCCEL_RESTRICTION_TODO, symbol=expr,
                severity='fatal')

        base = self._print(expr.base)
        return '{base}[{indices}]'.format(base=base, indices=indices)

    def _print_Interface(self, expr):
        # Print each function in the interface
        func_def_code = []
        for func in expr.functions:
            if not isinstance(func, FunctionAddress):
                func.rename(expr.name)
            func_def_code.append(self._print(func))

        # Find all the arguments which lead to the same code snippet.
        # In Python the code is often the same for arguments of different types
        bodies : dict[str, list[list[PyccelType]]] = {}
        for f,c in zip(expr.functions, func_def_code):
            # Split functions after declaration to ignore type declaration differences
            b = c.split(':\n',1)[1]
            bodies.setdefault(b, []).append([a.var.class_type for a in f.arguments])

        if len(bodies) == 1:
            return func_def_code[0]
        else:
            bodies_to_print = {}
            imports = {}
            docstrings = set()
            # Collect imports and docstrings from each sub-function
            for b, arg_types in bodies.items():
                lines = b.split('\n')
                import_start = 0
                if lines[0].strip() == '"""':
                    docstr_end = next(i for i,l in enumerate(lines[1:],1) if l.strip() == '"""')
                    docstr = '\n'.join(lines[:docstr_end+1])
                    docstrings.add(docstr)
                    import_start = docstr_end+1
                import_end = next(i for i,l in enumerate(lines[import_start:], import_start) if not (l.strip().startswith('import ') or l.strip().startswith('from ')))
                imports.update({l:None for l in lines[import_start:import_end]})
                new_body = '\n'.join(lines[import_end:])
                bodies_to_print[new_body] = arg_types

            # Group imports together at top of function
            imports_code = '\n'.join(imports.keys())
            # Ensure docstring is printed in docstring position
            assert len(docstrings) <= 1
            docstr = docstrings.pop() if docstrings else ''

            # Add tests to ensure the correct body is called
            arg_names = [a.var.name for a in expr.functions[0].arguments]
            code = ''
            for i, (b, arg_types) in enumerate(bodies_to_print.items()):
                code += '    if ' if i == 0 else '    elif '
                checks = []
                for a_t in arg_types:
                    check_option = []
                    for a,t in zip(arg_names, a_t):
                        if isinstance(t, NumpyNDArrayType):
                            ndarray = self._get_numpy_name(NumpyNDArray)
                            dtype = self._get_numpy_name(NumpyResultType)
                            check_option.append(f'isinstance({a}, {ndarray})')
                            check_option.append(f'{a}.dtype is {dtype}({self._print(t.element_type)})')
                            check_option.append(f'{a}.ndim == {t.rank}')
                            if t.order:
                                check_option.append(f"{a}.flags['{t.order}_CONTIGUOUS']")
                        else:
                            check_option.append(f'isinstance({a}, {self._get_numpy_name(DtypePrecisionToCastFunction[t])})')
                    checks.append(' and '.join(check_option))
                if len(checks) > 1:
                    code += ' or '.join(f'({c})' for c in checks)
                else:
                    code += checks[0]
                code += ':\n'
                code += self._indent_codestring(b)

            header = func_def_code[0].split(':\n',1)[0] + ':'

            return '\n'.join([l for l in (header, docstr, imports_code, code) if l != ''])

    def _print_FunctionDef(self, expr):
        if expr.is_inline and not expr.is_semantic:
            code = ast.unparse(expr.python_ast) + '\n'
            return code

        interface = expr.get_direct_user_nodes(lambda x: isinstance(x, Interface))
        if self._in_header and interface:
            name = self._print(expr.scope.get_python_name(expr.name))
        else:
            name = self._print(expr.name)

        in_header = self._in_header
        if expr.is_inline:
            self._in_header = False

        self.set_scope(expr.scope)
        imports    = ''.join(self._print(i) for i in expr.imports)
        interfaces = ''.join(self._print(i) for i in expr.interfaces if not i.is_argument)
        functions  = [f for f in expr.functions if not any(f in i.functions for i in expr.interfaces)]
        functions  = ''.join(self._print(f) for f in functions)
        body    = self._print(expr.body)
        body    = self._indent_codestring(body)
        args    = ', '.join(self._print(i) for i in expr.arguments)

        imports    = self._indent_codestring(imports)
        functions  = self._indent_codestring(functions)
        interfaces = self._indent_codestring(interfaces)

        docstring = self._print(expr.docstring) if expr.docstring else ''
        docstring = self._indent_codestring(docstring)

        body = ''.join([docstring, imports, functions, interfaces, body])

        result_annotation = ("-> '" + self._print(expr.results.annotation) + "'") \
                                if expr.results.annotation else ''

        # Put back return removed in semantic stage
        if name.startswith('__i') and ('__'+name[3:]) in magic_method_map.values():
            body += f'    return {expr.arguments[0].name}\n'

        code = (f'def {name}({args}){result_annotation}:\n'
                f'{body}\n')
        dec = self._handle_decorators(expr.decorators)
        code = f'{dec}{code}'
        headers = expr.headers
        if headers:
            headers = self._print(headers)
            code = '{header}\n{code}'.format(header=headers, code=code)

        self.exit_scope()

        self._in_header = in_header

        return code

    def _print_PyccelFunctionDef(self, expr):
        cls = expr.cls_name
        if cls.__name__.startswith('Numpy'):
            return self._get_numpy_name(cls)
        else:
            return cls.name

    def _print_FunctionAddress(self, expr):
        return expr.name

    def _print_Return(self, expr):

        if expr.stmt:
            to_print = [l for l in expr.stmt.body if not ((isinstance(l, Assign) and isinstance(l.lhs, Variable))
                                                        or isinstance(l, UnpackManagedMemory))]
            assigns = {a.lhs: a.rhs for a in expr.stmt.body if (isinstance(a, Assign) and isinstance(a.lhs, Variable))}
            assigns.update({a.out_ptr: a.managed_object for a in expr.stmt.body if isinstance(a, UnpackManagedMemory)})
            prelude = ''.join(self._print(l) for l in to_print)
        else:
            assigns = {}
            prelude = ''

        if expr.expr is None:
            return 'return\n'

        def get_return_code(return_var):
            if isinstance(return_var.class_type, InhomogeneousTupleType):
                elem_code = [get_return_code(self.scope.collect_tuple_element(elem)) for elem in return_var]
                return_expr = ', '.join(elem_code)
                if len(elem_code) < 2:
                    return_expr += ','
                return f'({return_expr})'
            else:
                return_expr = assigns.get(return_var, return_var)
                return self._print(return_expr)

        return prelude + f'return {get_return_code(expr.expr)}\n'

    def _print_Program(self, expr):
        mod_scope = self.scope
        self.set_scope(expr.scope)
        modules = expr.get_direct_user_nodes(lambda m: isinstance(m, Module))
        assert len(modules) == 1
        module = modules[0]
        imports = ''.join(self._print(i) for i in expr.imports if i.source_module is not module)
        body     = self._print(expr.body)
        imports += ''.join(self._print(i) for i in self._additional_imports.values())

        body = imports+body
        body = self._indent_codestring(body)

        self.exit_scope()
        if mod_scope:
            self.set_scope(mod_scope)
        return ('if __name__ == "__main__":\n'
                '{body}\n').format(body=body)


    def _print_AsName(self, expr):
        target = self._print(expr.local_alias)
        if isinstance(expr.object, VariableTypeAnnotation):
            return target

        name = self._print(expr.name)
        if name == target:
            return name
        else:
            return '{name} as {target}'.format(name = name, target = target)

    def _print_PythonTuple(self, expr):
        args = ', '.join(self._print(i) for i in expr.args)
        if len(expr.args) == 1:
            args += ','
        return '('+args+')'

    def _print_PythonList(self, expr):
        args = ', '.join(self._print(i) for i in expr.args)
        return '['+args+']'

    def _print_PythonSet(self, expr):
        if len(expr.args) == 0:
            return 'set()'
        args = ', '.join(self._print(i) for i in expr.args)
        return '{'+args+'}'

    def _print_PythonDict(self, expr):
        args = ', '.join(f'{self._print(k)}: {self._print(v)}' for k,v in expr)
        return '{'+args+'}'

    def _print_PythonBool(self, expr):
        arg = self._print(expr.arg)
        if expr.rank:
            return f'{arg}.astype(bool)'
        else:
            return f'bool({arg})'

    def _print_PythonInt(self, expr):
        arg = self._print(expr.arg)
        if expr.rank:
            name = self._get_numpy_name(DtypePrecisionToCastFunction[numpy_process_dtype(expr.dtype)])
            return f'{arg}.astype({name})'
        else:
            name = 'int'
            if isinstance(expr.dtype, NumpyNumericType):
                name = self._get_numpy_name(expr)
            return f'{name}({arg})'

    def _print_PythonFloat(self, expr):
        arg = self._print(expr.arg)
        if expr.rank:
            name = self._get_numpy_name(DtypePrecisionToCastFunction[numpy_process_dtype(expr.dtype)])
            return f'{arg}.astype({name})'
        else:
            name = 'float'
            if isinstance(expr.dtype, NumpyNumericType):
                name = self._get_numpy_name(expr)
            return f'{name}({arg})'

    def _print_PythonComplex(self, expr):
        name = self._aliases.get(type(expr), expr.name)
        if expr.is_cast:
            arg = self._print(expr.internal_var)
            if expr.rank:
                return f'{arg}.astype({name})'
            else:
                return f'{name}({arg})'
        else:
            real = self._print(expr.real)
            imag = self._print(expr.imag)
            return f'{name}({real}, {imag})'

    def _print_NumpyComplex(self, expr):
        if isinstance(expr.dtype, NumpyNumericType):
            name = self._get_numpy_name(expr)
        else:
            name = 'complex'
        if expr.is_cast:
            return '{}({})'.format(name, self._print(expr.internal_var))
        else:
            return '{}({}+{}*1j)'.format(name, self._print(expr.real), self._print(expr.imag))

    def _print_VariableIterator(self, expr):
        return self._print(expr.variable)

    def _print_PythonRange(self, expr):
        return 'range({start}, {stop}, {step})'.format(
                start = self._print(expr.start),
                stop  = self._print(expr.stop ),
                step  = self._print(expr.step ))

    def _print_PythonEnumerate(self, expr):
        if expr.start == 0:
            return 'enumerate({elem})'.format(
                    elem = self._print(expr.element))
        else:
            return 'enumerate({elem},{start})'.format(
                    elem = self._print(expr.element),
                    start = self._print(expr.start))

    def _print_PythonMap(self, expr):
        return 'map({func}, {args})'.format(
                func = self._print(expr.func.name),
                args = self._print(expr.func_args))

    def _print_PythonZip(self, expr):
        args = ', '.join(self._print(a) for a in expr.args)
        return f'zip({args})'

    def _print_PythonReal(self, expr):
        if isinstance(expr.internal_var, Variable):
            return '{}.real'.format(self._print(expr.internal_var))
        else:
            return '({}).real'.format(self._print(expr.internal_var))

    def _print_PythonImag(self, expr):
        if isinstance(expr.internal_var, Variable):
            return '{}.imag'.format(self._print(expr.internal_var))
        else:
            return '({}).imag'.format(self._print(expr.internal_var))

    def _print_PythonConjugate(self, expr):
        if isinstance(expr.internal_var, Variable):
            return '{}.conjugate()'.format(self._print(expr.internal_var))
        else:
            return '({}).conjugate()'.format(self._print(expr.internal_var))

    def _print_PythonPrint(self, expr):
        return 'print({})\n'.format(', '.join(self._print(a) for a in expr.expr))

    def _print_PyccelArrayShapeElement(self, expr):
        arg = expr.arg
        index = expr.index
        arg_code = self._print(arg)
        if isinstance(arg.class_type, (NumpyNDArrayType, HomogeneousTupleType)) or \
                not isinstance(index, LiteralInteger):
            index_code = self._print(index)
            name = self._get_numpy_name(expr)
            return f'{name}({arg_code})[{index_code}]'
        elif index == 0:
            return f'len({arg_code})'
        else:
            raise NotImplementedError("The shape access function seems to be poorly defined.")

    def _print_PythonRound(self, expr):
        arg = self._print(expr.arg)
        if expr.ndigits:
            ndigits = self._print(expr.ndigits)
            return f'round({arg}, {ndigits})'
        else:
            return f'round({arg})'

    def _print_PyccelArraySize(self, expr):
        arg = self._print(expr.arg)
        name = self._get_numpy_name(expr)
        return f'{name}({arg})'

    def _print_Comment(self, expr):
        txt = self._print(expr.text)
        return '# {0} \n'.format(txt)

    def _print_CommentBlock(self, expr):
        comment_lines = [c.rstrip() for c in expr.comments]
        if comment_lines[0] != '':
            comment_lines.insert(0, '')
            comment_lines[1] = comment_lines[1].lstrip()
        if comment_lines[-1].strip() != '':
            comment_lines.append('')
        txt = '\n'.join(self._print(c) for c in comment_lines)
        return f'"""{txt}"""\n'

    def _print_Assert(self, expr):
        condition = self._print(expr.test)
        return "assert {0}\n".format(condition)

    def _print_EmptyNode(self, expr):
        return ''

    def _print_DottedName(self, expr):
        # A DottedName can only contain LiteralStrings or PyccelSymbols at the printing stage
        return '.'.join(str(n) for n in expr.name)

    def _print_FunctionCall(self, expr):
        func = expr.funcdef
        if func in self._ignore_funcs:
            return ''
        if expr.interface:
            func_name = expr.interface_name
        else:
            func_name = expr.func_name
        args = expr.args
        if func.arguments and func.arguments[0].bound_argument:
            func_name = f'{self._print(args[0])}.{func_name}'
            if 'property' in func.decorators:
                return func_name
            args = args[1:]
        args_str = ', '.join(self._print(i) for i in args)
        code = f'{func_name}({args_str})'
        if expr.funcdef.results:
            return code
        else:
            return code+'\n'

    def _print_Import(self, expr):
        mod = expr.source_module
        init_func = None
        free_func = None
        if mod:
            init_func = mod.init_func
            free_func = mod.free_func

        if isinstance(expr.source, AsName):
            source = self._print(expr.source.name)
        else:
            source = self._print(expr.source)

        source = import_source_swap.get(source, source)

        target = [t for t in expr.target if not isinstance(t.object, Module)]

        if not target:
            return 'import {source}\n'.format(source=source)
        else:
            if source in import_object_swap:
                target = [AsName(import_object_swap[source].get(i.object,i.object), i.local_alias) for i in target]
            if source in import_target_swap:
                # If the source contains multiple names which reference the same object
                # check if the target is referred to by another name in pyccel.
                # Print the name used by pyccel (either the value from import_target_swap
                # or the original name from the import
                target = [AsName(i.object, import_target_swap[source].get(i.local_alias,i.local_alias)) for i in target]

            target = list(dict.fromkeys(target))
            if source in pyccel_builtin_import_registry:
                self._aliases.update((pyccel_builtin_import_registry[source][t.name].cls_name, t.local_alias) \
                                        for t in target if not isinstance(t.object, VariableTypeAnnotation) and \
                                                           t.name != t.local_alias)

            if expr.source_module:
                if expr.source_module.init_func:
                    self._ignore_funcs.append(expr.source_module.init_func)
                if expr.source_module.free_func:
                    self._ignore_funcs.append(expr.source_module.free_func)
            target = [self._print(t) for t in target if t.object not in (init_func, free_func)]
            target = ', '.join(target)
            return 'from {source} import {target}\n'.format(source=source, target=target)

    def _print_CodeBlock(self, expr):
        if len(expr.body)==0:
            return 'pass\n'
        else:
            code = ''.join(self._print(c) for c in expr.body)
            return code

    def _print_For(self, expr):
        self.set_scope(expr.scope)
        iterable = self._print(expr.iterable)
        target   = expr.target
        if not isinstance(target,(list, tuple)):
            target = [target]
        target = ','.join(self._print(i) for i in target)
        body   = self._print(expr.body)
        body   = self._indent_codestring(body)
        code   = ('for {0} in {1}:\n'
                '{2}').format(target,iterable,body)

        self.exit_scope()
        return code

    def _print_FunctionalFor(self, expr):
        body, iterators = self._find_functional_expr_and_iterables(expr)
        lhs = self._print(expr.lhs)
        condition = ''
        if isinstance(body, Assign):
            body = self._print(body.rhs)
        else:
            assert isinstance(body, ListAppend)
            body = self._print(body.args[0])

        for_loops = ' '.join(f'for {self._print(idx)} in {self._print(iters)}{" if " + self._print(condition.blocks[0].condition) if condition else ""}'
                             for idx, iters, condition in zip(expr.indices, iterators, expr.conditions))

        if isinstance(expr.class_type, NumpyNDArrayType):
            array = self._get_numpy_name(NumpyArray)
            return f'{lhs} = {array}([{body} {for_loops} {condition}])\n'
        return f'{lhs} = [{body} {for_loops} {condition}]\n'

    def _print_GeneratorComprehension(self, expr):
        body, iterators = self._find_functional_expr_and_iterables(expr)

        rhs = body.rhs
        if isinstance(rhs, (PythonMax, PythonMin)):
            args = rhs.args[0]
            if body.lhs in args:
                args = [a for a in args if a != body.lhs]
                if len(args)==1:
                    rhs = args[0]
                else:
                    rhs = type(body.rhs)(*args)

        body = self._print(rhs)
        for_loops = ' '.join(f'for {self._print(idx)} in {self._print(iters)}{" if " + self._print(condition.blocks[0].condition) if condition else ""}'
                             for idx, iters, condition in zip(expr.indices, iterators, expr.conditions))

        if expr.get_user_nodes(FunctionalFor):
            return '{}({} {})'.format(expr.name, body, for_loops)
        else:
            lhs = self._print(expr.lhs)
            return '{} = {}({} {})\n'.format(lhs, expr.name, body, for_loops)

    def _print_While(self, expr):
        cond = self._print(expr.test)
        self.set_scope(expr.scope)
        body = self._indent_codestring(self._print(expr.body))
        self.exit_scope()
        return 'while {cond}:\n{body}'.format(
                cond = cond,
                body = body)

    def _print_Break(self, expr):
        return 'break\n'

    def _print_Continue(self, expr):
        return 'continue\n'

    def _print_Assign(self, expr):
        lhs = expr.lhs
        rhs = expr.rhs

        if isinstance(rhs, FunctionCall) and (rhs.class_type, InhomogeneousTupleType) and isinstance(lhs, PythonTuple):
            # lhs needs packing back into a tuple
            def pack_lhs(lhs, rhs_type_template):
                new_lhs = []
                i = 0
                for elem in rhs_type_template:
                    if isinstance(elem, InhomogeneousTupleType):
                        tuple_elem = pack_lhs(lhs[i:], rhs_type_template[i])
                        new_lhs.append(tuple_elem)
                        i += len(tuple_elem)
                    else:
                        new_lhs.append(lhs[i])
                        i += 1
                return PythonTuple(*new_lhs)
            lhs = pack_lhs(lhs.args, rhs.class_type)

        lhs_code = self._print(lhs)
        rhs_code = self._print(rhs)
        if isinstance(rhs, Variable) and rhs.rank>1 and rhs.order != lhs.order:
            code = f'{lhs_code} = {rhs_code}.T\n'
        else:
            code = f'{lhs_code} = {rhs_code}\n'

        if isinstance(lhs, IndexedElement) and isinstance(lhs.base.class_type, HomogeneousTupleType):
            assert len(lhs.indices) == 1
            idx = lhs.indices[0]
            self._tuple_assigns.append(code)
            if int(idx) < int(lhs.base.shape[0])-1:
                return ''
            else:
                exprs = self._tuple_assigns
                rhs_elems = ', '.join(e.split(' = ')[1].strip('\n') for e in exprs)
                self._tuple_assigns = []
                if len(exprs) < 2:
                    rhs_elems += ','
                lhs_code = self._print(lhs.base)
                return f'{lhs_code} = ({rhs_elems})\n'
        else:
            return code

    def _print_AliasAssign(self, expr):
        lhs = expr.lhs
        rhs = expr.rhs

        lhs_code = self._print(lhs)
        rhs_code = self._print(rhs)
        if isinstance(rhs, Variable) and rhs.order!= lhs.order:
            return'{0} = {1}.T\n'.format(lhs_code,rhs_code)
        else:
            return'{0} = {1}\n'.format(lhs_code,rhs_code)

    def _print_AugAssign(self, expr):
        lhs = self._print(expr.lhs)
        rhs = self._print(expr.rhs)
        op  = self._print(expr.op)
        return'{0} {1}= {2}\n'.format(lhs,op,rhs)

    def _print_PythonRange(self, expr):
        start = self._print(expr.start)
        stop  = self._print(expr.stop)
        step  = self._print(expr.step)
        return f'range({start}, {stop}, {step})'

    def _print_Allocate(self, expr):
        class_type = expr.variable.class_type
        if expr.alloc_type == 'reserve':
            var = self._print(expr.variable)
            if isinstance(class_type, HomogeneousSetType):
                return f'{var} = set()\n'
            elif isinstance(class_type, HomogeneousListType):
                return f'{var} = list()\n'
            elif isinstance(class_type, DictType):
                return f'{var} = dict()\n'

        return ''

    def _print_Deallocate(self, expr):
        return ''

    def _print_NumpyArray(self, expr):
        name = self._get_numpy_name(expr)
        arg_var = expr.arg

        arg   = self._print(arg_var)
        dtype = self._print_dtype_argument(expr, expr.init_dtype)
        order = f"order='{expr.order}'" if expr.order else ''
        ndmin = f"ndmin={expr.rank}" if expr.rank > arg_var.rank else ''
        args  = ', '.join(a for a in [arg, dtype, order, ndmin] if a!= '')
        return f"{name}({args})"

    def _print_NumpyAutoFill(self, expr):
        func_name = self._get_numpy_name(expr)

        dtype = self._print_dtype_argument(expr, expr.init_dtype)
        shape = self._print(expr.shape)
        order = f"order='{expr.order}'" if expr.order else ''
        args  = ', '.join(a for a in [shape, dtype, order] if a!='')
        return f"{func_name}({args})"

    def _print_NumpyLinspace(self, expr):
        name = self._aliases.get(type(expr), expr.name)
        dtype = self._print_dtype_argument(expr, expr.init_dtype)
        start = self._print(expr.start)
        stop = self._print(expr.stop)
        num = "num = " + self._print(expr.num)
        endpoint = "endpoint = "+self._print(expr.endpoint)
        args = ', '.join(a for a in [start, stop, num, endpoint, dtype] if a != '')
        return f"{name}({args})"

    def _print_NumpyMatmul(self, expr):
        name = self._aliases.get(type(expr), expr.name)
        return "{0}({1}, {2})".format(
                name,
                self._print(expr.a),
                self._print(expr.b))


    def _print_NumpyFull(self, expr):
        name = self._aliases.get(type(expr), expr.name)

        dtype = self._print_dtype_argument(expr, expr.init_dtype)
        shape      = self._print(expr.shape)
        fill_value = self._print(expr.fill_value)
        order      = f"order='{expr.order}'" if expr.order else ''
        args       = ', '.join(a for a in [shape, fill_value, dtype, order] if a)
        return f"{name}({args})"

    def _print_NumpyArange(self, expr):
        name = self._aliases.get(type(expr), expr.name)
        dtype = self._print_dtype_argument(expr, expr.init_dtype)
        args = ', '.join(a for a in [self._print(expr.start),
                          self._print(expr.stop),
                          self._print(expr.step),
                          dtype] if a != '')
        return f"{name}({args})"

    def _print_PyccelFunction(self, expr):
        name = self._aliases.get(type(expr),expr.name)
        args = ', '.join(self._print(a) for a in expr.args)
        return "{}({})".format(name, args)

    def _print_NumpyResultType(self, expr):
        args = expr.args
        if len(args) == 1 and args[0].rank > 1:
            arg = args[0]
            arg_code = self._print(arg)
            return f"{arg_code}.dtype"
        else:
            name = self._get_numpy_name(expr)
            args = ', '.join(self._print(a) for a in expr.args)
            return f"{name}({args})"

    def _print_NumpyRandint(self, expr):
        name = self._get_numpy_name(expr)
        args = []
        if expr.low:
            args.append(self._print(expr.low))
        args.append(self._print(expr.high))
        if expr.rank != 0:
            size = self._print(expr.shape)
            args.append(f"size = {size}")
        return f"{name}({', '.join(args)})"

    def _print_NumpyNorm(self, expr):
        name = self._get_numpy_name(expr)
        axis = self._print(expr.axis) if expr.axis else None
        if axis:
            return  "{name}({arg},axis={axis})".format(name = name, arg  = self._print(expr.python_arg), axis=axis)
        return  "{name}({arg})".format(name = name, arg  = self._print(expr.python_arg))

    def _print_NumpyNonZero(self, expr):
        name = self._aliases.get(type(expr),'nonzero')
        if name == 'nonzero':
            self.add_import(Import('numpy', [AsName(NumpyNonZero, 'nonzero')]))
        arg = self._print(expr.array)
        return "{}({})".format(name, arg)

    def _print_NumpyCountNonZero(self, expr):
        name = self._aliases.get(type(expr),'count_nonzero')
        if name == 'count_nonzero':
            self.add_import(Import('numpy', [AsName(NumpyNonZero, 'count_nonzero')]))

        axis_arg = expr.axis

        arr = self._print(expr.array)
        axis = '' if axis_arg is None else (self._print(axis_arg) + ', ')
        keep_dims = 'keepdims = {}'.format(self._print(expr.keep_dims))

        arg = '{}, {}{}'.format(arr, axis, keep_dims)

        return "{}({})".format(name, arg)

    def _print_ListMethod(self, expr):
        method_name = expr.name
        list_obj = self._print(expr.list_obj)
        if len(expr.args) == 0 or all(arg is None for arg in expr.args):
            method_args = ''
        else:
            method_args = ', '.join(self._print(a) for a in expr.args)

        code = f"{list_obj}.{method_name}({method_args})"
        if isinstance(expr.class_type, VoidType):
            return code + '\n'
        else:
            return code

    def _print_DictMethod(self, expr):
        method_name = expr.name
        dict_obj = self._print(expr.dict_obj)
        method_args = ', '.join(self._print(a) for a in expr.args)

        code = f"{dict_obj}.{method_name}({method_args})"
        if isinstance(expr.class_type, VoidType):
            return f'{code}\n'
        else:
            return code

    def _print_DictPop(self, expr):
        dict_obj = self._print(expr.dict_obj)
        key = self._print(expr.key)
        if expr.default_value:
            val = self._print(expr.default_value)
            return f"{dict_obj}.pop({key}, {val})"
        else:
            return f"{dict_obj}.pop({key})"

    def _print_DictGet(self, expr):
        dict_obj = self._print(expr.dict_obj)
        key = self._print(expr.key)
        if expr.default_value:
            val = self._print(expr.default_value)
            return f"{dict_obj}.get({key}, {val})"
        else:
            return f"{dict_obj}.get({key})"

    def _print_DictItems(self, expr):
        dict_obj = self._print(expr.variable)

        return f"{dict_obj}.items()"

    def _print_DictKeys(self, expr):
        dict_obj = self._print(expr.variable)

        return f"{dict_obj}.keys()"

    def _print_DictValues(self, expr):
        dict_obj = self._print(expr.variable)

        return f"{dict_obj}.values()"

    def _print_DictGetItem(self, expr):
        dict_obj = self._print(expr.dict_obj)
        key = self._print(expr.key)
        return f"{dict_obj}[{key}]"

    def _print_Slice(self, expr):
        start = self._print(expr.start) if expr.start else ''
        stop  = self._print(expr.stop)  if expr.stop  else ''
        step  = self._print(expr.step)  if expr.step  else ''
        return '{start}:{stop}:{step}'.format(
                start = start,
                stop  = stop,
                step  = step)

    def _print_LiteralEllipsis(self, expr):
        return '...'

    def _print_SetMethod(self, expr):
        set_var = self._print(expr.set_variable)
        name = expr.name
        args = "" if len(expr.args) == 0 or expr.args[-1] is None \
            else ', '.join(self._print(a) for a in expr.args)
        code = f"{set_var}.{name}({args})"
        if expr.class_type is VoidType():
            return f'{code}\n'
        else:
            return code

    def _print_Nil(self, expr):
        return 'None'

    def _print_Pass(self, expr):
        return 'pass\n'

    def _print_PyccelIs(self, expr):
        lhs = self._print(expr.lhs)
        rhs = self._print(expr.rhs)
        return'{0} is {1}'.format(lhs,rhs)

    def _print_PyccelIsNot(self, expr):
        lhs = self._print(expr.lhs)
        rhs = self._print(expr.rhs)
        return'{0} is not {1}'.format(lhs,rhs)

    def _print_If(self, expr):
        lines = []
        for i, (c, e) in enumerate(expr.blocks):
            if i == 0:
                lines.append("if %s:\n" % self._print(c))

            elif i == len(expr.blocks) - 1 and isinstance(c, LiteralTrue):
                lines.append("else:\n")

            else:
                lines.append("elif %s:\n" % self._print(c))

            if isinstance(e, CodeBlock):
                body = self._indent_codestring(self._print(e))
                lines.append(body)
            else:
                lines.append(self._print(e))
        return "".join(lines)

    def _print_IfTernaryOperator(self, expr):
        cond = self._print(expr.cond)
        value_true = self._print(expr.value_true)
        value_false = self._print(expr.value_false)
        return '{true} if {cond} else {false}'.format(cond = cond, true =value_true, false = value_false)

    def _print_Literal(self, expr):
        dtype = expr.dtype

        if isinstance(dtype, NumpyNumericType):
            cast_func = DtypePrecisionToCastFunction[dtype]
            type_name = cast_func.__name__.lower()
            is_numpy  = type_name.startswith('numpy')
            cast_name = cast_func.name
            name = self._aliases.get(cast_func, cast_name)
            if is_numpy and name == cast_name:
                self.add_import(Import('numpy', [AsName(cast_func, cast_name)]))
            return '{}({})'.format(name, repr(expr.python_value))
        else:
            return repr(expr.python_value)

    def _print_Print(self, expr):
        args = []
        for f in expr.expr:
            if isinstance(f, str):
                args.append("'{}'".format(f))

            elif isinstance(f, tuple):
                for i in f:
                    args.append(self._print(i))

            else:
                args.append(self._print(f))

        fs = ', '.join(i for i in args)

        return 'print({0})\n'.format(fs)

    def _print_Module(self, expr):
        self.set_scope(expr.scope)

        type_var_declarations = self._get_type_var_declarations()

        # Print interface functions (one function with multiple decorators describes the problem)
        imports  = ''.join(self._print(i) for i in expr.imports)
        interfaces = ''.join(self._print(i) for i in expr.interfaces)
        # Collect functions which are not in an interface
        funcs = [f for f in expr.funcs if not (any(f in i.functions for i in expr.interfaces) \
                        or f is expr.init_func or f is expr.free_func)]
        funcs = ''.join(self._print(f) for f in funcs)
        classes = ''.join(self._print(c) for c in expr.classes)

        init_func = expr.init_func
        if init_func:
            self._ignore_funcs.append(init_func)
            # Collect initialisation body
            init_if = init_func.get_attribute_nodes(IfSection)[0]
            # Remove boolean from init_body
            init_body = init_if.body.body[:-1]
            init_body = ''.join(self._print(l) for l in init_body)
        else:
            init_body = ''

        free_func = expr.free_func
        if free_func:
            self._ignore_funcs.append(free_func)

        imports += ''.join(self._print(i) for i in self._additional_imports.values())

        body = '\n'.join((type_var_declarations, interfaces, funcs, classes, init_body))

        if expr.program:
            expr.program.remove_import(expr.name)
            prog = self._print(expr.program)
        else:
            prog = ''

        self.exit_scope()
        return ('{imports}\n'
                '{body}'
                '{prog}').format(
                        imports = imports,
                        body    = body,
                        prog    = prog)

    def _print_ModuleHeader(self, expr):
        self._in_header = True
        mod = expr.module
        variables = mod.variables
<<<<<<< HEAD

        self.set_scope(mod.scope)
        type_var_declarations = self._get_type_var_declarations()

=======
        init_func = mod.init_func
>>>>>>> 92a704a4
        var_decl = '\n'.join(f"{mod.scope.get_python_name(v.name)} : {self._get_type_annotation(v)}"
                            for v in variables if not v.is_temp)
        funcs = '\n'.join(self._function_signature(f) for f in mod.funcs \
                if f not in (mod.init_func, mod.free_func))
        classes = ''
        for classDef in mod.classes:
            classes += f"class {classDef.name}:\n"
            class_body  = '\n'.join(f"{classDef.scope.get_python_name(v.name)} : {self._get_type_annotation(v)}"
                                    for v in classDef.attributes) + '\n\n'
            for method in classDef.methods:
                class_body += f"{self._function_signature(method)}\n"
            for interface in classDef.interfaces:
                for method in interface.functions:
                    class_body += f"{self._function_signature(method)}\n"

            classes += self._indent_codestring(class_body)

        imports  = ''.join(self._print(i) for i in mod.imports)
        imports += ''.join(self._print(i) for i in self._additional_imports.values())

        self.exit_scope()

        self._in_header = False
<<<<<<< HEAD
        return '\n'.join((imports, type_var_declarations, var_decl, classes, funcs))
=======

        if init_func:
            # Collect initialisation body
            init_if = init_func.get_attribute_nodes(IfSection)[0]
            # Remove boolean from init_body
            init_body = init_if.body.body[:-1]
            init_body = ''.join(self._print(l) for l in init_body)
        else:
            init_body = ''

        return '\n'.join((imports, var_decl, classes, funcs, init_body))
>>>>>>> 92a704a4

    def _print_AllDeclaration(self, expr):
        values = ',\n           '.join(self._print(v) for v in expr.values)
        return f'__all__ = ({values},)\n'

    def _print_PyccelPow(self, expr):
        base = self._print(expr.args[0])
        e    = self._print(expr.args[1])
        return '{} ** {}'.format(base, e)

    def _print_PyccelAdd(self, expr):
        return ' + '.join(self._print(a) for a in expr.args)

    def _print_PyccelMinus(self, expr):
        return ' - '.join(self._print(a) for a in expr.args)

    def _print_PyccelMul(self, expr):
        return ' * '.join(self._print(a) for a in expr.args)

    def _print_PyccelDiv(self, expr):
        return ' / '.join(self._print(a) for a in expr.args)

    def _print_PyccelMod(self, expr):
        return '%'.join(self._print(a) for a in expr.args)

    def _print_PyccelFloorDiv(self, expr):
        return '//'.join(self._print(a) for a in expr.args)

    def _print_PyccelAssociativeParenthesis(self, expr):
        return '({})'.format(self._print(expr.args[0]))

    def _print_PyccelUnary(self, expr):
        return '+{}'.format(self._print(expr.args[0]))

    def _print_PyccelUnarySub(self, expr):
        return '-{}'.format(self._print(expr.args[0]))

    def _print_PyccelAnd(self, expr):
        return ' and '.join(self._print(a) for a in expr.args)

    def _print_PyccelOr(self, expr):
        return ' or '.join(self._print(a) for a in expr.args)

    def _print_PyccelEq(self, expr):
        lhs = self._print(expr.args[0])
        rhs = self._print(expr.args[1])
        return '{0} == {1} '.format(lhs, rhs)

    def _print_PyccelNe(self, expr):
        lhs = self._print(expr.args[0])
        rhs = self._print(expr.args[1])
        return '{0} != {1} '.format(lhs, rhs)

    def _print_PyccelLt(self, expr):
        lhs = self._print(expr.args[0])
        rhs = self._print(expr.args[1])
        return '{0} < {1}'.format(lhs, rhs)

    def _print_PyccelLe(self, expr):
        lhs = self._print(expr.args[0])
        rhs = self._print(expr.args[1])
        return '{0} <= {1}'.format(lhs, rhs)

    def _print_PyccelGt(self, expr):
        lhs = self._print(expr.args[0])
        rhs = self._print(expr.args[1])
        return '{0} > {1}'.format(lhs, rhs)

    def _print_PyccelGe(self, expr):
        lhs = self._print(expr.args[0])
        rhs = self._print(expr.args[1])
        return '{0} >= {1}'.format(lhs, rhs)

    def _print_PyccelNot(self, expr):
        a = self._print(expr.args[0])
        return 'not {}'.format(a)

    def _print_PyccelInvert(self, expr):
        return '~{}'.format(self._print(expr.args[0]))

    def _print_PyccelRShift(self, expr):
        return '{} >> {}'.format(self._print(expr.args[0]), self._print(expr.args[1]))

    def _print_PyccelLShift(self, expr):
        return '{} << {}'.format(self._print(expr.args[0]), self._print(expr.args[1]))

    def _print_PyccelBitXor(self, expr):
        return '{} ^ {}'.format(self._print(expr.args[0]), self._print(expr.args[1]))

    def _print_PyccelBitOr(self, expr):
        return '{} | {}'.format(self._print(expr.args[0]), self._print(expr.args[1]))

    def _print_PyccelBitAnd(self, expr):
        return '{} & {}'.format(self._print(expr.args[0]), self._print(expr.args[1]))

    def _print_Duplicate(self, expr):
        return '{} * {}'.format(self._print(expr.val), self._print(expr.length))

    def _print_Concatenate(self, expr):
        return ' + '.join([self._print(a) for a in expr.args])

    def _print_PyccelIn(self, expr):
        element = self._print(expr.element)
        container = self._print(expr.container)
        return f'{element} in {container}'

    def _print_PyccelSymbol(self, expr):
        return expr

    def _print_PythonType(self, expr):
        return 'type({})'.format(self._print(expr.arg))

    def _print_UnpackManagedMemory(self, expr):
        lhs = self._print(expr.out_ptr)
        rhs = self._print(expr.managed_object)
        return f'{lhs} = {rhs}\n'

    #-----------------Class Printer---------------------------------

    def _print_ClassDef(self, expr):
        classDefName = 'class {}({}):'.format(expr.name,', '.join(self._print(arg) for arg in  expr.superclasses))
        docstring = self._indent_codestring(self._print(expr.docstring)) if expr.docstring else ''
        methods = ''.join(self._print(method) for method in expr.methods)
        methods = self._indent_codestring(methods)
        interfaces = ''.join(self._print(method) for method in expr.interfaces)
        interfaces = self._indent_codestring(interfaces)
        classDef = '\n'.join([classDefName, docstring, methods, interfaces]) + '\n'
        return classDef

    def _print_ConstructorCall(self, expr):
        cls_variable = expr.cls_variable
        cls_name = cls_variable.cls_base.name
        args = ', '.join(self._print(arg) for arg in expr.args[1:])
        if expr.get_direct_user_nodes(lambda u: isinstance(u, CodeBlock)):
            return f"{cls_variable} = {cls_name}({args})\n"
        else:
            return f"{cls_name}({args})"

    def _print_Del(self, expr):
        return ''.join(f'del {var.variable}\n' for var in expr.variables)

    #------------------OmpAnnotatedComment Printer------------------

    def _print_OmpAnnotatedComment(self, expr):
        clauses = ''
        if expr.combined:
            clauses = ' ' + expr.combined

        omp_expr = '#$omp {}'.format(expr.name)
        clauses += str(expr.txt)
        omp_expr = '{}{}\n'.format(omp_expr, clauses)

        return omp_expr

    def _print_Omp_End_Clause(self, expr):
        omp_expr = str(expr.txt)
        omp_expr = '#$omp {}\n'.format(omp_expr)
        return omp_expr

    #------------------Annotation Printer------------------

    def _print_UnionTypeAnnotation(self, expr):
        types = [self._print(t) for t in expr.type_list]
        return ' | '.join(types)

    def _print_SyntacticTypeAnnotation(self, expr):
        dtype = self._print(expr.dtype)
        dtype = dtype.replace('::',':')
        order = f"(order={expr.order})" if expr.order else ''
        return f'{dtype}{order}'

    def _print_FunctionTypeAnnotation(self, expr):
        args = ', '.join(self._print(a.annotation) for a in expr.args)
        if expr.result.annotation:
            results = self._print(expr.result.annotation)
        else:
            results = ''
        return f"({results})({args})"

    def _print_VariableTypeAnnotation(self, expr):
        dtype = self._print(expr.class_type)
        if expr.is_const:
            self.add_import(Import('typing', [AsName(TypingFinal, 'Final')]))
            dtype = f'Final[{dtype}]'
        return dtype

    def _print_TypingFinal(self, expr):
        annotation = self._print(expr.arg)
        self.add_import(Import('typing', [AsName(TypingFinal, 'Final')]))
        return f'Final[{annotation}]'

    def _print_NumpyNDArrayType(self, expr):
        dims = ','.join(':'*expr.container_rank)
        order_str = f'(order={expr.order})' if expr.order else ''
        return f'{self._print(expr.element_type)}[{dims}]{order_str}'

    def _print_InhomogeneousTupleType(self, expr):
        args = ', '.join(self._print(t) for t in expr)
        return f'tuple[{args}]'

    def _print_HomogeneousTupleType(self, expr):
        return f'tuple[{self._print(expr.element_type)}, ...]'

    def _print_HomogeneousListType(self, expr):
        return f'list[{self._print(expr.element_type)}]'

    def _print_HomogeneousSetType(self, expr):
        return f'set[{self._print(expr.element_type)}]'

    def _print_DictType(self, expr):
        return f'dict[{self._print(expr.key_type)}, {self._print(expr.value_type)}]'

    def _print_PythonNativeBool(self, expr):
        return 'bool'

    def _print_PythonNativeInt(self, expr):
        return 'int'

    def _print_PythonNativeFloat(self, expr):
        return 'float'

    def _print_PythonNativeComplex(self, expr):
        return 'complex'

    def _print_StringType(self, expr):
        return 'str'

    def _print_CustomDataType(self, expr):
        # TODO: Check if CustomDataType is imported from another file
        return expr.name

    def _print_NumpyNumericType(self, expr):
        name = str(expr).removeprefix('numpy.')
        self.add_import(Import('numpy', [AsName(VariableTypeAnnotation(expr), name)]))
        return name<|MERGE_RESOLUTION|>--- conflicted
+++ resolved
@@ -1350,14 +1350,11 @@
         self._in_header = True
         mod = expr.module
         variables = mod.variables
-<<<<<<< HEAD
 
         self.set_scope(mod.scope)
         type_var_declarations = self._get_type_var_declarations()
 
-=======
         init_func = mod.init_func
->>>>>>> 92a704a4
         var_decl = '\n'.join(f"{mod.scope.get_python_name(v.name)} : {self._get_type_annotation(v)}"
                             for v in variables if not v.is_temp)
         funcs = '\n'.join(self._function_signature(f) for f in mod.funcs \
@@ -1381,9 +1378,6 @@
         self.exit_scope()
 
         self._in_header = False
-<<<<<<< HEAD
-        return '\n'.join((imports, type_var_declarations, var_decl, classes, funcs))
-=======
 
         if init_func:
             # Collect initialisation body
@@ -1394,8 +1388,7 @@
         else:
             init_body = ''
 
-        return '\n'.join((imports, var_decl, classes, funcs, init_body))
->>>>>>> 92a704a4
+        return '\n'.join((imports, type_var_declarations, var_decl, classes, funcs, init_body))
 
     def _print_AllDeclaration(self, expr):
         values = ',\n           '.join(self._print(v) for v in expr.values)
