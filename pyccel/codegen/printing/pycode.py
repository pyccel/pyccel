--- conflicted
+++ resolved
@@ -9,13 +9,8 @@
 from pyccel.decorators import __all__ as pyccel_decorators
 
 from pyccel.ast.builtins   import PythonMin, PythonMax, PythonType, PythonBool, PythonInt, PythonFloat
-<<<<<<< HEAD
-from pyccel.ast.builtins   import PythonComplex, DtypePrecisionToCastFunction
+from pyccel.ast.builtins   import PythonComplex, DtypePrecisionToCastFunction, PythonTuple
 from pyccel.ast.core       import CodeBlock, Import, Assign, FunctionCall, For, AsName, FunctionAddress, If
-=======
-from pyccel.ast.builtins   import PythonComplex, DtypePrecisionToCastFunction, PythonTuple
-from pyccel.ast.core       import CodeBlock, Import, Assign, FunctionCall, For, AsName, FunctionAddress
->>>>>>> 87c9eff0
 from pyccel.ast.core       import IfSection, FunctionDef, Module, PyccelFunctionDef
 from pyccel.ast.datatypes  import HomogeneousTupleType, HomogeneousListType, HomogeneousSetType
 from pyccel.ast.datatypes  import VoidType, DictType, InhomogeneousTupleType
