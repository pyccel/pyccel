--- conflicted
+++ resolved
@@ -462,18 +462,12 @@
         if expr.interface:
             func_name = expr.interface_name
         else:
-<<<<<<< HEAD
-            func_name = expr.funcdef.name
-        args = ', '.join(self._print(i) for i in expr.args)
-        code = f'{func_name}({args})'
-=======
             func_name = expr.func_name
         args = expr.args
         if isinstance(expr, DottedFunctionCall):
             args = args[1:]
         args_str = ', '.join(self._print(i) for i in args)
         code = f'{func_name}({args_str})'
->>>>>>> 5d0d8947
         if expr.funcdef.results:
             return code
         else:
@@ -999,10 +993,7 @@
         return expr
 
     def _print_PythonType(self, expr):
-<<<<<<< HEAD
         return f'type({self._print(expr.arg)})'
-=======
-        return 'type({})'.format(self._print(expr.arg))
     
     #-----------------Class Printer---------------------------------
 
@@ -1022,7 +1013,6 @@
 
     def _print_Del(self, expr):
         return ''.join(f'del {var}\n' for var in expr.variables)
->>>>>>> 5d0d8947
 
     #------------------OmpAnnotatedComment Printer------------------
 
