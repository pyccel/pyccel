# coding: utf-8
#------------------------------------------------------------------------------------------#
# This file is part of Pyccel which is released under MIT License. See the LICENSE file or #
# go to https://github.com/pyccel/pyccel/blob/master/LICENSE for full license details.     #
#------------------------------------------------------------------------------------------#
import warnings

from pyccel.decorators import __all__ as pyccel_decorators

from pyccel.ast.builtins   import PythonMin, PythonMax, PythonType
from pyccel.ast.core       import CodeBlock, Import, Assign, FunctionCall, For, AsName, FunctionAddress
from pyccel.ast.core       import IfSection, FunctionDef, Module, DottedFunctionCall, PyccelFunctionDef
from pyccel.ast.datatypes  import NativeHomogeneousTuple
from pyccel.ast.functionalexpr import FunctionalFor
from pyccel.ast.literals   import LiteralTrue, LiteralString
from pyccel.ast.literals   import LiteralInteger, LiteralFloat, LiteralComplex
from pyccel.ast.numpyext   import numpy_target_swap
from pyccel.ast.numpyext   import NumpyArray, NumpyNonZero, NumpyResultType
from pyccel.ast.numpyext   import DtypePrecisionToCastFunction
from pyccel.ast.variable   import DottedName, Variable
from pyccel.ast.utilities  import builtin_import_registry as pyccel_builtin_import_registry
from pyccel.ast.utilities  import decorators_mod

from pyccel.codegen.printing.codeprinter import CodePrinter

from pyccel.errors.errors import Errors
from pyccel.errors.messages import PYCCEL_RESTRICTION_TODO

errors = Errors()

#==============================================================================

# Dictionary mapping imported targets to their aliases used internally by pyccel
# This prevents a mismatch between printed imports and function calls
# The keys are modules from which the target is imported
# The values are a dictionary whose keys are object aliases and whose values
# are the names used in pyccel
import_object_swap = { 'numpy': numpy_target_swap}
import_target_swap = {
        'numpy' : {'double'     : 'float64',
                   'prod'       : 'product',
                   'empty_like' : 'empty',
                   'zeros_like' : 'zeros',
                   'ones_like'  : 'ones',
                   'max'        : 'amax',
                   'min'        : 'amin',
                   'T'          : 'transpose',
                   'full_like'  : 'full',
                   'absolute'   : 'abs'},
        'numpy.random' : {'random' : 'rand'}
        }
import_source_swap = {
        'omp_lib' : 'pyccel.stdlib.internal.openmp'
        }

class PythonCodePrinter(CodePrinter):
    """
    A printer for printing code in Python.

    A printer to convert Pyccel's AST to strings of Python code.
    As for all printers the navigation of this file is done via _print_X
    functions.

    Parameters
    ----------
    filename : str
        The name of the file being pyccelised.
    """
    printmethod = "_pycode"
    language = "python"

    _default_settings = {
        'tabwidth': 4,
    }

    def __init__(self, filename):
        errors.set_target(filename, 'file')
        super().__init__()
        self._additional_imports = {}
        self._aliases = {}
        self._ignore_funcs = []

    def _indent_codestring(self, lines):
        tab = " "*self._default_settings['tabwidth']
        if lines == '':
            return lines
        else:
            # lines ends with \n
            return tab+lines.strip('\n').replace('\n','\n'+tab)+'\n'

    def _format_code(self, lines):
        return lines

    def get_additional_imports(self):
        """return the additional imports collected in printing stage"""
        imports = [i for tup in self._additional_imports.values() for i in tup[1]]
        return imports

    def insert_new_import(self, source, target, alias = None):
        """ Add an import of an object which may have been
        added by pyccel and therefore may not have been imported
        """
        if alias and alias!=target:
            target = AsName(target, alias)
        import_obj = Import(source, target)
        source = str(source)
        src_info = self._additional_imports.setdefault(source, (set(), []))
        if any(i not in src_info[0] for i in import_obj.target):
            src_info[0].update(import_obj.target)
            src_info[1].append(import_obj)

    def _find_functional_expr_and_iterables(self, expr):
        """
        Find the expression and any iterables in a FunctionalFor.

        Traverse through the loop representing a FunctionalFor or GeneratorComprehension
        to extract the central expression and the different iterable objects.

        Parameters
        ----------
        expr : FunctionalFor
            The expression describing the FunctionalFor.

        Returns
        -------
        body : TypedAstNode
            The expression inside the for loops.
        iterables : list of Iterables
            The iterables over which the for loops iterate.
        """
        dummy_var = expr.index
        iterables = []
        body = expr.loops[1]
        while not isinstance(body, Assign):
            if isinstance(body, CodeBlock):
                body = list(body.body)
                while isinstance(body[0], FunctionalFor):
                    func_for = body.pop(0)
                    # Replace the temporary assign value with the FunctionalFor expression
                    # so the loop is printed inline
                    for b in body:
                        b.substitute(func_for.lhs, func_for)
                if len(body) > 1:
                    # Ensure all assigns assign to the dummy we are searching for and do not introduce unexpected variables
                    if any(not(isinstance(b, Assign) and b.lhs is dummy_var) for b in body[1:]):
                        raise NotImplementedError("Pyccel has introduced unnecessary statements which it cannot yet disambiguate in the python printer")
                body = body[0]
            elif isinstance(body, For):
                iterables.append(body.iterable)
                body = body.body
            elif isinstance(body, FunctionalFor):
                body, it = self._find_functional_expr_and_iterables(body)
                iterables.extend(it)
            else:
                raise NotImplementedError(f"Type {type(body)} not handled in a FunctionalFor")
        return body, iterables

    def _get_numpy_name(self, expr):
        """
        Get the name of a NumPy function and ensure it is imported.

        Get the name of a NumPy function from an instance of the class. The
        name is saved in the class by default, however _aliases are checked
        in case the function was imported explicitly with a different name
        (e.g. `from numpy import int32 as i32`). If the name is not found in
        aliases then it is added to the objects imported from NumPy.

        Parameters
        ----------
        expr : PyccelInternalFunction
            A Pyccel node describing a NumPy function.

        Returns
        -------
        str
            The name that should be used in the code.
        """
        if isinstance(expr, type):
            cls = expr
        else:
            cls = type(expr)
        type_name = expr.name
        name = self._aliases.get(cls, type_name)
        if name == type_name:
            self.insert_new_import(
                    source = 'numpy',
                    target = AsName(cls, name))
        return name

    #----------------------------------------------------------------------

    def _print_dtype_argument(self, expr, init_dtype):
        """
        Print a dtype argument.

        Print the argument `dtype=X` from the dtype initially provided.

        Parameters
        ----------
        expr : TypedAstNode
            The expression whose datatype is being determined.

        init_dtype : PythonType, PyccelFunctionDef, LiteralString, str
            The actual dtype passed to the NumPy function.

        Returns
        -------
        str
            The code for the dtype argument.
        """
        if init_dtype is None:
            return ''

        if isinstance(init_dtype, (PythonType, NumpyResultType)):
            dtype = self._print(init_dtype)
        elif isinstance(init_dtype, PyccelFunctionDef):
            dtype = self._get_numpy_name(init_dtype.cls_name)
        else:
            dtype = self._print(expr.dtype)
            if expr.precision != -1:
                dtype = self._get_numpy_name(DtypePrecisionToCastFunction[expr.dtype.name][expr.precision])
        return f"dtype = {dtype}"

    def _print_Header(self, expr):
        return ''

    def _print_tuple(self, expr):
        fs = ', '.join(self._print(f) for f in expr)
        return f'({fs})'

    def _print_NativeBool(self, expr):
        return 'bool'

    def _print_NativeInteger(self, expr):
        return 'int'

    def _print_NativeFloat(self, expr):
        return 'float'

    def _print_NativeComplex(self, expr):
        return 'complex'

    def _print_Variable(self, expr):
        return self._print(expr.name)

    def _print_DottedVariable(self, expr):
        rhs_code = self._print_Variable(expr)
        lhs_code = self._print(expr.lhs)
        return f"{lhs_code}.{rhs_code}"

    def _print_FunctionDefArgument(self, expr):
        name = self._print(expr.name)
        default = ''

        if expr.annotation:
            type_annotation = self._print(expr.annotation)
        else:
            var = expr.var
            def get_type_annotation(var):
                if isinstance(var, Variable):
                    type_annotation = str(var.dtype)
                    if var.rank:
                        type_annotation += '[' + ','.join(':' for _ in range(var.rank)) + ']'
                    return f"'{type_annotation}'"
                elif isinstance(var, FunctionAddress):
                    results = ', '.join(get_type_annotation(r.var) for r in var.results)
                    arguments = ', '.join(get_type_annotation(a.var) for a in var.arguments)
                    return f'"({results})({arguments})"'
                else:
                    return ''

            type_annotation = get_type_annotation(var)

        if expr.has_default:
            if isinstance(expr.value, FunctionDef):
                default = f' = {self._print(expr.value.name)}'
            else:
                default = f' = {self._print(expr.value)}'

        return f'{name} : {type_annotation}{default}'

    def _print_FunctionCallArgument(self, expr):
        if expr.keyword:
            return f'{expr.keyword} = {self._print(expr.value)}'
        else:
            return self._print(expr.value)

    def _print_Idx(self, expr):
        return self._print(expr.name)

    def _print_IndexedElement(self, expr):
        indices = expr.indices
        if isinstance(indices, (tuple, list)):
            # this a fix since when having a[i,j] the generated code is a[(i,j)]
            if len(indices) == 1 and isinstance(indices[0], (tuple, list)):
                indices = indices[0]

            indices = [self._print(i) for i in indices]
            if isinstance(expr.base.class_type, NativeHomogeneousTuple):
                indices = ']['.join(i for i in indices)
            else:
                indices = ','.join(i for i in indices)
        else:
            errors.report(PYCCEL_RESTRICTION_TODO, symbol=expr,
                severity='fatal')

        base = self._print(expr.base)
        return f'{base}[{indices}]'

    def _print_Interface(self, expr):
        # TODO: Improve. See #885

        # Print each function in the interface
        func_def_code = []
        for func in expr.functions:
            if not isinstance(func, FunctionAddress):
                func.rename(expr.name)
            func_def_code.append(self._print(func))

        # Split functions after declaration to ignore type declaration differences
        bodies = [c.split(':\n',1)[1] for c in func_def_code]
        # Verify that generated function bodies are identical
        if len(set(bodies)) > 1:
            warnings.warn(UserWarning("Generated code varies between interfaces but has not been printed. This Python code may produce unexpected results."))

        return func_def_code[0]

    def _print_FunctionDef(self, expr):
        self.set_scope(expr.scope)
        name       = self._print(expr.name)
        imports    = ''.join(self._print(i) for i in expr.imports)
        interfaces = ''.join(self._print(i) for i in expr.interfaces if not i.is_argument)
        functions  = [f for f in expr.functions if not any(f in i.functions for i in expr.interfaces)]
        functions  = ''.join(self._print(f) for f in functions)
        body    = self._print(expr.body)
        body    = self._indent_codestring(body)
        args    = ', '.join(self._print(i) for i in expr.arguments)

        imports    = self._indent_codestring(imports)
        functions  = self._indent_codestring(functions)
        interfaces = self._indent_codestring(interfaces)

        docstring = self._print(expr.docstring) if expr.docstring else ''
        docstring = self._indent_codestring(docstring)

        body = ''.join([docstring, functions, interfaces, imports, body])

        code = f'def {name}({args}):\n{body}\n'
        decorators = expr.decorators.copy()
        if decorators:
            if decorators['template']:
                # Eliminate template_dict because it is useless in the printing
                decorators['template'] = decorators['template']['decorator_list']
            else:
                decorators.pop('template')
            for n,f in decorators.items():
                if n in pyccel_decorators:
                    self.insert_new_import(DottedName('pyccel.decorators'), AsName(decorators_mod[n], n))
                # TODO - All decorators must be stored in a list
                if not isinstance(f, list):
                    f = [f]
                dec = ''
                for func in f:
                    if isinstance(func, FunctionCall):
                        args = func.args
                    elif func == n:
                        args = []
                    else:
                        args = [LiteralString(a) for a in func]
                    if n == 'types':
                        continue
                    if args:
                        args = ', '.join(self._print(i) for i in args)
                        dec += f'@{n}({args})\n'

                    else:
                        dec += f'@{n}\n'

                code = dec + code
        headers = expr.headers
        if headers:
            headers = self._print(headers)
            code = f'{headers}\n{code}'

        self.exit_scope()
        return code

    def _print_PyccelFunctionDef(self, expr):
        cls = expr.cls_name
        if cls.__name__.startswith('Numpy'):
            return self._get_numpy_name(cls)
        else:
            return cls.name

    def _print_FunctionAddress(self, expr):
        return expr.name

    def _print_Return(self, expr):

        if expr.stmt:
            assigns = {i.lhs: i.rhs for i in expr.stmt.body if isinstance(i, Assign)}
            prelude = ''.join([self._print(i) for i in expr.stmt.body if not isinstance(i, Assign)])
        else:
            assigns = {}
            prelude = ''
        expr_return_vars = [assigns.get(a,a) for a in expr.expr]

        return_vars_str = ','.join(self._print(i) for i in expr_return_vars)

        return prelude+f'return {return_vars_str}\n'

    def _print_Program(self, expr):
        mod_scope = self.scope
        self.set_scope(expr.scope)
        imports  = ''.join(self._print(i) for i in expr.imports)
        body     = self._print(expr.body)
        imports += ''.join(self._print(i) for i in self.get_additional_imports())

        body = imports+body
        body = self._indent_codestring(body)

        self.exit_scope()
        if mod_scope:
            self.set_scope(mod_scope)
        return f'if __name__ == "__main__":\n{body}\n'


    def _print_AsName(self, expr):
        name = self._print(expr.name)
        target = self._print(expr.target)
        if name == target:
            return name
        else:
            return f'{name} as {target}'

    def _print_PythonTuple(self, expr):
        args = ', '.join(self._print(i) for i in expr.args)
        if len(expr.args) == 1:
            args += ','
        return '('+args+')'

    def _print_PythonList(self, expr):
        args = ', '.join(self._print(i) for i in expr.args)
        return '['+args+']'

    def _print_PythonBool(self, expr):
        return f'bool({self._print(expr.arg)})'

    def _print_PythonInt(self, expr):
        name = 'int'
        if expr.precision != -1:
            name = self._get_numpy_name(expr)
        return f'{name}({self._print(expr.arg)})'

    def _print_PythonFloat(self, expr):
        name = 'float'
        if expr.precision != -1:
            name = self._get_numpy_name(expr)
        return f'{name}({self._print(expr.arg)})'

    def _print_PythonComplex(self, expr):
        name = self._aliases.get(type(expr), expr.name)
        if expr.is_cast:
            return f'{name}({self._print(expr.internal_var)})'
        else:
            return f'{name}({self._print(expr.real)}, {self._print(expr.imag)})'

    def _print_NumpyComplex(self, expr):
        if expr.precision != -1:
            name = self._get_numpy_name(expr)
        else:
            name = 'complex'
        if expr.is_cast:
            return f'{name}({self._print(expr.internal_var)})'
        else:
            return f'{name}({self._print(expr.real)}+{self._print(expr.imag)}*1j)'

    def _print_Iterable(self, expr):
        return self._print(expr.iterable)

    def _print_PythonRange(self, expr):
        start = self._print(expr.start)
        stop  = self._print(expr.stop )
        step  = self._print(expr.step )
        return f'range({start}, {stop}, {step})'

    def _print_PythonEnumerate(self, expr):
        elem = self._print(expr.element)
        if expr.start == 0:
            return f'enumerate({elem})'
        else:
            start = self._print(expr.start)
            return f'enumerate({elem},{start})'

    def _print_PythonMap(self, expr):
        func = self._print(expr.func.name)
        args = self._print(expr.func_args)
        return f'map({func}, {args})'

    def _print_PythonReal(self, expr):
        internal_var = self._print(expr.internal_var)
        if isinstance(expr.internal_var, Variable):
            return f'{internal_var}.real'
        else:
            return f'({internal_var}).real'

    def _print_PythonImag(self, expr):
        internal_var = self._print(expr.internal_var)
        if isinstance(expr.internal_var, Variable):
            return f'{internal_var}.imag'
        else:
            return f'({internal_var}).imag'

    def _print_PythonConjugate(self, expr):
        internal_var = self._print(expr.internal_var)
        if isinstance(expr.internal_var, Variable):
            return f'{internal_var}.conjugate()'
        else:
            return f'({internal_var}).conjugate()'

    def _print_PythonPrint(self, expr):
        args = ', '.join(self._print(a) for a in expr.expr)
        return f'print({args})\n'

    def _print_PyccelArrayShapeElement(self, expr):
        arg = self._print(expr.arg)
        index = self._print(expr.index)
        name = self._get_numpy_name(expr)
        return f'{name}({arg})[{index}]'

    def _print_PyccelArraySize(self, expr):
        arg = self._print(expr.arg)
        name = self._get_numpy_name(expr)
        return f'{name}({arg})'

    def _print_Comment(self, expr):
        txt = self._print(expr.text)
        return f'# {txt} \n'

    def _print_CommentBlock(self, expr):
        txt = '\n'.join(self._print(c) for c in expr.comments)
        return f'"""{txt}"""\n'

    def _print_Assert(self, expr):
        condition = self._print(expr.test)
        return f"assert {condition}\n"

    def _print_EmptyNode(self, expr):
        return ''

    def _print_DottedName(self, expr):
        return '.'.join(self._print(n) for n in expr.name)

    def _print_FunctionCall(self, expr):
        if expr.funcdef in self._ignore_funcs:
            return ''
        if expr.interface:
            func_name = expr.interface_name
        else:
            func_name = expr.func_name
        args = expr.args
        if isinstance(expr, DottedFunctionCall):
            args = args[1:]
        args_str = ', '.join(self._print(i) for i in args)
        code = f'{func_name}({args_str})'
        if expr.funcdef.results:
            return code
        else:
            return code+'\n'

    def _print_Import(self, expr):
        mod = expr.source_module
        init_func_name = ''
        free_func_name = ''
        if mod:
            init_func = mod.init_func
            if init_func:
                init_func_name = init_func.name
            free_func = mod.free_func
            if free_func:
                free_func_name = free_func.name

        if isinstance(expr.source, AsName):
            source = self._print(expr.source.name)
        else:
            source = self._print(expr.source)

        source = import_source_swap.get(source, source)

        target = [t for t in expr.target if not isinstance(t.object, Module)]

        if not target:
            return f'import {source}\n'
        else:
            if source in import_object_swap:
                target = [AsName(import_object_swap[source].get(i.object,i.object), i.target) for i in target]
            if source in import_target_swap:
                # If the source contains multiple names which reference the same object
                # check if the target is referred to by another name in pyccel.
                # Print the name used by pyccel (either the value from import_target_swap
                # or the original name from the import
                target = [AsName(i.object, import_target_swap[source].get(i.target,i.target)) for i in target]

            target = list(set(target))
            if source in pyccel_builtin_import_registry:
                self._aliases.update([(pyccel_builtin_import_registry[source][t.name].cls_name, t.target) for t in target if t.name != t.target])

            if expr.source_module:
                if expr.source_module.init_func:
                    self._ignore_funcs.append(expr.source_module.init_func)
                if expr.source_module.free_func:
                    self._ignore_funcs.append(expr.source_module.free_func)
            target = [self._print(t) for t in target if t.name not in (init_func_name, free_func_name)]
            target = ', '.join(target)
            return f'from {source} import {target}\n'

    def _print_CodeBlock(self, expr):
        if len(expr.body)==0:
            return 'pass\n'
        else:
            code = ''.join(self._print(c) for c in expr.body)
            return code

    def _print_For(self, expr):
        self.set_scope(expr.scope)
        iterable = self._print(expr.iterable)
        target   = expr.target
        if not isinstance(target,(list, tuple)):
            target = [target]
        target = ','.join(self._print(i) for i in target)
        body   = self._print(expr.body)
        body   = self._indent_codestring(body)
        code   = (f'for {target} in {iterable}:\n'
                f'{body}')

        self.exit_scope()
        return code

    def _print_FunctionalFor(self, expr):
        body, iterators = self._find_functional_expr_and_iterables(expr)
        lhs = self._print(expr.lhs)
        body = self._print(body.rhs)
        for_loops = ' '.join(f'for {self._print(idx)} in {self._print(iters)}'
                        for idx, iters in zip(expr.indices, iterators))

        name = self._aliases.get(type(expr),'array')
        if name == 'array':
            self.insert_new_import(
                    source = 'numpy',
                    target = AsName(NumpyArray, 'array'))

        return f'{lhs} = {name}([{body} {for_loops}])\n'

    def _print_GeneratorComprehension(self, expr):
        body, iterators = self._find_functional_expr_and_iterables(expr)

        rhs = body.rhs
        if isinstance(rhs, (PythonMax, PythonMin)):
            args = rhs.args[0]
            if body.lhs in args:
                args = [a for a in args if a != body.lhs]
                if len(args)==1:
                    rhs = args[0]
                else:
                    rhs = type(body.rhs)(*args)

        body = self._print(rhs)
        for_loops = ' '.join(f'for {self._print(idx)} in {self._print(iters)}'
                        for idx, iters in zip(expr.indices, iterators))

        if expr.get_user_nodes(FunctionalFor):
            return f'{expr.name}({body} {for_loops})'
        else:
            lhs = self._print(expr.lhs)
            return f'{lhs} = {expr.name}({body} {for_loops})\n'

    def _print_While(self, expr):
        cond = self._print(expr.test)
        self.set_scope(expr.scope)
        body = self._indent_codestring(self._print(expr.body))
        self.exit_scope()
        return f'while {cond}:\n{body}'

    def _print_Break(self, expr):
        return 'break\n'

    def _print_Continue(self, expr):
        return 'continue\n'

    def _print_Assign(self, expr):
        lhs = expr.lhs
        rhs = expr.rhs

        lhs_code = self._print(lhs)
        rhs_code = self._print(rhs)
        if isinstance(rhs, Variable) and rhs.rank>1 and rhs.order != lhs.order:
            return f'{lhs_code} = {rhs_code}.T\n'
        else:
            return f'{lhs_code} = {rhs_code}\n'

    def _print_AliasAssign(self, expr):
        lhs = expr.lhs
        rhs = expr.rhs

        lhs_code = self._print(lhs)
        rhs_code = self._print(rhs)
        if isinstance(rhs, Variable) and rhs.order!= lhs.order:
            return f'{lhs_code} = {rhs_code}.T\n'
        else:
            return f'{lhs_code} = {rhs_code}\n'

    def _print_AugAssign(self, expr):
        lhs = self._print(expr.lhs)
        rhs = self._print(expr.rhs)
        op  = self._print(expr.op)
        return f'{lhs} {op}= {rhs}\n'

    def _print_PythonRange(self, expr):
        start = self._print(expr.start)
        stop  = self._print(expr.stop)
        step  = self._print(expr.step)
        return f'range({start}, {stop}, {step})'

    def _print_Allocate(self, expr):
        return ''

    def _print_Deallocate(self, expr):
        return ''

    def _print_NumpyArray(self, expr):
        name = self._get_numpy_name(expr)
        arg_var = expr.arg

        arg   = self._print(arg_var)
        dtype = self._print_dtype_argument(expr, expr.init_dtype)
        order = f"order='{expr.order}'" if expr.order else ''
        ndmin = f"ndmin={expr.rank}" if expr.rank > arg_var.rank else ''
        args  = ', '.join(a for a in [arg, dtype, order, ndmin] if a!= '')
        return f"{name}({args})"

    def _print_NumpyAutoFill(self, expr):
        func_name = self._aliases.get(type(expr), expr.name)

        dtype = self._print_dtype_argument(expr, expr.init_dtype)
        shape = self._print(expr.shape)
        order = f"order='{expr.order}'" if expr.order else ''
        args  = ', '.join(a for a in [shape, dtype, order] if a!='')
        return f"{func_name}({args})"

    def _print_NumpyLinspace(self, expr):
        name = self._aliases.get(type(expr), expr.name)
        dtype = self._print_dtype_argument(expr, expr.init_dtype)
        start = self._print(expr.start)
        stop = self._print(expr.stop)
        num = "num = " + self._print(expr.num)
        endpoint = "endpoint = "+self._print(expr.endpoint)
        args = ', '.join(a for a in [start, stop, num, endpoint, dtype] if a != '')
        return f"{name}({args})"

    def _print_NumpyMatmul(self, expr):
        name = self._aliases.get(type(expr), expr.name)
        return f"{name}({self._print(expr.a)}, {self._print(expr.b)})"


    def _print_NumpyFull(self, expr):
        name = self._aliases.get(type(expr), expr.name)

        dtype = self._print_dtype_argument(expr, expr.init_dtype)
        shape      = self._print(expr.shape)
        fill_value = self._print(expr.fill_value)
        order      = f"order='{expr.order}'" if expr.order else ''
        args       = ', '.join(a for a in [shape, fill_value, dtype, order] if a)
        return f"{name}({args})"

    def _print_NumpyArange(self, expr):
        name = self._aliases.get(type(expr), expr.name)
        dtype = self._print_dtype_argument(expr, expr.init_dtype)
        args = ', '.join(a for a in [self._print(expr.start),
                          self._print(expr.stop),
                          self._print(expr.step),
                          dtype] if a != '')
        return f"{name}({args})"

    def _print_PyccelInternalFunction(self, expr):
        name = self._aliases.get(type(expr),expr.name)
        args = ', '.join(self._print(a) for a in expr.args)
        return f"{name}({args})"

    def _print_NumpyResultType(self, expr):
        args = expr.args
        if len(args) == 1 and args[0].rank > 1:
            arg = args[0]
            arg_code = self._print(arg)
            return f"{arg_code}.dtype"
        else:
            name = self._get_numpy_name(expr)
            args = ', '.join(self._print(a) for a in expr.args)
            return f"{name}({args})"

    def _print_NumpyRandint(self, expr):
        name = self._aliases.get(type(expr), expr.name)
        if expr.low:
            args = self._print(expr.low) + ", "
        else:
            args = ""
        args += self._print(expr.high)
        if expr.rank != 0:
            size = self._print(expr.shape)
            args += f", size = {size}"
        return f"{name}({args})"

    def _print_NumpyNorm(self, expr):
        name = self._aliases.get(type(expr), expr.name)
        axis = self._print(expr.axis) if expr.axis else None
        if axis:
            return  f"{name}({self._print(expr.python_arg)},axis={axis})"
        return  f"{name}({self._print(expr.python_arg)})"

    def _print_NumpyNonZero(self, expr):
        name = self._aliases.get(type(expr),'nonzero')
        if name == 'nonzero':
            self.insert_new_import(
                    source = 'numpy',
                    target = AsName(NumpyNonZero, 'nonzero'))
        arg = self._print(expr.array)
        return f"{name}({arg})"

    def _print_NumpyCountNonZero(self, expr):
        name = self._aliases.get(type(expr),'count_nonzero')
        if name == 'count_nonzero':
            self.insert_new_import(
                    source = 'numpy',
                    target = AsName(NumpyNonZero, 'count_nonzero'))

        axis_arg = expr.axis

        arr = self._print(expr.array)
        axis = '' if axis_arg is None else (self._print(axis_arg) + ', ')
        keep_dims = 'keepdims = ' + self._print(expr.keep_dims)

        arg = f'{arr}, {axis}{keep_dims}'

        return f"{name}({arg})"

    def _print_Slice(self, expr):
        start = self._print(expr.start) if expr.start else ''
        stop  = self._print(expr.stop)  if expr.stop  else ''
        step  = self._print(expr.step)  if expr.step  else ''
        return f'{start}:{stop}:{step}'

    def _print_Nil(self, expr):
        return 'None'

    def _print_Pass(self, expr):
        return 'pass\n'

    def _print_PyccelIs(self, expr):
        lhs = self._print(expr.lhs)
        rhs = self._print(expr.rhs)
        return f'{lhs} is {rhs}'

    def _print_PyccelIsNot(self, expr):
        lhs = self._print(expr.lhs)
        rhs = self._print(expr.rhs)
        return f'{lhs} is not {rhs}'

    def _print_If(self, expr):
        lines = []
        for i, (c, e) in enumerate(expr.blocks):
            if i == 0:
                lines.append(f"if {self._print(c)}:\n")

            elif i == len(expr.blocks) - 1 and isinstance(c, LiteralTrue):
                lines.append("else:\n")

            else:
                lines.append(f"elif {self._print(c)}:\n")

            if isinstance(e, CodeBlock):
                body = self._indent_codestring(self._print(e))
                lines.append(body)
            else:
                lines.append(self._print(e))
        return "".join(lines)

    def _print_IfTernaryOperator(self, expr):
        cond = self._print(expr.cond)
        value_true = self._print(expr.value_true)
        value_false = self._print(expr.value_false)
        return f'{value_true} if {cond} else {value_false}'

    def _print_Literal(self, expr):
        dtype = expr.dtype
        precision = expr.precision

        if not isinstance(expr, (LiteralInteger, LiteralFloat, LiteralComplex)) or \
                precision == -1:
            return repr(expr.python_value)
        else:
            cast_func = DtypePrecisionToCastFunction[dtype.name][precision]
            type_name = cast_func.__name__.lower()
            is_numpy  = type_name.startswith('numpy')
            cast_name = cast_func.name
            name = self._aliases.get(cast_func, cast_name)
            if is_numpy and name == cast_name:
                self.insert_new_import(
                        source = 'numpy',
                        target = AsName(cast_func, cast_name))
            return f'{name}({repr(expr.python_value)})'

    def _print_Print(self, expr):
        args = []
        for f in expr.expr:
            if isinstance(f, str):
                args.append(f"'{f}'")

            elif isinstance(f, tuple):
                for i in f:
                    args.append(self._print(i))

            else:
                args.append(self._print(f))

        fs = ', '.join(i for i in args)

        return f'print({fs})\n'

    def _print_Module(self, expr):
        self.set_scope(expr.scope)
        # Print interface functions (one function with multiple decorators describes the problem)
        imports  = ''.join(self._print(i) for i in expr.imports)
        interfaces = ''.join(self._print(i) for i in expr.interfaces)
        # Collect functions which are not in an interface
        funcs = [f for f in expr.funcs if not (any(f in i.functions for i in expr.interfaces) \
                        or f is expr.init_func or f is expr.free_func)]
        funcs = ''.join(self._print(f) for f in funcs)
        classes = ''.join(self._print(c) for c in expr.classes)

        init_func = expr.init_func
        if init_func:
            self._ignore_funcs.append(init_func)
            # Collect initialisation body
            init_if = init_func.get_attribute_nodes(IfSection)[0]
            # Remove boolean from init_body
            init_body = init_if.body.body[:-1]
            init_body = ''.join(self._print(l) for l in init_body)
        else:
            init_body = ''

        free_func = expr.free_func
        if free_func:
            self._ignore_funcs.append(free_func)

        imports += ''.join(self._print(i) for i in self.get_additional_imports())

        body = ''.join((interfaces, funcs, classes, init_body))

        if expr.program:
            expr.program.remove_import(expr.name)
            prog = self._print(expr.program)
        else:
            prog = ''

        self.exit_scope()
        return (f'{imports}\n'
                f'{body}'
                f'{prog}')

    def _print_PyccelPow(self, expr):
        base = self._print(expr.args[0])
        e    = self._print(expr.args[1])
        return f'{base} ** {e}'

    def _print_PyccelAdd(self, expr):
        return ' + '.join(self._print(a) for a in expr.args)

    def _print_PyccelMinus(self, expr):
        return ' - '.join(self._print(a) for a in expr.args)

    def _print_PyccelMul(self, expr):
        return ' * '.join(self._print(a) for a in expr.args)

    def _print_PyccelDiv(self, expr):
        return ' / '.join(self._print(a) for a in expr.args)

    def _print_PyccelMod(self, expr):
        return '%'.join(self._print(a) for a in expr.args)

    def _print_PyccelFloorDiv(self, expr):
        return '//'.join(self._print(a) for a in expr.args)

    def _print_PyccelAssociativeParenthesis(self, expr):
        return f'({self._print(expr.args[0])})'

    def _print_PyccelUnary(self, expr):
        return '+' + self._print(expr.args[0])

    def _print_PyccelUnarySub(self, expr):
        return '-' + self._print(expr.args[0])

    def _print_PyccelAnd(self, expr):
        return ' and '.join(self._print(a) for a in expr.args)

    def _print_PyccelOr(self, expr):
        return ' or '.join(self._print(a) for a in expr.args)

    def _print_PyccelEq(self, expr):
        lhs = self._print(expr.args[0])
        rhs = self._print(expr.args[1])
        return f'{lhs} == {rhs} '

    def _print_PyccelNe(self, expr):
        lhs = self._print(expr.args[0])
        rhs = self._print(expr.args[1])
        return f'{lhs} != {rhs} '

    def _print_PyccelLt(self, expr):
        lhs = self._print(expr.args[0])
        rhs = self._print(expr.args[1])
        return f'{lhs} < {rhs}'

    def _print_PyccelLe(self, expr):
        lhs = self._print(expr.args[0])
        rhs = self._print(expr.args[1])
        return f'{lhs} <= {rhs}'

    def _print_PyccelGt(self, expr):
        lhs = self._print(expr.args[0])
        rhs = self._print(expr.args[1])
        return f'{lhs} > {rhs}'

    def _print_PyccelGe(self, expr):
        lhs = self._print(expr.args[0])
        rhs = self._print(expr.args[1])
        return f'{lhs} >= {rhs}'

    def _print_PyccelNot(self, expr):
        a = self._print(expr.args[0])
        return f'not {a}'

    def _print_PyccelInvert(self, expr):
        return '~' + self._print(expr.args[0])

    def _print_PyccelRShift(self, expr):
        lhs = self._print(expr.args[0])
        rhs = self._print(expr.args[1])
        return f'{lhs} >> {rhs}'

    def _print_PyccelLShift(self, expr):
        lhs = self._print(expr.args[0])
        rhs = self._print(expr.args[1])
        return f'{lhs} << {rhs}'

    def _print_PyccelBitXor(self, expr):
        lhs = self._print(expr.args[0])
        rhs = self._print(expr.args[1])
        return f'{lhs} ^ {rhs}'

    def _print_PyccelBitOr(self, expr):
        lhs = self._print(expr.args[0])
        rhs = self._print(expr.args[1])
        return f'{lhs} | {rhs}'

    def _print_PyccelBitAnd(self, expr):
        lhs = self._print(expr.args[0])
        rhs = self._print(expr.args[1])
        return f'{lhs} & {rhs}'

    def _print_Duplicate(self, expr):
        return f'{self._print(expr.val)} * {self._print(expr.length)}'

    def _print_Concatenate(self, expr):
        return ' + '.join(self._print(a) for a in expr.args)

    def _print_PyccelSymbol(self, expr):
        return expr

    def _print_PythonType(self, expr):
        return f'type({self._print(expr.arg)})'

    #-----------------Class Printer---------------------------------

    def _print_ClassDef(self, expr):
<<<<<<< HEAD
        inheritance = ', '.join(self._print(arg) for arg in expr.superclasses)
        classDefName = f'class {expr.name}({inheritance}):'
=======
        classDefName = 'class {}({}):'.format(expr.name,', '.join(self._print(arg) for arg in  expr.superclasses))
        docstring = self._indent_codestring(self._print(expr.docstring)) if expr.docstring else ''
>>>>>>> 6e6f088e
        methods = ''.join(self._print(method) for method in expr.methods)
        methods = self._indent_codestring(methods)
        interfaces = ''.join(self._print(method) for method in expr.interfaces)
        interfaces = self._indent_codestring(interfaces)
        classDef = '\n'.join([classDefName, docstring, methods, interfaces]) + '\n'
        return classDef

    def _print_ConstructorCall(self, expr):
        cls_name = expr.funcdef.cls_name
        cls_variable = expr.cls_variable
        args = ', '.join(self._print(arg) for arg in expr.args[1:])
        return f"{cls_variable} = {cls_name}({args})\n"

    def _print_Del(self, expr):
        return ''.join(f'del {var.variable}\n' for var in expr.variables)

    #------------------OmpAnnotatedComment Printer------------------

    def _print_OmpAnnotatedComment(self, expr):
        clauses = ''
        if expr.combined:
            clauses = ' ' + expr.combined

        omp_expr = f'#$omp {expr.name}'
        clauses += str(expr.txt)
        omp_expr = f'{omp_expr}{clauses}\n'

        return omp_expr

    def _print_Omp_End_Clause(self, expr):
        omp_expr = str(expr.txt)
        omp_expr = f'#$omp {omp_expr}\n'
        return omp_expr

    #------------------Annotation Printer------------------

    def _print_UnionTypeAnnotation(self, expr):
        types = [self._print(t)[1:-1] for t in expr.type_list]
        return "'" + ' | '.join(types) + "'"

    def _print_SyntacticTypeAnnotation(self, expr):
        dtypes = expr.dtypes
        ranks = [f"[{','.join(':'*r)}]" if r>0 else '' for r in expr.ranks]
        order = [f"(order={o})" if o else '' for o in expr.orders]
        annot = [f'{d}{r}{o}' for d,r,o in zip(dtypes, ranks, order)]
        const = 'const ' if expr.is_const else ''
        return "'" + const + ' | '.join(annot) + "'"

    def _print_FunctionTypeAnnotation(self, expr):
        args = ', '.join(self._print(a.annotation)[1:-1] for a in expr.args)
        results = ', '.join(self._print(r.annotation)[1:-1] for r in expr.results)
        return "'" + f"({results})({args})" + "'"
<|MERGE_RESOLUTION|>--- conflicted
+++ resolved
@@ -1081,13 +1081,9 @@
     #-----------------Class Printer---------------------------------
 
     def _print_ClassDef(self, expr):
-<<<<<<< HEAD
         inheritance = ', '.join(self._print(arg) for arg in expr.superclasses)
         classDefName = f'class {expr.name}({inheritance}):'
-=======
-        classDefName = 'class {}({}):'.format(expr.name,', '.join(self._print(arg) for arg in  expr.superclasses))
         docstring = self._indent_codestring(self._print(expr.docstring)) if expr.docstring else ''
->>>>>>> 6e6f088e
         methods = ''.join(self._print(method) for method in expr.methods)
         methods = self._indent_codestring(methods)
         interfaces = ''.join(self._print(method) for method in expr.interfaces)
