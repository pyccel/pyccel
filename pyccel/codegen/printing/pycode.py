# coding: utf-8
#------------------------------------------------------------------------------------------#
# This file is part of Pyccel which is released under MIT License. See the LICENSE file or #
# go to https://github.com/pyccel/pyccel/blob/devel/LICENSE for full license details.      #
#------------------------------------------------------------------------------------------#
import ast
import warnings

from pyccel.decorators import __all__ as pyccel_decorators

from pyccel.ast.builtins   import PythonMin, PythonMax, PythonType, PythonBool, PythonInt, PythonFloat
from pyccel.ast.builtins   import PythonComplex, DtypePrecisionToCastFunction, PythonTuple
from pyccel.ast.builtin_methods.list_methods import ListAppend
from pyccel.ast.core       import CodeBlock, Import, Assign, FunctionCall, For, AsName, FunctionAddress, If
from pyccel.ast.core       import IfSection, FunctionDef, Module, PyccelFunctionDef
from pyccel.ast.core       import Interface, FunctionDefArgument, FunctionDefResult
from pyccel.ast.datatypes  import HomogeneousTupleType, HomogeneousListType, HomogeneousSetType
from pyccel.ast.datatypes  import VoidType, DictType, InhomogeneousTupleType, PyccelType
from pyccel.ast.datatypes  import FixedSizeNumericType
from pyccel.ast.functionalexpr import FunctionalFor
from pyccel.ast.internals  import PyccelSymbol
from pyccel.ast.literals   import LiteralTrue, LiteralString, LiteralInteger, Nil
from pyccel.ast.low_level_tools import UnpackManagedMemory
from pyccel.ast.numpyext   import numpy_target_swap, numpy_linalg_mod, numpy_random_mod
from pyccel.ast.numpyext   import NumpyArray, NumpyNonZero, NumpyResultType
from pyccel.ast.numpyext   import process_dtype as numpy_process_dtype
from pyccel.ast.numpyext   import NumpyNDArray, NumpyBool
from pyccel.ast.numpytypes import NumpyNumericType, NumpyNDArrayType
from pyccel.ast.type_annotations import VariableTypeAnnotation, SyntacticTypeAnnotation
from pyccel.ast.typingext  import TypingTypeVar, TypingFinal, TypingAnnotation
from pyccel.ast.utilities  import builtin_import_registry as pyccel_builtin_import_registry
from pyccel.ast.utilities  import decorators_mod
from pyccel.ast.variable   import DottedName, Variable, IndexedElement

from pyccel.parser.semantic import magic_method_map

from pyccel.codegen.printing.codeprinter import CodePrinter

from pyccel.errors.errors import Errors
from pyccel.errors.messages import PYCCEL_RESTRICTION_TODO

errors = Errors()

#==============================================================================

# Dictionary mapping imported targets to their aliases used internally by pyccel
# This prevents a mismatch between printed imports and function calls
# The keys are modules from which the target is imported
# The values are a dictionary whose keys are object aliases and whose values
# are the names used in pyccel
import_object_swap = {'numpy': numpy_target_swap}
import_target_swap = {
        'numpy' : {'double'     : 'float64',
                   'prod'       : 'product',
                   'empty_like' : 'empty',
                   'zeros_like' : 'zeros',
                   'ones_like'  : 'ones',
                   'max'        : 'amax',
                   'min'        : 'amin',
                   'T'          : 'transpose',
                   'full_like'  : 'full',
                   'absolute'   : 'abs'},
        'numpy.random' : {'random' : 'rand'}
        }
import_source_swap = {
        'omp_lib' : 'pyccel.stdlib.internal.openmp'
        }

class PythonCodePrinter(CodePrinter):
    """
    A printer for printing code in Python.

    A printer to convert Pyccel's AST to strings of Python code.
    As for all printers the navigation of this file is done via _print_X
    functions.

    Parameters
    ----------
    filename : str
        The name of the file being pyccelised.
    verbose : int
        The level of verbosity.
    """
    printmethod = "_pycode"
    language = "python"

    _default_settings = {
        'tabwidth': 4,
    }

    def __init__(self, filename, * , verbose):
        errors.set_target(filename)
        super().__init__(verbose)
        self._aliases = {}
        self._ignore_funcs = []
        self._tuple_assigns = []
        self._in_header = False

    def _indent_codestring(self, lines):
        tab = " "*self._default_settings['tabwidth']
        if lines == '':
            return lines
        else:
            # lines ends with \n
            return tab+lines.strip('\n').replace('\n','\n'+tab)+'\n'

    def _format_code(self, lines):
        return lines

    def _find_functional_expr_and_iterables(self, expr):
        """
        Extract the central expression and iterables from a FunctionalFor or GeneratorComprehension.

        Traverse through the loop representing a FunctionalFor or GeneratorComprehension
        to extract the central expression and the different iterable objects.

        Parameters
        ----------
        expr : FunctionalFor
               The loop or generator comprehension to be analyzed.

        Returns
        -------
        body      : TypedAstNode
                    The expression inside the for loops.
        iterables : list of Iterables
                    The iterables over which the for loops iterate.
        """
        dummy_var = expr.index
        iterables = []
        body = expr.loops[-1]
        while not isinstance(body, (Assign, ListAppend)):
            if isinstance(body, If):
                body = body.blocks[0].body.body[0]
            elif isinstance(body, CodeBlock):
                body = list(body.body)
                while isinstance(body[0], FunctionalFor):
                    func_for = body.pop(0)
                    # Replace the temporary assign value with the FunctionalFor expression
                    # so the loop is printed inline
                    for b in body:
                        b.substitute(func_for.lhs, func_for)
                if len(body) > 1:
                    # Ensure all assigns assign to the dummy we are searching for and do not introduce unexpected variables
                    if any(not(isinstance(b, Assign) and b.lhs is dummy_var) for b in body[1:]):
                        raise NotImplementedError("Pyccel has introduced unnecessary statements which it cannot yet disambiguate in the python printer")
                body = body[0]
            elif isinstance(body, For):
                iterables.append(body.iterable)
                body = body.body
            elif isinstance(body, FunctionalFor):
                body, it = self._find_functional_expr_and_iterables(body)
                iterables.extend(it)
            else:
                raise NotImplementedError("Type {} not handled in a FunctionalFor".format(type(body)))
        return body, iterables

    def _get_numpy_name(self, expr):
        """
        Get the name of a NumPy function and ensure it is imported.

        Get the name of a NumPy function from an instance of the class. The
        name is saved in the class by default, however _aliases are checked
        in case the function was imported explicitly with a different name
        (e.g. `from numpy import int32 as i32`). If the name is not found in
        aliases then it is added to the objects imported from NumPy.

        Parameters
        ----------
        expr : PyccelFunction
            A Pyccel node describing a NumPy function.

        Returns
        -------
        str
            The name that should be used in the code.
        """
        if isinstance(expr, type):
            cls = expr
        else:
            cls = type(expr)
        if cls is NumpyBool:
            return 'bool'
        type_name = expr.name
        name = self._aliases.get(cls, type_name)
        if name == type_name and cls not in (PythonBool, PythonInt, PythonFloat, PythonComplex):
            if type_name in numpy_linalg_mod:
                self.add_import(Import('numpy.linalg', [AsName(cls, name)]))
            elif type_name in numpy_random_mod:
                self.add_import(Import('numpy.random', [AsName(cls, name)]))
            else:
                self.add_import(Import('numpy', [AsName(cls, name)]))
        return name

    def _get_type_annotation(self, obj):
        """
        Get the code for the type annotation.

        Get the code for the type annotation of the object passed as argument.

        Parameters
        ----------
        obj : TypedAstNode
            An object for which a type annotation should be printed.

        Returns
        -------
        str
            A string containing the type annotation.
        """
        if isinstance(obj, FunctionDefArgument):
            is_temp_union_name = isinstance(obj.annotation, SyntacticTypeAnnotation) and \
                                 isinstance(obj.annotation.dtype, PyccelSymbol)
            if obj.annotation and not is_temp_union_name and not self._in_header:
                type_annotation = self._print(obj.annotation)
                return f"'{type_annotation}'"
            else:
                return self._get_type_annotation(obj.var)
        elif isinstance(obj, FunctionDefResult):
            if obj.var is Nil():
                return ''
            else:
                return self._get_type_annotation(obj.var)
        elif isinstance(obj, Variable):
            type_annotation = self._print(obj.class_type)
            if obj.is_const and not isinstance(obj.class_type, FixedSizeNumericType):
                self.add_import(Import('typing', [AsName(TypingFinal, 'Final')]))
                type_annotation = f'Final[{type_annotation}]'
            if obj.is_alias:
                self.add_import(Import('typing', [AsName(TypingAnnotation, 'Annotated')]))
                type_annotation = f'Annotated[{type_annotation}, "pointer"]'
            return f"'{type_annotation}'"
        elif isinstance(obj, FunctionAddress):
            args = ', '.join(self._get_type_annotation(a).strip("'") for a in obj.arguments)
            res = self._get_type_annotation(obj.results).strip("'")
            return f"'({res})({args})'"
        else:
            raise NotImplementedError(f"Unexpected object of type {type(obj)}")

    def _function_signature(self, func):
        """
        Print the function signature.

        Print the function signature in a .pyi file. This contains arguments,
        result declarations and type annotations.

        Parameters
        ----------
        func : FunctionDef | Interface
            The function whose signature is of interest.

        Returns
        -------
        str
            The code which describes the function signature.
        """
        interface = func.get_direct_user_nodes(lambda x: isinstance(x, Interface))
        if func.is_inline:
            return self._print(func)

        low_level_name = func.name
        name = func.scope.get_python_name(interface[0].name if interface else func.name)
        wrapping = f"@low_level('{low_level_name}')\n"
        self.add_import(Import('pyccel.decorators',
                               [AsName(FunctionDef('low_level', (), ()), 'low_level')]))

        if interface:
            self.add_import(Import('typing', [AsName(FunctionDef('overload', (), ()), 'overload')]))
            overload = '@overload\n'
        else:
            overload = ''

        self.set_scope(func.scope)
        args = ', '.join(self._print(a) for a in func.arguments)
        result = func.results
        body = '...'
        if result:
            res = f' -> {self._get_type_annotation(result.var)}'
        else:
            res = ' -> None'
<<<<<<< HEAD
        dec = self._handle_decorators(func.decorators)
        self.exit_scope()
        return ''.join((dec, wrapping, overload, f"def {name}({args}){res}:\n",
=======
        self.exit_scope()
        return ''.join((wrapping, overload, f"def {name}({args}){res}:\n",
>>>>>>> 74febf0c
                        self._indent_codestring(body)))

    def _handle_decorators(self, decorators):
        """
        Print decorators for a function.

        Print all decorators for a function in the expected format.

        Parameters
        ----------
        decorators : dict
            A dictionary describing the function templates.

        Returns
        -------
        str
            The code which describes the decorators.
        """
        if len(decorators) == 0:
            return ''
        dec = ''
        for name,f in decorators.items():
            if name in pyccel_decorators:
                self.add_import(Import(DottedName('pyccel.decorators'), [AsName(decorators_mod[name], name)]))
            # TODO - All decorators must be stored in a list
            if not isinstance(f, list):
                f = [f]
            for func in f:
                if isinstance(func, FunctionCall):
                    args = ', '.join(self._print(a) for a in func.args)
                elif func == name:
                    args = ''
                else:
                    args = ', '.join(self._print(LiteralString(a)) for a in func)

                if args:
                    dec += f'@{name}({args})\n'

                else:
                    dec += f'@{name}\n'
        return dec

    def _get_type_var_declarations(self):
        """
        Print the TypeVar declarations.

        Print the TypeVar declarations that exist in the current scope.

        Returns
        -------
        str
            A string containing the code which declares the TypeVar objects.
        """
        type_vars_in_scope = {n:t for n,t in self.scope.symbolic_aliases.items() \
                            if isinstance(t, TypingTypeVar)}
        type_var_constraints = [", ".join(f"'{self._print(ti)}'" for ti in t.type_list) for t in type_vars_in_scope.values()]
        self.add_import(Import('typing', [AsName(TypingTypeVar, 'TypeVar')]))
        return ''.join(f"{n} = TypeVar('{n}', {t})\n" for n,t in zip(type_vars_in_scope, type_var_constraints))

    def get_type_checks(self, arg_code, class_type):
        """
        Get the code to check if an argument has the expected type.

        Get the code to check if an argument has the expected type. This is used in an
        if block to select the right code to run.

        Parameters
        ----------
        arg_code : str
            The code describing the argument being checked.
        class_type : PyccelType
            The expected type.

        Returns
        -------
        list[str]
            A list containing the checks that must be satisfied for the type to be
            considered matching.
        """
        if isinstance(class_type, NumpyNDArrayType):
            ndarray = self._get_numpy_name(NumpyNDArray)
            dtype = self._get_numpy_name(NumpyResultType)
            check_option = []
            check_option.append(f'isinstance({arg_code}, {ndarray})')
            check_option.append(f'{arg_code}.dtype is {dtype}({self._print(class_type.element_type)})')
            check_option.append(f'{arg_code}.ndim == {class_type.rank}')
            if class_type.order:
                check_option.append(f"{arg_code}.flags['{class_type.order}_CONTIGUOUS']")
            return ' and '.join(check_option)
        elif isinstance(class_type, FixedSizeNumericType):
            return f'isinstance({arg_code}, {self._get_numpy_name(DtypePrecisionToCastFunction[class_type])})'
        elif isinstance(class_type, (HomogeneousListType, HomogeneousSetType, HomogeneousTupleType)):
            check_option = []
            check_option.append(f'isinstance({arg_code}, {class_type.name})')
            element_type = class_type.element_type
            tmp_var_code = self._print(self.scope.get_temporary_variable(element_type))
            elem_check = self.get_type_checks(tmp_var_code, element_type)
            check_option.append(f'all({elem_check} for {tmp_var_code} in {arg_code})')
            return ' and '.join(check_option)
        else:
            raise NotImplementedError(f"Can't print a Python interface for type {class_type}")

    #----------------------------------------------------------------------

    def _print_dtype_argument(self, expr, init_dtype):
        """
        Print a dtype argument.

        Print the argument `dtype=X` from the dtype initially provided.

        Parameters
        ----------
        expr : TypedAstNode
            The expression whose datatype is being determined.

        init_dtype : PythonType, PyccelFunctionDef, LiteralString, str
            The actual dtype passed to the NumPy function.

        Returns
        -------
        str
            The code for the dtype argument.
        """
        if init_dtype is None:
            return ''

        if isinstance(init_dtype, (PythonType, NumpyResultType)):
            dtype = self._print(init_dtype)
        elif isinstance(init_dtype, PyccelFunctionDef):
            dtype = self._get_numpy_name(init_dtype.cls_name)
        else:
            dtype = self._print(expr.dtype)
            if isinstance(expr.dtype, NumpyNumericType):
                dtype = self._get_numpy_name(DtypePrecisionToCastFunction[expr.dtype])
        return f"dtype = {dtype}"

    def _print_Header(self, expr):
        return ''

    def _print_tuple(self, expr):
        fs = ', '.join(self._print(f) for f in expr)
        return '({0})'.format(fs)

    def _print_Variable(self, expr):
        if isinstance(expr.class_type, InhomogeneousTupleType):
            elems = ', '.join(self._print(self.scope.collect_tuple_element(v)) for v in expr)
            if len(expr.class_type) < 2:
                elems += ','
            return f'({elems})'
        else:
            return expr.name

    def _print_DottedVariable(self, expr):
        rhs_code = self._print_Variable(expr)
        lhs_code = self._print(expr.lhs)
        return f"{lhs_code}.{rhs_code}"

    def _print_FunctionDefArgument(self, expr):
        if self._in_header:
            name = self._print(self.scope.get_python_name(expr.name))
        else:
            name = self._print(expr.name)
        default = ''

        if expr.annotation and not self._in_header:
            type_annotation = f"'{self._print(expr.annotation)}'"
        else:
            type_annotation = self._get_type_annotation(expr)

        if expr.has_default:
            if isinstance(expr.value, FunctionDef):
                default = f' = {self._print(expr.value.name)}'
            else:
                default = f' = {self._print(expr.value)}'

        return f'{name} : {type_annotation}{default}'

    def _print_FunctionCallArgument(self, expr):
        if expr.keyword:
            return '{} = {}'.format(expr.keyword, self._print(expr.value))
        else:
            return self._print(expr.value)

    def _print_Idx(self, expr):
        return self._print(expr.name)

    def _print_IndexedElement(self, expr):
        indices = expr.indices
        if isinstance(indices, (tuple, list)):
            # this a fix since when having a[i,j] the generated code is a[(i,j)]
            if len(indices) == 1 and isinstance(indices[0], (tuple, list)):
                indices = indices[0]

            indices = ','.join(self._print(i) for i in indices)
        else:
            errors.report(PYCCEL_RESTRICTION_TODO, symbol=expr,
                severity='fatal')

        base = self._print(expr.base)
        return '{base}[{indices}]'.format(base=base, indices=indices)

    def _print_Interface(self, expr):
        # Print each function in the interface
        func_def_code = []
        for func in expr.functions:
            if not isinstance(func, FunctionAddress):
                func.rename(expr.name)
            func_def_code.append(self._print(func))

        # Find all the arguments which lead to the same code snippet.
        # In Python the code is often the same for arguments of different types
        bodies : dict[str, list[list[PyccelType]]] = {}
        for f,c in zip(expr.functions, func_def_code):
            # Split functions after declaration to ignore type declaration differences
            b = c.split(':\n',1)[1]
            bodies.setdefault(b, []).append([a.var.class_type for a in f.arguments])

        if len(bodies) == 1:
            return func_def_code[0]
        else:
            bodies_to_print = {}
            imports = {}
            docstrings = set()
            # Collect imports and docstrings from each sub-function
            for b, arg_types in bodies.items():
                lines = b.split('\n')
                import_start = 0
                if lines[0].strip() == '"""':
                    docstr_end = next(i for i,l in enumerate(lines[1:],1) if l.strip() == '"""')
                    docstr = '\n'.join(lines[:docstr_end+1])
                    docstrings.add(docstr)
                    import_start = docstr_end+1
                import_end = next(i for i,l in enumerate(lines[import_start:], import_start) if not (l.strip().startswith('import ') or l.strip().startswith('from ')))
                imports.update({l:None for l in lines[import_start:import_end]})
                new_body = '\n'.join(lines[import_end:])
                bodies_to_print[new_body] = arg_types

            # Group imports together at top of function
            imports_code = '\n'.join(imports.keys())
            # Ensure docstring is printed in docstring position
            assert len(docstrings) <= 1
            docstr = docstrings.pop() if docstrings else ''

            # Add tests to ensure the correct body is called
            arg_names = [a.var.name for a in expr.functions[0].arguments]
            code = ''
            for i, (b, arg_types) in enumerate(bodies_to_print.items()):
                code += '    if ' if i == 0 else '    elif '
                checks = []
                for a_t in arg_types:
                    checks.append(' and '.join(self.get_type_checks(a,t) for a,t in zip(arg_names, a_t)))
                if len(checks) > 1:
                    code += ' or '.join(f'({c})' for c in checks)
                else:
                    code += checks[0]
                code += ':\n'
                code += self._indent_codestring(b)

            header = func_def_code[0].split(':\n',1)[0] + ':'

            return '\n'.join([l for l in (header, docstr, imports_code, code) if l != ''])

    def _print_FunctionDef(self, expr):
        if expr.is_inline:
            self.add_import(Import('pyccel.decorators', [AsName(FunctionDef('inline', (), ()), 'inline')]))
            code = ast.unparse(expr.python_ast) + '\n'
            return code

        interface = expr.get_direct_user_nodes(lambda x: isinstance(x, Interface))
        if self._in_header and interface:
            name = self._print(expr.scope.get_python_name(expr.name))
        else:
            name = self._print(expr.name)

        self.set_scope(expr.scope)
        imports    = ''.join(self._print(i) for i in expr.imports)
        interfaces = ''.join(self._print(i) for i in expr.interfaces if not i.is_argument)
        functions  = [f for f in expr.functions if not any(f in i.functions for i in expr.interfaces)]
        functions  = ''.join(self._print(f) for f in functions)
        body    = self._print(expr.body)
        body    = self._indent_codestring(body)
        args    = ', '.join(self._print(i) for i in expr.arguments)

        imports    = self._indent_codestring(imports)
        functions  = self._indent_codestring(functions)
        interfaces = self._indent_codestring(interfaces)

        docstring = self._print(expr.docstring) if expr.docstring else ''
        docstring = self._indent_codestring(docstring)

        body = ''.join([docstring, imports, functions, interfaces, body])

        result_annotation = ("-> '" + self._print(expr.results.annotation) + "'") \
                                if expr.results.annotation else ''

        # Put back return removed in semantic stage
        if name.startswith('__i') and ('__'+name[3:]) in magic_method_map.values():
            body += f'    return {expr.arguments[0].name}\n'

        code = (f'def {name}({args}){result_annotation}:\n'
                f'{body}\n')
        dec = self._handle_decorators(expr.decorators)
        code = f'{dec}{code}'
        headers = expr.headers
        if headers:
            headers = self._print(headers)
            code = '{header}\n{code}'.format(header=headers, code=code)

        self.exit_scope()

        return code

    def _print_PyccelFunctionDef(self, expr):
        cls = expr.cls_name
        if cls.__name__.startswith('Numpy'):
            return self._get_numpy_name(cls)
        else:
            return cls.name

    def _print_FunctionAddress(self, expr):
        return expr.name

    def _print_Return(self, expr):

        result_vars = self.scope.collect_all_tuple_elements(expr.expr)

        if expr.expr is None:
            return 'return\n'

        if expr.stmt:
            # Get expressions that should be printed as they are. Assignments to result variables are not
            # printed as the rhs can be inlined
            to_print = [l for l in expr.stmt.body \
                            if not ((isinstance(l, Assign) and isinstance(l.lhs, Variable) and l.lhs in result_vars)
                                     or isinstance(l, UnpackManagedMemory))]
            # Collect all assignments to easily inline the expressions
            assigns = {a.lhs: a.rhs for a in expr.stmt.body if (isinstance(a, Assign) and isinstance(a.lhs, Variable))}
            assigns.update({a.out_ptr: a.managed_object for a in expr.stmt.body if isinstance(a, UnpackManagedMemory)})
            # Print all expressions that are required before the print
            prelude = ''.join(self._print(l) for l in to_print)
        else:
            assigns = {}
            prelude = ''

        def get_return_code(return_var):
            """ Recursive method which replaces any variables in a return statement whose
            definition is known (via the assigns dict) with the definition. A function is
            required to handle the recursivity implied by an unknown depth of inhomogeneous
            tuples.
            """
            if isinstance(return_var.class_type, InhomogeneousTupleType):
                elem_code = [get_return_code(self.scope.collect_tuple_element(elem)) for elem in return_var]
                return_expr = ', '.join(elem_code)
                if len(elem_code) < 2:
                    return_expr += ','
                return f'({return_expr})'
            else:
                return_expr = assigns.get(return_var, return_var)
                return self._print(return_expr)

        return prelude + f'return {get_return_code(expr.expr)}\n'

    def _print_Program(self, expr):
        mod_scope = self.scope
        self.set_scope(expr.scope)
        modules = expr.get_direct_user_nodes(lambda m: isinstance(m, Module))
        assert len(modules) == 1
        module = modules[0]
        imports = ''.join(self._print(i) for i in expr.imports if i.source_module is not module)
        body     = self._print(expr.body)
        imports += ''.join(self._print(i) for i in self._additional_imports.values())

        body = imports+body
        body = self._indent_codestring(body)

        self.exit_scope()
        if mod_scope:
            self.set_scope(mod_scope)
        return ('if __name__ == "__main__":\n'
                '{body}\n').format(body=body)


    def _print_AsName(self, expr):
        target = self._print(expr.local_alias)
        if isinstance(expr.object, VariableTypeAnnotation):
            return target

        name = self._print(expr.name)
        if name == target:
            return name
        else:
            return '{name} as {target}'.format(name = name, target = target)

    def _print_PythonTuple(self, expr):
        args = ', '.join(self._print(i) for i in expr.args)
        if len(expr.args) == 1:
            args += ','
        return '('+args+')'

    def _print_PythonList(self, expr):
        args = ', '.join(self._print(i) for i in expr.args)
        return '['+args+']'

    def _print_PythonSet(self, expr):
        if len(expr.args) == 0:
            return 'set()'
        args = ', '.join(self._print(i) for i in expr.args)
        return '{'+args+'}'

    def _print_PythonDict(self, expr):
        args = ', '.join(f'{self._print(k)}: {self._print(v)}' for k,v in expr)
        return '{'+args+'}'

    def _print_PythonBool(self, expr):
        arg = self._print(expr.arg)
        if expr.rank:
            return f'{arg}.astype(bool)'
        else:
            return f'bool({arg})'

    def _print_PythonInt(self, expr):
        arg = self._print(expr.arg)
        if expr.rank:
            name = self._get_numpy_name(DtypePrecisionToCastFunction[numpy_process_dtype(expr.dtype)])
            return f'{arg}.astype({name})'
        else:
            name = 'int'
            if isinstance(expr.dtype, NumpyNumericType):
                name = self._get_numpy_name(expr)
            return f'{name}({arg})'

    def _print_PythonFloat(self, expr):
        arg = self._print(expr.arg)
        if expr.rank:
            name = self._get_numpy_name(DtypePrecisionToCastFunction[numpy_process_dtype(expr.dtype)])
            return f'{arg}.astype({name})'
        else:
            name = 'float'
            if isinstance(expr.dtype, NumpyNumericType):
                name = self._get_numpy_name(expr)
            return f'{name}({arg})'

    def _print_PythonComplex(self, expr):
        name = self._aliases.get(type(expr), expr.name)
        if expr.is_cast:
            arg = self._print(expr.internal_var)
            if expr.rank:
                return f'{arg}.astype({name})'
            else:
                return f'{name}({arg})'
        else:
            real = self._print(expr.real)
            imag = self._print(expr.imag)
            return f'{name}({real}, {imag})'

    def _print_NumpyComplex(self, expr):
        if isinstance(expr.dtype, NumpyNumericType):
            name = self._get_numpy_name(expr)
        else:
            name = 'complex'
        if expr.is_cast:
            return '{}({})'.format(name, self._print(expr.internal_var))
        else:
            return '{}({}+{}*1j)'.format(name, self._print(expr.real), self._print(expr.imag))

    def _print_VariableIterator(self, expr):
        return self._print(expr.variable)

    def _print_PythonRange(self, expr):
        return 'range({start}, {stop}, {step})'.format(
                start = self._print(expr.start),
                stop  = self._print(expr.stop ),
                step  = self._print(expr.step ))

    def _print_PythonEnumerate(self, expr):
        if expr.start == 0:
            return 'enumerate({elem})'.format(
                    elem = self._print(expr.element))
        else:
            return 'enumerate({elem},{start})'.format(
                    elem = self._print(expr.element),
                    start = self._print(expr.start))

    def _print_PythonMap(self, expr):
        return 'map({func}, {args})'.format(
                func = self._print(expr.func.name),
                args = self._print(expr.func_args))

    def _print_PythonZip(self, expr):
        args = ', '.join(self._print(a) for a in expr.args)
        return f'zip({args})'

    def _print_PythonReal(self, expr):
        if isinstance(expr.internal_var, Variable):
            return '{}.real'.format(self._print(expr.internal_var))
        else:
            return '({}).real'.format(self._print(expr.internal_var))

    def _print_PythonImag(self, expr):
        if isinstance(expr.internal_var, Variable):
            return '{}.imag'.format(self._print(expr.internal_var))
        else:
            return '({}).imag'.format(self._print(expr.internal_var))

    def _print_PythonConjugate(self, expr):
        if isinstance(expr.internal_var, Variable):
            return '{}.conjugate()'.format(self._print(expr.internal_var))
        else:
            return '({}).conjugate()'.format(self._print(expr.internal_var))

    def _print_PythonPrint(self, expr):
        return 'print({})\n'.format(', '.join(self._print(a) for a in expr.expr))

    def _print_PyccelArrayShapeElement(self, expr):
        arg = expr.arg
        index = expr.index
        arg_code = self._print(arg)
        if isinstance(arg.class_type, (NumpyNDArrayType, HomogeneousTupleType)) or \
                not isinstance(index, LiteralInteger):
            index_code = self._print(index)
            name = self._get_numpy_name(expr)
            return f'{name}({arg_code})[{index_code}]'
        elif index == 0:
            return f'len({arg_code})'
        else:
            raise NotImplementedError("The shape access function seems to be poorly defined.")

    def _print_PythonRound(self, expr):
        arg = self._print(expr.arg)
        if expr.ndigits:
            ndigits = self._print(expr.ndigits)
            return f'round({arg}, {ndigits})'
        else:
            return f'round({arg})'

    def _print_PyccelArraySize(self, expr):
        arg = self._print(expr.arg)
        name = self._get_numpy_name(expr)
        return f'{name}({arg})'

    def _print_Comment(self, expr):
        txt = self._print(expr.text)
        return '# {0} \n'.format(txt)

    def _print_CommentBlock(self, expr):
        comment_lines = [c.rstrip() for c in expr.comments]
        if comment_lines[0] != '':
            comment_lines.insert(0, '')
            comment_lines[1] = comment_lines[1].lstrip()
        if comment_lines[-1].strip() != '':
            comment_lines.append('')
        txt = '\n'.join(self._print(c) for c in comment_lines)
        return f'"""{txt}"""\n'

    def _print_Assert(self, expr):
        condition = self._print(expr.test)
        return "assert {0}\n".format(condition)

    def _print_EmptyNode(self, expr):
        return ''

    def _print_DottedName(self, expr):
        # A DottedName can only contain LiteralStrings or PyccelSymbols at the printing stage
        return '.'.join(str(n) for n in expr.name)

    def _print_FunctionCall(self, expr):
        func = expr.funcdef
        if func in self._ignore_funcs:
            return ''
        if expr.interface:
            func_name = expr.interface_name
        else:
            func_name = expr.func_name
        args = expr.args
        if func.arguments and func.arguments[0].bound_argument:
            func_name = f'{self._print(args[0])}.{func_name}'
            if 'property' in func.decorators:
                return func_name
            args = args[1:]
        args_str = ', '.join(self._print(i) for i in args)
        code = f'{func_name}({args_str})'
        if expr.funcdef.results:
            return code
        else:
            return code+'\n'

    def _print_Import(self, expr):
        mod = expr.source_module
        init_func = None
        free_func = None
        if mod:
            init_func = mod.init_func
            free_func = mod.free_func

        if isinstance(expr.source, AsName):
            source = self._print(expr.source.name)
        else:
            source = self._print(expr.source)

        source = import_source_swap.get(source, source)

        target = [t for t in expr.target if not isinstance(t.object, Module)]

        if not target:
            return 'import {source}\n'.format(source=source)
        else:
            if source in import_object_swap:
                target = [AsName(import_object_swap[source].get(i.object,i.object), i.local_alias) for i in target]
            if source in import_target_swap:
                # If the source contains multiple names which reference the same object
                # check if the target is referred to by another name in pyccel.
                # Print the name used by pyccel (either the value from import_target_swap
                # or the original name from the import
                target = [AsName(i.object, import_target_swap[source].get(i.local_alias,i.local_alias)) for i in target]

            target = list(dict.fromkeys(target))
            if source in pyccel_builtin_import_registry:
                self._aliases.update((pyccel_builtin_import_registry[source][t.name].cls_name, t.local_alias) \
                                        for t in target if not isinstance(t.object, VariableTypeAnnotation) and \
                                                           t.name != t.local_alias)

            if init_func:
                self._ignore_funcs.append(init_func)
                if init_func.name in self.scope.imports['functions']:
                    self._ignore_funcs.append(self.scope.imports['functions'][init_func.name])
            if free_func:
                self._ignore_funcs.append(free_func)

            target = [self._print(t) for t in target if t.object not in (init_func, free_func)]
            target = ', '.join(target)
            return 'from {source} import {target}\n'.format(source=source, target=target)

    def _print_CodeBlock(self, expr):
        if len(expr.body)==0:
            return 'pass\n'
        else:
            code = ''.join(self._print(c) for c in expr.body)
            return code

    def _print_For(self, expr):
        self.set_scope(expr.scope)
        iterable = self._print(expr.iterable)
        target   = expr.target
        if not isinstance(target,(list, tuple)):
            target = [target]
        target = ','.join(self._print(i) for i in target)
        body   = self._print(expr.body)
        body   = self._indent_codestring(body)
        code   = ('for {0} in {1}:\n'
                '{2}').format(target,iterable,body)

        self.exit_scope()
        return code

    def _print_FunctionalFor(self, expr):
        body, iterators = self._find_functional_expr_and_iterables(expr)
        lhs = self._print(expr.lhs)
        condition = ''
        if isinstance(body, Assign):
            body = self._print(body.rhs)
        else:
            assert isinstance(body, ListAppend)
            body = self._print(body.args[0])

        for_loops = ' '.join(f'for {self._print(idx)} in {self._print(iters)}{" if " + self._print(condition.blocks[0].condition) if condition else ""}'
                             for idx, iters, condition in zip(expr.indices, iterators, expr.conditions))

        if isinstance(expr.class_type, NumpyNDArrayType):
            array = self._get_numpy_name(NumpyArray)
            return f'{lhs} = {array}([{body} {for_loops} {condition}])\n'
        return f'{lhs} = [{body} {for_loops} {condition}]\n'

    def _print_GeneratorComprehension(self, expr):
        body, iterators = self._find_functional_expr_and_iterables(expr)

        rhs = body.rhs
        if isinstance(rhs, (PythonMax, PythonMin)):
            args = rhs.args[0]
            if body.lhs in args:
                args = [a for a in args if a != body.lhs]
                if len(args)==1:
                    rhs = args[0]
                else:
                    rhs = type(body.rhs)(*args)

        body = self._print(rhs)
        for_loops = ' '.join(f'for {self._print(idx)} in {self._print(iters)}{" if " + self._print(condition.blocks[0].condition) if condition else ""}'
                             for idx, iters, condition in zip(expr.indices, iterators, expr.conditions))

        if expr.get_user_nodes(FunctionalFor):
            return '{}({} {})'.format(expr.name, body, for_loops)
        else:
            lhs = self._print(expr.lhs)
            return '{} = {}({} {})\n'.format(lhs, expr.name, body, for_loops)

    def _print_While(self, expr):
        cond = self._print(expr.test)
        self.set_scope(expr.scope)
        body = self._indent_codestring(self._print(expr.body))
        self.exit_scope()
        return 'while {cond}:\n{body}'.format(
                cond = cond,
                body = body)

    def _print_Break(self, expr):
        return 'break\n'

    def _print_Continue(self, expr):
        return 'continue\n'

    def _print_Assign(self, expr):
        lhs = expr.lhs
        rhs = expr.rhs

        if isinstance(rhs, FunctionCall) and (rhs.class_type, InhomogeneousTupleType) and isinstance(lhs, PythonTuple):
            # lhs needs packing back into a tuple
            def pack_lhs(lhs, rhs_type_template):
                new_lhs = []
                i = 0
                for elem in rhs_type_template:
                    if isinstance(elem, InhomogeneousTupleType):
                        tuple_elem = pack_lhs(lhs[i:], rhs_type_template[i])
                        new_lhs.append(tuple_elem)
                        i += len(tuple_elem)
                    else:
                        new_lhs.append(lhs[i])
                        i += 1
                return PythonTuple(*new_lhs)
            lhs = pack_lhs(lhs.args, rhs.class_type)

        lhs_code = self._print(lhs)
        rhs_code = self._print(rhs)
        if isinstance(rhs, Variable) and rhs.rank>1 and rhs.order != lhs.order:
            code = f'{lhs_code} = {rhs_code}.T\n'
        else:
            code = f'{lhs_code} = {rhs_code}\n'

        if isinstance(lhs, IndexedElement) and isinstance(lhs.base.class_type, HomogeneousTupleType):
            assert len(lhs.indices) == 1
            idx = lhs.indices[0]
            self._tuple_assigns.append(code)
            if int(idx) < int(lhs.base.shape[0])-1:
                return ''
            else:
                exprs = self._tuple_assigns
                rhs_elems = ', '.join(e.split(' = ')[1].strip('\n') for e in exprs)
                self._tuple_assigns = []
                if len(exprs) < 2:
                    rhs_elems += ','
                lhs_code = self._print(lhs.base)
                return f'{lhs_code} = ({rhs_elems})\n'
        else:
            return code

    def _print_AliasAssign(self, expr):
        lhs = expr.lhs
        rhs = expr.rhs

        lhs_code = self._print(lhs)
        rhs_code = self._print(rhs)
        if isinstance(rhs, Variable) and rhs.order!= lhs.order:
            return'{0} = {1}.T\n'.format(lhs_code,rhs_code)
        else:
            return'{0} = {1}\n'.format(lhs_code,rhs_code)

    def _print_AugAssign(self, expr):
        lhs = self._print(expr.lhs)
        rhs = self._print(expr.rhs)
        op  = self._print(expr.op)
        return'{0} {1}= {2}\n'.format(lhs,op,rhs)

    def _print_PythonRange(self, expr):
        start = self._print(expr.start)
        stop  = self._print(expr.stop)
        step  = self._print(expr.step)
        return f'range({start}, {stop}, {step})'

    def _print_Allocate(self, expr):
        class_type = expr.variable.class_type
        if expr.alloc_type == 'reserve':
            var = self._print(expr.variable)
            if isinstance(class_type, HomogeneousSetType):
                return f'{var} = set()\n'
            elif isinstance(class_type, HomogeneousListType):
                return f'{var} = list()\n'
            elif isinstance(class_type, DictType):
                return f'{var} = dict()\n'

        return ''

    def _print_Deallocate(self, expr):
        return ''

    def _print_NumpyArray(self, expr):
        name = self._get_numpy_name(expr)
        arg_var = expr.arg

        arg   = self._print(arg_var)
        dtype = self._print_dtype_argument(expr, expr.init_dtype)
        order = f"order='{expr.order}'" if expr.order else ''
        ndmin = f"ndmin={expr.rank}" if expr.rank > arg_var.rank else ''
        args  = ', '.join(a for a in [arg, dtype, order, ndmin] if a!= '')
        return f"{name}({args})"

    def _print_NumpyAutoFill(self, expr):
        func_name = self._get_numpy_name(expr)

        dtype = self._print_dtype_argument(expr, expr.init_dtype)
        shape = self._print(expr.shape)
        order = f"order='{expr.order}'" if expr.order else ''
        args  = ', '.join(a for a in [shape, dtype, order] if a!='')
        return f"{func_name}({args})"

    def _print_NumpyLinspace(self, expr):
        name = self._aliases.get(type(expr), expr.name)
        dtype = self._print_dtype_argument(expr, expr.init_dtype)
        start = self._print(expr.start)
        stop = self._print(expr.stop)
        num = "num = " + self._print(expr.num)
        endpoint = "endpoint = "+self._print(expr.endpoint)
        args = ', '.join(a for a in [start, stop, num, endpoint, dtype] if a != '')
        return f"{name}({args})"

    def _print_NumpyMatmul(self, expr):
        name = self._aliases.get(type(expr), expr.name)
        return "{0}({1}, {2})".format(
                name,
                self._print(expr.a),
                self._print(expr.b))


    def _print_NumpyFull(self, expr):
        name = self._aliases.get(type(expr), expr.name)

        dtype = self._print_dtype_argument(expr, expr.init_dtype)
        shape      = self._print(expr.shape)
        fill_value = self._print(expr.fill_value)
        order      = f"order='{expr.order}'" if expr.order else ''
        args       = ', '.join(a for a in [shape, fill_value, dtype, order] if a)
        return f"{name}({args})"

    def _print_NumpyArange(self, expr):
        name = self._aliases.get(type(expr), expr.name)
        dtype = self._print_dtype_argument(expr, expr.init_dtype)
        args = ', '.join(a for a in [self._print(expr.start),
                          self._print(expr.stop),
                          self._print(expr.step),
                          dtype] if a != '')
        return f"{name}({args})"

    def _print_PyccelFunction(self, expr):
        name = self._aliases.get(type(expr),expr.name)
        args = ', '.join(self._print(a) for a in expr.args)
        return "{}({})".format(name, args)

    def _print_NumpyResultType(self, expr):
        args = expr.args
        if len(args) == 1 and args[0].rank > 1:
            arg = args[0]
            arg_code = self._print(arg)
            return f"{arg_code}.dtype"
        else:
            name = self._get_numpy_name(expr)
            args = ', '.join(self._print(a) for a in expr.args)
            return f"{name}({args})"

    def _print_NumpyRandint(self, expr):
        name = self._get_numpy_name(expr)
        args = []
        if expr.low:
            args.append(self._print(expr.low))
        args.append(self._print(expr.high))
        if expr.rank != 0:
            size = self._print(expr.shape)
            args.append(f"size = {size}")
        return f"{name}({', '.join(args)})"

    def _print_NumpyNorm(self, expr):
        name = self._get_numpy_name(expr)
        axis = self._print(expr.axis) if expr.axis else None
        if axis:
            return  "{name}({arg},axis={axis})".format(name = name, arg  = self._print(expr.python_arg), axis=axis)
        return  "{name}({arg})".format(name = name, arg  = self._print(expr.python_arg))

    def _print_NumpyNonZero(self, expr):
        name = self._aliases.get(type(expr),'nonzero')
        if name == 'nonzero':
            self.add_import(Import('numpy', [AsName(NumpyNonZero, 'nonzero')]))
        arg = self._print(expr.array)
        return "{}({})".format(name, arg)

    def _print_NumpyCountNonZero(self, expr):
        name = self._aliases.get(type(expr),'count_nonzero')
        if name == 'count_nonzero':
            self.add_import(Import('numpy', [AsName(NumpyNonZero, 'count_nonzero')]))

        axis_arg = expr.axis

        arr = self._print(expr.array)
        axis = '' if axis_arg is None else (self._print(axis_arg) + ', ')
        keep_dims = 'keepdims = {}'.format(self._print(expr.keep_dims))

        arg = '{}, {}{}'.format(arr, axis, keep_dims)

        return "{}({})".format(name, arg)

    def _print_NumpyDivide(self, expr):
        args = ', '.join(self._print(a) for a in expr.args)
        name = self._get_numpy_name(type(expr))
        return f'{name}({args})'

    def _print_ListMethod(self, expr):
        method_name = expr.name
        list_obj = self._print(expr.list_obj)
        if len(expr.args) == 0 or all(arg is None for arg in expr.args):
            method_args = ''
        else:
            method_args = ', '.join(self._print(a) for a in expr.args)

        code = f"{list_obj}.{method_name}({method_args})"
        if isinstance(expr.class_type, VoidType):
            return code + '\n'
        else:
            return code

    def _print_DictMethod(self, expr):
        method_name = expr.name
        dict_obj = self._print(expr.dict_obj)
        method_args = ', '.join(self._print(a) for a in expr.args)

        code = f"{dict_obj}.{method_name}({method_args})"
        if isinstance(expr.class_type, VoidType):
            return f'{code}\n'
        else:
            return code

    def _print_DictPop(self, expr):
        dict_obj = self._print(expr.dict_obj)
        key = self._print(expr.key)
        if expr.default_value:
            val = self._print(expr.default_value)
            return f"{dict_obj}.pop({key}, {val})"
        else:
            return f"{dict_obj}.pop({key})"

    def _print_DictGet(self, expr):
        dict_obj = self._print(expr.dict_obj)
        key = self._print(expr.key)
        if expr.default_value:
            val = self._print(expr.default_value)
            return f"{dict_obj}.get({key}, {val})"
        else:
            return f"{dict_obj}.get({key})"

    def _print_DictItems(self, expr):
        dict_obj = self._print(expr.variable)

        return f"{dict_obj}.items()"

    def _print_DictKeys(self, expr):
        dict_obj = self._print(expr.variable)

        return f"{dict_obj}.keys()"

    def _print_DictValues(self, expr):
        dict_obj = self._print(expr.variable)

        return f"{dict_obj}.values()"

    def _print_DictGetItem(self, expr):
        dict_obj = self._print(expr.dict_obj)
        key = self._print(expr.key)
        return f"{dict_obj}[{key}]"

    def _print_Slice(self, expr):
        start = self._print(expr.start) if expr.start else ''
        stop  = self._print(expr.stop)  if expr.stop  else ''
        step  = self._print(expr.step)  if expr.step  else ''
        return '{start}:{stop}:{step}'.format(
                start = start,
                stop  = stop,
                step  = step)

    def _print_LiteralEllipsis(self, expr):
        return '...'

    def _print_SetMethod(self, expr):
        set_var = self._print(expr.set_obj)
        name = expr.name
        args = "" if len(expr.args) == 0 or expr.args[-1] is None \
            else ', '.join(self._print(a) for a in expr.args)
        code = f"{set_var}.{name}({args})"
        if expr.class_type is VoidType():
            return f'{code}\n'
        else:
            return code

    def _print_Nil(self, expr):
        return 'None'

    def _print_Pass(self, expr):
        return 'pass\n'

    def _print_PyccelIs(self, expr):
        lhs = self._print(expr.lhs)
        rhs = self._print(expr.rhs)
        return'{0} is {1}'.format(lhs,rhs)

    def _print_PyccelIsNot(self, expr):
        lhs = self._print(expr.lhs)
        rhs = self._print(expr.rhs)
        return'{0} is not {1}'.format(lhs,rhs)

    def _print_If(self, expr):
        lines = []
        for i, (c, e) in enumerate(expr.blocks):
            if i == 0:
                lines.append("if %s:\n" % self._print(c))

            elif i == len(expr.blocks) - 1 and isinstance(c, LiteralTrue):
                lines.append("else:\n")

            else:
                lines.append("elif %s:\n" % self._print(c))

            if isinstance(e, CodeBlock):
                body = self._indent_codestring(self._print(e))
                lines.append(body)
            else:
                lines.append(self._print(e))
        return "".join(lines)

    def _print_IfTernaryOperator(self, expr):
        cond = self._print(expr.cond)
        value_true = self._print(expr.value_true)
        value_false = self._print(expr.value_false)
        return '{true} if {cond} else {false}'.format(cond = cond, true =value_true, false = value_false)

    def _print_Literal(self, expr):
        dtype = expr.dtype

        if isinstance(dtype, NumpyNumericType):
            cast_func = DtypePrecisionToCastFunction[dtype]
            type_name = cast_func.__name__.lower()
            is_numpy  = type_name.startswith('numpy')
            cast_name = cast_func.name
            name = self._aliases.get(cast_func, cast_name)
            if is_numpy and name == cast_name:
                self.add_import(Import('numpy', [AsName(cast_func, cast_name)]))
            return '{}({})'.format(name, repr(expr.python_value))
        else:
            return repr(expr.python_value)

    def _print_Print(self, expr):
        args = []
        for f in expr.expr:
            if isinstance(f, str):
                args.append("'{}'".format(f))

            elif isinstance(f, tuple):
                for i in f:
                    args.append(self._print(i))

            else:
                args.append(self._print(f))

        fs = ', '.join(i for i in args)

        return 'print({0})\n'.format(fs)

    def _print_Module(self, expr):
        self.set_scope(expr.scope)

        type_var_declarations = self._get_type_var_declarations()

        # Print interface functions (one function with multiple decorators describes the problem)
        imports  = ''.join(self._print(i) for i in expr.imports)
        interfaces = ''.join(self._print(i) for i in expr.interfaces)
        # Collect functions which are not in an interface
        funcs = [f for f in expr.funcs if not (any(f in i.functions for i in expr.interfaces) \
                        or f is expr.init_func or f is expr.free_func)]
        funcs = ''.join(self._print(f) for f in funcs)
        classes = ''.join(self._print(c) for c in expr.classes)

        init_func = expr.init_func
        if init_func:
            self._ignore_funcs.append(init_func)
            # Collect initialisation body
            init_if = init_func.get_attribute_nodes(IfSection)[0]
            # Remove boolean from init_body
            init_body = init_if.body.body[:-1]
            init_body = ''.join(self._print(l) for l in init_body)
        else:
            init_body = ''

        free_func = expr.free_func
        if free_func:
            self._ignore_funcs.append(free_func)

        imports += ''.join(self._print(i) for i in self._additional_imports.values())

        body = '\n'.join((type_var_declarations, interfaces, funcs, classes, init_body))

        if expr.program:
            expr.program.remove_import(expr.name)
            prog = self._print(expr.program)
        else:
            prog = ''

        self.exit_scope()
        return ('{imports}\n'
                '{body}'
                '{prog}').format(
                        imports = imports,
                        body    = body,
                        prog    = prog)

    def _print_ModuleHeader(self, expr):
        self._in_header = True
        mod = expr.module
        variables = mod.variables

        self.set_scope(mod.scope)
        type_var_declarations = self._get_type_var_declarations()

        init_func = mod.init_func
        var_decl = ''.join(f"{mod.scope.get_python_name(v.name)} : {self._get_type_annotation(v)}\n"
                            for v in variables if not v.is_temp)
        funcs = ''.join(f'{self._function_signature(f)}\n' for f in mod.funcs \
                if f not in (mod.init_func, mod.free_func))
        funcs += ''.join(f'{self._function_signature(f)}\n' for i in mod.interfaces for f in i.functions)
        classes = ''
        for classDef in mod.classes:
            ll_name = classDef.name
            py_name = classDef.scope.get_python_name(ll_name)
            classes += f"@low_level('{ll_name}')\n"
            classes += f"class {py_name}:\n"
            class_body  = '\n'.join(f"{classDef.scope.get_python_name(v.name)} : {self._get_type_annotation(v)}"
                                    for v in classDef.attributes) + '\n\n'
            for method in classDef.methods:
                class_body += f"{self._function_signature(method)}\n"
            for interface in classDef.interfaces:
                for method in interface.functions:
                    class_body += f"{self._function_signature(method)}\n"

            classes += self._indent_codestring(class_body)

        imports  = ''.join(self._print(i) for i in mod.imports)
        imports += ''.join(self._print(i) for i in self._additional_imports.values())

        self.exit_scope()

        self._in_header = False

        if init_func:
            # Collect initialisation body
            init_if = init_func.get_attribute_nodes(IfSection)[0]
            # Remove boolean from init_body
            init_body = init_if.body.body[:-1]
            init_body = ''.join(self._print(l) for l in init_body)
        else:
            init_body = ''

        return '\n'.join(section for section in (imports, type_var_declarations, var_decl, classes, funcs, init_body)
                         if section)

    def _print_AllDeclaration(self, expr):
        values = ',\n           '.join(self._print(v) for v in expr.values)
        return f'__all__ = ({values},)\n'

    def _print_PyccelPow(self, expr):
        base = self._print(expr.args[0])
        e    = self._print(expr.args[1])
        return '{} ** {}'.format(base, e)

    def _print_PyccelAdd(self, expr):
        return ' + '.join(self._print(a) for a in expr.args)

    def _print_PyccelMinus(self, expr):
        return ' - '.join(self._print(a) for a in expr.args)

    def _print_PyccelMul(self, expr):
        return ' * '.join(self._print(a) for a in expr.args)

    def _print_PyccelDiv(self, expr):
        return ' / '.join(self._print(a) for a in expr.args)

    def _print_PyccelMod(self, expr):
        return '%'.join(self._print(a) for a in expr.args)

    def _print_PyccelFloorDiv(self, expr):
        return '//'.join(self._print(a) for a in expr.args)

    def _print_PyccelAssociativeParenthesis(self, expr):
        return '({})'.format(self._print(expr.args[0]))

    def _print_PyccelUnary(self, expr):
        return '+{}'.format(self._print(expr.args[0]))

    def _print_PyccelUnarySub(self, expr):
        return '-{}'.format(self._print(expr.args[0]))

    def _print_PyccelAnd(self, expr):
        return ' and '.join(self._print(a) for a in expr.args)

    def _print_PyccelOr(self, expr):
        return ' or '.join(self._print(a) for a in expr.args)

    def _print_PyccelEq(self, expr):
        lhs = self._print(expr.args[0])
        rhs = self._print(expr.args[1])
        return '{0} == {1} '.format(lhs, rhs)

    def _print_PyccelNe(self, expr):
        lhs = self._print(expr.args[0])
        rhs = self._print(expr.args[1])
        return '{0} != {1} '.format(lhs, rhs)

    def _print_PyccelLt(self, expr):
        lhs = self._print(expr.args[0])
        rhs = self._print(expr.args[1])
        return '{0} < {1}'.format(lhs, rhs)

    def _print_PyccelLe(self, expr):
        lhs = self._print(expr.args[0])
        rhs = self._print(expr.args[1])
        return '{0} <= {1}'.format(lhs, rhs)

    def _print_PyccelGt(self, expr):
        lhs = self._print(expr.args[0])
        rhs = self._print(expr.args[1])
        return '{0} > {1}'.format(lhs, rhs)

    def _print_PyccelGe(self, expr):
        lhs = self._print(expr.args[0])
        rhs = self._print(expr.args[1])
        return '{0} >= {1}'.format(lhs, rhs)

    def _print_PyccelNot(self, expr):
        a = self._print(expr.args[0])
        return 'not {}'.format(a)

    def _print_PyccelInvert(self, expr):
        return '~{}'.format(self._print(expr.args[0]))

    def _print_PyccelRShift(self, expr):
        return '{} >> {}'.format(self._print(expr.args[0]), self._print(expr.args[1]))

    def _print_PyccelLShift(self, expr):
        return '{} << {}'.format(self._print(expr.args[0]), self._print(expr.args[1]))

    def _print_PyccelBitXor(self, expr):
        return '{} ^ {}'.format(self._print(expr.args[0]), self._print(expr.args[1]))

    def _print_PyccelBitOr(self, expr):
        return '{} | {}'.format(self._print(expr.args[0]), self._print(expr.args[1]))

    def _print_PyccelBitAnd(self, expr):
        return '{} & {}'.format(self._print(expr.args[0]), self._print(expr.args[1]))

    def _print_Duplicate(self, expr):
        return '{} * {}'.format(self._print(expr.val), self._print(expr.length))

    def _print_Concatenate(self, expr):
        return ' + '.join([self._print(a) for a in expr.args])

    def _print_PyccelIn(self, expr):
        element = self._print(expr.element)
        container = self._print(expr.container)
        return f'{element} in {container}'

    def _print_PyccelSymbol(self, expr):
        return expr

    def _print_PythonType(self, expr):
        return 'type({})'.format(self._print(expr.arg))

    def _print_UnpackManagedMemory(self, expr):
        lhs = self._print(expr.out_ptr)
        rhs = self._print(expr.managed_object)
        return f'{lhs} = {rhs}\n'

    #-----------------Class Printer---------------------------------

    def _print_ClassDef(self, expr):
        classDefName = 'class {}({}):'.format(expr.name,', '.join(self._print(arg) for arg in  expr.superclasses))
        docstring = self._indent_codestring(self._print(expr.docstring)) if expr.docstring else ''
        methods = ''.join(self._print(method) for method in expr.methods)
        methods = self._indent_codestring(methods)
        interfaces = ''.join(self._print(method) for method in expr.interfaces)
        interfaces = self._indent_codestring(interfaces)
        classDef = '\n'.join([classDefName, docstring, methods, interfaces]) + '\n'
        return classDef

    def _print_ConstructorCall(self, expr):
        cls_variable = expr.cls_variable
        cls_name = cls_variable.cls_base.name
        args = ', '.join(self._print(arg) for arg in expr.args[1:])
        if expr.get_direct_user_nodes(lambda u: isinstance(u, CodeBlock)):
            return f"{cls_variable} = {cls_name}({args})\n"
        else:
            return f"{cls_name}({args})"

    def _print_Del(self, expr):
        return ''.join(f'del {var.variable}\n' for var in expr.variables)

    #------------------OmpAnnotatedComment Printer------------------

    def _print_OmpAnnotatedComment(self, expr):
        clauses = ''
        if expr.combined:
            clauses = ' ' + expr.combined

        omp_expr = '#$omp {}'.format(expr.name)
        clauses += str(expr.txt)
        omp_expr = '{}{}\n'.format(omp_expr, clauses)

        return omp_expr

    def _print_Omp_End_Clause(self, expr):
        omp_expr = str(expr.txt)
        omp_expr = '#$omp {}\n'.format(omp_expr)
        return omp_expr

    #------------------Annotation Printer------------------

    def _print_UnionTypeAnnotation(self, expr):
        types = [self._print(t) for t in expr.type_list]
        return ' | '.join(types)

    def _print_SyntacticTypeAnnotation(self, expr):
        dtype = self._print(expr.dtype)
        dtype = dtype.replace('::',':')
        order = f"(order={expr.order})" if expr.order else ''
        return f'{dtype}{order}'

    def _print_FunctionTypeAnnotation(self, expr):
        args = ', '.join(self._print(a.annotation) for a in expr.args)
        if expr.result.annotation:
            results = self._print(expr.result.annotation)
        else:
            results = ''
        return f"({results})({args})"

    def _print_VariableTypeAnnotation(self, expr):
        dtype = self._print(expr.class_type)
        if expr.is_const:
            self.add_import(Import('typing', [AsName(TypingFinal, 'Final')]))
            dtype = f'Final[{dtype}]'
        return dtype

    def _print_TypingFinal(self, expr):
        annotation = self._print(expr.arg)
        self.add_import(Import('typing', [AsName(TypingFinal, 'Final')]))
        return f'Final[{annotation}]'

    def _print_NumpyNDArrayType(self, expr):
        dims = ','.join(':'*expr.container_rank)
        order_str = f'(order={expr.order})' if expr.order else ''
        return f'{self._print(expr.element_type)}[{dims}]{order_str}'

    def _print_InhomogeneousTupleType(self, expr):
        args = ', '.join(self._print(t) for t in expr)
        return f'tuple[{args}]'

    def _print_HomogeneousTupleType(self, expr):
        return f'tuple[{self._print(expr.element_type)}, ...]'

    def _print_HomogeneousListType(self, expr):
        return f'list[{self._print(expr.element_type)}]'

    def _print_HomogeneousSetType(self, expr):
        return f'set[{self._print(expr.element_type)}]'

    def _print_DictType(self, expr):
        return f'dict[{self._print(expr.key_type)}, {self._print(expr.value_type)}]'

    def _print_PythonNativeBool(self, expr):
        return 'bool'

    def _print_PythonNativeInt(self, expr):
        return 'int'

    def _print_PythonNativeFloat(self, expr):
        return 'float'

    def _print_PythonNativeComplex(self, expr):
        return 'complex'

    def _print_StringType(self, expr):
        return 'str'

    def _print_CustomDataType(self, expr):
        # TODO: Check if CustomDataType is imported from another file
        return expr.name

    def _print_NumpyNumericType(self, expr):
        name = str(expr).removeprefix('numpy.')
        self.add_import(Import('numpy', [AsName(VariableTypeAnnotation(expr), name)]))
        return name<|MERGE_RESOLUTION|>--- conflicted
+++ resolved
@@ -278,14 +278,9 @@
             res = f' -> {self._get_type_annotation(result.var)}'
         else:
             res = ' -> None'
-<<<<<<< HEAD
         dec = self._handle_decorators(func.decorators)
         self.exit_scope()
         return ''.join((dec, wrapping, overload, f"def {name}({args}){res}:\n",
-=======
-        self.exit_scope()
-        return ''.join((wrapping, overload, f"def {name}({args}){res}:\n",
->>>>>>> 74febf0c
                         self._indent_codestring(body)))
 
     def _handle_decorators(self, decorators):
