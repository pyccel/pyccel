--- conflicted
+++ resolved
@@ -63,11 +63,7 @@
     Parameters
     ----------
     filename : str
-<<<<<<< HEAD
-            The name of the file being pyccelised.
-=======
         The name of the file being pyccelised.
->>>>>>> 48df47e8
     """
     printmethod = "_pycode"
     language = "python"
