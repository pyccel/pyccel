--- conflicted
+++ resolved
@@ -881,17 +881,15 @@
 
         return f"{dict_obj}.items()"
 
-<<<<<<< HEAD
     def _print_DictKeys(self, expr):
         dict_obj = self._print(expr.variable)
 
         return f"{dict_obj}.keys()"
-=======
+
     def _print_DictGetItem(self, expr):
         dict_obj = self._print(expr.dict_obj)
         key = self._print(expr.key)
         return f"{dict_obj}[{key}]"
->>>>>>> 1c0ec3a9
 
     def _print_Slice(self, expr):
         start = self._print(expr.start) if expr.start else ''
