# coding: utf-8
#------------------------------------------------------------------------------------------#
# This file is part of Pyccel which is released under MIT License. See the LICENSE file or #
# go to https://github.com/pyccel/pyccel/blob/master/LICENSE for full license details.     #
#------------------------------------------------------------------------------------------#
import warnings

from pyccel.decorators import __all__ as pyccel_decorators

from pyccel.ast.builtins   import PythonMin, PythonMax, PythonType
from pyccel.ast.core       import CodeBlock, Import, Assign, FunctionCall, For, AsName, FunctionAddress
from pyccel.ast.core       import IfSection, FunctionDef, Module, DottedFunctionCall, PyccelFunctionDef
from pyccel.ast.datatypes  import default_precision, datatype
from pyccel.ast.functionalexpr import FunctionalFor
from pyccel.ast.literals   import LiteralTrue, LiteralString
from pyccel.ast.literals   import LiteralInteger, LiteralFloat, LiteralComplex
from pyccel.ast.numpyext   import NumpyShape, NumpySize, numpy_target_swap
from pyccel.ast.numpyext   import NumpyArray, NumpyNonZero, NumpyResultType
from pyccel.ast.numpyext   import DtypePrecisionToCastFunction
from pyccel.ast.variable   import DottedName, HomogeneousTupleVariable, Variable
from pyccel.ast.utilities  import builtin_import_registry as pyccel_builtin_import_registry
from pyccel.ast.utilities  import decorators_mod

from pyccel.codegen.printing.codeprinter import CodePrinter

from pyccel.errors.errors import Errors
from pyccel.errors.messages import PYCCEL_RESTRICTION_TODO

errors = Errors()

#==============================================================================

# Dictionary mapping imported targets to their aliases used internally by pyccel
# This prevents a mismatch between printed imports and function calls
# The keys are modules from which the target is imported
# The values are a dictionary whose keys are object aliases and whose values
# are the names used in pyccel
import_object_swap = { 'numpy': numpy_target_swap}
import_target_swap = {
        'numpy' : {'double'     : 'float64',
                   'prod'       : 'product',
                   'empty_like' : 'empty',
                   'zeros_like' : 'zeros',
                   'ones_like'  : 'ones',
                   'max'        : 'amax',
                   'min'        : 'amin',
                   'T'          : 'transpose',
                   'full_like'  : 'full',
                   'absolute'   : 'abs'},
        'numpy.random' : {'random' : 'rand'}
        }
import_source_swap = {
        'omp_lib' : 'pyccel.stdlib.internal.openmp'
        }

class PythonCodePrinter(CodePrinter):
    """
    A printer for printing code in Python.

    A printer to convert Pyccel's AST to strings of Python code.
    As for all printers the navigation of this file is done via _print_X
    functions.

    Parameters
    ----------
    filename : str
        The name of the file being pyccelised.
    """
    printmethod = "_pycode"
    language = "python"

    _default_settings = {
        'tabwidth': 4,
    }

    def __init__(self, filename):
        errors.set_target(filename, 'file')
        super().__init__()
        self._additional_imports = {}
        self._aliases = {}
        self._ignore_funcs = []

    def _indent_codestring(self, lines):
        tab = " "*self._default_settings['tabwidth']
        if lines == '':
            return lines
        else:
            # lines ends with \n
            return tab+lines.strip('\n').replace('\n','\n'+tab)+'\n'

    def _format_code(self, lines):
        return lines

    def get_additional_imports(self):
        """return the additional imports collected in printing stage"""
        imports = [i for tup in self._additional_imports.values() for i in tup[1]]
        return imports

    def insert_new_import(self, source, target, alias = None):
        """ Add an import of an object which may have been
        added by pyccel and therefore may not have been imported
        """
        if alias and alias!=target:
            target = AsName(target, alias)
        import_obj = Import(source, target)
        source = str(source)
        src_info = self._additional_imports.setdefault(source, (set(), []))
        if any(i not in src_info[0] for i in import_obj.target):
            src_info[0].update(import_obj.target)
            src_info[1].append(import_obj)

    def _find_functional_expr_and_iterables(self, expr):
        """
        Traverse through the loop representing a FunctionalFor or GeneratorComprehension
        to extract the central expression and the different iterable objects

        Parameters
        ----------
        expr : FunctionalFor

        Returns
        -------
        body      : PyccelAstNode
                    The expression inside the for loops
        iterables : list of Iterables
                    The iterables over which the for loops iterate
        """
        dummy_var = expr.index
        iterables = []
        body = expr.loops[1]
        while not isinstance(body, Assign):
            if isinstance(body, CodeBlock):
                body = list(body.body)
                while isinstance(body[0], FunctionalFor):
                    func_for = body.pop(0)
                    # Replace the temporary assign value with the FunctionalFor expression
                    # so the loop is printed inline
                    for b in body:
                        b.substitute(func_for.lhs, func_for)
                if len(body) > 1:
                    # Ensure all assigns assign to the dummy we are searching for and do not introduce unexpected variables
                    if any(not(isinstance(b, Assign) and b.lhs is dummy_var) for b in body[1:]):
                        raise NotImplementedError("Pyccel has introduced unnecessary statements which it cannot yet disambiguate in the python printer")
                body = body[0]
            elif isinstance(body, For):
                iterables.append(body.iterable)
                body = body.body
            elif isinstance(body, FunctionalFor):
                body, it = self._find_functional_expr_and_iterables(body)
                iterables.extend(it)
            else:
                raise NotImplementedError(f"Type {type(body)} not handled in a FunctionalFor")
        return body, iterables

    def _get_numpy_name(self, expr):
        """
        Get the name of a NumPy function and ensure it is imported.

        Get the name of a NumPy function from an instance of the class. The
        name is saved in the class by default, however _aliases are checked
        in case the function was imported explicitly with a different name
        (e.g. `from numpy import int32 as i32`). If the name is not found in
        aliases then it is added to the objects imported from NumPy.

        Parameters
        ----------
        expr : PyccelInternalFunction
            A Pyccel node describing a NumPy function.

        Returns
        -------
        str
            The name that should be used in the code.
        """
        if isinstance(expr, type):
            cls = expr
        else:
            cls = type(expr)
        type_name = expr.name
        name = self._aliases.get(cls, type_name)
        if name == type_name:
            self.insert_new_import(
                    source = 'numpy',
                    target = AsName(cls, name))
        return name

    #----------------------------------------------------------------------

    def _print_dtype_argument(self, expr, init_dtype):
        """
        Print a dtype argument.

        Print the argument `dtype=X` from the dtype initially provided.

        Parameters
        ----------
        expr : PyccelAstNode
            The expression whose datatype is being determined.

        init_dtype : PythonType, PyccelFunctionDef, LiteralString, str
            The actual dtype passed to the NumPy function.

        Returns
        -------
        str
            The code for the dtype argument.
        """
        if init_dtype is None:
            return ''

        if isinstance(init_dtype, (PythonType, NumpyResultType)):
            dtype = self._print(init_dtype)
        elif isinstance(init_dtype, PyccelFunctionDef):
            dtype = self._get_numpy_name(init_dtype.cls_name)
        else:
            dtype = self._print(expr.dtype)
            if expr.precision != -1:
                dtype = self._get_numpy_name(DtypePrecisionToCastFunction[datatype(dtype).name][expr.precision])
        return f"dtype = {dtype}"

    def _print_Header(self, expr):
        return ''

    def _print_tuple(self, expr):
        fs = ', '.join(self._print(f) for f in expr)
        return f'({fs})'

    def _print_NativeBool(self, expr):
        return 'bool'

    def _print_NativeInteger(self, expr):
        return 'int'

    def _print_NativeFloat(self, expr):
        return 'float'

    def _print_NativeComplex(self, expr):
        return 'complex'

    def _print_Variable(self, expr):
        return self._print(expr.name)

    def _print_DottedVariable(self, expr):
        rhs_code = self._print_Variable(expr)
        lhs_code = self._print(expr.lhs)
        return f"{lhs_code}.{rhs_code}"

    def _print_FunctionDefArgument(self, expr):
        name = self._print(expr.name)
        type_annotation = ''
        default = ''

        if expr.annotation:
            type_annotation = f' : {expr.annotation}'

        if expr.has_default:
            if isinstance(expr.value, FunctionDef):
                default = f' = {self._print(expr.value.name)}'
            else:
                default = f' = {self._print(expr.value)}'

        return f'{name}{type_annotation}{default}'

    def _print_FunctionCallArgument(self, expr):
        if expr.keyword:
            return f'{expr.keyword} = {self._print(expr.value)}'
        else:
            return self._print(expr.value)

    def _print_Idx(self, expr):
        return self._print(expr.name)

    def _print_IndexedElement(self, expr):
        indices = expr.indices
        if isinstance(indices, (tuple, list)):
            # this a fix since when having a[i,j] the generated code is a[(i,j)]
            if len(indices) == 1 and isinstance(indices[0], (tuple, list)):
                indices = indices[0]

            indices = [self._print(i) for i in indices]
            if isinstance(expr.base, HomogeneousTupleVariable):
                indices = ']['.join(i for i in indices)
            else:
                indices = ','.join(i for i in indices)
        else:
            errors.report(PYCCEL_RESTRICTION_TODO, symbol=expr,
                severity='fatal')

        base = self._print(expr.base)
        return f'{base}[{indices}]'

    def _print_Interface(self, expr):
        # TODO: Improve. See #885

        # Print each function in the interface
        func_def_code = []
        for func in expr.functions:
            if not isinstance(func, FunctionAddress):
                func.rename(expr.name)
            func_def_code.append(self._print(func))

        # Split functions after declaration to ignore type declaration differences
        bodies = [c.split(':\n',1)[1] for c in func_def_code]
        # Verify that generated function bodies are identical
        if len(set(bodies)) > 1:
            warnings.warn(UserWarning("Generated code varies between interfaces but has not been printed. This Python code may produce unexpected results."))

        return func_def_code[0]

    def _print_FunctionDef(self, expr):
        self.set_scope(expr.scope)
        name       = self._print(expr.name)
        imports    = ''.join(self._print(i) for i in expr.imports)
        interfaces = ''.join(self._print(i) for i in expr.interfaces if not i.is_argument)
        functions  = [f for f in expr.functions if not any(f in i.functions for i in expr.interfaces)]
        functions  = ''.join(self._print(f) for f in functions)
        body    = self._print(expr.body)
        body    = self._indent_codestring(body)
        args    = ', '.join(self._print(i) for i in expr.arguments)

        imports    = self._indent_codestring(imports)
        functions  = self._indent_codestring(functions)
        interfaces = self._indent_codestring(interfaces)

        doc_string = self._print(expr.doc_string) if expr.doc_string else ''
        doc_string = self._indent_codestring(doc_string)

        body = ''.join([doc_string, functions, interfaces, imports, body])

<<<<<<< HEAD
        code = f'def {name}({args}):\n{body}\n'
        decorators = expr.decorators
=======
        code = ('def {name}({args}):\n'
                '{body}\n').format(
                        name=name,
                        args=args,
                        body=body)
        decorators = expr.decorators.copy()
>>>>>>> 3964466a
        if decorators:
            if decorators['template']:
                # Eliminate template_dict because it is useless in the printing
                decorators['template'] = decorators['template']['decorator_list']
            else:
                decorators.pop('template')
            for n,f in decorators.items():
                if n in pyccel_decorators:
                    self.insert_new_import(DottedName('pyccel.decorators'), AsName(decorators_mod[n], n))
                # TODO - All decorators must be stored in a list
                if not isinstance(f, list):
                    f = [f]
                dec = ''
                for func in f:
                    if isinstance(func, FunctionCall):
                        args = func.args
                    elif func == n:
                        args = []
                    else:
                        args = [LiteralString(a) for a in func]
                    if n == 'types' and len(args)==0:
                        continue
                    if args:
                        args = ', '.join(self._print(i) for i in args)
                        dec += f'@{n}({args})\n'

                    else:
                        dec += f'@{n}\n'

                code = dec + code
        headers = expr.headers
        if headers:
            headers = self._print(headers)
            code = f'{headers}\n{code}'

        self.exit_scope()
        return code

    def _print_PyccelFunctionDef(self, expr):
        cls = expr.cls_name
        if cls.__name__.startswith('Numpy'):
            return self._get_numpy_name(cls)
        else:
            return cls.name

    def _print_FunctionAddress(self, expr):
        return expr.name

    def _print_Return(self, expr):

        if expr.stmt:
            assigns = {i.lhs: i.rhs for i in expr.stmt.body if isinstance(i, Assign)}
            prelude = ''.join([self._print(i) for i in expr.stmt.body if not isinstance(i, Assign)])
        else:
            assigns = {}
            prelude = ''
        expr_return_vars = [assigns.get(a,a) for a in expr.expr]

        return_vars_str = ','.join(self._print(i) for i in expr_return_vars)

        return prelude+f'return {return_vars_str}\n'

    def _print_Program(self, expr):
        mod_scope = self.scope
        self.set_scope(expr.scope)
        imports  = ''.join(self._print(i) for i in expr.imports)
        body     = self._print(expr.body)
        imports += ''.join(self._print(i) for i in self.get_additional_imports())

        body = imports+body
        body = self._indent_codestring(body)

        self.exit_scope()
        if mod_scope:
            self.set_scope(mod_scope)
        return f'if __name__ == "__main__":\n{body}\n'


    def _print_AsName(self, expr):
        name = self._print(expr.name)
        target = self._print(expr.target)
        if name == target:
            return name
        else:
            return f'{name} as {target}'

    def _print_PythonTuple(self, expr):
        args = ', '.join(self._print(i) for i in expr.args)
        if len(expr.args) == 1:
            args += ','
        return '('+args+')'

    def _print_PythonList(self, expr):
        args = ', '.join(self._print(i) for i in expr.args)
        return '['+args+']'

    def _print_PythonBool(self, expr):
        return f'bool({self._print(expr.arg)})'

    def _print_PythonInt(self, expr):
        name = 'int'
        if expr.precision != -1:
<<<<<<< HEAD
            type_name = name + str(expr.precision*8)
            cls       = type(expr)
            name = self._aliases.get(cls, type_name)
            if name == type_name:
                self.insert_new_import(
                        source = 'numpy',
                        target = AsName(cls, name))
        return f'{name}({self._print(expr.arg)})'
=======
            name = self._get_numpy_name(expr)
        return '{}({})'.format(name, self._print(expr.arg))
>>>>>>> 3964466a

    def _print_PythonFloat(self, expr):
        name = 'float'
        if expr.precision != -1:
<<<<<<< HEAD
            type_name = name + str(expr.precision*8)
            cls       = type(expr)
            name = self._aliases.get(cls, type_name)
            if name == type_name:
                self.insert_new_import(
                        source = 'numpy',
                        target = AsName(cls, name))
        return f'{name}({self._print(expr.arg)})'
=======
            name = self._get_numpy_name(expr)
        return '{}({})'.format(name, self._print(expr.arg))
>>>>>>> 3964466a

    def _print_PythonComplex(self, expr):
        name = self._aliases.get(type(expr), expr.name)
        if expr.is_cast:
            return f'{name}({self._print(expr.internal_var)})'
        else:
            return f'{name}({self._print(expr.real)}, {self._print(expr.imag)})'

    def _print_NumpyComplex(self, expr):
        if expr.precision != -1:
            name = self._get_numpy_name(expr)
        else:
            name = 'complex'
        if expr.is_cast:
            return f'{name}({self._print(expr.internal_var)})'
        else:
            return f'{name}({self._print(expr.real)}+{self._print(expr.imag)}*1j)'

    def _print_Iterable(self, expr):
        return self._print(expr.iterable)

    def _print_PythonRange(self, expr):
        start = self._print(expr.start)
        stop  = self._print(expr.stop )
        step  = self._print(expr.step )
        return f'range({start}, {stop}, {step})'

    def _print_PythonEnumerate(self, expr):
        elem = self._print(expr.element)
        if expr.start == 0:
            return f'enumerate({elem})'
        else:
            start = self._print(expr.start)
            return f'enumerate({elem},{start})'

    def _print_PythonMap(self, expr):
        func = self._print(expr.func.name)
        args = self._print(expr.func_args)
        return f'map({func}, {args})'

    def _print_PythonReal(self, expr):
        return f'({self._print(expr.internal_var)}).real'

    def _print_PythonImag(self, expr):
        return f'({self._print(expr.internal_var)}).imag'

    def _print_PythonConjugate(self, expr):
        return f'({self._print(expr.internal_var)}).conjugate()'

    def _print_PythonPrint(self, expr):
        args = ', '.join(self._print(a) for a in expr.expr)
        return f'print({args})\n'

    def _print_PyccelArrayShapeElement(self, expr):
        arg = self._print(expr.arg)
        index = self._print(expr.index)
        name = self._get_numpy_name(expr)
        return f'{name}({arg})[{index}]'

    def _print_PyccelArraySize(self, expr):
        arg = self._print(expr.arg)
        name = self._get_numpy_name(expr)
        return f'{name}({arg})'

    def _print_Comment(self, expr):
        txt = self._print(expr.text)
        return f'# {txt} \n'

    def _print_CommentBlock(self, expr):
        txt = '\n'.join(self._print(c) for c in expr.comments)
        return f'"""{txt}"""\n'

    def _print_Assert(self, expr):
        condition = self._print(expr.test)
        return f"assert {condition}\n"

    def _print_EmptyNode(self, expr):
        return ''

    def _print_DottedName(self, expr):
        return '.'.join(self._print(n) for n in expr.name)

    def _print_FunctionCall(self, expr):
        if expr.funcdef in self._ignore_funcs:
            return ''
        if expr.interface:
            func_name = expr.interface_name
        else:
            func_name = expr.func_name
        args = expr.args
        if isinstance(expr, DottedFunctionCall):
            args = args[1:]
        args_str = ', '.join(self._print(i) for i in args)
        code = f'{func_name}({args_str})'
        if expr.funcdef.results:
            return code
        else:
            return code+'\n'

    def _print_Import(self, expr):
        mod = expr.source_module
        init_func_name = ''
        free_func_name = ''
        if mod:
            init_func = mod.init_func
            if init_func:
                init_func_name = init_func.name
            free_func = mod.free_func
            if free_func:
                free_func_name = free_func.name

        if isinstance(expr.source, AsName):
            source = self._print(expr.source.name)
        else:
            source = self._print(expr.source)

        source = import_source_swap.get(source, source)

        target = [t for t in expr.target if not isinstance(t.object, Module)]

        if not target:
            return f'import {source}\n'
        else:
            if source in import_object_swap:
                target = [AsName(import_object_swap[source].get(i.object,i.object), i.target) for i in target]
            if source in import_target_swap:
                # If the source contains multiple names which reference the same object
                # check if the target is referred to by another name in pyccel.
                # Print the name used by pyccel (either the value from import_target_swap
                # or the original name from the import
                target = [AsName(i.object, import_target_swap[source].get(i.target,i.target)) for i in target]

            target = list(set(target))
            if source in pyccel_builtin_import_registry:
                self._aliases.update([(pyccel_builtin_import_registry[source][t.name].cls_name, t.target) for t in target if t.name != t.target])

            if expr.source_module:
                if expr.source_module.init_func:
                    self._ignore_funcs.append(expr.source_module.init_func)
                if expr.source_module.free_func:
                    self._ignore_funcs.append(expr.source_module.free_func)
            target = [self._print(t) for t in target if t.name not in (init_func_name, free_func_name)]
            target = ', '.join(target)
            return f'from {source} import {target}\n'

    def _print_CodeBlock(self, expr):
        if len(expr.body)==0:
            return 'pass\n'
        else:
            code = ''.join(self._print(c) for c in expr.body)
            return code

    def _print_For(self, expr):
        self.set_scope(expr.scope)
        iterable = self._print(expr.iterable)
        target   = expr.target
        if not isinstance(target,(list, tuple)):
            target = [target]
        target = ','.join(self._print(i) for i in target)
        body   = self._print(expr.body)
        body   = self._indent_codestring(body)
        code   = (f'for {target} in {iterable}:\n'
                f'{body}')

        self.exit_scope()
        return code

    def _print_FunctionalFor(self, expr):
        body, iterators = self._find_functional_expr_and_iterables(expr)
        lhs = self._print(expr.lhs)
        body = self._print(body.rhs)
        for_loops = ' '.join(f'for {self._print(idx)} in {self._print(iters)}'
                        for idx, iters in zip(expr.indices, iterators))

        name = self._aliases.get(type(expr),'array')
        if name == 'array':
            self.insert_new_import(
                    source = 'numpy',
                    target = AsName(NumpyArray, 'array'))

        return f'{lhs} = {name}([{body} {for_loops}])\n'

    def _print_GeneratorComprehension(self, expr):
        body, iterators = self._find_functional_expr_and_iterables(expr)

        rhs = body.rhs
        if isinstance(rhs, (PythonMax, PythonMin)):
            args = rhs.args[0]
            if body.lhs in args:
                args = [a for a in args if a != body.lhs]
                if len(args)==1:
                    rhs = args[0]
                else:
                    rhs = type(body.rhs)(*args)

        body = self._print(rhs)
        for_loops = ' '.join(f'for {self._print(idx)} in {self._print(iters)}'
                        for idx, iters in zip(expr.indices, iterators))

        if expr.get_user_nodes(FunctionalFor):
            return f'{expr.name}({body} {for_loops})'
        else:
            lhs = self._print(expr.lhs)
            return f'{lhs} = {expr.name}({body} {for_loops})\n'

    def _print_While(self, expr):
        cond = self._print(expr.test)
        self.set_scope(expr.scope)
        body = self._indent_codestring(self._print(expr.body))
        self.exit_scope()
        return f'while {cond}:\n{body}'

    def _print_Break(self, expr):
        return 'break\n'

    def _print_Continue(self, expr):
        return 'continue\n'

    def _print_Assign(self, expr):
        lhs = expr.lhs
        rhs = expr.rhs

        lhs_code = self._print(lhs)
        rhs_code = self._print(rhs)
        if isinstance(rhs, Variable) and rhs.rank>1 and rhs.order != lhs.order:
            return f'{lhs_code} = {rhs_code}.T\n'
        else:
            return f'{lhs_code} = {rhs_code}\n'

    def _print_AliasAssign(self, expr):
        lhs = expr.lhs
        rhs = expr.rhs

        lhs_code = self._print(lhs)
        rhs_code = self._print(rhs)
        if isinstance(rhs, Variable) and rhs.order!= lhs.order:
            return f'{lhs_code} = {rhs_code}.T\n'
        else:
            return f'{lhs_code} = {rhs_code}\n'

    def _print_AugAssign(self, expr):
        lhs = self._print(expr.lhs)
        rhs = self._print(expr.rhs)
        op  = self._print(expr.op)
        return f'{lhs} {op}= {rhs}\n'

    def _print_PythonRange(self, expr):
        start = self._print(expr.start)
        stop  = self._print(expr.stop)
        step  = self._print(expr.step)
<<<<<<< HEAD
        return f'{name}({start}, {stop}, {step})'
=======
        return f'range({start}, {stop}, {step})'
>>>>>>> 3964466a

    def _print_Allocate(self, expr):
        return ''

    def _print_Deallocate(self, expr):
        return ''

    def _print_NumpyArray(self, expr):
        name = self._get_numpy_name(expr)

        arg   = self._print(expr.arg)
<<<<<<< HEAD
        dtype = f"dtype={dtype}"
        order = f"order='{expr.order}'" if expr.order else ''
        args  = ', '.join(a for a in [arg, dtype, order] if a)
=======
        dtype = self._print_dtype_argument(expr, expr.init_dtype)
        order = f"order='{expr.order}'" if expr.order else ''
        args  = ', '.join(a for a in [arg, dtype, order] if a!= '')
>>>>>>> 3964466a
        return f"{name}({args})"

    def _print_NumpyAutoFill(self, expr):
        func_name = self._aliases.get(type(expr), expr.name)

        dtype = self._print_dtype_argument(expr, expr.init_dtype)
        shape = self._print(expr.shape)
<<<<<<< HEAD
        dtype = f"dtype={dtype}"
        order = f"order='{expr.order}'" if expr.order else ''
        args  = ', '.join(a for a in [shape, dtype, order] if a)
=======
        order = f"order='{expr.order}'" if expr.order else ''
        args  = ', '.join(a for a in [shape, dtype, order] if a!='')
>>>>>>> 3964466a
        return f"{func_name}({args})"

    def _print_NumpyLinspace(self, expr):
        name = self._aliases.get(type(expr), expr.name)
<<<<<<< HEAD
        dtype = self._print(expr.dtype)
        factor = 16 if dtype == 'complex' else 8
        dtype += str(expr.precision*factor)

        start = self._print(expr.start)
        stop = self._print(expr.stop)
        num = self._print(expr.num)
        endpoint = self._print(expr.endpoint)

        return f"{name}({start}, {stop}, num={num}, endpoint={endpoint}, dtype='{dtype}')"
=======
        dtype = self._print_dtype_argument(expr, expr.init_dtype)
        start = self._print(expr.start)
        stop = self._print(expr.stop)
        num = "num = " + self._print(expr.num)
        endpoint = "endpoint = "+self._print(expr.endpoint)
        args = ', '.join(a for a in [start, stop, num, endpoint, dtype] if a != '')
        return f"{name}({args})"
>>>>>>> 3964466a

    def _print_NumpyMatmul(self, expr):
        name = self._aliases.get(type(expr), expr.name)
        return f"{name}({self._print(expr.a)}, {self._print(expr.b)})"


    def _print_NumpyFull(self, expr):
        name = self._aliases.get(type(expr), expr.name)

        dtype = self._print_dtype_argument(expr, expr.init_dtype)
        shape      = self._print(expr.shape)
        fill_value = self._print(expr.fill_value)
<<<<<<< HEAD
        dtype      = f"dtype={dtype}"
=======
>>>>>>> 3964466a
        order      = f"order='{expr.order}'" if expr.order else ''
        args       = ', '.join(a for a in [shape, fill_value, dtype, order] if a)
        return f"{name}({args})"

    def _print_NumpyArange(self, expr):
        name = self._aliases.get(type(expr), expr.name)
<<<<<<< HEAD
        start = self._print(expr.start)
        stop  = self._print(expr.stop)
        step  = self._print(expr.step)
        dtype = self._print(expr.dtype)
        return f"{name}({start}, {stop}, {step}, dtype={dtype})"
=======
        dtype = self._print_dtype_argument(expr, expr.init_dtype)
        args = ', '.join(a for a in [self._print(expr.start),
                          self._print(expr.stop),
                          self._print(expr.step),
                          dtype] if a != '')
        return f"{name}({args})"
>>>>>>> 3964466a

    def _print_PyccelInternalFunction(self, expr):
        name = self._aliases.get(type(expr),expr.name)
        args = ', '.join(self._print(a) for a in expr.args)
        return f"{name}({args})"

<<<<<<< HEAD
    def _print_NumpyArray(self, expr):
        name = self._aliases.get(type(expr),'array')
        if name == 'array':
            self.insert_new_import(
                    source = 'numpy',
                    target = AsName(NumpyArray, 'array'))
        arg = self._print(expr.arg)
        return f"{name}({arg})"
=======
    def _print_NumpyResultType(self, expr):
        args = expr.args
        if len(args) == 1 and args[0].rank > 1:
            arg = args[0]
            arg_code = self._print(arg)
            return f"{arg_code}.dtype"
        else:
            name = self._get_numpy_name(expr)
            args = ', '.join(self._print(a) for a in expr.args)
            return f"{name}({args})"
>>>>>>> 3964466a

    def _print_NumpyRandint(self, expr):
        name = self._aliases.get(type(expr), expr.name)
        if expr.low:
            args = self._print(expr.low) + ", "
        else:
            args = ""
        args += self._print(expr.high)
        if expr.rank != 0:
            size = self._print(expr.shape)
            args += f", size = {size}"
        return f"{name}({args})"

    def _print_NumpyNorm(self, expr):
        name = self._aliases.get(type(expr), expr.name)
        axis = self._print(expr.axis) if expr.axis else None
        if axis:
            return  f"{name}({self._print(expr.python_arg)},axis={axis})"
        return  f"{name}({self._print(expr.python_arg)})"

    def _print_NumpyNonZero(self, expr):
        name = self._aliases.get(type(expr),'nonzero')
        if name == 'nonzero':
            self.insert_new_import(
                    source = 'numpy',
                    target = AsName(NumpyNonZero, 'nonzero'))
        arg = self._print(expr.array)
        return f"{name}({arg})"

    def _print_NumpyCountNonZero(self, expr):
        name = self._aliases.get(type(expr),'count_nonzero')
        if name == 'count_nonzero':
            self.insert_new_import(
                    source = 'numpy',
                    target = AsName(NumpyNonZero, 'count_nonzero'))

        axis_arg = expr.axis

        arr = self._print(expr.array)
        axis = '' if axis_arg is None else (self._print(axis_arg) + ', ')
        keep_dims = 'keepdims = ' + self._print(expr.keep_dims)

        arg = f'{arr}, {axis}{keep_dims}'

        return f"{name}({arg})"

    def _print_Slice(self, expr):
        start = self._print(expr.start) if expr.start else ''
        stop  = self._print(expr.stop)  if expr.stop  else ''
        step  = self._print(expr.step)  if expr.step  else ''
        return f'{start}:{stop}:{step}'

    def _print_Nil(self, expr):
        return 'None'

    def _print_Pass(self, expr):
        return 'pass\n'

    def _print_PyccelIs(self, expr):
        lhs = self._print(expr.lhs)
        rhs = self._print(expr.rhs)
        return f'{lhs} is {rhs}'

    def _print_PyccelIsNot(self, expr):
        lhs = self._print(expr.lhs)
        rhs = self._print(expr.rhs)
        return f'{lhs} is not {rhs}'

    def _print_If(self, expr):
        lines = []
        for i, (c, e) in enumerate(expr.blocks):
            if i == 0:
                lines.append(f"if {self._print(c)}:\n")

            elif i == len(expr.blocks) - 1 and isinstance(c, LiteralTrue):
                lines.append("else:\n")

            else:
                lines.append(f"elif {self._print(c)}:\n")

            if isinstance(e, CodeBlock):
                body = self._indent_codestring(self._print(e))
                lines.append(body)
            else:
                lines.append(self._print(e))
        return "".join(lines)

    def _print_IfTernaryOperator(self, expr):
        cond = self._print(expr.cond)
        value_true = self._print(expr.value_true)
        value_false = self._print(expr.value_false)
        return f'{value_true} if {cond} else {value_false}'

    def _print_Literal(self, expr):
        dtype = expr.dtype
        precision = expr.precision

        if not isinstance(expr, (LiteralInteger, LiteralFloat, LiteralComplex)) or \
                precision == -1:
            return repr(expr.python_value)
        else:
            cast_func = DtypePrecisionToCastFunction[dtype.name][precision]
            type_name = cast_func.__name__.lower()
            is_numpy  = type_name.startswith('numpy')
            cast_name = cast_func.name
            name = self._aliases.get(cast_func, cast_name)
            if is_numpy and name == cast_name:
                self.insert_new_import(
                        source = 'numpy',
                        target = AsName(cast_func, cast_name))
            return f'{name}({repr(expr.python_value)})'

    def _print_Print(self, expr):
        args = []
        for f in expr.expr:
            if isinstance(f, str):
                args.append(f"'{f}'")

            elif isinstance(f, tuple):
                for i in f:
                    args.append(self._print(i))

            else:
                args.append(self._print(f))

        fs = ', '.join(i for i in args)

        return f'print({fs})\n'

    def _print_Module(self, expr):
        self.set_scope(expr.scope)
        # Print interface functions (one function with multiple decorators describes the problem)
        imports  = ''.join(self._print(i) for i in expr.imports)
        interfaces = ''.join(self._print(i) for i in expr.interfaces)
        # Collect functions which are not in an interface
        funcs = [f for f in expr.funcs if not (any(f in i.functions for i in expr.interfaces) \
                        or f is expr.init_func or f is expr.free_func)]
        funcs = ''.join(self._print(f) for f in funcs)
        classes = ''.join(self._print(c) for c in expr.classes)

        init_func = expr.init_func
        if init_func:
            self._ignore_funcs.append(init_func)
            # Collect initialisation body
            init_if = init_func.get_attribute_nodes(IfSection)[0]
            # Remove boolean from init_body
            init_body = init_if.body.body[:-1]
            init_body = ''.join(self._print(l) for l in init_body)
        else:
            init_body = ''

        free_func = expr.free_func
        if free_func:
            self._ignore_funcs.append(free_func)

        imports += ''.join(self._print(i) for i in self.get_additional_imports())

        body = ''.join((interfaces, funcs, classes, init_body))

        if expr.program:
            expr.program.remove_import(expr.name)
            prog = self._print(expr.program)
        else:
            prog = ''

        self.exit_scope()
        return (f'{imports}\n'
                f'{body}'
                f'{prog}')

    def _print_PyccelPow(self, expr):
        base = self._print(expr.args[0])
        e    = self._print(expr.args[1])
        return f'{base} ** {e}'

    def _print_PyccelAdd(self, expr):
        return ' + '.join(self._print(a) for a in expr.args)

    def _print_PyccelMinus(self, expr):
        return ' - '.join(self._print(a) for a in expr.args)

    def _print_PyccelMul(self, expr):
        return ' * '.join(self._print(a) for a in expr.args)

    def _print_PyccelDiv(self, expr):
        return ' / '.join(self._print(a) for a in expr.args)

    def _print_PyccelMod(self, expr):
        return '%'.join(self._print(a) for a in expr.args)

    def _print_PyccelFloorDiv(self, expr):
        return '//'.join(self._print(a) for a in expr.args)

    def _print_PyccelAssociativeParenthesis(self, expr):
        return f'({self._print(expr.args[0])})'

    def _print_PyccelUnary(self, expr):
        return '+' + self._print(expr.args[0])

    def _print_PyccelUnarySub(self, expr):
        return '-' + self._print(expr.args[0])

    def _print_PyccelAnd(self, expr):
        return ' and '.join(self._print(a) for a in expr.args)

    def _print_PyccelOr(self, expr):
        return ' or '.join(self._print(a) for a in expr.args)

    def _print_PyccelEq(self, expr):
        lhs = self._print(expr.args[0])
        rhs = self._print(expr.args[1])
        return f'{lhs} == {rhs} '

    def _print_PyccelNe(self, expr):
        lhs = self._print(expr.args[0])
        rhs = self._print(expr.args[1])
        return f'{lhs} != {rhs} '

    def _print_PyccelLt(self, expr):
        lhs = self._print(expr.args[0])
        rhs = self._print(expr.args[1])
        return f'{lhs} < {rhs}'

    def _print_PyccelLe(self, expr):
        lhs = self._print(expr.args[0])
        rhs = self._print(expr.args[1])
        return f'{lhs} <= {rhs}'

    def _print_PyccelGt(self, expr):
        lhs = self._print(expr.args[0])
        rhs = self._print(expr.args[1])
        return f'{lhs} > {rhs}'

    def _print_PyccelGe(self, expr):
        lhs = self._print(expr.args[0])
        rhs = self._print(expr.args[1])
        return f'{lhs} >= {rhs}'

    def _print_PyccelNot(self, expr):
        a = self._print(expr.args[0])
        return f'not {a}'

    def _print_PyccelInvert(self, expr):
        return '~' + self._print(expr.args[0])

    def _print_PyccelRShift(self, expr):
        lhs = self._print(expr.args[0])
        rhs = self._print(expr.args[1])
        return f'{lhs} >> {rhs}'

    def _print_PyccelLShift(self, expr):
        lhs = self._print(expr.args[0])
        rhs = self._print(expr.args[1])
        return f'{lhs} << {rhs}'

    def _print_PyccelBitXor(self, expr):
        lhs = self._print(expr.args[0])
        rhs = self._print(expr.args[1])
        return f'{lhs} ^ {rhs}'

    def _print_PyccelBitOr(self, expr):
        lhs = self._print(expr.args[0])
        rhs = self._print(expr.args[1])
        return f'{lhs} | {rhs}'

    def _print_PyccelBitAnd(self, expr):
        lhs = self._print(expr.args[0])
        rhs = self._print(expr.args[1])
        return f'{lhs} & {rhs}'

    def _print_Duplicate(self, expr):
        return f'{self._print(expr.val)} * {self._print(expr.length)}'

    def _print_Concatenate(self, expr):
        return ' + '.join(self._print(a) for a in expr.args)

    def _print_PyccelSymbol(self, expr):
        return expr

    def _print_PythonType(self, expr):
<<<<<<< HEAD
        return f'type({self._print(expr.arg)})'
=======
        return 'type({})'.format(self._print(expr.arg))
>>>>>>> 3964466a

    #-----------------Class Printer---------------------------------

    def _print_ClassDef(self, expr):
        inheritance = ', '.join(self._print(arg) for arg in expr.superclasses)
        classDefName = f'class {expr.name}({inheritance}):'
        methods = ''.join(self._print(method) for method in expr.methods)
        methods = self._indent_codestring(methods)
        interfaces = ''.join(self._print(method) for method in expr.interfaces)
        interfaces = self._indent_codestring(interfaces)
        classDef = '\n'.join([classDefName, methods, interfaces]) + '\n'
        return classDef

    def _print_ConstructorCall(self, expr):
        cls_name = expr.funcdef.cls_name
        cls_variable = expr.cls_variable
        args = ', '.join(self._print(arg) for arg in expr.args[1:])
        return f"{cls_variable} = {cls_name}({args})\n"

    def _print_Del(self, expr):
        return ''.join(f'del {var}\n' for var in expr.variables)

    #------------------OmpAnnotatedComment Printer------------------

    def _print_OmpAnnotatedComment(self, expr):
        clauses = ''
        if expr.combined:
            clauses = ' ' + expr.combined

        omp_expr = f'#$omp {expr.name}'
        clauses += str(expr.txt)
        omp_expr = f'{omp_expr}{clauses}\n'

        return omp_expr

    def _print_Omp_End_Clause(self, expr):
        omp_expr = str(expr.txt)
        omp_expr = f'#$omp {omp_expr}\n'
        return omp_expr

#==============================================================================
def pycode(expr, assign_to=None, **settings):
    """ Converts an expr to a string of Python code
    Parameters
    ==========
    expr : Expr
        A SymPy expression.
    fully_qualified_modules : bool
        Whether or not to write out full module names of functions
        (``math.sin`` vs. ``sin``). default: ``True``.
    Examples
    ========
    >>> from sympy import tan, Symbol
    >>> from sympy.printing.pycode import pycode
    >>> pycode(tan(Symbol('x')) + 1)
    'math.tan(x) + 1'
    """
    return PythonCodePrinter(settings).doprint(expr, assign_to)<|MERGE_RESOLUTION|>--- conflicted
+++ resolved
@@ -327,17 +327,8 @@
 
         body = ''.join([doc_string, functions, interfaces, imports, body])
 
-<<<<<<< HEAD
         code = f'def {name}({args}):\n{body}\n'
-        decorators = expr.decorators
-=======
-        code = ('def {name}({args}):\n'
-                '{body}\n').format(
-                        name=name,
-                        args=args,
-                        body=body)
         decorators = expr.decorators.copy()
->>>>>>> 3964466a
         if decorators:
             if decorators['template']:
                 # Eliminate template_dict because it is useless in the printing
@@ -440,36 +431,14 @@
     def _print_PythonInt(self, expr):
         name = 'int'
         if expr.precision != -1:
-<<<<<<< HEAD
-            type_name = name + str(expr.precision*8)
-            cls       = type(expr)
-            name = self._aliases.get(cls, type_name)
-            if name == type_name:
-                self.insert_new_import(
-                        source = 'numpy',
-                        target = AsName(cls, name))
+            name = self._get_numpy_name(expr)
         return f'{name}({self._print(expr.arg)})'
-=======
-            name = self._get_numpy_name(expr)
-        return '{}({})'.format(name, self._print(expr.arg))
->>>>>>> 3964466a
 
     def _print_PythonFloat(self, expr):
         name = 'float'
         if expr.precision != -1:
-<<<<<<< HEAD
-            type_name = name + str(expr.precision*8)
-            cls       = type(expr)
-            name = self._aliases.get(cls, type_name)
-            if name == type_name:
-                self.insert_new_import(
-                        source = 'numpy',
-                        target = AsName(cls, name))
+            name = self._get_numpy_name(expr)
         return f'{name}({self._print(expr.arg)})'
-=======
-            name = self._get_numpy_name(expr)
-        return '{}({})'.format(name, self._print(expr.arg))
->>>>>>> 3964466a
 
     def _print_PythonComplex(self, expr):
         name = self._aliases.get(type(expr), expr.name)
@@ -720,11 +689,7 @@
         start = self._print(expr.start)
         stop  = self._print(expr.stop)
         step  = self._print(expr.step)
-<<<<<<< HEAD
-        return f'{name}({start}, {stop}, {step})'
-=======
         return f'range({start}, {stop}, {step})'
->>>>>>> 3964466a
 
     def _print_Allocate(self, expr):
         return ''
@@ -736,15 +701,9 @@
         name = self._get_numpy_name(expr)
 
         arg   = self._print(expr.arg)
-<<<<<<< HEAD
-        dtype = f"dtype={dtype}"
-        order = f"order='{expr.order}'" if expr.order else ''
-        args  = ', '.join(a for a in [arg, dtype, order] if a)
-=======
         dtype = self._print_dtype_argument(expr, expr.init_dtype)
         order = f"order='{expr.order}'" if expr.order else ''
         args  = ', '.join(a for a in [arg, dtype, order] if a!= '')
->>>>>>> 3964466a
         return f"{name}({args})"
 
     def _print_NumpyAutoFill(self, expr):
@@ -752,30 +711,12 @@
 
         dtype = self._print_dtype_argument(expr, expr.init_dtype)
         shape = self._print(expr.shape)
-<<<<<<< HEAD
-        dtype = f"dtype={dtype}"
-        order = f"order='{expr.order}'" if expr.order else ''
-        args  = ', '.join(a for a in [shape, dtype, order] if a)
-=======
         order = f"order='{expr.order}'" if expr.order else ''
         args  = ', '.join(a for a in [shape, dtype, order] if a!='')
->>>>>>> 3964466a
         return f"{func_name}({args})"
 
     def _print_NumpyLinspace(self, expr):
         name = self._aliases.get(type(expr), expr.name)
-<<<<<<< HEAD
-        dtype = self._print(expr.dtype)
-        factor = 16 if dtype == 'complex' else 8
-        dtype += str(expr.precision*factor)
-
-        start = self._print(expr.start)
-        stop = self._print(expr.stop)
-        num = self._print(expr.num)
-        endpoint = self._print(expr.endpoint)
-
-        return f"{name}({start}, {stop}, num={num}, endpoint={endpoint}, dtype='{dtype}')"
-=======
         dtype = self._print_dtype_argument(expr, expr.init_dtype)
         start = self._print(expr.start)
         stop = self._print(expr.stop)
@@ -783,7 +724,6 @@
         endpoint = "endpoint = "+self._print(expr.endpoint)
         args = ', '.join(a for a in [start, stop, num, endpoint, dtype] if a != '')
         return f"{name}({args})"
->>>>>>> 3964466a
 
     def _print_NumpyMatmul(self, expr):
         name = self._aliases.get(type(expr), expr.name)
@@ -796,46 +736,24 @@
         dtype = self._print_dtype_argument(expr, expr.init_dtype)
         shape      = self._print(expr.shape)
         fill_value = self._print(expr.fill_value)
-<<<<<<< HEAD
-        dtype      = f"dtype={dtype}"
-=======
->>>>>>> 3964466a
         order      = f"order='{expr.order}'" if expr.order else ''
         args       = ', '.join(a for a in [shape, fill_value, dtype, order] if a)
         return f"{name}({args})"
 
     def _print_NumpyArange(self, expr):
         name = self._aliases.get(type(expr), expr.name)
-<<<<<<< HEAD
-        start = self._print(expr.start)
-        stop  = self._print(expr.stop)
-        step  = self._print(expr.step)
-        dtype = self._print(expr.dtype)
-        return f"{name}({start}, {stop}, {step}, dtype={dtype})"
-=======
         dtype = self._print_dtype_argument(expr, expr.init_dtype)
         args = ', '.join(a for a in [self._print(expr.start),
                           self._print(expr.stop),
                           self._print(expr.step),
                           dtype] if a != '')
         return f"{name}({args})"
->>>>>>> 3964466a
 
     def _print_PyccelInternalFunction(self, expr):
         name = self._aliases.get(type(expr),expr.name)
         args = ', '.join(self._print(a) for a in expr.args)
         return f"{name}({args})"
 
-<<<<<<< HEAD
-    def _print_NumpyArray(self, expr):
-        name = self._aliases.get(type(expr),'array')
-        if name == 'array':
-            self.insert_new_import(
-                    source = 'numpy',
-                    target = AsName(NumpyArray, 'array'))
-        arg = self._print(expr.arg)
-        return f"{name}({arg})"
-=======
     def _print_NumpyResultType(self, expr):
         args = expr.args
         if len(args) == 1 and args[0].rank > 1:
@@ -846,7 +764,6 @@
             name = self._get_numpy_name(expr)
             args = ', '.join(self._print(a) for a in expr.args)
             return f"{name}({args})"
->>>>>>> 3964466a
 
     def _print_NumpyRandint(self, expr):
         name = self._aliases.get(type(expr), expr.name)
@@ -1127,11 +1044,7 @@
         return expr
 
     def _print_PythonType(self, expr):
-<<<<<<< HEAD
         return f'type({self._print(expr.arg)})'
-=======
-        return 'type({})'.format(self._print(expr.arg))
->>>>>>> 3964466a
 
     #-----------------Class Printer---------------------------------
 
