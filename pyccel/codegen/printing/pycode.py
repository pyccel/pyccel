--- conflicted
+++ resolved
@@ -10,6 +10,7 @@
 
 from pyccel.ast.builtins   import PythonMin, PythonMax, PythonType, PythonBool, PythonInt, PythonFloat
 from pyccel.ast.builtins   import PythonComplex, DtypePrecisionToCastFunction, PythonTuple
+from pyccel.ast.builtin_methods.list_methods import ListAppend
 from pyccel.ast.core       import CodeBlock, Import, Assign, FunctionCall, For, AsName, FunctionAddress, If
 from pyccel.ast.core       import IfSection, FunctionDef, Module, PyccelFunctionDef
 from pyccel.ast.core       import Interface
@@ -23,11 +24,7 @@
 from pyccel.ast.type_annotations import UnionTypeAnnotation, VariableTypeAnnotation
 from pyccel.ast.utilities  import builtin_import_registry as pyccel_builtin_import_registry
 from pyccel.ast.utilities  import decorators_mod
-<<<<<<< HEAD
 from pyccel.ast.variable   import DottedName, Variable, IndexedElement
-=======
-from pyccel.ast.builtin_methods.list_methods import ListAppend
->>>>>>> 61bc8f4e
 
 from pyccel.parser.semantic import magic_method_map
 
