--- conflicted
+++ resolved
@@ -107,11 +107,7 @@
 
     def _find_functional_expr_and_iterables(self, expr):
         """
-<<<<<<< HEAD
-        Find the expression and any iterables in a FunctionalFor.
-=======
         Extract the central expression and iterables from a FunctionalFor or GeneratorComprehension.
->>>>>>> a9792a74
 
         Traverse through the loop representing a FunctionalFor or GeneratorComprehension
         to extract the central expression and the different iterable objects.
@@ -119,16 +115,6 @@
         Parameters
         ----------
         expr : FunctionalFor
-<<<<<<< HEAD
-            The expression describing the FunctionalFor.
-
-        Returns
-        -------
-        body : TypedAstNode
-            The expression inside the for loops.
-        iterables : list of Iterables
-            The iterables over which the for loops iterate.
-=======
                The loop or generator comprehension to be analyzed.
 
         Returns
@@ -137,7 +123,6 @@
                     The expression inside the for loops.
         iterables : list of Iterables
                     The iterables over which the for loops iterate.
->>>>>>> a9792a74
         """
         dummy_var = expr.index
         iterables = []
@@ -551,42 +536,6 @@
         docstring = self._print(expr.docstring) if expr.docstring else ''
         docstring = self._indent_codestring(docstring)
 
-<<<<<<< HEAD
-        body = ''.join([docstring, functions, interfaces, imports, body])
-
-        code = f'def {name}({args}):\n{body}\n'
-        decorators = expr.decorators.copy()
-        if decorators:
-            if decorators['template']:
-                # Eliminate template_dict because it is useless in the printing
-                decorators['template'] = decorators['template']['decorator_list']
-            else:
-                decorators.pop('template')
-            for n,f in decorators.items():
-                if n in pyccel_decorators:
-                    self.insert_new_import(DottedName('pyccel.decorators'), AsName(decorators_mod[n], n))
-                # TODO - All decorators must be stored in a list
-                if not isinstance(f, list):
-                    f = [f]
-                dec = ''
-                for func in f:
-                    if isinstance(func, FunctionCall):
-                        args = func.args
-                    elif func == n:
-                        args = []
-                    else:
-                        args = [LiteralString(a) for a in func]
-                    if n == 'types':
-                        continue
-                    if args:
-                        args = ', '.join(self._print(i) for i in args)
-                        dec += f'@{n}({args})\n'
-
-                    else:
-                        dec += f'@{n}\n'
-
-                code = dec + code
-=======
         body = ''.join([docstring, imports, functions, interfaces, body])
 
         result_annotation = ("-> '" + self._print(expr.results.annotation) + "'") \
@@ -600,7 +549,6 @@
                 f'{body}\n')
         dec = self._handle_decorators(expr.decorators)
         code = f'{dec}{code}'
->>>>>>> a9792a74
         headers = expr.headers
         if headers:
             headers = self._print(headers)
@@ -634,11 +582,6 @@
             assigns = {}
             prelude = ''
 
-<<<<<<< HEAD
-        return_vars_str = ','.join(self._print(i) for i in expr_return_vars)
-
-        return prelude+f'return {return_vars_str}\n'
-=======
         if expr.expr is None:
             return 'return\n'
 
@@ -654,7 +597,6 @@
                 return self._print(return_expr)
 
         return prelude + f'return {get_return_code(expr.expr)}\n'
->>>>>>> a9792a74
 
     def _print_Program(self, expr):
         mod_scope = self.scope
@@ -707,21 +649,6 @@
         return '{'+args+'}'
 
     def _print_PythonBool(self, expr):
-<<<<<<< HEAD
-        return f'bool({self._print(expr.arg)})'
-
-    def _print_PythonInt(self, expr):
-        name = 'int'
-        if isinstance(expr.dtype, NumpyNumericType):
-            name = self._get_numpy_name(expr)
-        return f'{name}({self._print(expr.arg)})'
-
-    def _print_PythonFloat(self, expr):
-        name = 'float'
-        if isinstance(expr.dtype, NumpyNumericType):
-            name = self._get_numpy_name(expr)
-        return f'{name}({self._print(expr.arg)})'
-=======
         arg = self._print(expr.arg)
         if expr.rank:
             return f'{arg}.astype(bool)'
@@ -749,16 +676,10 @@
             if isinstance(expr.dtype, NumpyNumericType):
                 name = self._get_numpy_name(expr)
             return f'{name}({arg})'
->>>>>>> a9792a74
 
     def _print_PythonComplex(self, expr):
         name = self._aliases.get(type(expr), expr.name)
         if expr.is_cast:
-<<<<<<< HEAD
-            return f'{name}({self._print(expr.internal_var)})'
-        else:
-            return f'{name}({self._print(expr.real)}, {self._print(expr.imag)})'
-=======
             arg = self._print(expr.internal_var)
             if expr.rank:
                 return f'{arg}.astype({name})'
@@ -768,7 +689,6 @@
             real = self._print(expr.real)
             imag = self._print(expr.imag)
             return f'{name}({real}, {imag})'
->>>>>>> a9792a74
 
     def _print_NumpyComplex(self, expr):
         if isinstance(expr.dtype, NumpyNumericType):
@@ -863,9 +783,6 @@
         return f'# {txt} \n'
 
     def _print_CommentBlock(self, expr):
-<<<<<<< HEAD
-        txt = '\n'.join(self._print(c) for c in expr.comments)
-=======
         comment_lines = [c.rstrip() for c in expr.comments]
         if comment_lines[0] != '':
             comment_lines.insert(0, '')
@@ -873,7 +790,6 @@
         if comment_lines[-1].strip() != '':
             comment_lines.append('')
         txt = '\n'.join(self._print(c) for c in comment_lines)
->>>>>>> a9792a74
         return f'"""{txt}"""\n'
 
     def _print_Assert(self, expr):
@@ -977,30 +893,20 @@
     def _print_FunctionalFor(self, expr):
         body, iterators = self._find_functional_expr_and_iterables(expr)
         lhs = self._print(expr.lhs)
-<<<<<<< HEAD
-        body = self._print(body.rhs)
-        for_loops = ' '.join(f'for {self._print(idx)} in {self._print(iters)}'
-                        for idx, iters in zip(expr.indices, iterators))
-=======
         condition = ''
         if isinstance(body, Assign):
             body = self._print(body.rhs)
         else:
             assert isinstance(body, ListAppend)
             body = self._print(body.args[0])
->>>>>>> a9792a74
 
         for_loops = ' '.join(f'for {self._print(idx)} in {self._print(iters)}{" if " + self._print(condition.blocks[0].condition) if condition else ""}'
                              for idx, iters, condition in zip(expr.indices, iterators, expr.conditions))
 
-<<<<<<< HEAD
-        return f'{lhs} = {name}([{body} {for_loops}])\n'
-=======
         if isinstance(expr.class_type, NumpyNDArrayType):
             array = self._get_numpy_name(NumpyArray)
             return f'{lhs} = {array}([{body} {for_loops} {condition}])\n'
         return f'{lhs} = [{body} {for_loops} {condition}]\n'
->>>>>>> a9792a74
 
     def _print_GeneratorComprehension(self, expr):
         body, iterators = self._find_functional_expr_and_iterables(expr)
@@ -1016,13 +922,8 @@
                     rhs = type(body.rhs)(*args)
 
         body = self._print(rhs)
-<<<<<<< HEAD
-        for_loops = ' '.join(f'for {self._print(idx)} in {self._print(iters)}'
-                        for idx, iters in zip(expr.indices, iterators))
-=======
         for_loops = ' '.join(f'for {self._print(idx)} in {self._print(iters)}{" if " + self._print(condition.blocks[0].condition) if condition else ""}'
                              for idx, iters, condition in zip(expr.indices, iterators, expr.conditions))
->>>>>>> a9792a74
 
         if expr.get_user_nodes(FunctionalFor):
             return f'{expr.name}({body} {for_loops})'
@@ -1066,11 +967,6 @@
         lhs_code = self._print(lhs)
         rhs_code = self._print(rhs)
         if isinstance(rhs, Variable) and rhs.rank>1 and rhs.order != lhs.order:
-<<<<<<< HEAD
-            return f'{lhs_code} = {rhs_code}.T\n'
-        else:
-            return f'{lhs_code} = {rhs_code}\n'
-=======
             code = f'{lhs_code} = {rhs_code}.T\n'
         else:
             code = f'{lhs_code} = {rhs_code}\n'
@@ -1091,7 +987,6 @@
                 return f'{lhs_code} = ({rhs_elems})\n'
         else:
             return code
->>>>>>> a9792a74
 
     def _print_AliasAssign(self, expr):
         lhs = expr.lhs
@@ -1206,23 +1101,12 @@
         name = self._get_numpy_name(expr)
         args = []
         if expr.low:
-<<<<<<< HEAD
-            args = self._print(expr.low) + ", "
-        else:
-            args = ""
-        args += self._print(expr.high)
-        if expr.rank != 0:
-            size = self._print(expr.shape)
-            args += f", size = {size}"
-        return f"{name}({args})"
-=======
             args.append(self._print(expr.low))
         args.append(self._print(expr.high))
         if expr.rank != 0:
             size = self._print(expr.shape)
             args.append(f"size = {size}")
         return f"{name}({', '.join(args)})"
->>>>>>> a9792a74
 
     def _print_NumpyNorm(self, expr):
         name = self._get_numpy_name(expr)
@@ -1387,15 +1271,8 @@
             cast_name = cast_func.name
             name = self._aliases.get(cast_func, cast_name)
             if is_numpy and name == cast_name:
-<<<<<<< HEAD
-                self.insert_new_import(
-                        source = 'numpy',
-                        target = AsName(cast_func, cast_name))
+                self.add_import(Import('numpy', [AsName(cast_func, cast_name)]))
             return f'{name}({repr(expr.python_value)})'
-=======
-                self.add_import(Import('numpy', [AsName(cast_func, cast_name)]))
-            return '{}({})'.format(name, repr(expr.python_value))
->>>>>>> a9792a74
         else:
             return repr(expr.python_value)
 
