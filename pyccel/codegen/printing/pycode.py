--- conflicted
+++ resolved
@@ -123,11 +123,8 @@
                 body = list(body.body)
                 while isinstance(body[0], FunctionalFor):
                     func_for = body.pop(0)
-<<<<<<< HEAD
-=======
                     # Replace the temporary assign value with the FunctionalFor expression
                     # so the loop is printed inline
->>>>>>> a4258c70
                     for b in body:
                         b.substitute(func_for.lhs, func_for)
                 if len(body) > 1:
