# coding: utf-8
#------------------------------------------------------------------------------------------#
# This file is part of Pyccel which is released under MIT License. See the LICENSE file or #
# go to https://github.com/pyccel/pyccel/blob/master/LICENSE for full license details.     #
#------------------------------------------------------------------------------------------#
import warnings

from pyccel.decorators import __all__ as pyccel_decorators

from pyccel.ast.builtins   import PythonMin, PythonMax, PythonType, PythonBool, PythonInt, PythonFloat
from pyccel.ast.builtins   import PythonComplex
from pyccel.ast.core       import CodeBlock, Import, Assign, FunctionCall, For, AsName, FunctionAddress
from pyccel.ast.core       import IfSection, FunctionDef, Module, PyccelFunctionDef
from pyccel.ast.datatypes  import NativeHomogeneousTuple
from pyccel.ast.functionalexpr import FunctionalFor
from pyccel.ast.literals   import LiteralTrue, LiteralString
from pyccel.ast.literals   import LiteralInteger, LiteralFloat, LiteralComplex
from pyccel.ast.numpyext   import numpy_target_swap
from pyccel.ast.numpyext   import NumpyArray, NumpyNonZero, NumpyResultType
from pyccel.ast.numpyext   import DtypePrecisionToCastFunction
from pyccel.ast.variable   import DottedName, Variable
from pyccel.ast.utilities  import builtin_import_registry as pyccel_builtin_import_registry
from pyccel.ast.utilities  import decorators_mod

from pyccel.codegen.printing.codeprinter import CodePrinter

from pyccel.errors.errors import Errors
from pyccel.errors.messages import PYCCEL_RESTRICTION_TODO

errors = Errors()

#==============================================================================

# Dictionary mapping imported targets to their aliases used internally by pyccel
# This prevents a mismatch between printed imports and function calls
# The keys are modules from which the target is imported
# The values are a dictionary whose keys are object aliases and whose values
# are the names used in pyccel
import_object_swap = { 'numpy': numpy_target_swap}
import_target_swap = {
        'numpy' : {'double'     : 'float64',
                   'prod'       : 'product',
                   'empty_like' : 'empty',
                   'zeros_like' : 'zeros',
                   'ones_like'  : 'ones',
                   'max'        : 'amax',
                   'min'        : 'amin',
                   'T'          : 'transpose',
                   'full_like'  : 'full',
                   'absolute'   : 'abs'},
        'numpy.random' : {'random' : 'rand'}
        }
import_source_swap = {
        'omp_lib' : 'pyccel.stdlib.internal.openmp'
        }

class PythonCodePrinter(CodePrinter):
    """
    A printer for printing code in Python.

    A printer to convert Pyccel's AST to strings of Python code.
    As for all printers the navigation of this file is done via _print_X
    functions.

    Parameters
    ----------
    filename : str
        The name of the file being pyccelised.
    """
    printmethod = "_pycode"
    language = "python"

    _default_settings = {
        'tabwidth': 4,
    }

    def __init__(self, filename):
        errors.set_target(filename, 'file')
        super().__init__()
        self._additional_imports = {}
        self._aliases = {}
        self._ignore_funcs = []

    def _indent_codestring(self, lines):
        tab = " "*self._default_settings['tabwidth']
        if lines == '':
            return lines
        else:
            # lines ends with \n
            return tab+lines.strip('\n').replace('\n','\n'+tab)+'\n'

    def _format_code(self, lines):
        return lines

    def get_additional_imports(self):
        """return the additional imports collected in printing stage"""
        imports = [i for tup in self._additional_imports.values() for i in tup[1]]
        return imports

    def insert_new_import(self, source, target, alias = None):
        """ Add an import of an object which may have been
        added by pyccel and therefore may not have been imported
        """
        if alias and alias!=target:
            target = AsName(target, alias)
        import_obj = Import(source, target)
        source = str(source)
        src_info = self._additional_imports.setdefault(source, (set(), []))
        if any(i not in src_info[0] for i in import_obj.target):
            src_info[0].update(import_obj.target)
            src_info[1].append(import_obj)

    def _find_functional_expr_and_iterables(self, expr):
        """
        Traverse through the loop representing a FunctionalFor or GeneratorComprehension
        to extract the central expression and the different iterable objects

        Parameters
        ----------
        expr : FunctionalFor

        Returns
        -------
        body      : TypedAstNode
                    The expression inside the for loops
        iterables : list of Iterables
                    The iterables over which the for loops iterate
        """
        dummy_var = expr.index
        iterables = []
        body = expr.loops[1]
        while not isinstance(body, Assign):
            if isinstance(body, CodeBlock):
                body = list(body.body)
                while isinstance(body[0], FunctionalFor):
                    func_for = body.pop(0)
                    # Replace the temporary assign value with the FunctionalFor expression
                    # so the loop is printed inline
                    for b in body:
                        b.substitute(func_for.lhs, func_for)
                if len(body) > 1:
                    # Ensure all assigns assign to the dummy we are searching for and do not introduce unexpected variables
                    if any(not(isinstance(b, Assign) and b.lhs is dummy_var) for b in body[1:]):
                        raise NotImplementedError("Pyccel has introduced unnecessary statements which it cannot yet disambiguate in the python printer")
                body = body[0]
            elif isinstance(body, For):
                iterables.append(body.iterable)
                body = body.body
            elif isinstance(body, FunctionalFor):
                body, it = self._find_functional_expr_and_iterables(body)
                iterables.extend(it)
            else:
                raise NotImplementedError("Type {} not handled in a FunctionalFor".format(type(body)))
        return body, iterables

    def _get_numpy_name(self, expr):
        """
        Get the name of a NumPy function and ensure it is imported.

        Get the name of a NumPy function from an instance of the class. The
        name is saved in the class by default, however _aliases are checked
        in case the function was imported explicitly with a different name
        (e.g. `from numpy import int32 as i32`). If the name is not found in
        aliases then it is added to the objects imported from NumPy.

        Parameters
        ----------
        expr : PyccelInternalFunction
            A Pyccel node describing a NumPy function.

        Returns
        -------
        str
            The name that should be used in the code.
        """
        if isinstance(expr, type):
            cls = expr
        else:
            cls = type(expr)
        type_name = expr.name
        name = self._aliases.get(cls, type_name)
        if name == type_name and cls not in (PythonBool, PythonInt, PythonFloat, PythonComplex):
            self.insert_new_import(
                    source = 'numpy',
                    target = AsName(cls, name))
        return name

    #----------------------------------------------------------------------

    def _print_dtype_argument(self, expr, init_dtype):
        """
        Print a dtype argument.

        Print the argument `dtype=X` from the dtype initially provided.

        Parameters
        ----------
        expr : TypedAstNode
            The expression whose datatype is being determined.

        init_dtype : PythonType, PyccelFunctionDef, LiteralString, str
            The actual dtype passed to the NumPy function.

        Returns
        -------
        str
            The code for the dtype argument.
        """
        if init_dtype is None:
            return ''

        if isinstance(init_dtype, (PythonType, NumpyResultType)):
            dtype = self._print(init_dtype)
        elif isinstance(init_dtype, PyccelFunctionDef):
            dtype = self._get_numpy_name(init_dtype.cls_name)
        else:
            dtype = self._print(expr.dtype)
            if expr.precision != -1:
                dtype = self._get_numpy_name(DtypePrecisionToCastFunction[expr.dtype.name][expr.precision])
        return f"dtype = {dtype}"

    def _print_Header(self, expr):
        return ''

    def _print_tuple(self, expr):
        fs = ', '.join(self._print(f) for f in expr)
        return '({0})'.format(fs)

    def _print_NativeBool(self, expr):
        return 'bool'

    def _print_NativeInteger(self, expr):
        return 'int'

    def _print_NativeFloat(self, expr):
        return 'float'

    def _print_NativeComplex(self, expr):
        return 'complex'

    def _print_Variable(self, expr):
        return expr.name

    def _print_DottedVariable(self, expr):
        rhs_code = self._print_Variable(expr)
        lhs_code = self._print(expr.lhs)
        return f"{lhs_code}.{rhs_code}"

    def _print_FunctionDefArgument(self, expr):
        name = self._print(expr.name)
        default = ''

        if expr.annotation:
            type_annotation = f"'{self._print(expr.annotation)}'"
        else:
            var = expr.var
            def get_type_annotation(var):
                if isinstance(var, Variable):
                    type_annotation = str(var.dtype)
                    if var.rank:
                        type_annotation += '[' + ','.join(':' for _ in range(var.rank)) + ']'
                    return f"'{type_annotation}'"
                elif isinstance(var, FunctionAddress):
                    results = ', '.join(get_type_annotation(r.var) for r in var.results)
                    arguments = ', '.join(get_type_annotation(a.var) for a in var.arguments)
                    return f'"({results})({arguments})"'

            type_annotation = get_type_annotation(var)

        if expr.has_default:
            if isinstance(expr.value, FunctionDef):
                default = f' = {self._print(expr.value.name)}'
            else:
                default = f' = {self._print(expr.value)}'

        return f'{name} : {type_annotation}{default}'

    def _print_FunctionCallArgument(self, expr):
        if expr.keyword:
            return '{} = {}'.format(expr.keyword, self._print(expr.value))
        else:
            return self._print(expr.value)

    def _print_Idx(self, expr):
        return self._print(expr.name)

    def _print_IndexedElement(self, expr):
        indices = expr.indices
        if isinstance(indices, (tuple, list)):
            # this a fix since when having a[i,j] the generated code is a[(i,j)]
            if len(indices) == 1 and isinstance(indices[0], (tuple, list)):
                indices = indices[0]

            indices = [self._print(i) for i in indices]
            if expr.pyccel_staging != 'syntactic' and isinstance(expr.base.class_type, NativeHomogeneousTuple):
                indices = ']['.join(i for i in indices)
            else:
                indices = ','.join(i for i in indices)
        else:
            errors.report(PYCCEL_RESTRICTION_TODO, symbol=expr,
                severity='fatal')

        base = self._print(expr.base)
        return '{base}[{indices}]'.format(base=base, indices=indices)

    def _print_Interface(self, expr):
        # TODO: Improve. See #885

        # Print each function in the interface
        func_def_code = []
        for func in expr.functions:
            if not isinstance(func, FunctionAddress):
                func.rename(expr.name)
            func_def_code.append(self._print(func))

        # Split functions after declaration to ignore type declaration differences
        bodies = [c.split(':\n',1)[1] for c in func_def_code]
        # Verify that generated function bodies are identical
        if len(set(bodies)) > 1:
            warnings.warn(UserWarning("Generated code varies between interfaces but has not been printed. This Python code may produce unexpected results."))

        return func_def_code[0]

    def _print_FunctionDef(self, expr):
        self.set_scope(expr.scope)
        name       = self._print(expr.name)
        imports    = ''.join(self._print(i) for i in expr.imports)
        interfaces = ''.join(self._print(i) for i in expr.interfaces if not i.is_argument)
        functions  = [f for f in expr.functions if not any(f in i.functions for i in expr.interfaces)]
        functions  = ''.join(self._print(f) for f in functions)
        body    = self._print(expr.body)
        body    = self._indent_codestring(body)
        args    = ', '.join(self._print(i) for i in expr.arguments)

        imports    = self._indent_codestring(imports)
        functions  = self._indent_codestring(functions)
        interfaces = self._indent_codestring(interfaces)

        docstring = self._print(expr.docstring) if expr.docstring else ''
        docstring = self._indent_codestring(docstring)

        body = ''.join([docstring, functions, interfaces, imports, body])

        code = ('def {name}({args}):\n'
                '{body}\n').format(
                        name=name,
                        args=args,
                        body=body)
        decorators = expr.decorators.copy()
        if decorators:
            if decorators['template']:
                # Eliminate template_dict because it is useless in the printing
                decorators['template'] = decorators['template']['decorator_list']
            else:
                decorators.pop('template')
            for n,f in decorators.items():
                if n in pyccel_decorators:
                    self.insert_new_import(DottedName('pyccel.decorators'), AsName(decorators_mod[n], n))
                # TODO - All decorators must be stored in a list
                if not isinstance(f, list):
                    f = [f]
                dec = ''
                for func in f:
                    if isinstance(func, FunctionCall):
                        args = func.args
                    elif func == n:
                        args = []
                    else:
                        args = [LiteralString(a) for a in func]
                    if n == 'types':
                        continue
                    if args:
                        args = ', '.join(self._print(i) for i in args)
                        dec += '@{name}({args})\n'.format(name=n, args=args)

                    else:
                        dec += '@{name}\n'.format(name=n)

                code = '{dec}{code}'.format(dec=dec, code=code)
        headers = expr.headers
        if headers:
            headers = self._print(headers)
            code = '{header}\n{code}'.format(header=headers, code=code)

        self.exit_scope()
        return code

    def _print_PyccelFunctionDef(self, expr):
        cls = expr.cls_name
        if cls.__name__.startswith('Numpy'):
            return self._get_numpy_name(cls)
        else:
            return cls.name

    def _print_FunctionAddress(self, expr):
        return expr.name

    def _print_Return(self, expr):

        if expr.stmt:
            assigns = {i.lhs: i.rhs for i in expr.stmt.body if isinstance(i, Assign)}
            prelude = ''.join([self._print(i) for i in expr.stmt.body if not isinstance(i, Assign)])
        else:
            assigns = {}
            prelude = ''
        expr_return_vars = [assigns.get(a,a) for a in expr.expr]

        return prelude+'return {}\n'.format(','.join(self._print(i) for i in expr_return_vars))

    def _print_Program(self, expr):
        mod_scope = self.scope
        self.set_scope(expr.scope)
        imports  = ''.join(self._print(i) for i in expr.imports)
        body     = self._print(expr.body)
        imports += ''.join(self._print(i) for i in self.get_additional_imports())

        body = imports+body
        body = self._indent_codestring(body)

        self.exit_scope()
        if mod_scope:
            self.set_scope(mod_scope)
        return ('if __name__ == "__main__":\n'
                '{body}\n').format(body=body)


    def _print_AsName(self, expr):
        name = self._print(expr.name)
        target = self._print(expr.target)
        if name == target:
            return name
        else:
            return '{name} as {target}'.format(name = name, target = target)

    def _print_PythonTuple(self, expr):
        args = ', '.join(self._print(i) for i in expr.args)
        if len(expr.args) == 1:
            args += ','
        return '('+args+')'

    def _print_PythonList(self, expr):
        args = ', '.join(self._print(i) for i in expr.args)
        return '['+args+']'

    def _print_PythonSet(self, expr):
<<<<<<< HEAD
        args = ', '.join(self._print(i) for i in expr.args)
        if len(expr.args) == 0:
            args += ','
=======
        if len(expr.args) == 0:
            return 'set()'
        args = ', '.join(self._print(i) for i in expr.args)
>>>>>>> 225f31b2
        return '{'+args+'}'

    def _print_PythonBool(self, expr):
        return 'bool({})'.format(self._print(expr.arg))

    def _print_PythonInt(self, expr):
        name = 'int'
        if expr.precision != -1:
            name = self._get_numpy_name(expr)
        return '{}({})'.format(name, self._print(expr.arg))

    def _print_PythonFloat(self, expr):
        name = 'float'
        if expr.precision != -1:
            name = self._get_numpy_name(expr)
        return '{}({})'.format(name, self._print(expr.arg))

    def _print_PythonComplex(self, expr):
        name = self._aliases.get(type(expr), expr.name)
        if expr.is_cast:
            return '{}({})'.format(name, self._print(expr.internal_var))
        else:
            return '{}({}, {})'.format(name, self._print(expr.real), self._print(expr.imag))

    def _print_NumpyComplex(self, expr):
        if expr.precision != -1:
            name = self._get_numpy_name(expr)
        else:
            name = 'complex'
        if expr.is_cast:
            return '{}({})'.format(name, self._print(expr.internal_var))
        else:
            return '{}({}+{}*1j)'.format(name, self._print(expr.real), self._print(expr.imag))

    def _print_Iterable(self, expr):
        return self._print(expr.iterable)

    def _print_PythonRange(self, expr):
        return 'range({start}, {stop}, {step})'.format(
                start = self._print(expr.start),
                stop  = self._print(expr.stop ),
                step  = self._print(expr.step ))

    def _print_PythonEnumerate(self, expr):
        if expr.start == 0:
            return 'enumerate({elem})'.format(
                    elem = self._print(expr.element))
        else:
            return 'enumerate({elem},{start})'.format(
                    elem = self._print(expr.element),
                    start = self._print(expr.start))

    def _print_PythonMap(self, expr):
        return 'map({func}, {args})'.format(
                func = self._print(expr.func.name),
                args = self._print(expr.func_args))

    def _print_PythonReal(self, expr):
        if isinstance(expr.internal_var, Variable):
            return '{}.real'.format(self._print(expr.internal_var))
        else:
            return '({}).real'.format(self._print(expr.internal_var))

    def _print_PythonImag(self, expr):
        if isinstance(expr.internal_var, Variable):
            return '{}.imag'.format(self._print(expr.internal_var))
        else:
            return '({}).imag'.format(self._print(expr.internal_var))

    def _print_PythonConjugate(self, expr):
        if isinstance(expr.internal_var, Variable):
            return '{}.conjugate()'.format(self._print(expr.internal_var))
        else:
            return '({}).conjugate()'.format(self._print(expr.internal_var))

    def _print_PythonPrint(self, expr):
        return 'print({})\n'.format(', '.join(self._print(a) for a in expr.expr))

    def _print_PyccelArrayShapeElement(self, expr):
        arg = self._print(expr.arg)
        index = self._print(expr.index)
        name = self._get_numpy_name(expr)
        return f'{name}({arg})[{index}]'

    def _print_PyccelArraySize(self, expr):
        arg = self._print(expr.arg)
        name = self._get_numpy_name(expr)
        return f'{name}({arg})'

    def _print_Comment(self, expr):
        txt = self._print(expr.text)
        return '# {0} \n'.format(txt)

    def _print_CommentBlock(self, expr):
        txt = '\n'.join(self._print(c) for c in expr.comments)
        return '"""{0}"""\n'.format(txt)

    def _print_Assert(self, expr):
        condition = self._print(expr.test)
        return "assert {0}\n".format(condition)

    def _print_EmptyNode(self, expr):
        return ''

    def _print_DottedName(self, expr):
        return '.'.join(self._print(n) for n in expr.name)

    def _print_FunctionCall(self, expr):
        func = expr.funcdef
        if func in self._ignore_funcs:
            return ''
        if expr.interface:
            func_name = expr.interface_name
        else:
            func_name = expr.func_name
        args = expr.args
        if func.arguments and func.arguments[0].bound_argument:
            func_name = f'{self._print(args[0])}.{func_name}'
            args = args[1:]
        args_str = ', '.join(self._print(i) for i in args)
        code = f'{func_name}({args_str})'
        if expr.funcdef.results:
            return code
        else:
            return code+'\n'

    def _print_Import(self, expr):
        mod = expr.source_module
        init_func_name = ''
        free_func_name = ''
        if mod:
            init_func = mod.init_func
            if init_func:
                init_func_name = init_func.name
            free_func = mod.free_func
            if free_func:
                free_func_name = free_func.name

        if isinstance(expr.source, AsName):
            source = self._print(expr.source.name)
        else:
            source = self._print(expr.source)

        source = import_source_swap.get(source, source)

        target = [t for t in expr.target if not isinstance(t.object, Module)]

        if not target:
            return 'import {source}\n'.format(source=source)
        else:
            if source in import_object_swap:
                target = [AsName(import_object_swap[source].get(i.object,i.object), i.target) for i in target]
            if source in import_target_swap:
                # If the source contains multiple names which reference the same object
                # check if the target is referred to by another name in pyccel.
                # Print the name used by pyccel (either the value from import_target_swap
                # or the original name from the import
                target = [AsName(i.object, import_target_swap[source].get(i.target,i.target)) for i in target]

            target = list(set(target))
            if source in pyccel_builtin_import_registry:
                self._aliases.update([(pyccel_builtin_import_registry[source][t.name].cls_name, t.target) for t in target if t.name != t.target])

            if expr.source_module:
                if expr.source_module.init_func:
                    self._ignore_funcs.append(expr.source_module.init_func)
                if expr.source_module.free_func:
                    self._ignore_funcs.append(expr.source_module.free_func)
            target = [self._print(t) for t in target if t.name not in (init_func_name, free_func_name)]
            target = ', '.join(target)
            return 'from {source} import {target}\n'.format(source=source, target=target)

    def _print_CodeBlock(self, expr):
        if len(expr.body)==0:
            return 'pass\n'
        else:
            code = ''.join(self._print(c) for c in expr.body)
            return code

    def _print_For(self, expr):
        self.set_scope(expr.scope)
        iterable = self._print(expr.iterable)
        target   = expr.target
        if not isinstance(target,(list, tuple)):
            target = [target]
        target = ','.join(self._print(i) for i in target)
        body   = self._print(expr.body)
        body   = self._indent_codestring(body)
        code   = ('for {0} in {1}:\n'
                '{2}').format(target,iterable,body)

        self.exit_scope()
        return code

    def _print_FunctionalFor(self, expr):
        body, iterators = self._find_functional_expr_and_iterables(expr)
        lhs = self._print(expr.lhs)
        body = self._print(body.rhs)
        for_loops = ' '.join(['for {} in {}'.format(self._print(idx), self._print(iters))
                        for idx, iters in zip(expr.indices, iterators)])

        name = self._aliases.get(type(expr),'array')
        if name == 'array':
            self.insert_new_import(
                    source = 'numpy',
                    target = AsName(NumpyArray, 'array'))

        return '{} = {}([{} {}])\n'.format(lhs, name, body, for_loops)

    def _print_GeneratorComprehension(self, expr):
        body, iterators = self._find_functional_expr_and_iterables(expr)

        rhs = body.rhs
        if isinstance(rhs, (PythonMax, PythonMin)):
            args = rhs.args[0]
            if body.lhs in args:
                args = [a for a in args if a != body.lhs]
                if len(args)==1:
                    rhs = args[0]
                else:
                    rhs = type(body.rhs)(*args)

        body = self._print(rhs)
        for_loops = ' '.join(['for {} in {}'.format(self._print(idx), self._print(iters))
                        for idx, iters in zip(expr.indices, iterators)])

        if expr.get_user_nodes(FunctionalFor):
            return '{}({} {})'.format(expr.name, body, for_loops)
        else:
            lhs = self._print(expr.lhs)
            return '{} = {}({} {})\n'.format(lhs, expr.name, body, for_loops)

    def _print_While(self, expr):
        cond = self._print(expr.test)
        self.set_scope(expr.scope)
        body = self._indent_codestring(self._print(expr.body))
        self.exit_scope()
        return 'while {cond}:\n{body}'.format(
                cond = cond,
                body = body)

    def _print_Break(self, expr):
        return 'break\n'

    def _print_Continue(self, expr):
        return 'continue\n'

    def _print_Assign(self, expr):
        lhs = expr.lhs
        rhs = expr.rhs

        lhs_code = self._print(lhs)
        rhs_code = self._print(rhs)
        if isinstance(rhs, Variable) and rhs.rank>1 and rhs.order != lhs.order:
            return'{0} = {1}.T\n'.format(lhs_code,rhs_code)
        else:
            return'{0} = {1}\n'.format(lhs_code,rhs_code)

    def _print_AliasAssign(self, expr):
        lhs = expr.lhs
        rhs = expr.rhs

        lhs_code = self._print(lhs)
        rhs_code = self._print(rhs)
        if isinstance(rhs, Variable) and rhs.order!= lhs.order:
            return'{0} = {1}.T\n'.format(lhs_code,rhs_code)
        else:
            return'{0} = {1}\n'.format(lhs_code,rhs_code)

    def _print_AugAssign(self, expr):
        lhs = self._print(expr.lhs)
        rhs = self._print(expr.rhs)
        op  = self._print(expr.op)
        return'{0} {1}= {2}\n'.format(lhs,op,rhs)

    def _print_PythonRange(self, expr):
        start = self._print(expr.start)
        stop  = self._print(expr.stop)
        step  = self._print(expr.step)
        return f'range({start}, {stop}, {step})'

    def _print_Allocate(self, expr):
        return ''

    def _print_Deallocate(self, expr):
        return ''

    def _print_NumpyArray(self, expr):
        name = self._get_numpy_name(expr)
        arg_var = expr.arg

        arg   = self._print(arg_var)
        dtype = self._print_dtype_argument(expr, expr.init_dtype)
        order = f"order='{expr.order}'" if expr.order else ''
        ndmin = f"ndmin={expr.rank}" if expr.rank > arg_var.rank else ''
        args  = ', '.join(a for a in [arg, dtype, order, ndmin] if a!= '')
        return f"{name}({args})"

    def _print_NumpyAutoFill(self, expr):
        func_name = self._aliases.get(type(expr), expr.name)

        dtype = self._print_dtype_argument(expr, expr.init_dtype)
        shape = self._print(expr.shape)
        order = f"order='{expr.order}'" if expr.order else ''
        args  = ', '.join(a for a in [shape, dtype, order] if a!='')
        return f"{func_name}({args})"

    def _print_NumpyLinspace(self, expr):
        name = self._aliases.get(type(expr), expr.name)
        dtype = self._print_dtype_argument(expr, expr.init_dtype)
        start = self._print(expr.start)
        stop = self._print(expr.stop)
        num = "num = " + self._print(expr.num)
        endpoint = "endpoint = "+self._print(expr.endpoint)
        args = ', '.join(a for a in [start, stop, num, endpoint, dtype] if a != '')
        return f"{name}({args})"

    def _print_NumpyMatmul(self, expr):
        name = self._aliases.get(type(expr), expr.name)
        return "{0}({1}, {2})".format(
                name,
                self._print(expr.a),
                self._print(expr.b))


    def _print_NumpyFull(self, expr):
        name = self._aliases.get(type(expr), expr.name)

        dtype = self._print_dtype_argument(expr, expr.init_dtype)
        shape      = self._print(expr.shape)
        fill_value = self._print(expr.fill_value)
        order      = f"order='{expr.order}'" if expr.order else ''
        args       = ', '.join(a for a in [shape, fill_value, dtype, order] if a)
        return f"{name}({args})"

    def _print_NumpyArange(self, expr):
        name = self._aliases.get(type(expr), expr.name)
        dtype = self._print_dtype_argument(expr, expr.init_dtype)
        args = ', '.join(a for a in [self._print(expr.start),
                          self._print(expr.stop),
                          self._print(expr.step),
                          dtype] if a != '')
        return f"{name}({args})"

    def _print_PyccelInternalFunction(self, expr):
        name = self._aliases.get(type(expr),expr.name)
        args = ', '.join(self._print(a) for a in expr.args)
        return "{}({})".format(name, args)

    def _print_NumpyResultType(self, expr):
        args = expr.args
        if len(args) == 1 and args[0].rank > 1:
            arg = args[0]
            arg_code = self._print(arg)
            return f"{arg_code}.dtype"
        else:
            name = self._get_numpy_name(expr)
            args = ', '.join(self._print(a) for a in expr.args)
            return f"{name}({args})"

    def _print_NumpyRandint(self, expr):
        name = self._aliases.get(type(expr), expr.name)
        if expr.low:
            args = "{}, ".format(self._print(expr.low))
        else:
            args = ""
        args += "{}".format(self._print(expr.high))
        if expr.rank != 0:
            size = self._print(expr.shape)
            args += ", size = {}".format(size)
        return "{}({})".format(name, args)

    def _print_NumpyNorm(self, expr):
        name = self._aliases.get(type(expr), expr.name)
        axis = self._print(expr.axis) if expr.axis else None
        if axis:
            return  "{name}({arg},axis={axis})".format(name = name, arg  = self._print(expr.python_arg), axis=axis)
        return  "{name}({arg})".format(name = name, arg  = self._print(expr.python_arg))

    def _print_NumpyNonZero(self, expr):
        name = self._aliases.get(type(expr),'nonzero')
        if name == 'nonzero':
            self.insert_new_import(
                    source = 'numpy',
                    target = AsName(NumpyNonZero, 'nonzero'))
        arg = self._print(expr.array)
        return "{}({})".format(name, arg)

    def _print_NumpyCountNonZero(self, expr):
        name = self._aliases.get(type(expr),'count_nonzero')
        if name == 'count_nonzero':
            self.insert_new_import(
                    source = 'numpy',
                    target = AsName(NumpyNonZero, 'count_nonzero'))

        axis_arg = expr.axis

        arr = self._print(expr.array)
        axis = '' if axis_arg is None else (self._print(axis_arg) + ', ')
        keep_dims = 'keepdims = {}'.format(self._print(expr.keep_dims))

        arg = '{}, {}{}'.format(arr, axis, keep_dims)

        return "{}({})".format(name, arg)

    def _print_ListAppend(self, expr):
        method_name = expr.name
        list_var = self._print(expr.list_variable)
        append_arg = self._print(expr.append_argument)

        return f"{list_var}.{method_name}({append_arg})\n"

    def _print_ListInsert(self, expr):
        method_name = expr.name
        index = self._print(expr.index)
        list_var = self._print(expr.list_variable)
        insert_arg = self._print(expr.insert_argument)

        return f"{list_var}.{method_name}({index}, {insert_arg})\n"

    def _print_ListPop(self, expr):
        args = self._print(expr.pop_index) if expr.pop_index else ""
        name = self._print(expr.list_variable)
        return f"{name}.pop({args})"

    def _print_ListClear(self, expr):
        name = self._print(expr.list_variable)
        return f"{name}.clear()\n"

    def _print_Slice(self, expr):
        start = self._print(expr.start) if expr.start else ''
        stop  = self._print(expr.stop)  if expr.stop  else ''
        step  = self._print(expr.step)  if expr.step  else ''
        return '{start}:{stop}:{step}'.format(
                start = start,
                stop  = stop,
                step  = step)

    def _print_SetMethod(self, expr):
        set_var = self._print(expr.set_variable)
<<<<<<< HEAD
        name = self._print(expr.name)
        args = "" if len(expr.args) == 0 or expr.args[0] is None \
=======
        name = expr.name
        args = "" if len(expr.args) == 0 or expr.args[-1] is None \
>>>>>>> 225f31b2
            else ', '.join(self._print(a) for a in expr.args)
        return f"{set_var}.{name}({args})\n"

    def _print_Nil(self, expr):
        return 'None'

    def _print_Pass(self, expr):
        return 'pass\n'

    def _print_PyccelIs(self, expr):
        lhs = self._print(expr.lhs)
        rhs = self._print(expr.rhs)
        return'{0} is {1}'.format(lhs,rhs)

    def _print_PyccelIsNot(self, expr):
        lhs = self._print(expr.lhs)
        rhs = self._print(expr.rhs)
        return'{0} is not {1}'.format(lhs,rhs)

    def _print_If(self, expr):
        lines = []
        for i, (c, e) in enumerate(expr.blocks):
            if i == 0:
                lines.append("if %s:\n" % self._print(c))

            elif i == len(expr.blocks) - 1 and isinstance(c, LiteralTrue):
                lines.append("else:\n")

            else:
                lines.append("elif %s:\n" % self._print(c))

            if isinstance(e, CodeBlock):
                body = self._indent_codestring(self._print(e))
                lines.append(body)
            else:
                lines.append(self._print(e))
        return "".join(lines)

    def _print_IfTernaryOperator(self, expr):
        cond = self._print(expr.cond)
        value_true = self._print(expr.value_true)
        value_false = self._print(expr.value_false)
        return '{true} if {cond} else {false}'.format(cond = cond, true =value_true, false = value_false)

    def _print_Literal(self, expr):
        dtype = expr.dtype
        precision = expr.precision

        if not isinstance(expr, (LiteralInteger, LiteralFloat, LiteralComplex)) or \
                precision == -1:
            return repr(expr.python_value)
        else:
            cast_func = DtypePrecisionToCastFunction[dtype.name][precision]
            type_name = cast_func.__name__.lower()
            is_numpy  = type_name.startswith('numpy')
            cast_name = cast_func.name
            name = self._aliases.get(cast_func, cast_name)
            if is_numpy and name == cast_name:
                self.insert_new_import(
                        source = 'numpy',
                        target = AsName(cast_func, cast_name))
            return '{}({})'.format(name, repr(expr.python_value))

    def _print_Print(self, expr):
        args = []
        for f in expr.expr:
            if isinstance(f, str):
                args.append("'{}'".format(f))

            elif isinstance(f, tuple):
                for i in f:
                    args.append(self._print(i))

            else:
                args.append(self._print(f))

        fs = ', '.join(i for i in args)

        return 'print({0})\n'.format(fs)

    def _print_Module(self, expr):
        self.set_scope(expr.scope)
        # Print interface functions (one function with multiple decorators describes the problem)
        imports  = ''.join(self._print(i) for i in expr.imports)
        interfaces = ''.join(self._print(i) for i in expr.interfaces)
        # Collect functions which are not in an interface
        funcs = [f for f in expr.funcs if not (any(f in i.functions for i in expr.interfaces) \
                        or f is expr.init_func or f is expr.free_func)]
        funcs = ''.join(self._print(f) for f in funcs)
        classes = ''.join(self._print(c) for c in expr.classes)

        init_func = expr.init_func
        if init_func:
            self._ignore_funcs.append(init_func)
            # Collect initialisation body
            init_if = init_func.get_attribute_nodes(IfSection)[0]
            # Remove boolean from init_body
            init_body = init_if.body.body[:-1]
            init_body = ''.join(self._print(l) for l in init_body)
        else:
            init_body = ''

        free_func = expr.free_func
        if free_func:
            self._ignore_funcs.append(free_func)

        imports += ''.join(self._print(i) for i in self.get_additional_imports())

        body = ''.join((interfaces, funcs, classes, init_body))

        if expr.program:
            expr.program.remove_import(expr.name)
            prog = self._print(expr.program)
        else:
            prog = ''

        self.exit_scope()
        return ('{imports}\n'
                '{body}'
                '{prog}').format(
                        imports = imports,
                        body    = body,
                        prog    = prog)

    def _print_PyccelPow(self, expr):
        base = self._print(expr.args[0])
        e    = self._print(expr.args[1])
        return '{} ** {}'.format(base, e)

    def _print_PyccelAdd(self, expr):
        return ' + '.join(self._print(a) for a in expr.args)

    def _print_PyccelMinus(self, expr):
        return ' - '.join(self._print(a) for a in expr.args)

    def _print_PyccelMul(self, expr):
        return ' * '.join(self._print(a) for a in expr.args)

    def _print_PyccelDiv(self, expr):
        return ' / '.join(self._print(a) for a in expr.args)

    def _print_PyccelMod(self, expr):
        return '%'.join(self._print(a) for a in expr.args)

    def _print_PyccelFloorDiv(self, expr):
        return '//'.join(self._print(a) for a in expr.args)

    def _print_PyccelAssociativeParenthesis(self, expr):
        return '({})'.format(self._print(expr.args[0]))

    def _print_PyccelUnary(self, expr):
        return '+{}'.format(self._print(expr.args[0]))

    def _print_PyccelUnarySub(self, expr):
        return '-{}'.format(self._print(expr.args[0]))

    def _print_PyccelAnd(self, expr):
        return ' and '.join(self._print(a) for a in expr.args)

    def _print_PyccelOr(self, expr):
        return ' or '.join(self._print(a) for a in expr.args)

    def _print_PyccelEq(self, expr):
        lhs = self._print(expr.args[0])
        rhs = self._print(expr.args[1])
        return '{0} == {1} '.format(lhs, rhs)

    def _print_PyccelNe(self, expr):
        lhs = self._print(expr.args[0])
        rhs = self._print(expr.args[1])
        return '{0} != {1} '.format(lhs, rhs)

    def _print_PyccelLt(self, expr):
        lhs = self._print(expr.args[0])
        rhs = self._print(expr.args[1])
        return '{0} < {1}'.format(lhs, rhs)

    def _print_PyccelLe(self, expr):
        lhs = self._print(expr.args[0])
        rhs = self._print(expr.args[1])
        return '{0} <= {1}'.format(lhs, rhs)

    def _print_PyccelGt(self, expr):
        lhs = self._print(expr.args[0])
        rhs = self._print(expr.args[1])
        return '{0} > {1}'.format(lhs, rhs)

    def _print_PyccelGe(self, expr):
        lhs = self._print(expr.args[0])
        rhs = self._print(expr.args[1])
        return '{0} >= {1}'.format(lhs, rhs)

    def _print_PyccelNot(self, expr):
        a = self._print(expr.args[0])
        return 'not {}'.format(a)

    def _print_PyccelInvert(self, expr):
        return '~{}'.format(self._print(expr.args[0]))

    def _print_PyccelRShift(self, expr):
        return '{} >> {}'.format(self._print(expr.args[0]), self._print(expr.args[1]))

    def _print_PyccelLShift(self, expr):
        return '{} << {}'.format(self._print(expr.args[0]), self._print(expr.args[1]))

    def _print_PyccelBitXor(self, expr):
        return '{} ^ {}'.format(self._print(expr.args[0]), self._print(expr.args[1]))

    def _print_PyccelBitOr(self, expr):
        return '{} | {}'.format(self._print(expr.args[0]), self._print(expr.args[1]))

    def _print_PyccelBitAnd(self, expr):
        return '{} & {}'.format(self._print(expr.args[0]), self._print(expr.args[1]))

    def _print_Duplicate(self, expr):
        return '{} * {}'.format(self._print(expr.val), self._print(expr.length))

    def _print_Concatenate(self, expr):
        return ' + '.join([self._print(a) for a in expr.args])

    def _print_PyccelSymbol(self, expr):
        return expr

    def _print_PythonType(self, expr):
        return 'type({})'.format(self._print(expr.arg))

    #-----------------Class Printer---------------------------------

    def _print_ClassDef(self, expr):
        classDefName = 'class {}({}):'.format(expr.name,', '.join(self._print(arg) for arg in  expr.superclasses))
        docstring = self._indent_codestring(self._print(expr.docstring)) if expr.docstring else ''
        methods = ''.join(self._print(method) for method in expr.methods)
        methods = self._indent_codestring(methods)
        interfaces = ''.join(self._print(method) for method in expr.interfaces)
        interfaces = self._indent_codestring(interfaces)
        classDef = '\n'.join([classDefName, docstring, methods, interfaces]) + '\n'
        return classDef

    def _print_ConstructorCall(self, expr):
        cls_variable = expr.cls_variable
        cls_name = cls_variable.cls_base.name
        args = ', '.join(self._print(arg) for arg in expr.args[1:])
        return f"{cls_variable} = {cls_name}({args})\n"

    def _print_Del(self, expr):
        return ''.join(f'del {var.variable}\n' for var in expr.variables)

    #------------------OmpAnnotatedComment Printer------------------

    def _print_OmpAnnotatedComment(self, expr):
        clauses = ''
        if expr.combined:
            clauses = ' ' + expr.combined

        omp_expr = '#$omp {}'.format(expr.name)
        clauses += str(expr.txt)
        omp_expr = '{}{}\n'.format(omp_expr, clauses)

        return omp_expr

    def _print_Omp_End_Clause(self, expr):
        omp_expr = str(expr.txt)
        omp_expr = '#$omp {}\n'.format(omp_expr)
        return omp_expr

    #------------------Annotation Printer------------------

    def _print_UnionTypeAnnotation(self, expr):
        types = [self._print(t)[1:-1] for t in expr.type_list]
        return ' | '.join(types)

    def _print_SyntacticTypeAnnotation(self, expr):
        dtype = self._print(expr.dtype)
        order = f"(order={expr.order})" if expr.order else ''
        return f'{dtype}{order}'

    def _print_FunctionTypeAnnotation(self, expr):
        args = ', '.join(self._print(a.annotation)[1:-1] for a in expr.args)
        results = ', '.join(self._print(r.annotation)[1:-1] for r in expr.results)
        return f"({results})({args})"

    def _print_TypingFinal(self, expr):
        annotation = self._print(expr.arg)
        return f'const {annotation}'

#==============================================================================
def pycode(expr, assign_to=None, **settings):
    """ Converts an expr to a string of Python code
    Parameters
    ==========
    expr : Expr
        A SymPy expression.
    fully_qualified_modules : bool
        Whether or not to write out full module names of functions
        (``math.sin`` vs. ``sin``). default: ``True``.
    Examples
    ========
    >>> from sympy import tan, Symbol
    >>> from sympy.printing.pycode import pycode
    >>> pycode(tan(Symbol('x')) + 1)
    'math.tan(x) + 1'
    """
    return PythonCodePrinter(settings).doprint(expr, assign_to)<|MERGE_RESOLUTION|>--- conflicted
+++ resolved
@@ -443,15 +443,9 @@
         return '['+args+']'
 
     def _print_PythonSet(self, expr):
-<<<<<<< HEAD
-        args = ', '.join(self._print(i) for i in expr.args)
-        if len(expr.args) == 0:
-            args += ','
-=======
         if len(expr.args) == 0:
             return 'set()'
         args = ', '.join(self._print(i) for i in expr.args)
->>>>>>> 225f31b2
         return '{'+args+'}'
 
     def _print_PythonBool(self, expr):
@@ -892,13 +886,8 @@
 
     def _print_SetMethod(self, expr):
         set_var = self._print(expr.set_variable)
-<<<<<<< HEAD
-        name = self._print(expr.name)
-        args = "" if len(expr.args) == 0 or expr.args[0] is None \
-=======
         name = expr.name
         args = "" if len(expr.args) == 0 or expr.args[-1] is None \
->>>>>>> 225f31b2
             else ', '.join(self._print(a) for a in expr.args)
         return f"{set_var}.{name}({args})\n"
 
