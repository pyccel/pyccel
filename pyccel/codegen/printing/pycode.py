--- conflicted
+++ resolved
@@ -11,12 +11,9 @@
 from pyccel.ast.builtins   import PythonComplex, DtypePrecisionToCastFunction, PythonTuple
 from pyccel.ast.core       import CodeBlock, Import, Assign, FunctionCall, For, AsName, FunctionAddress
 from pyccel.ast.core       import IfSection, FunctionDef, Module, PyccelFunctionDef
-<<<<<<< HEAD
-from pyccel.ast.datatypes  import HomogeneousTupleType, VoidType, PrimitiveBooleanType
-=======
-from pyccel.ast.datatypes  import HomogeneousTupleType, HomogeneousListType, HomogeneousSetType
+from pyccel.ast.datatypes  import HomogeneousTupleType, PrimitiveBooleanType
+from pyccel.ast.datatypes  import HomogeneousListType, HomogeneousSetType
 from pyccel.ast.datatypes  import VoidType, DictType
->>>>>>> e278bc93
 from pyccel.ast.functionalexpr import FunctionalFor
 from pyccel.ast.literals   import LiteralTrue, LiteralString, LiteralInteger
 from pyccel.ast.numpyext   import numpy_target_swap
