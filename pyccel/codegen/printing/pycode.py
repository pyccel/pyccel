--- conflicted
+++ resolved
@@ -1410,14 +1410,10 @@
         funcs += ''.join(f'{self._function_signature(f)}\n' for i in mod.interfaces for f in i.functions)
         classes = ''
         for classDef in mod.classes:
-<<<<<<< HEAD
-            classes += f"class {self.scope.get_python_name(classDef.name)}:\n"
-=======
             ll_name = classDef.name
             py_name = classDef.scope.get_python_name(ll_name)
             classes += f"@low_level('{ll_name}')\n"
             classes += f"class {py_name}:\n"
->>>>>>> 74febf0c
             class_body  = '\n'.join(f"{classDef.scope.get_python_name(v.name)} : {self._get_type_annotation(v)}"
                                     for v in classDef.attributes) + '\n\n'
             for method in classDef.methods:
