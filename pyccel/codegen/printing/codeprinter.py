# coding: utf-8
#------------------------------------------------------------------------------------------#
# This file is part of Pyccel which is released under MIT License. See the LICENSE file or #
# go to https://github.com/pyccel/pyccel/blob/master/LICENSE for full license details.     #
#------------------------------------------------------------------------------------------#
# pylint: disable=R0201



from sympy.core.basic import Basic
<<<<<<< HEAD
from sympy.core.sympify import _sympify
=======
from sympy.core.symbol import Symbol
>>>>>>> dfd76cc6
from sympy.printing.str import StrPrinter

from pyccel.ast.core      import Assign
from pyccel.ast.internals import PyccelSymbol

from pyccel.errors.errors     import Errors
from pyccel.errors.messages   import PYCCEL_RESTRICTION_TODO

# TODO: add examples

__all__ = ["CodePrinter"]

errors = Errors()

class CodePrinter(StrPrinter):
    """
    The base class for code-printing subclasses.
    """

    _operators = {
        'and': '&&',
        'or': '||',
        'not': '!',
    }

    def doprint(self, expr, assign_to=None):
        """
        Print the expression as code.

        expr : Expression
            The expression to be printed.

        assign_to : PyccelSymbol, MatrixSymbol, or string (optional)
            If provided, the printed code will set the expression to a
            variable with name ``assign_to``.
        """

        if isinstance(assign_to, str):
            assign_to = PyccelSymbol(assign_to)
        elif not isinstance(assign_to, (Basic, type(None))):
            raise TypeError("{0} cannot assign to object of type {1}".format(
                    type(self).__name__, type(assign_to)))

        if assign_to:
            expr = Assign(assign_to, expr)

        # Do the actual printing
        lines = self._print(expr).splitlines(True)

        # Format the output
        return ''.join(self._format_code(lines))



    def _get_statement(self, codestring):
        """Formats a codestring with the proper line ending."""
        raise NotImplementedError("This function must be implemented by "
                                  "subclass of CodePrinter.")

    def _get_comment(self, text):
        """Formats a text string as a comment."""
        raise NotImplementedError("This function must be implemented by "
                                  "subclass of CodePrinter.")

    def _declare_number_const(self, name, value):
        """Declare a numeric constant at the top of a function"""
        raise NotImplementedError("This function must be implemented by "
                                  "subclass of CodePrinter.")

    def _format_code(self, lines):
        """Take in a list of lines of code, and format them accordingly.

        This may include indenting, wrapping long lines, etc..."""
        raise NotImplementedError("This function must be implemented by "
                                  "subclass of CodePrinter.")


    def _print_NumberSymbol(self, expr):
        return str(expr)

    def _print_Dummy(self, expr):
        # dummies must be printed as unique symbols
        return "%s_%i" % (expr.name, expr.dummy_index)  # Dummy

    def _print_not_supported(self, expr):
        errors.report(PYCCEL_RESTRICTION_TODO, symbol = expr,
                severity='fatal')

    # Number constants
    _print_Catalan = _print_NumberSymbol
    _print_EulerGamma = _print_NumberSymbol
    _print_GoldenRatio = _print_NumberSymbol
    _print_Exp1 = _print_NumberSymbol
    _print_Pi = _print_NumberSymbol

    # The following can not be simply translated into C or Fortran
    _print_Basic = _print_not_supported
    _print_ComplexInfinity = _print_not_supported
    _print_Derivative = _print_not_supported
    _print_dict = _print_not_supported
    _print_ExprCondPair = _print_not_supported
    _print_GeometryEntity = _print_not_supported
    _print_Infinity = _print_not_supported
    _print_Integral = _print_not_supported
    _print_Interval = _print_not_supported
    _print_Limit = _print_not_supported
    _print_list = _print_not_supported
    _print_Matrix = _print_not_supported
    _print_ImmutableMatrix = _print_not_supported
    _print_MutableDenseMatrix = _print_not_supported
    _print_MatrixBase = _print_not_supported
    _print_DeferredVector = _print_not_supported
    _print_NaN = _print_not_supported
    _print_NegativeInfinity = _print_not_supported
    _print_Normal = _print_not_supported
    _print_Order = _print_not_supported
    _print_PDF = _print_not_supported
    _print_RootOf = _print_not_supported
    _print_RootsOf = _print_not_supported
    _print_RootSum = _print_not_supported
    _print_Sample = _print_not_supported
    _print_SparseMatrix = _print_not_supported
    _print_tuple = _print_not_supported
    _print_Uniform = _print_not_supported
    _print_Unit = _print_not_supported
    _print_Wild = _print_not_supported
    _print_WildFunction = _print_not_supported<|MERGE_RESOLUTION|>--- conflicted
+++ resolved
@@ -8,11 +8,7 @@
 
 
 from sympy.core.basic import Basic
-<<<<<<< HEAD
 from sympy.core.sympify import _sympify
-=======
-from sympy.core.symbol import Symbol
->>>>>>> dfd76cc6
 from sympy.printing.str import StrPrinter
 
 from pyccel.ast.core      import Assign
