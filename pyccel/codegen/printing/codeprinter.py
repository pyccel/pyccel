--- conflicted
+++ resolved
@@ -23,13 +23,8 @@
     """
     The base class for code-printing subclasses.
 
-<<<<<<< HEAD
-    The abstract class from which all code-printing subclasses
-    must inherit.
-=======
     The base class from which code printers inherit. The sub-classes should define a language
     and `_print_X` functions.
->>>>>>> a485f6e2
     """
     language = None
     def __init__(self):
@@ -43,24 +38,15 @@
 
         Parameters
         ----------
-<<<<<<< HEAD
         expr : PyccelAstNode
-=======
-        expr : Expression
->>>>>>> a485f6e2
             The expression to be printed.
 
         Returns
         -------
         str
-<<<<<<< HEAD
-            The code which should be printed.
-        """
-=======
             The generated code.
         """
         assert isinstance(expr, (Module, ModuleHeader, Program))
->>>>>>> a485f6e2
 
         # Do the actual printing
         lines = self._print(expr).splitlines(True)
