--- conflicted
+++ resolved
@@ -8,18 +8,10 @@
 
 
 from sympy.core.basic import Basic
-<<<<<<< HEAD
-from sympy.core.sympify import _sympify
-from sympy.printing.str import StrPrinter
-
-from pyccel.ast.core      import Assign
-from pyccel.ast.internals import Symbol
-=======
 from sympy.printing.str import StrPrinter
 
 from pyccel.ast.core      import Assign
 from pyccel.ast.internals import PyccelSymbol
->>>>>>> 87e2ebb3
 
 from pyccel.errors.errors     import Errors
 from pyccel.errors.messages   import PYCCEL_RESTRICTION_TODO
