# coding: utf-8
#------------------------------------------------------------------------------------------#
# This file is part of Pyccel which is released under MIT License. See the LICENSE file or #
# go to https://github.com/pyccel/pyccel/blob/master/LICENSE for full license details.     #
#------------------------------------------------------------------------------------------#
# pylint: disable=R0201


from pyccel.ast.basic import Basic

from pyccel.ast.core      import Assign
from pyccel.ast.internals import PyccelSymbol

from pyccel.errors.errors     import Errors
from pyccel.errors.messages   import PYCCEL_RESTRICTION_TODO

# TODO: add examples

__all__ = ["CodePrinter"]

errors = Errors()

class CodePrinter:
    """
    The base class for code-printing subclasses.
    """
    language = None
    def __init__(self):
<<<<<<< HEAD
        self._namespace = None
=======
        self._scope = None
>>>>>>> 65e1fc32

    def doprint(self, expr, assign_to=None):
        """
        Print the expression as code.

        expr : Expression
            The expression to be printed.

        assign_to : PyccelSymbol, MatrixSymbol, or string (optional)
            If provided, the printed code will set the expression to a
            variable with name ``assign_to``.
        """

        if isinstance(assign_to, str):
            assign_to = PyccelSymbol(assign_to)
        elif not isinstance(assign_to, (Basic, type(None))):
            raise TypeError("{0} cannot assign to object of type {1}".format(
                    type(self).__name__, type(assign_to)))

        if assign_to:
            expr = Assign(assign_to, expr)

        # Do the actual printing
        lines = self._print(expr).splitlines(True)

        # Format the output
        return ''.join(self._format_code(lines))

    @property
<<<<<<< HEAD
    def namespace(self):
        """ Return the namespace associated with the object being printed
        """
        return self._namespace
=======
    def scope(self):
        """ Return the scope associated with the object being printed
        """
        return self._scope
>>>>>>> 65e1fc32

    def set_scope(self, scope):
        """ Change the current scope
        """
        assert scope is not None
<<<<<<< HEAD
        self._namespace = scope
=======
        self._scope = scope
>>>>>>> 65e1fc32

    def exit_scope(self):
        """ Exit the current scope and return to the enclosing scope
        """
<<<<<<< HEAD
        self._namespace = self._namespace.parent_scope
=======
        self._scope = self._scope.parent_scope
>>>>>>> 65e1fc32

    def _print(self, expr):
        """Print the AST node in the printer language

        The printing is done by finding the appropriate function _print_X
        for the object expr. X is the type of the object expr. If this function
        does not exist then the method resolution order is used to search for
        other compatible _print_X functions. If none are found then an error is
        raised
        """

        classes = type(expr).__mro__
        for cls in classes:
            print_method = '_print_' + cls.__name__
            if hasattr(self, print_method):
                obj = getattr(self, print_method)(expr)
                return obj
        return self._print_not_supported(expr)

    def _get_statement(self, codestring):
        """Formats a codestring with the proper line ending."""
        raise NotImplementedError("This function must be implemented by "
                                  "subclass of CodePrinter.")

    def _get_comment(self, text):
        """Formats a text string as a comment."""
        raise NotImplementedError("This function must be implemented by "
                                  "subclass of CodePrinter.")

    def _declare_number_const(self, name, value):
        """Declare a numeric constant at the top of a function"""
        raise NotImplementedError("This function must be implemented by "
                                  "subclass of CodePrinter.")

    def _format_code(self, lines):
        """Take in a list of lines of code, and format them accordingly.

        This may include indenting, wrapping long lines, etc..."""
        raise NotImplementedError("This function must be implemented by "
                                  "subclass of CodePrinter.")

    def _print_NumberSymbol(self, expr):
        """ Print sympy symbols used for constants"""
        return str(expr)

    def _print_str(self, expr):
        """ Basic print functionality for strings """
        return expr

    def _print_not_supported(self, expr):
        """ Print an error message if the print function for the type
        is not implemented """
        msg = '_print_{} is not yet implemented for language : {}\n'.format(type(expr).__name__, self.language)
        errors.report(msg+PYCCEL_RESTRICTION_TODO, symbol = expr,
                severity='fatal')

    # Number constants
    _print_Catalan = _print_NumberSymbol
    _print_EulerGamma = _print_NumberSymbol
    _print_GoldenRatio = _print_NumberSymbol
    _print_Exp1 = _print_NumberSymbol
    _print_Pi = _print_NumberSymbol<|MERGE_RESOLUTION|>--- conflicted
+++ resolved
@@ -26,11 +26,7 @@
     """
     language = None
     def __init__(self):
-<<<<<<< HEAD
-        self._namespace = None
-=======
         self._scope = None
->>>>>>> 65e1fc32
 
     def doprint(self, expr, assign_to=None):
         """
@@ -60,36 +56,21 @@
         return ''.join(self._format_code(lines))
 
     @property
-<<<<<<< HEAD
-    def namespace(self):
-        """ Return the namespace associated with the object being printed
-        """
-        return self._namespace
-=======
     def scope(self):
         """ Return the scope associated with the object being printed
         """
         return self._scope
->>>>>>> 65e1fc32
 
     def set_scope(self, scope):
         """ Change the current scope
         """
         assert scope is not None
-<<<<<<< HEAD
-        self._namespace = scope
-=======
         self._scope = scope
->>>>>>> 65e1fc32
 
     def exit_scope(self):
         """ Exit the current scope and return to the enclosing scope
         """
-<<<<<<< HEAD
-        self._namespace = self._namespace.parent_scope
-=======
         self._scope = self._scope.parent_scope
->>>>>>> 65e1fc32
 
     def _print(self, expr):
         """Print the AST node in the printer language
