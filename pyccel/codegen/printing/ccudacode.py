# coding: utf-8
#------------------------------------------------------------------------------------------#
# This file is part of Pyccel which is released under MIT License. See the LICENSE file or #
# go to https://github.com/pyccel/pyccel/blob/master/LICENSE for full license details.     #
#------------------------------------------------------------------------------------------#
# pylint: disable=missing-function-docstring
import functools
from itertools import chain
import re

from pyccel.ast.basic     import ScopedNode

from pyccel.ast.builtins  import PythonRange, PythonComplex
from pyccel.ast.builtins  import PythonPrint, PythonType
from pyccel.ast.builtins  import PythonList, PythonTuple

from pyccel.ast.core      import Declare, For, CodeBlock
from pyccel.ast.core      import FuncAddressDeclare, FunctionCall, FunctionCallArgument, FunctionDef
from pyccel.ast.core      import Deallocate
from pyccel.ast.core      import FunctionAddress, FunctionDefArgument
from pyccel.ast.core      import Assign, Import, AugAssign, AliasAssign
from pyccel.ast.core      import SeparatorComment
from pyccel.ast.core      import Module, AsName

from pyccel.ast.operators import PyccelAdd, PyccelMul, PyccelMinus, PyccelLt, PyccelGt
from pyccel.ast.operators import PyccelAssociativeParenthesis, PyccelMod
from pyccel.ast.operators import PyccelUnarySub, IfTernaryOperator

from pyccel.ast.datatypes import NativeInteger, NativeBool, NativeComplex
from pyccel.ast.datatypes import NativeFloat, NativeTuple, datatype, default_precision

from pyccel.ast.internals import Slice, PrecomputedCode, get_final_precision

from pyccel.ast.literals  import LiteralTrue, LiteralFalse, LiteralImaginaryUnit, LiteralFloat
from pyccel.ast.literals  import LiteralString, LiteralInteger, Literal
from pyccel.ast.literals  import Nil

from pyccel.ast.mathext  import math_constants

from pyccel.ast.numpyext import NumpyFull, NumpyArray, NumpyArange
from pyccel.ast.numpyext import NumpyReal, NumpyImag, NumpyFloat

from pyccel.ast.cupyext import CupyFull, CupyArray, CupyArange

from pyccel.ast.cudaext import CudaCopy, cuda_Internal_Var, CudaArray

from pyccel.ast.utilities import expand_to_loops

from pyccel.ast.variable import IndexedElement
from pyccel.ast.variable import PyccelArraySize, Variable
from pyccel.ast.variable import DottedName
from pyccel.ast.variable import InhomogeneousTupleVariable, HomogeneousTupleVariable

from pyccel.ast.c_concepts import ObjectAddress

from pyccel.codegen.printing.ccode import CCodePrinter

from pyccel.errors.errors   import Errors
from pyccel.errors.messages import (PYCCEL_RESTRICTION_TODO, INCOMPATIBLE_TYPEVAR_TO_FUNC,
                                    PYCCEL_RESTRICTION_IS_ISNOT, UNSUPPORTED_ARRAY_RANK)


errors = Errors()

# TODO: add examples

__all__ = ["CCudaCodePrinter", "ccudacode"]

# dictionary mapping numpy function to (argument_conditions, C_function).
# Used in CCodePrinter._print_NumpyUfuncBase(self, expr)
numpy_ufunc_to_c_float = {
    'NumpyAbs'  : 'fabs',
    'NumpyFabs'  : 'fabs',
    'NumpyMin'  : 'minval',
    'NumpyMax'  : 'maxval',
    'NumpyFloor': 'floor',  # TODO: might require special treatment with casting
    # ---
    'NumpyExp' : 'exp',
    'NumpyLog' : 'log',
    'NumpySqrt': 'sqrt',
    # ---
    'NumpySin'    : 'sin',
    'NumpyCos'    : 'cos',
    'NumpyTan'    : 'tan',
    'NumpyArcsin' : 'asin',
    'NumpyArccos' : 'acos',
    'NumpyArctan' : 'atan',
    'NumpyArctan2': 'atan2',
    'NumpySinh'   : 'sinh',
    'NumpyCosh'   : 'cosh',
    'NumpyTanh'   : 'tanh',
    'NumpyArcsinh': 'asinh',
    'NumpyArccosh': 'acosh',
    'NumpyArctanh': 'atanh',
}

numpy_ufunc_to_c_complex = {
    'NumpyAbs'  : 'cabs',
    'NumpyMin'  : 'minval',
    'NumpyMax'  : 'maxval',
    # ---
    'NumpyExp' : 'cexp',
    'NumpyLog' : 'clog',
    'NumpySqrt': 'csqrt',
    # ---
    'NumpySin'    : 'csin',
    'NumpyCos'    : 'ccos',
    'NumpyTan'    : 'ctan',
    'NumpyArcsin' : 'casin',
    'NumpyArccos' : 'cacos',
    'NumpyArctan' : 'catan',
    'NumpySinh'   : 'csinh',
    'NumpyCosh'   : 'ccosh',
    'NumpyTanh'   : 'ctanh',
    'NumpyArcsinh': 'casinh',
    'NumpyArccosh': 'cacosh',
    'NumpyArctanh': 'catanh',
}

# dictionary mapping Math function to (argument_conditions, C_function).
# Used in CCodePrinter._print_MathFunctionBase(self, expr)
# Math function ref https://docs.python.org/3/library/math.html
math_function_to_c = {
    # ---------- Number-theoretic and representation functions ------------
    'MathCeil'     : 'ceil',
    # 'MathComb'   : 'com' # TODO
    'MathCopysign': 'copysign',
    'MathFabs'   : 'fabs',
    'MathFloor'    : 'floor',
    # 'MathFmod'   : '???',  # TODO
    # 'MathRexp'   : '???'   TODO requires two output
    # 'MathFsum'   : '???',  # TODO
    # 'MathIsclose' : '???',  # TODO
    'MathIsfinite': 'isfinite', # int isfinite(real-floating x);
    'MathIsinf'   : 'isinf', # int isinf(real-floating x);
    'MathIsnan'   : 'isnan', # int isnan(real-floating x);
    # 'MathIsqrt'  : '???' TODO
    'MathLdexp'  : 'ldexp',
    # 'MathModf'  : '???' TODO return two value
    # 'MathPerm'  : '???' TODO
    # 'MathProd'  : '???' TODO
    'MathRemainder'  : 'remainder',
    'MathTrunc'  : 'trunc',

    # ----------------- Power and logarithmic functions -----------------------

    'MathExp'    : 'exp',
    'MathExpm1'  : 'expm1',
    'MathLog'    : 'log',      # take also an option arg [base]
    'MathLog1p'  : 'log1p',
    'MathLog2'  : 'log2',
    'MathLog10'  : 'log10',
    'MathPow'    : 'pow',
    'MathSqrt'   : 'sqrt',

    # --------------------- Trigonometric functions ---------------------------

    'MathAcos'   : 'acos',
    'MathAsin'   : 'asin',
    'MathAtan'   : 'atan',
    'MathAtan2'  : 'atan2',
    'MathCos'    : 'cos',
    # 'MathDist'  : '???', TODO
    'MathHypot'  : 'hypot',
    'MathSin'    : 'sin',
    'MathTan'    : 'tan',


    # -------------------------- Hyperbolic functions -------------------------

    'MathAcosh'  : 'acosh',
    'MathAsinh'  : 'asinh',
    'MathAtanh'  : 'atanh',
    'MathCosh'   : 'cosh',
    'MathSinh'   : 'sinh',
    'MathTanh'   : 'tanh',

    # --------------------------- Special functions ---------------------------

    'MathErf'    : 'erf',
    'MathErfc'   : 'erfc',
    'MathGamma'  : 'tgamma',
    'MathLgamma' : 'lgamma',

    # --------------------------- internal functions --------------------------
    'MathFactorial' : 'pyc_factorial',
    'MathGcd'       : 'pyc_gcd',
    'MathDegrees'   : 'pyc_degrees',
    'MathRadians'   : 'pyc_radians',
    'MathLcm'       : 'pyc_lcm',
}

c_library_headers = (
    "complex",
    "ctype",
    "float",
    "math",
    "stdarg",
    "stdbool",
    "stddef",
    "stdint",
    "stdio",
    "stdlib",
    "string",
    "tgmath",
)

dtype_registry = {('float',8)   : 'double',
                  ('float',4)   : 'float',
                  ('complex',8) : 'double complex',
                  ('complex',4) : 'float complex',
                  ('int',4)     : 'int32_t',
                  ('int',8)     : 'int64_t',
                  ('int',2)     : 'int16_t',
                  ('int',1)     : 'int8_t',
                  ('bool',4)    : 'bool'}

ndarray_type_registry = {
                  ('float',8)   : 'nd_double',
                  ('float',4)   : 'nd_float',
                  ('complex',8) : 'nd_cdouble',
                  ('complex',4) : 'nd_cfloat',
                  ('int',8)     : 'nd_int64',
                  ('int',4)     : 'nd_int32',
                  ('int',2)     : 'nd_int16',
                  ('int',1)     : 'nd_int8',
                  ('bool',4)    : 'nd_bool'}

import_dict = {'omp_lib' : 'omp' }

c_imports = {n : Import(n, Module(n, (), ())) for n in
                ['stdlib',
                 'math',
                 'string',
                 'ndarrays',
                 'cuda_ndarrays',
                 'math',
                 'complex',
                 'stdint',
                 'pyc_math_c',
                 'stdio',
                 'stdbool',
                 'assert']}

class CcudaCodePrinter(CCodePrinter):
    """A printer to convert python expressions to strings of ccuda code"""
    printmethod = "_ccudacode"
    language = "ccuda"

    _default_settings = {
        'tabwidth': 4,
    }

    def __init__(self, filename, prefix_module = None):

        errors.set_target(filename, 'file')

        super().__init__(filename)
        self.prefix_module = prefix_module
        self._additional_imports = {'stdlib':c_imports['stdlib']}
        self._additional_code = ''
        self._additional_args = []
        self._temporary_args = []
        self._current_module = None
        self._in_header = False
        # Dictionary linking optional variables to their
        # temporary counterparts which provide allocated
        # memory
        # Key is optional variable
        self._optional_partners = {}

    def function_signature(self, expr, print_arg_names = True):
            """
            Get the Ccuda representation of the function signature.
            Extract from the function definition `expr` all the
            information (name, input, output) needed to create the
            function signature and return a string describing the
            function.
            This is not a declaration as the signature does not end
            with a semi-colon.
            Parameters
            ----------
            expr : FunctionDef
                The function definition for which a signature is needed.
            print_arg_names : bool, default : True
                Indicates whether argument names should be printed.
            Returns
            -------
            str
                Signature of the function.
            """
            if len(expr.results) > 1:
                self._additional_args.append(expr.results)
            args = list(expr.arguments)
            if len(expr.results) == 1:
                ret_type = self.get_declare_type(expr.results[0])
            elif len(expr.results) > 1:
                ret_type = self._print(datatype('int'))
                args += [FunctionDefArgument(a) for a in expr.results]
            else:
                ret_type = self._print(datatype('void'))
            name = expr.name
            if not args:
                arg_code = 'void'
            else:
                def get_var_arg(arg, var):
                    code = "const " * var.is_const
                    code += self.get_declare_type(var) + ' '
                    code += arg.name * print_arg_names
                    return code

                var_list = [a.var for a in args]
                arg_code_list = [self.function_signature(var, False) if isinstance(var, FunctionAddress)
                                    else get_var_arg(arg, var) for arg, var in zip(args, var_list)]
                arg_code = ', '.join(arg_code_list)

            if self._additional_args :
                self._additional_args.pop()

            extern_word = 'extern "C"'
            cuda_deco = "__global__" if 'kernel' in expr.decorators else ''

            if isinstance(expr, FunctionAddress):
                return f'{extern_word} {ret_type} (*{name})({arg_code})'
            else:
                return f'{extern_word} {cuda_deco} {ret_type} {name}({arg_code})'

    def _print_Allocate(self, expr):
        free_code = ''
        #free the array if its already allocated and checking if its not null if the status is unknown
        if  (expr.status == 'unknown'):
            free_code = 'if (%s.shape != NULL)\n' % self._print(expr.variable.name)
            free_code += "{{\n{}}}\n".format(self._print(Deallocate(expr.variable)))
        elif  (expr.status == 'allocated'):
            free_code += self._print(Deallocate(expr.variable))
        shape = ", ".join(self._print(i) for i in expr.shape)
        shape_dtype = self.find_in_dtype_registry('int', 8)
        tmp_shape = self.scope.get_new_name('tmp_shape')
        dtype = self._print(expr.variable.dtype)
        dtype = self.find_in_ndarray_type_registry(dtype, expr.variable.precision)
        shape_Assign = "{} {}[] = {{{}}};".format(shape_dtype, tmp_shape, shape)
        is_view = 'false' if expr.variable.on_heap else 'true'
        self.add_import(c_imports['cuda_ndarrays'])
        # define the memory location for the created cuda array
        memory_location = expr.variable.memory_location
        if memory_location in ('device', 'host'):
            memory_location = 'allocateMemoryOn' + str(memory_location).capitalize()
        else:
            memory_location = 'managedMemory'
        alloc_code = "{} = cuda_array_create({}, {}, {}, {}, {});".format(
        expr.variable, len(expr.shape), tmp_shape, dtype, is_view, memory_location)
        return '{}\n{}\n{}\n'.format(free_code, shape_Assign, alloc_code)

    def _print_Deallocate(self, expr):
<<<<<<< HEAD
        var_code = self._print(expr.variable)
        if expr.variable.is_alias:
            return f"cuda_free_pointer({var_code});\n"
        else:
            if expr.variable.memory_location == 'host':
                return f"cuda_free_host({var_code});\n"
            else:
                return f"cuda_free({var_code});\n"
=======
        if isinstance(expr.variable, InhomogeneousTupleVariable):
            return ''.join(self._print(Deallocate(v)) for v in expr.variable)
        if expr.variable.is_alias:
            return 'cuda_free_pointer({});\n'.format(self._print(expr.variable))
        return 'cuda_free_array({});\n'.format(self._print(expr.variable))
>>>>>>> 33e34395

    def _print_KernelCall(self, expr):
        func = expr.funcdef
        if func.is_inline:
            return self._handle_inline_func_call(expr)
         # Ensure the correct syntax is used for pointers
        args = []
        for a, f in zip(expr.args, func.arguments):
            a = a.value if a else Nil()
            f = f.var
            if self.stored_in_c_pointer(f):
                if isinstance(a, Variable):
                    args.append(ObjectAddress(a))
                elif not self.stored_in_c_pointer(a):
                    tmp_var = self.scope.get_temporary_variable(f.dtype)
                    assign = Assign(tmp_var, a)
                    self._additional_code += self._print(assign)
                    args.append(ObjectAddress(tmp_var))
                else:
                    args.append(a)
            else :
                args.append(a)

        args += self._temporary_args
        self._temporary_args = []
        args = ', '.join(['{}'.format(self._print(a)) for a in args])
        # TODO: need to raise error in semantic if we have result , kernel can't return
        if not func.results:
            return '{}<<<{},{}>>>({});\n'.format(func.name, expr.numBlocks, expr.tpblock,args)

    def _print_Assign(self, expr):
        prefix_code = ''
        lhs = expr.lhs
        rhs = expr.rhs
        if isinstance(lhs, Variable) and lhs.is_optional:
            if lhs in self._optional_partners:
                # Collect temporary variable which provides
                # allocated memory space for this optional variable
                tmp_var = self._optional_partners[lhs]
            else:
                # Create temporary variable to provide allocated
                # memory space before assigning to the pointer value
                # (may be NULL)
                tmp_var = self.scope.get_temporary_variable(lhs,
                        is_optional = False)
                self._optional_partners[lhs] = tmp_var
            # Point optional variable at an allocated memory space
            prefix_code = self._print(AliasAssign(lhs, tmp_var))
        if isinstance(rhs, FunctionCall) and isinstance(rhs.dtype, NativeTuple):
            self._temporary_args = [ObjectAddress(a) for a in lhs]
            return prefix_code+'{};\n'.format(self._print(rhs))
        # Inhomogenous tuples are unravelled and therefore do not exist in the c printer

        if isinstance(rhs, (CupyFull)):
            return prefix_code+self.cuda_arrayFill(expr)
        if isinstance(rhs, CupyArange):
            return prefix_code+self.cuda_Arange(expr)
        if isinstance(rhs, (CudaArray, CupyArray)):
            return prefix_code+self.copy_CudaArray_Data(expr)
        if isinstance(rhs, (NumpyArray, PythonTuple)):
            return prefix_code+self.copy_NumpyArray_Data(expr)
        if isinstance(rhs, (NumpyFull)):
            return prefix_code+self.arrayFill(expr)
        if isinstance(rhs, NumpyArange):
            return prefix_code+self.fill_NumpyArange(rhs, lhs)
        if isinstance(rhs, CudaCopy):
            return prefix_code+self.cudaCopy(lhs, rhs)
        lhs = self._print(expr.lhs)
        rhs = self._print(expr.rhs)
        return prefix_code+'{} = {};\n'.format(lhs, rhs)

    def arrayFill(self, expr):
        """ print the assignment of a NdArray

        parameters
        ----------
            expr : PyccelAstNode
                The Assign Node used to get the lhs and rhs
        Return
        ------
            String
                Return a str that contains a call to the C function array_fill using Cuda api,
        """
        rhs = expr.rhs
        lhs = expr.lhs
        code_init = ''
        declare_dtype = self.find_in_dtype_registry(self._print(rhs.dtype), rhs.precision)
        dtype = self.find_in_ndarray_type_registry(self._print(rhs.dtype), rhs.precision)
        dtype = dtype[3:]

        if rhs.fill_value is not None:
            if isinstance(rhs.fill_value, Literal):
                code_init += 'cuda_array_fill_{0}(({1}){2}, {3});\n'.format(dtype, declare_dtype, self._print(rhs.fill_value), self._print(lhs))
            else:
                code_init += 'cuda_array_fill_{0}({1}, {2});\n'.format(dtype, self._print(rhs.fill_value), self._print(lhs))
        return code_init

    def cuda_Arange(self, expr):
        """ print the assignment of a NdArray

        parameters
        ----------
            expr : PyccelAstNode
                The Assign Node used to get the lhs and rhs
        Return
        ------
            String
                Return a str that contains a call to the C function array_arange using Cuda api,
        """
        rhs = expr.rhs
        lhs = expr.lhs
        code_init = ''
        declare_dtype = self.find_in_dtype_registry(self._print(rhs.dtype), rhs.precision)
        dtype = self.find_in_ndarray_type_registry(self._print(rhs.dtype), rhs.precision)
        dtype = dtype[3:]

        #TODO: calculate best thread number to run the kernel
        code_init += 'cuda_array_arange_{0}<<<1,32>>>({1}, {2});\n'.format(dtype, self._print(lhs), self._print(rhs.start))
        return code_init

    def cuda_arrayFill(self, expr):
        """ print the assignment of a NdArray

        parameters
        ----------
            expr : PyccelAstNode
                The Assign Node used to get the lhs and rhs
        Return
        ------
            String
                Return a str that contains a call to the C function array_fill using Cuda api,
        """
        rhs = expr.rhs
        lhs = expr.lhs
        code_init = ''
        declare_dtype = self.find_in_dtype_registry(self._print(rhs.dtype), rhs.precision)
        dtype = self.find_in_ndarray_type_registry(self._print(rhs.dtype), rhs.precision)
        dtype = dtype[3:]

        if rhs.fill_value is not None:
            if isinstance(rhs.fill_value, Literal):
                code_init += 'cuda_array_fill_{0}<<<1,1>>>(({1}){2}, {3});\n'.format(dtype, declare_dtype, self._print(rhs.fill_value), self._print(lhs))
            else:
                code_init += 'cuda_array_fill_{0}<<<1,1>>>({1}, {2});\n'.format(dtype, self._print(rhs.fill_value), self._print(lhs))
        return code_init

    def copy_CudaArray_Data(self, expr):
        """ print the assignment of a Cuda NdArray

        parameters
        ----------
            expr : PyccelAstNode
                The Assign Node used to get the lhs and rhs
        Return
        ------
            String
                Return a str that contains the declaration of a dummy data_buffer
                       and a call to an operator which copies it to a Cuda NdArray struct
                if the ndarray is a stack_array the str will contain the initialization
        """
        rhs = expr.rhs
        lhs = expr.lhs
        if rhs.rank == 0:
            raise NotImplementedError(str(expr))
        dummy_array_name = self.scope.get_new_name('cuda_array_dummy')
        declare_dtype = self.find_in_dtype_registry(self._print(rhs.dtype), rhs.precision)
        dtype = self.find_in_ndarray_type_registry(self._print(rhs.dtype), rhs.precision)
        arg = rhs.arg if isinstance(rhs, (CudaArray, CupyArray)) else rhs
        if rhs.rank > 1:
            # flattening the args to use them in C initialization.
            arg = self._flatten_list(arg)

        self.add_import(c_imports['string'])
        if isinstance(arg, Variable):
            arg = self._print(arg)
            cpy_data = "cudaMemcpy({0}.raw_data, {1}.{2}, {0}.buffer_size, cudaMemcpyHostToDevice);".format(lhs, arg, dtype)
            return '%s\n' % (cpy_data)
        else :
            arg = ', '.join(self._print(i) for i in arg)
            dummy_array = "%s %s[] = {%s};\n" % (declare_dtype, dummy_array_name, arg)
            cpy_data = "cudaMemcpy({0}.raw_data, {1}, {0}.buffer_size, cudaMemcpyHostToDevice);".format(self._print(lhs), dummy_array_name, dtype)
            return  '%s%s\n' % (dummy_array, cpy_data)

    def _print_CudaSynchronize(self, expr):
        return 'cudaDeviceSynchronize()'

    def _print_CudaInternalVar(self, expr):
        var_name = type(expr).__name__
        var_name = cuda_Internal_Var[var_name]
        dim_c = ('x', 'y', 'z')[expr.dim]
        return '{}.{}'.format(var_name, dim_c)
    
    def cudaCopy(self, lhs, rhs):
        from_location = 'Host'
        to_location = 'Host'
        if rhs.arg.memory_location in ('device', 'managed'):
            from_location = 'Device'
        if rhs.memory_location in ('device', 'managed'):
            to_location = 'Device'
        transfer_type = 'cudaMemcpy{0}To{1}'.format(from_location, to_location)
        if isinstance(rhs.is_async, LiteralTrue):
            cpy_data = "cudaMemcpyAsync({0}.raw_data, {1}.raw_data, {0}.buffer_size, {2}, 0);".format(lhs, rhs.arg, transfer_type)
        else:
            cpy_data = "cudaMemcpy({0}.raw_data, {1}.raw_data, {0}.buffer_size, {2});".format(lhs, rhs.arg, transfer_type)
        return '%s\n' % (cpy_data)

def ccudacode(expr, filename, assign_to=None, **settings):
    """Converts an expr to a string of ccuda code

    expr : Expr
        A pyccel expression to be converted.
    filename : str
        The name of the file being translated. Used in error printing
    assign_to : optional
        When given, the argument is used as the name of the variable to which
        the expression is assigned. Can be a string, ``Symbol``,
        ``MatrixSymbol``, or ``Indexed`` type. This is helpful in case of
        line-wrapping, or for expressions that generate multi-line statements.
    precision : integer, optional
        The precision for numbers such as pi [default=15].
    user_functions : dict, optional
        A dictionary where keys are ``FunctionClass`` instances and values are
        their string representations. Alternatively, the dictionary value can
        be a list of tuples i.e. [(argument_test, cfunction_string)]. See below
        for examples.
    dereference : iterable, optional
        An iterable of symbols that should be dereferenced in the printed code
        expression. These would be values passed by address to the function.
        For example, if ``dereference=[a]``, the resulting code would print
        ``(*a)`` instead of ``a``.
    """
    return CCudaCodePrinter(filename, **settings).doprint(expr, assign_to)<|MERGE_RESOLUTION|>--- conflicted
+++ resolved
@@ -352,7 +352,6 @@
         return '{}\n{}\n{}\n'.format(free_code, shape_Assign, alloc_code)
 
     def _print_Deallocate(self, expr):
-<<<<<<< HEAD
         var_code = self._print(expr.variable)
         if expr.variable.is_alias:
             return f"cuda_free_pointer({var_code});\n"
@@ -361,13 +360,6 @@
                 return f"cuda_free_host({var_code});\n"
             else:
                 return f"cuda_free({var_code});\n"
-=======
-        if isinstance(expr.variable, InhomogeneousTupleVariable):
-            return ''.join(self._print(Deallocate(v)) for v in expr.variable)
-        if expr.variable.is_alias:
-            return 'cuda_free_pointer({});\n'.format(self._print(expr.variable))
-        return 'cuda_free_array({});\n'.format(self._print(expr.variable))
->>>>>>> 33e34395
 
     def _print_KernelCall(self, expr):
         func = expr.funcdef
