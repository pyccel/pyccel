--- conflicted
+++ resolved
@@ -536,13 +536,8 @@
             cpy_data = "cudaMemcpy({0}.raw_data, {1}, {0}.buffer_size, cudaMemcpyHostToDevice);".format(self._print(lhs), dummy_array_name, dtype)
             return  '%s%s\n' % (dummy_array, cpy_data)
 
-<<<<<<< HEAD
     def _print_CudaDeviceSynchronize(self, expr):
         return 'cudaDeviceSynchronize();\n'
-=======
-    def _print_CudaSynchronize(self, expr):
-        return 'cudaDeviceSynchronize()'
->>>>>>> d1a8d5bb
 
     def _print_CudaInternalVar(self, expr):
         var_name = type(expr).__name__
