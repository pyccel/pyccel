--- conflicted
+++ resolved
@@ -519,15 +519,14 @@
         declare_dtype = self.find_in_dtype_registry(self._print(rhs.dtype), rhs.precision)
         dtype = self.find_in_ndarray_type_registry(self._print(rhs.dtype), rhs.precision)
         arg = rhs.arg if isinstance(rhs, (CudaArray, CupyArray)) else rhs
-<<<<<<< HEAD
+
         if rhs.current_location == 'device' and rhs.memory_location == 'host':
             errors.report("You can't create a host array from a device function",
                         symbol=expr, severity='error')
         memcpy_kind_src = str(rhs.current_location).capitalize()
         memcpy_kind_dest = 'Host' if rhs.memory_location == 'host' else 'Device'
         memcpy_kind = "cudaMemcpy{}To{}".format(memcpy_kind_src, memcpy_kind_dest)
-=======
->>>>>>> 3ea37a50
+
         if rhs.rank > 1:
             # flattening the args to use them in C initialization.
             arg = self._flatten_list(arg)
