# coding: utf-8
#------------------------------------------------------------------------------------------#
# This file is part of Pyccel which is released under MIT License. See the LICENSE file or #
# go to https://github.com/pyccel/pyccel/blob/master/LICENSE for full license details.     #
#------------------------------------------------------------------------------------------#
# pylint: disable=missing-function-docstring
import functools
from itertools import chain
import re

from pyccel.ast.basic     import ScopedNode

from pyccel.ast.builtins  import PythonRange, PythonComplex
from pyccel.ast.builtins  import PythonPrint, PythonType
from pyccel.ast.builtins  import PythonList, PythonTuple

from pyccel.ast.core      import Declare, For, CodeBlock
from pyccel.ast.core      import FuncAddressDeclare, FunctionCall, FunctionCallArgument, FunctionDef
from pyccel.ast.core      import Deallocate
from pyccel.ast.core      import FunctionAddress, FunctionDefArgument
from pyccel.ast.core      import Assign, Import, AugAssign, AliasAssign
from pyccel.ast.core      import SeparatorComment
from pyccel.ast.core      import Module, AsName

from pyccel.ast.operators import PyccelAdd, PyccelMul, PyccelMinus, PyccelLt, PyccelGt
from pyccel.ast.operators import PyccelAssociativeParenthesis, PyccelMod
from pyccel.ast.operators import PyccelUnarySub, IfTernaryOperator

from pyccel.ast.datatypes import NativeInteger, NativeBool, NativeComplex
from pyccel.ast.datatypes import NativeFloat, NativeTuple, datatype, default_precision

from pyccel.ast.internals import Slice, PrecomputedCode, get_final_precision

from pyccel.ast.literals  import LiteralTrue, LiteralFalse, LiteralImaginaryUnit, LiteralFloat
from pyccel.ast.literals  import LiteralString, LiteralInteger, Literal
from pyccel.ast.literals  import Nil

from pyccel.ast.mathext  import math_constants

from pyccel.ast.numpyext import NumpyFull, NumpyArray, NumpyArange
from pyccel.ast.numpyext import NumpyReal, NumpyImag, NumpyFloat

from pyccel.ast.cupyext import CupyFull, CupyArray, CupyArange

from pyccel.ast.cudaext import CudaCopy, cuda_Internal_Var, CudaArray

from pyccel.ast.utilities import expand_to_loops

from pyccel.ast.variable import IndexedElement
from pyccel.ast.variable import PyccelArraySize, Variable
from pyccel.ast.variable import DottedName
from pyccel.ast.variable import InhomogeneousTupleVariable, HomogeneousTupleVariable

from pyccel.ast.c_concepts import ObjectAddress

from pyccel.codegen.printing.ccode import CCodePrinter

from pyccel.errors.errors   import Errors
from pyccel.errors.messages import (PYCCEL_RESTRICTION_TODO, INCOMPATIBLE_TYPEVAR_TO_FUNC,
                                    PYCCEL_RESTRICTION_IS_ISNOT, UNSUPPORTED_ARRAY_RANK)


errors = Errors()

# TODO: add examples

__all__ = ["CCudaCodePrinter", "ccudacode"]

# dictionary mapping numpy function to (argument_conditions, C_function).
# Used in CCodePrinter._print_NumpyUfuncBase(self, expr)
numpy_ufunc_to_c_float = {
    'NumpyAbs'  : 'fabs',
    'NumpyFabs'  : 'fabs',
    'NumpyMin'  : 'minval',
    'NumpyMax'  : 'maxval',
    'NumpyFloor': 'floor',  # TODO: might require special treatment with casting
    # ---
    'NumpyExp' : 'exp',
    'NumpyLog' : 'log',
    'NumpySqrt': 'sqrt',
    # ---
    'NumpySin'    : 'sin',
    'NumpyCos'    : 'cos',
    'NumpyTan'    : 'tan',
    'NumpyArcsin' : 'asin',
    'NumpyArccos' : 'acos',
    'NumpyArctan' : 'atan',
    'NumpyArctan2': 'atan2',
    'NumpySinh'   : 'sinh',
    'NumpyCosh'   : 'cosh',
    'NumpyTanh'   : 'tanh',
    'NumpyArcsinh': 'asinh',
    'NumpyArccosh': 'acosh',
    'NumpyArctanh': 'atanh',
}

numpy_ufunc_to_c_complex = {
    'NumpyAbs'  : 'cabs',
    'NumpyMin'  : 'minval',
    'NumpyMax'  : 'maxval',
    # ---
    'NumpyExp' : 'cexp',
    'NumpyLog' : 'clog',
    'NumpySqrt': 'csqrt',
    # ---
    'NumpySin'    : 'csin',
    'NumpyCos'    : 'ccos',
    'NumpyTan'    : 'ctan',
    'NumpyArcsin' : 'casin',
    'NumpyArccos' : 'cacos',
    'NumpyArctan' : 'catan',
    'NumpySinh'   : 'csinh',
    'NumpyCosh'   : 'ccosh',
    'NumpyTanh'   : 'ctanh',
    'NumpyArcsinh': 'casinh',
    'NumpyArccosh': 'cacosh',
    'NumpyArctanh': 'catanh',
}

# dictionary mapping Math function to (argument_conditions, C_function).
# Used in CCodePrinter._print_MathFunctionBase(self, expr)
# Math function ref https://docs.python.org/3/library/math.html
math_function_to_c = {
    # ---------- Number-theoretic and representation functions ------------
    'MathCeil'     : 'ceil',
    # 'MathComb'   : 'com' # TODO
    'MathCopysign': 'copysign',
    'MathFabs'   : 'fabs',
    'MathFloor'    : 'floor',
    # 'MathFmod'   : '???',  # TODO
    # 'MathRexp'   : '???'   TODO requires two output
    # 'MathFsum'   : '???',  # TODO
    # 'MathIsclose' : '???',  # TODO
    'MathIsfinite': 'isfinite', # int isfinite(real-floating x);
    'MathIsinf'   : 'isinf', # int isinf(real-floating x);
    'MathIsnan'   : 'isnan', # int isnan(real-floating x);
    # 'MathIsqrt'  : '???' TODO
    'MathLdexp'  : 'ldexp',
    # 'MathModf'  : '???' TODO return two value
    # 'MathPerm'  : '???' TODO
    # 'MathProd'  : '???' TODO
    'MathRemainder'  : 'remainder',
    'MathTrunc'  : 'trunc',

    # ----------------- Power and logarithmic functions -----------------------

    'MathExp'    : 'exp',
    'MathExpm1'  : 'expm1',
    'MathLog'    : 'log',      # take also an option arg [base]
    'MathLog1p'  : 'log1p',
    'MathLog2'  : 'log2',
    'MathLog10'  : 'log10',
    'MathPow'    : 'pow',
    'MathSqrt'   : 'sqrt',

    # --------------------- Trigonometric functions ---------------------------

    'MathAcos'   : 'acos',
    'MathAsin'   : 'asin',
    'MathAtan'   : 'atan',
    'MathAtan2'  : 'atan2',
    'MathCos'    : 'cos',
    # 'MathDist'  : '???', TODO
    'MathHypot'  : 'hypot',
    'MathSin'    : 'sin',
    'MathTan'    : 'tan',


    # -------------------------- Hyperbolic functions -------------------------

    'MathAcosh'  : 'acosh',
    'MathAsinh'  : 'asinh',
    'MathAtanh'  : 'atanh',
    'MathCosh'   : 'cosh',
    'MathSinh'   : 'sinh',
    'MathTanh'   : 'tanh',

    # --------------------------- Special functions ---------------------------

    'MathErf'    : 'erf',
    'MathErfc'   : 'erfc',
    'MathGamma'  : 'tgamma',
    'MathLgamma' : 'lgamma',

    # --------------------------- internal functions --------------------------
    'MathFactorial' : 'pyc_factorial',
    'MathGcd'       : 'pyc_gcd',
    'MathDegrees'   : 'pyc_degrees',
    'MathRadians'   : 'pyc_radians',
    'MathLcm'       : 'pyc_lcm',
}

c_library_headers = (
    "complex",
    "ctype",
    "float",
    "math",
    "stdarg",
    "stdbool",
    "stddef",
    "stdint",
    "stdio",
    "stdlib",
    "string",
    "tgmath",
)

dtype_registry = {('float',8)   : 'double',
                  ('float',4)   : 'float',
                  ('complex',8) : 'double complex',
                  ('complex',4) : 'float complex',
                  ('int',4)     : 'int32_t',
                  ('int',8)     : 'int64_t',
                  ('int',2)     : 'int16_t',
                  ('int',1)     : 'int8_t',
                  ('bool',4)    : 'bool'}

ndarray_type_registry = {
                  ('float',8)   : 'nd_double',
                  ('float',4)   : 'nd_float',
                  ('complex',8) : 'nd_cdouble',
                  ('complex',4) : 'nd_cfloat',
                  ('int',8)     : 'nd_int64',
                  ('int',4)     : 'nd_int32',
                  ('int',2)     : 'nd_int16',
                  ('int',1)     : 'nd_int8',
                  ('bool',4)    : 'nd_bool'}

import_dict = {'omp_lib' : 'omp' }

c_imports = {n : Import(n, Module(n, (), ())) for n in
                ['stdlib',
                 'math',
                 'string',
                 'ndarrays',
                 'cuda_ndarrays',
                 'math',
                 'complex',
                 'stdint',
                 'pyc_math_c',
                 'stdio',
                 'stdbool',
                 'assert']}

class CcudaCodePrinter(CCodePrinter):
    """A printer to convert python expressions to strings of ccuda code"""
    printmethod = "_ccudacode"
    language = "ccuda"

    _default_settings = {
        'tabwidth': 4,
    }

    def __init__(self, filename, prefix_module = None):

        errors.set_target(filename, 'file')

        super().__init__(filename)
        self.prefix_module = prefix_module
        self._additional_imports = {'stdlib':c_imports['stdlib']}
        self._additional_code = ''
        self._additional_args = []
        self._temporary_args = []
        self._current_module = None
        self._in_header = False
        # Dictionary linking optional variables to their
        # temporary counterparts which provide allocated
        # memory
        # Key is optional variable
        self._optional_partners = {}

    def function_signature(self, expr, print_arg_names = True):
        """Extract from function definition all the information
        (name, input, output) needed to create the signature

        Parameters
        ----------
        expr            : FunctionDef
            the function defintion

        print_arg_names : Bool
            default value True and False when we don't need to print
            arguments names

        Return
        ------
        String
            Signature of the function
        """

        args = list(expr.arguments)
        extern_word = 'extern "C" '
        if len(expr.results) == 1:
            ret_type = self.get_declare_type(expr.results[0])
        elif len(expr.results) > 1:
            ret_type = self._print(datatype('int')) + ' '
            args += [FunctionDefArgument(a.clone(name = a.name, memory_handling ='alias')) for a in expr.results]
        else:
            ret_type = self._print(datatype('void')) + ' '
        name = expr.name
        if not args:
            arg_code = 'void'
        else:
            def get_var_arg(arg, var):
                code = "const " * var.is_const
                code += self.get_declare_type(var)
                code += arg.name * print_arg_names
                return code

            var_list = [a.var for a in args]
            arg_code_list = [self.function_signature(var, False) if isinstance(var, FunctionAddress) else get_var_arg(arg, var) for arg, var in zip(args, var_list)]
            arg_code = ', '.join(arg_code_list)

        cuda_deco = ''
        if 'kernel' in expr.decorators:
            cuda_deco = "__global__ "
        elif 'device' in expr.decorators:
            cuda_deco = "__device__ "
        if isinstance(expr, FunctionAddress):
            return '{}{}(*{})({})'.format(extern_word, ret_type, name, arg_code)
        else:
            return '{}{}{}{}({})'.format(extern_word, cuda_deco, ret_type, name, arg_code)

    def _print_Allocate(self, expr):
        free_code = ''
        #free the array if its already allocated and checking if its not null if the status is unknown
        if  (expr.status == 'unknown'):
            free_code = 'if (%s.shape != NULL)\n' % self._print(expr.variable.name)
            free_code += "{{\n{}}}\n".format(self._print(Deallocate(expr.variable)))
        elif  (expr.status == 'allocated'):
            free_code += self._print(Deallocate(expr.variable))
        shape = ", ".join(self._print(i) for i in expr.shape)
        shape_dtype = self.find_in_dtype_registry('int', 8)
        tmp_shape = self.scope.get_new_name('tmp_shape')
        dtype = self._print(expr.variable.dtype)
        dtype = self.find_in_ndarray_type_registry(dtype, expr.variable.precision)
        shape_Assign = "{} {}[] = {{{}}};".format(shape_dtype, tmp_shape, shape)
        is_view = 'false' if expr.variable.on_heap else 'true'
        self.add_import(c_imports['cuda_ndarrays'])
        # define the memory location for the created cuda array
        memory_location = expr.variable.memory_location
        if memory_location in ('device', 'host'):
            memory_location = 'allocateMemoryOn' + str(memory_location).capitalize()
        else:
            memory_location = 'managedMemory'
        alloc_code = "{} = cuda_array_create({}, {}, {}, {}, {});".format(
        expr.variable, len(expr.shape), tmp_shape, dtype, is_view, memory_location)
        return '{}\n{}\n{}\n'.format(free_code, shape_Assign, alloc_code)

    def _print_Deallocate(self, expr):
        #TODO: fix Deallocate printer
        return ''
        # if isinstance(expr.variable, InhomogeneousTupleVariable):
        #     return ''.join(self._print(Deallocate(v)) for v in expr.variable)
        # cuda = ''
        # if expr.variable.on_device or expr.variable.is_managed:
        #     cuda = 'cuda_'
        #     return ''
        # if expr.variable.is_alias:
        #     return '{}free_pointer({});\n'.format(cuda, self._print(expr.variable))
        # return '{}free_array({});\n'.format(cuda, self._print(expr.variable))

    def _print_KernelCall(self, expr):
        func = expr.funcdef
        if func.is_inline:
            return self._handle_inline_func_call(expr)
         # Ensure the correct syntax is used for pointers
        args = []
        for a, f in zip(expr.args, func.arguments):
            a = a.value if a else Nil()
            f = f.var
            if self.stored_in_c_pointer(f):
                if isinstance(a, Variable):
                    args.append(ObjectAddress(a))
                elif not self.stored_in_c_pointer(a):
                    tmp_var = self.scope.get_temporary_variable(f.dtype)
                    assign = Assign(tmp_var, a)
                    self._additional_code += self._print(assign)
                    args.append(ObjectAddress(tmp_var))
                else:
                    args.append(a)
            else :
                args.append(a)

        args += self._temporary_args
        self._temporary_args = []
        args = ', '.join(['{}'.format(self._print(a)) for a in args])
        # TODO: need to raise error in semantic if we have result , kernel can't return
        if not func.results:
            return '{}<<<{},{}>>>({});\n'.format(func.name, expr.numBlocks, expr.tpblock,args)

    def _print_Assign(self, expr):
        prefix_code = ''
        lhs = expr.lhs
        rhs = expr.rhs
        if isinstance(lhs, Variable) and lhs.is_optional:
            if lhs in self._optional_partners:
                # Collect temporary variable which provides
                # allocated memory space for this optional variable
                tmp_var = self._optional_partners[lhs]
            else:
                # Create temporary variable to provide allocated
                # memory space before assigning to the pointer value
                # (may be NULL)
                tmp_var = self.scope.get_temporary_variable(lhs,
                        is_optional = False)
                self._optional_partners[lhs] = tmp_var
            # Point optional variable at an allocated memory space
            prefix_code = self._print(AliasAssign(lhs, tmp_var))
        if isinstance(rhs, FunctionCall) and isinstance(rhs.dtype, NativeTuple):
            self._temporary_args = [ObjectAddress(a) for a in lhs]
            return prefix_code+'{};\n'.format(self._print(rhs))
        # Inhomogenous tuples are unravelled and therefore do not exist in the c printer

        if isinstance(rhs, (CupyFull)):
            return prefix_code+self.cuda_arrayFill(expr)
        if isinstance(rhs, CupyArange):
            return prefix_code+self.cuda_Arange(expr)
        if isinstance(rhs, (CudaArray, CupyArray)):
            return prefix_code+self.copy_CudaArray_Data(expr)
        if isinstance(rhs, (NumpyArray, PythonTuple)):
            return prefix_code+self.copy_NumpyArray_Data(expr)
        if isinstance(rhs, (NumpyFull)):
            return prefix_code+self.arrayFill(expr)
        if isinstance(rhs, NumpyArange):
            return prefix_code+self.fill_NumpyArange(rhs, lhs)
        if isinstance(rhs, CudaCopy):
            return prefix_code+self.cudaCopy(lhs, rhs)
        lhs = self._print(expr.lhs)
        rhs = self._print(expr.rhs)
        return prefix_code+'{} = {};\n'.format(lhs, rhs)

    def arrayFill(self, expr):
        """ print the assignment of a NdArray

        parameters
        ----------
            expr : PyccelAstNode
                The Assign Node used to get the lhs and rhs
        Return
        ------
            String
                Return a str that contains a call to the C function array_fill using Cuda api,
        """
        rhs = expr.rhs
        lhs = expr.lhs
        code_init = ''
        declare_dtype = self.find_in_dtype_registry(self._print(rhs.dtype), rhs.precision)
        dtype = self.find_in_ndarray_type_registry(self._print(rhs.dtype), rhs.precision)
        dtype = dtype[3:]

        if rhs.fill_value is not None:
            if isinstance(rhs.fill_value, Literal):
                code_init += 'array_fill_{0}(({1}){2}, {3});\n'.format(dtype, declare_dtype, self._print(rhs.fill_value), self._print(lhs))
            else:
                code_init += 'array_fill_{0}({1}, {2});\n'.format(dtype, self._print(rhs.fill_value), self._print(lhs))
        return code_init

    def cuda_Arange(self, expr):
        """ print the assignment of a NdArray

        parameters
        ----------
            expr : PyccelAstNode
                The Assign Node used to get the lhs and rhs
        Return
        ------
            String
                Return a str that contains a call to the C function array_arange using Cuda api,
        """
        rhs = expr.rhs
        lhs = expr.lhs
        code_init = ''
        declare_dtype = self.find_in_dtype_registry(self._print(rhs.dtype), rhs.precision)
        dtype = self.find_in_ndarray_type_registry(self._print(rhs.dtype), rhs.precision)
        dtype = dtype[3:]

        #TODO: calculate best thread number to run the kernel
        code_init += 'cuda_array_arange_{0}<<<1,32>>>({1}, {2});\n'.format(dtype, self._print(lhs), self._print(rhs.start))
        return code_init

    def cuda_arrayFill(self, expr):
        """ print the assignment of a NdArray

        parameters
        ----------
            expr : PyccelAstNode
                The Assign Node used to get the lhs and rhs
        Return
        ------
            String
                Return a str that contains a call to the C function array_fill using Cuda api,
        """
        rhs = expr.rhs
        lhs = expr.lhs
        code_init = ''
        declare_dtype = self.find_in_dtype_registry(self._print(rhs.dtype), rhs.precision)
        dtype = self.find_in_ndarray_type_registry(self._print(rhs.dtype), rhs.precision)
        dtype = dtype[3:]
        #TODO: approximate good threads/block, block size
        tpb = 1
        b_size = 1
        if rhs.fill_value is not None:
            if isinstance(rhs.fill_value, Literal):
                code_init += 'array_fill_{0}<<<{1},{2}>>>(({3}){4}, {5});\n'.format(dtype, tpb, b_size, declare_dtype, self._print(rhs.fill_value), self._print(lhs))
            else:
                code_init += 'array_fill_{0}<<<{1},{2}>>>({3}, {4});\n'.format(dtype, tpb, b_size, self._print(rhs.fill_value), self._print(lhs))
        return code_init

    def copy_CudaArray_Data(self, expr):
        """ print the assignment of a Cuda NdArray

        parameters
        ----------
            expr : PyccelAstNode
                The Assign Node used to get the lhs and rhs
        Return
        ------
            String
                Return a str that contains the declaration of a dummy data_buffer
                       and a call to an operator which copies it to a Cuda NdArray struct
                if the ndarray is a stack_array the str will contain the initialization
        """
        rhs = expr.rhs
        lhs = expr.lhs
        if rhs.rank == 0:
            raise NotImplementedError(str(expr))
        dummy_array_name = self.scope.get_new_name('cuda_array_dummy')
        declare_dtype = self.find_in_dtype_registry(self._print(rhs.dtype), rhs.precision)
        dtype = self.find_in_ndarray_type_registry(self._print(rhs.dtype), rhs.precision)
        arg = rhs.arg if isinstance(rhs, (CudaArray, CupyArray)) else rhs
        if rhs.rank > 1:
            # flattening the args to use them in C initialization.
            arg = self._flatten_list(arg)

        self.add_import(c_imports['string'])
        if isinstance(arg, Variable):
            arg = self._print(arg)
            cpy_data = "cudaMemcpy({0}.raw_data, {1}.{2}, {0}.buffer_size, cudaMemcpyHostToDevice);".format(lhs, arg, dtype)
            return '%s\n' % (cpy_data)
        else :
            arg = ', '.join(self._print(i) for i in arg)
            dummy_array = "%s %s[] = {%s};\n" % (declare_dtype, dummy_array_name, arg)
            cpy_data = "cudaMemcpy({0}.raw_data, {1}, {0}.buffer_size, cudaMemcpyHostToDevice);".format(self._print(lhs), dummy_array_name, dtype)
            return  '%s%s\n' % (dummy_array, cpy_data)

    def _print_CudaDeviceSynchronize(self, expr):
        return 'cudaDeviceSynchronize()'

    def _print_CudaInternalVar(self, expr):
        var_name = type(expr).__name__
        var_name = cuda_Internal_Var[var_name]
        dim_c = ('x', 'y', 'z')[expr.dim]
        return '{}.{}'.format(var_name, dim_c)
<<<<<<< HEAD

    def _print_CudaSeed(self, expr):
        return 'srand(%s)' % (self._print(expr.seed))
    
    def _print_CudaUniform(self, expr):
        return 'randfloat(%s, %s)' % (self._print(expr.low), self._print(expr.high))
=======
    
    def cudaCopy(self, lhs, rhs):
        from_location = str(rhs._arg._memory_location).capitalize()
        to_location   = str(rhs._memory_location).capitalize()
        transfer_type = 'cudaMemcpy{0}To{1}'.format(from_location, to_location)
        if isinstance(rhs._is_async, LiteralTrue):
            cpy_data = "cudaMemcpyAsync({0}.raw_data, {1}.raw_data, {0}.buffer_size, {2}, 0);".format(lhs, rhs._arg, transfer_type)
        else:
            cpy_data = "cudaMemcpy({0}.raw_data, {1}.raw_data, {0}.buffer_size, {2});".format(lhs, rhs._arg, transfer_type)
        return '%s\n' % (cpy_data)
>>>>>>> fab605fe

def ccudacode(expr, filename, assign_to=None, **settings):
    """Converts an expr to a string of ccuda code

    expr : Expr
        A pyccel expression to be converted.
    filename : str
        The name of the file being translated. Used in error printing
    assign_to : optional
        When given, the argument is used as the name of the variable to which
        the expression is assigned. Can be a string, ``Symbol``,
        ``MatrixSymbol``, or ``Indexed`` type. This is helpful in case of
        line-wrapping, or for expressions that generate multi-line statements.
    precision : integer, optional
        The precision for numbers such as pi [default=15].
    user_functions : dict, optional
        A dictionary where keys are ``FunctionClass`` instances and values are
        their string representations. Alternatively, the dictionary value can
        be a list of tuples i.e. [(argument_test, cfunction_string)]. See below
        for examples.
    dereference : iterable, optional
        An iterable of symbols that should be dereferenced in the printed code
        expression. These would be values passed by address to the function.
        For example, if ``dereference=[a]``, the resulting code would print
        ``(*a)`` instead of ``a``.
    """
    return CCudaCodePrinter(filename, **settings).doprint(expr, assign_to)<|MERGE_RESOLUTION|>--- conflicted
+++ resolved
@@ -552,14 +552,12 @@
         var_name = cuda_Internal_Var[var_name]
         dim_c = ('x', 'y', 'z')[expr.dim]
         return '{}.{}'.format(var_name, dim_c)
-<<<<<<< HEAD
 
     def _print_CudaSeed(self, expr):
         return 'srand(%s)' % (self._print(expr.seed))
     
     def _print_CudaUniform(self, expr):
         return 'randfloat(%s, %s)' % (self._print(expr.low), self._print(expr.high))
-=======
     
     def cudaCopy(self, lhs, rhs):
         from_location = str(rhs._arg._memory_location).capitalize()
@@ -570,7 +568,6 @@
         else:
             cpy_data = "cudaMemcpy({0}.raw_data, {1}.raw_data, {0}.buffer_size, {2});".format(lhs, rhs._arg, transfer_type)
         return '%s\n' % (cpy_data)
->>>>>>> fab605fe
 
 def ccudacode(expr, filename, assign_to=None, **settings):
     """Converts an expr to a string of ccuda code
