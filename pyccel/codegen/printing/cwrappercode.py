--- conflicted
+++ resolved
@@ -15,7 +15,7 @@
 from pyccel.ast.core import Assign, AliasAssign, FunctionDef, FunctionAddress
 from pyccel.ast.core import If, IfSection, Return, FunctionCall, Deallocate
 from pyccel.ast.core import create_incremented_string, SeparatorComment
-from pyccel.ast.core import Import, Argument
+from pyccel.ast.core import Import
 from pyccel.ast.core import AugAssign
 
 from pyccel.ast.operators import PyccelEq, PyccelNot, PyccelOr, PyccelAssociativeParenthesis, IfTernaryOperator, PyccelIsNot
@@ -36,7 +36,7 @@
 
 from pyccel.ast.bind_c   import as_static_function_call
 
-from pyccel.ast.variable  import VariableAddress, Variable
+from pyccel.ast.variable  import VariableAddress, Variable, ValuedVariable
 
 __all__ = ["CWrapperCodePrinter", "cwrappercode"]
 
@@ -179,7 +179,6 @@
             return CCodePrinter.find_in_dtype_registry(self, dtype, prec)
 
     def get_default_assign(self, arg, func_arg):
-        assert(isinstance(func_arg, Argument))
         if arg.rank > 0 :
             return AliasAssign(arg, Nil())
         elif func_arg.is_optional:
@@ -221,9 +220,6 @@
         return static_function, static_args, additional_body
 
     def _get_check_type_statement(self, variable, collect_var):
-<<<<<<< HEAD
-        assert(isinstance(variable, Argument))
-=======
         """
         Get the code which checks if the variable collected from python
         has the expected type
@@ -242,7 +238,6 @@
                 A string containing the code which determines whether 'variable'
                 contains an object which can be saved in 'collect_var'
         """
->>>>>>> de5370c5
 
         if variable.rank > 0 :
             check = array_type_check(collect_var, variable)
@@ -250,15 +245,10 @@
         else :
             check = scalar_object_check(collect_var, variable)
 
-<<<<<<< HEAD
-        if variable.has_default:
-            default = PyccelNot(VariableAddress(collect_var)) if variable.rank > 0 else PyccelEq(VariableAddress(collect_var), VariableAddress(Py_None))
-=======
         if isinstance(variable, ValuedVariable):
             default = PyccelNot(VariableAddress(collect_var)) \
                             if variable.rank > 0 else \
                       PyccelEq(VariableAddress(collect_var), VariableAddress(Py_None))
->>>>>>> de5370c5
             check = PyccelAssociativeParenthesis(PyccelOr(default, check))
 
         return check
@@ -333,7 +323,7 @@
 
         Parameters
         ----------
-        variable    : Argument
+        variable    : Variable
             the variable needed to collect
         collect_var : Variable
             variable which holds the value collected with PyArg_Parsetuple
@@ -346,21 +336,13 @@
         -------
         body : If block
         """
-        assert(isinstance(variable, Argument))
-
-        var      = tmp_variable if tmp_variable else variable.var
+
+        var      = tmp_variable if tmp_variable else variable
         sections = []
 
-<<<<<<< HEAD
-        numpy_check, python_check, error = self._get_scalar_type_check(variable, collect_var, error_check)
-
-        python_collect  = [Assign(var, self.get_collect_function_call(variable.var, collect_var))]
-        numpy_collect   = [FunctionCall(PyArray_ScalarAsCtype, [collect_var, var])]
-=======
         collect_value = [Assign(var, FunctionCall(Python_to_C(var), [collect_var]))]
->>>>>>> de5370c5
-
-        if variable.has_default:
+
+        if isinstance(variable, ValuedVariable):
             section, optional_collect = self._valued_variable_management(variable, collect_var, tmp_variable)
             sections.append(section)
             collect_value += optional_collect
@@ -590,7 +572,7 @@
                 wrapper_body_translations.extend(body)
 
                 # Write default values
-                if isinstance(f_arg, ValuedArgument):
+                if isinstance(f_arg, ValuedVariable):
                     wrapper_body.append(self.get_default_assign(parse_args[-1], f_arg))
 
                 flag_value = flags_registry[(f_arg.dtype, f_arg.precision)]
@@ -768,8 +750,8 @@
         used_names = set([a.name for a in expr.arguments] + [r.name for r in expr.results] + [expr.name])
 
         # update ndarray local variables properties
-        local_arg_vars = [a.name.clone(a.name.name, is_pointer=True, allocatable=False)
-                          if isinstance(a.name, Variable) and a.name.rank > 0 else a.name for a in expr.arguments]
+        local_arg_vars = [a.clone(a.name, is_pointer=True, allocatable=False)
+                          if isinstance(a, Variable) and a.rank > 0 else a for a in expr.arguments]
         # update optional variable properties
         local_arg_vars = [a.clone(a.name, is_pointer=True) if a.is_optional else a for a in local_arg_vars]
 
@@ -831,7 +813,7 @@
             parse_args.append(collect_var)
 
             # Write default values
-            if isinstance(arg, ValuedArgument):
+            if isinstance(arg, ValuedVariable):
                 wrapper_body.append(self.get_default_assign(parse_args[-1], arg))
 
         # Parse arguments
