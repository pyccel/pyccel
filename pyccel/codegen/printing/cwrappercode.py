--- conflicted
+++ resolved
@@ -195,90 +195,7 @@
         except KeyError:
             return CCodePrinter.find_in_dtype_registry(self, dtype, prec)
 
-<<<<<<< HEAD
-    def get_default_assign(self, arg, func_arg, value):
-        """
-        Provide the Assign which initialises an argument to its default value.
-
-        When a function def argument has a default value, this function
-        provides the code which initialises the argument. This value can
-        then either be used or overwritten with the provided argument.
-
-        Parameters
-        ----------
-        arg : Variable
-            The Variable where the default value should be saved.
-        func_arg : FunctionDefArgument
-            The argument object where the value may be provided.
-        value : PyccelAstNode
-            The default value which should be assigned.
-
-        Returns
-        -------
-        Assign
-            The code describing the assignement.
-
-        Raises
-        ------
-        NotImplementedError
-            If the type of the default value is not handled.
-        """
-        if func_arg.is_optional:
-            return AliasAssign(arg, Py_None)
-        elif isinstance(arg.dtype, (NativeFloat, NativeInteger, NativeBool)):
-            return Assign(arg, value)
-        elif isinstance(arg.dtype, PyccelPyObject):
-            return AliasAssign(arg, Py_None)
-        else:
-            raise NotImplementedError(f'Default values are not implemented for this datatype : {func_arg.dtype}')
-
-    def static_function_signature(self, expr):
-        """
-        Get the C representation of the function signature using only basic types.
-
-        Extract from the function definition `expr` all the
-        information (name, input, output) needed to create the
-        function signature used for C/Fortran binding and return
-        a string describing the function.
-
-        Parameters
-        ----------
-        expr : FunctionDef
-            The function definition for which a signature is needed.
-
-        Returns
-        -------
-        str
-            Signature of the function.
-        """
-        #if target_language is C no need for the binding
-        if self._target_language == 'c':
-            return self.function_signature(expr)
-
-        args = [a.var for a in expr.arguments]
-        results = [r.var for r in expr.results]
-        if len(results) == 1:
-            ret_type = self.get_declare_type(results[0])
-        elif len(results) > 1:
-            ret_type = self._print(datatype('int'))
-            args += [a.clone(name = a.name, memory_handling='alias') for a in results]
-        else:
-            ret_type = self._print(datatype('void'))
-        name = expr.name
-        if not args:
-            arg_code = 'void'
-        else:
-            arg_code = ', '.join(self.function_signature(i, False)
-                        if isinstance(i, FunctionAddress)
-                        else self.get_static_declare_type(i)
-                        for i in args)
-
-        return f'{ret_type} {name}({arg_code})'
-
-    def get_static_args(self, argument):
-=======
     def _handle_is_operator(self, Op, expr):
->>>>>>> b10051d8
         """
         Get the code to print an `is` or `is not` expression.
 
@@ -317,444 +234,6 @@
     # Functions managing the creation of wrapper body
     # -------------------------------------------------------------------
 
-<<<<<<< HEAD
-    def _valued_variable_management(self, variable, collect_var, tmp_variable, default_value):
-        """
-        Responsible for creating the body collecting the default value of a Variable
-        and the check needed.
-        If the Variable is optional create body to collect the new value
-
-        Parameters
-        ----------
-        variable      : Variable
-                        The optional variable
-        collect_var   : Variable
-                        variable which holds the value collected with PyArg_Parsetuple
-        tmp_variable  : Variable
-                        The temporary variable  to hold result
-        default_value : PyccelAstNode
-                        Object containing the default value of the variable
-
-        Returns
-        -------
-        section      :
-            IfSection
-        collect_body : List
-            list containing the lines necessary to collect the new optional variable value
-        """
-
-        valued_var_check  = PyccelEq(ObjectAddress(collect_var), ObjectAddress(Py_None))
-        collect_body      = []
-
-        if variable.is_optional:
-            collect_body  = [AliasAssign(variable, tmp_variable)]
-            section       = IfSection(valued_var_check, [AliasAssign(variable, Nil())])
-
-        else:
-            section       = IfSection(valued_var_check, [Assign(variable, default_value)])
-
-        return section, collect_body
-
-
-    def _body_scalar(self, variable, collect_var, default_value = None, error_check = False, tmp_variable = None):
-        """
-        Responsible for collecting value and managing error and create the body
-        of arguments in format:
-
-        Parameters
-        ----------
-        variable      : Variable
-                        the variable to be collected
-        collect_var   : Variable
-                        variable which holds the value collected with PyArg_Parsetuple
-        default_value : PyccelAstNode
-                        Object containing the default value of the variable
-                        Default: None
-        error_check   : boolean
-                        True if checking the data type and raising error is needed
-                        Default: False
-        tmp_variable  : Variable
-                        temporary variable to hold value
-                        Default: None
-
-        Returns
-        -------
-        body : If block
-        """
-
-        var      = tmp_variable if tmp_variable else variable
-        sections = []
-
-        collect_value = [Assign(var, FunctionCall(Python_to_C(var), [collect_var]))]
-
-        if default_value is not None:
-            section, optional_collect = self._valued_variable_management(variable, collect_var, tmp_variable, default_value)
-            sections.append(section)
-            collect_value += optional_collect
-
-        if error_check:
-            check_type = scalar_object_check(collect_var, var)
-            sections.append(IfSection(check_type, collect_value))
-            error = generate_datatype_error(var)
-            sections.append(IfSection(LiteralTrue(), [error, Return([Nil()])]))
-        else:
-            sections.append(IfSection(LiteralTrue(), collect_value))
-
-        if len(sections)==1 and sections[0].condition == LiteralTrue():
-            return sections[0].body
-        else:
-            return If(*sections)
-
-    def _body_array(self, variable, collect_var, check_type = False) :
-        """
-        Create the code to extract an array.
-
-        This function is responsible for collecting the value of the array from
-        a provided Python variable, and saving it into a C object.
-        It also manages potential errors such as if the wrong type is provided.
-        Finally it also handles the case of an optional array.
-
-        Parameters
-        ----------
-        variable : Variable
-            The C variable where the result will be stored.
-        collect_var : Variable
-            The Variable containing the Python object, of type PyObject.
-        check_type : bool
-            True if the type is needed.
-
-        Returns
-        -------
-        list
-            A list of code statements.
-        """
-        self.add_import(cwrapper_ndarray_import)
-        body = []
-
-        in_if = False
-
-        #check optional :
-        if variable.is_optional :
-            check = PyccelEq(ObjectAddress(collect_var), ObjectAddress(Py_None))
-            body += [IfSection(check, [AliasAssign(variable, Nil())])]
-            in_if = True
-
-        if check_type:
-            check = array_type_check(collect_var, variable, True)
-            body += [IfSection(PyccelNot(check), [Return([Nil()])])]
-            in_if = True
-
-        collect_func = FunctionCall(pyarray_to_ndarray, [collect_var])
-        if in_if:
-            # Use this if other array storage (e.g. cuda arrays) is available
-            #body += [IfSection(FunctionCall(PyArray_Check, [collect_var]), [Assign(variable,
-            #                    collect_func)])]
-            body += [IfSection(LiteralTrue(), [Assign(variable, collect_func)])]
-            body = [If(*body)]
-        else:
-            body = [Assign(variable, collect_func)]
-
-        return body
-
-    def _body_management(self, variable, collect_var, default_value = None, check_type = False):
-        """
-        Responsible for calling functions that take care of body creation
-
-        Parameters
-        ----------
-        variable      : Variable
-                        The Variable (which may be optional)
-        collect_var   : Variable
-                        the pyobject type variable  holder of value
-        default_value : PyccelAstNode
-                        Object containing the default value of the variable
-                        Default: None
-        check_type    : Boolean
-                        True if the type is needed
-                        Default: False
-
-        Returns
-        -------
-        body : list
-            A list of statements
-        tmp_variable : Variable
-            temporary variable to hold value default None
-        """
-        tmp_variable = None
-        body         = []
-
-        if variable.rank > 0:
-            body = self._body_array(variable, collect_var, check_type)
-
-        else:
-            if variable.is_optional:
-                tmp_variable = Variable(dtype=variable.dtype, precision = variable.precision,
-                                        name = self.scope.get_new_name(variable.name+"_tmp"))
-                self.scope.insert_variable(tmp_variable)
-
-            body = [self._body_scalar(variable, collect_var, default_value, check_type, tmp_variable)]
-
-        return body, tmp_variable
-
-    def untranslatable_function(self, wrapper_name, wrapper_args, wrapper_results, error_msg):
-        """
-        Create code for a function complaining about an object which cannot be wrapped.
-
-        Certain functions are not handled in the wrapper (e.g. private),
-        This creates a wrapper function which raises NotImplementedError
-        exception and returns NULL.
-
-        Parameters
-        ----------
-        wrapper_name : str
-            The name of the C wrapper function.
-
-        wrapper_args : list of Variables
-            List of variables with dtype PyObject which hold the arguments
-            passed to the function.
-
-        wrapper_results : Variable
-            List containing one variable with dtype PyObject which represents
-            the variable which will be returned by the function.
-
-        error_msg : str
-            The message to be raised in the NotImplementedError.
-
-        Returns
-        -------
-        str
-            Returns the string containing the printed FunctionDef.
-        """
-        current_scope = self.scope
-        wrapper_func = FunctionDef(
-                name      = wrapper_name,
-                arguments = [FunctionDefArgument(a) for a in wrapper_args],
-                results   = [FunctionDefResult(r) for r in wrapper_results],
-                body      = [
-                                set_python_error_message('PyExc_NotImplementedError',
-                                            f'"{error_msg}"'),
-                                AliasAssign(wrapper_results[0], Nil()),
-                                Return(wrapper_results)
-                            ],
-                scope     = Scope())
-
-        code = CCodePrinter._print_FunctionDef(self, wrapper_func)
-        self.set_scope(current_scope)
-        return code
-
-    # -------------------------------------------------------------------
-    # Parsing arguments and building values Types functions
-    # -------------------------------------------------------------------
-    def get_PyArgParseType(self, variable):
-        """
-        Get the variable which collects the result of PyArgParse.
-
-        This function is responsible for creating any necessary intermediate variables which are used
-        to collect the result of PyArgParse.
-
-        Parameters
-        ----------
-        variable : Variable
-            The variable which will be passed to the translated function.
-
-        Returns
-        -------
-        Variable
-            The variable which will be used to collect the argument.
-        """
-
-        collect_type = PyccelPyObject()
-        collect_var  = Variable(dtype = collect_type,
-                            memory_handling='alias',
-                            name=self.scope.get_new_name(variable.name+"_tmp"))
-        self.scope.insert_variable(collect_var)
-
-        return collect_var
-
-    def get_PyBuildValue(self, result):
-        """
-        Get the necessary objects for calling PyBuildValue.
-
-        Responsible for collecting the variable required to build the result
-        using the Python function PyBuildValue. Also responsible for creating
-        the necessary cast function which creates this variable.
-
-        Parameters
-        ----------
-        result : Variable
-            The variable returned by the translated function.
-
-        Returns
-        -------
-        Variable
-            The variable which will be provided to PyBuild.
-
-        FunctionCall
-            Call to cast function responsible for the conversion of one data type into another.
-        """
-        out_var = getattr(result, 'original_function_result_variable', result.var)
-        name = self.scope.get_expected_name(out_var.name)
-        variable = self.scope.find(name, category='variables')
-        if variable.rank != 0:
-            self.add_import(cwrapper_ndarray_import)
-
-        cast_function = FunctionCall(C_to_Python(variable), [ObjectAddress(variable)])
-
-        collect_type = PyccelPyObject()
-        collect_var = Variable(dtype = collect_type, memory_handling='alias',
-            name = self.scope.get_new_name(variable.name+"_tmp"))
-        self.scope.insert_variable(collect_var)
-        self._to_free_PyObject_list.append(collect_var) #TODO remove in next PR
-
-        return collect_var, cast_function
-
-    def insert_constant(self, mod_name, var_name, var, collect_var):
-        """
-        Insert a variable into the module
-
-        Parameters
-        ----------
-        mod_name    : str
-                      The name of the module variable
-        var_name    : str
-                      The name which will be used to identify the
-                      variable in python. (This is usually var.name,
-                      however it may differ due to the case-insensitivity
-                      of fortran)
-        var         : Variable
-                      The module variable
-        collect_var : Variable
-                      A PyObject* variable to store temporaries
-
-        Returns
-        -------
-        list : A list of PyccelAstNodes to be appended to the body of the
-                pymodule initialisation function
-        """
-        if var.rank != 0:
-            self.add_import(cwrapper_ndarray_import)
-
-        collect_value = AliasAssign(collect_var,
-                                FunctionCall(C_to_Python(var), [ObjectAddress(var)]))
-        add_expr = PyModule_AddObject(mod_name, var_name, collect_var)
-        if_expr = If(IfSection(PyccelLt(add_expr,LiteralInteger(0)),
-                        [FunctionCall(Py_DECREF, [collect_var]),
-                         Return([PyccelUnarySub(LiteralInteger(1))])]))
-        return [collect_value, if_expr]
-
-    def get_module_exec_function(self, expr, exec_func_name):
-        """
-        Create code which initialises a module.
-
-        Create the function which executes any statements which happen
-        when the module is loaded.
-
-        Parameters
-        ----------
-        expr : Module
-            The module being wrapped.
-
-        exec_func_name : str
-            The name of the function.
-
-        Returns
-        -------
-        str
-            The code for a function which initialises a module.
-        """
-        # Create scope for the module initialisation function
-        scope = self.scope.new_child_scope(exec_func_name)
-        self.set_scope(scope)
-
-        #Create module variable
-        mod_var_name = self.scope.get_new_name('m')
-        mod_var = Variable(dtype = PyccelPyObject(),
-                      name       = mod_var_name,
-                      memory_handling = 'alias')
-        scope.insert_variable(mod_var)
-
-        # Collect module variables from translated code
-        body = []
-        if isinstance(expr, BindCModule):
-            orig_vars_to_wrap = [v for v in expr.original_module.variables if not v.is_private]
-            wrapper_funcs = {f.original_function: f for f in expr.variable_wrappers}
-            # Collect python compatible module variables
-            vars_to_wrap = []
-            for v in orig_vars_to_wrap:
-                if v in wrapper_funcs:
-                    # Get pointer to store array data
-                    var = scope.get_temporary_variable(dtype_or_var = v,
-                            name = v.name,
-                            memory_handling = 'alias',
-                            rank = 0, shape = None, order = None)
-                    # Create variables to store the shape of the array
-                    shape = [scope.get_temporary_variable(NativeInteger(),
-                            v.name+'_size') for _ in range(v.rank)]
-                    # Get the bind_c function which wraps a fortran array and returns c objects
-                    var_wrapper = wrapper_funcs[v]
-                    # Call bind_c function
-                    call = Assign(PythonTuple(ObjectAddress(var), *shape), FunctionCall(var_wrapper, ()))
-                    body.append(call)
-
-                    # Create ndarray to store array data
-                    nd_var = self.scope.get_temporary_variable(dtype_or_var = v,
-                            name = v.name,
-                            memory_handling = 'alias'
-                            )
-                    alloc = Allocate(nd_var, shape=shape, order=nd_var.order, status='unallocated')
-                    body.append(alloc)
-                    # Save raw_data into ndarray to obtain useable pointer
-                    set_data = AliasAssign(DottedVariable(NativeVoid(), 'raw_data',
-                            memory_handling = 'alias', lhs=nd_var), var)
-                    body.append(set_data)
-                    # Save the ndarray to vars_to_wrap to be handled as if it came from C
-                    vars_to_wrap.append(nd_var)
-                else:
-                    # Ensure correct name
-                    w = v.clone(scope.get_expected_name(v.name.lower()))
-                    assign = v.get_user_nodes(Assign)[0]
-                    # assign.ast should always exist, but is not always set when the
-                    # Assign is created in the codegen stage
-                    if assign.ast:
-                        w.ast = assign.ast
-                    vars_to_wrap.append(w)
-        else:
-            orig_vars_to_wrap = [v for v in expr.variables if not v.is_private]
-            vars_to_wrap = orig_vars_to_wrap
-        var_names = [str(self.get_python_name(expr.scope, v)) for v in orig_vars_to_wrap]
-
-        # If there are any variables in the module then add them to the module object
-        if vars_to_wrap:
-            # Create variable for temporary python objects
-            tmp_var_name = self.scope.get_new_name('tmp')
-            tmp_var = Variable(dtype = PyccelPyObject(),
-                          name       = tmp_var_name,
-                          memory_handling = 'alias')
-            scope.insert_variable(tmp_var)
-            # Add code to add variable to module
-            body.extend(l for n,v in zip(var_names,vars_to_wrap) for l in self.insert_constant(mod_var_name, n, v, tmp_var))
-
-        if expr.init_func:
-            # Call init function code
-            body.insert(0,FunctionCall(expr.init_func,[],[]))
-
-        body.append(Return([LiteralInteger(0)]))
-        self.exit_scope()
-
-        func = FunctionDef(name = exec_func_name,
-            arguments = (FunctionDefArgument(mod_var),),
-            results = (FunctionDefResult(scope.get_temporary_variable(NativeInteger(),
-                precision = 4)),),
-            body = CodeBlock(body),
-            scope = scope)
-        func_code = super()._print_FunctionDef(func).split('\n')
-        func_code[1] = "static "+func_code[1]
-
-
-        return '\n'.join(func_code)
-
-=======
->>>>>>> b10051d8
     def _print_BindCPointer(self, expr):
         return 'bind_c_ptr'
 
@@ -803,157 +282,12 @@
         arg_names = ',\n'.join([f'"{a}"' for a in expr.arg_names] + [self._print(Nil())])
         return (f'static char *{expr.name}[] = {{\n'
                         f'{arg_names}\n'
-<<<<<<< HEAD
-                        f'}};\n')
-
-    def _print_PyModule_AddObject(self, expr):
-        name = self._print(expr.name)
-        var = self._print(expr.variable)
-        return f'PyModule_AddObject({expr.mod_name}, {name}, {var})'
-
-    def _print_FunctionDef(self, expr):
-        self.set_scope(self.scope.new_child_scope(expr.name))
-
-        local_arg_vars = {}
-        args = expr.bind_c_arguments if isinstance(expr, BindCFunctionDef) else expr.arguments
-        for a in args:
-            v = (a.original_function_argument_variable if isinstance(a, BindCFunctionDefArgument) else a.var)
-            if isinstance(v, Variable):
-                new_name = self.scope.get_new_name(v.name)
-                if isinstance(v, Variable) and (v.rank > 0 or v.is_optional):
-                    new_v = v.clone(new_name, memory_handling='alias')
-                else:
-                    new_v = v.clone(new_name)
-                local_arg_vars[new_v] = a
-                self.scope.insert_variable(new_v)
-            else:
-                self.scope.functions[v.name] = v
-                local_arg_vars[v] = a
-
-        results = expr.bind_c_results if isinstance(expr, BindCFunctionDef) else expr.results
-        result_vars = []
-        for r in results:
-            var = r.var
-            name = var.name
-            self.scope.insert_symbol(name)
-            if var.rank > 0:
-                v = var.clone(self.scope.get_expected_name(name), memory_handling = 'alias')
-            else:
-                v = var.clone(self.scope.get_expected_name(name))
-            result_vars.append(v)
-            self.scope.insert_variable(v)
-            if isinstance(r, BindCFunctionDefResult) and r.shape:
-                original_var = r.original_function_result_variable
-                original_name = original_var.name
-                self.scope.insert_symbol(original_name)
-                # Declare as pointer as the array should not free its data when it goes out of scope
-                new_var = original_var.clone(self.scope.get_expected_name(original_name), memory_handling='alias')
-                self.scope.insert_variable(new_var)
-        # update ndarray and optional local variables properties
-
-        # Find a name for the wrapper function
-        wrapper_name = self._get_wrapper_name(expr)
-
-        # Collect arguments and results
-        wrapper_args    = self.get_wrapper_arguments()
-        wrapper_results = [self.get_new_PyObject("result")]
-        self.scope.insert_variable(wrapper_results[0])
-
-        # Collect argument names for PyArgParse
-        arg_names         = [a.var.name for a in (expr.original_function.arguments if isinstance(expr, BindCFunctionDef) else expr.arguments)]
-        keyword_list_name = self.scope.get_new_name('kwlist')
-        keyword_list      = PyArgKeywords(keyword_list_name, arg_names)
-
-        if expr.is_private:
-            self.exit_scope()
-            return self.untranslatable_function(wrapper_name,
-                        wrapper_args, wrapper_results,
-                        "Private functions are not accessible from python")
-
-        if any(isinstance(arg, FunctionAddress) for arg in local_arg_vars):
-            self.exit_scope()
-            return self.untranslatable_function(wrapper_name,
-                        wrapper_args, wrapper_results,
-                        "Cannot pass a function as an argument")
-
-        wrapper_body              = [keyword_list]
-        wrapper_body_translations = []
-        static_func_args  = []
-
-        parse_args = []
-        for var, arg in local_arg_vars.items():
-            collect_var  = self.get_PyArgParseType(var)
-
-            body, tmp_variable = self._body_management(var, collect_var, arg.value, True)
-
-            # Save cast to argument variable
-            wrapper_body_translations.extend(body)
-
-            parse_args.append(collect_var)
-
-            # Get Bind/C arguments
-            static_func_args.extend(self.get_static_args(var))
-
-            # Write default values
-            if arg.value is not None:
-                wrapper_body.append(self.get_default_assign(parse_args[-1], var, arg.value))
-
-        # Parse arguments
-        parse_node = PyArg_ParseTupleNode(*wrapper_args[1:],
-                                          list(local_arg_vars.values()),
-                                          parse_args, keyword_list)
-
-        wrapper_body.append(If(IfSection(PyccelNot(parse_node), [Return([Nil()])])))
-        wrapper_body.extend(wrapper_body_translations)
-
-        wrapper_body.extend(self._get_static_func_call_code(expr, static_func_args, results))
-
-        # Loop over results to carry out necessary casts and collect Py_BuildValue type string
-        res_args = []
-        for a in results :
-            collect_var, cast_func = self.get_PyBuildValue(a)
-            if cast_func is not None:
-                wrapper_body.append(AliasAssign(collect_var, cast_func))
-
-            res_args.append(ObjectAddress(collect_var) if collect_var.is_alias else collect_var)
-
-        # Call PyBuildNode
-        wrapper_body.append(AliasAssign(wrapper_results[0],PyBuildValueNode(res_args)))
-
-        # Call free function for python type
-        wrapper_body += [FunctionCall(Py_DECREF, [i]) for i in self._to_free_PyObject_list]
-
-        # Call free function for C type
-        wrapper_body += [If(IfSection(PyccelIsNot(i, Nil()), [Deallocate(i)])) if self.is_c_pointer(i) \
-                            else Deallocate(i) for i in local_arg_vars if i.rank > 0]
-        if self._target_language == 'fortran':
-            dealloc_results = [self.scope.find(self.scope.get_expected_name(r.original_function_result_variable.name), category='variables')
-                                for r in results]
-        else:
-            dealloc_results = result_vars
-        wrapper_body += [If(IfSection(PyccelIsNot(i, Nil()), [Deallocate(i)])) if self.is_c_pointer(i) \
-                            else Deallocate(i) for i in dealloc_results if i.rank > 0]
-        self._to_free_PyObject_list.clear()
-
-        #Return
-        wrapper_body.append(Return(wrapper_results))
-
-        # Create FunctionDef and write using classic method
-        wrapper_func = FunctionDef(name = wrapper_name,
-            arguments = [FunctionDefArgument(a) for a in wrapper_args],
-            results = [FunctionDefResult(r) for r in wrapper_results],
-            body = wrapper_body,
-            scope = self.scope)
-
-        self.exit_scope()
-=======
                         '};\n')
 
     def _print_PyModule_AddObject(self, expr):
         name = self._print(expr.name)
         var  = self._print(expr.variable)
         return f'PyModule_AddObject({expr.mod_name}, {name}, {var})'
->>>>>>> b10051d8
 
     def _print_PyModule(self, expr):
         scope = expr.scope
@@ -970,19 +304,6 @@
                 scope.insert_symbol(v.name.lower())
 
         funcs = []
-<<<<<<< HEAD
-        if self._target_language == 'fortran':
-            vars_to_wrap_decs = [Declare(v.clone(v.name.lower()), module_variable=True) \
-                                    for v in variables if not v.is_private and v.rank == 0]
-
-            for f in expr.original_module.funcs:
-                if f.is_private:
-                    funcs.append(f)
-        else:
-            vars_to_wrap_decs = [Declare(v, module_variable=True) \
-                                    for v in expr.variables if not v.is_private]
-=======
->>>>>>> b10051d8
 
         self._module_name  = self.get_python_name(scope, expr)
         sep = self._print(SeparatorComment(40))
@@ -997,52 +318,6 @@
         self._in_header = False
 
         function_defs = '\n'.join(self._print(f) for f in funcs)
-<<<<<<< HEAD
-        cast_functions = '\n'.join(CCodePrinter._print_FunctionDef(self, f)
-                                       for f in self._cast_functions_dict.values())
-
-        method_def_funcs = []
-        for f in funcs:
-            if f is not expr.init_func:
-                name = self.get_python_name(expr.scope, f)
-                wrapper_name = self._function_wrapper_names[f.name]
-                doc_string = self._print(LiteralString('\n'.join(f.doc_string.comments))) \
-                                                                if f.doc_string else '""'
-                method_def_funcs.append(f'{{\n'
-                                     f'"{name}",\n'
-                                     f'(PyCFunction){wrapper_name},\n'
-                                     f'METH_VARARGS | METH_KEYWORDS,\n'
-                                     f'{doc_string}\n'
-                                     f'}},\n')
-
-        method_def_func = ''.join(method_def_funcs)
-
-        slots_name = self.scope.get_new_name(f'{expr.name}_slots')
-        exec_func_name = self.scope.get_new_name('exec_func')
-        slots_def = (f'static PyModuleDef_Slot {slots_name}[] = {{\n'
-                     f'{{Py_mod_exec, {exec_func_name}}},\n'
-                     f'{{0, NULL}},\n'
-                     f'}};\n')
-
-        method_def_name = self.scope.get_new_name(f'{expr.name}_methods')
-        method_def = (f'static PyMethodDef {method_def_name}[] = {{\n'
-                      f'{method_def_func}'
-                      f'{{ NULL, NULL, 0, NULL}}\n'
-                      f'}};\n')
-
-        module_def_name = self.scope.get_new_name(f'{expr.name}_module')
-        module_def = (f'static struct PyModuleDef {module_def_name} = {{\n'
-                f'PyModuleDef_HEAD_INIT,\n'
-                f'/* name of module */\n'
-                f'\"{self._module_name}\",\n'
-                f'/* module documentation, may be NULL */\n'
-                f'NULL,\n' #TODO: Add documentation
-                f'/* size of per-interpreter state of the module, or -1 if the module keeps state in global variables. */\n'
-                f'0,\n'
-                f'{method_def_name},\n'
-                f'{slots_name}\n'
-                f'}};\n')
-=======
 
         method_def_func = ''.join(('{{\n'
                                      '"{name}",\n'
@@ -1081,20 +356,13 @@
                 f'{method_def_name},\n'
                 f'{slots_name}\n'
                 '};\n')
->>>>>>> b10051d8
 
         exec_func = self._print(expr.init_func)
 
         init_func = (f'PyMODINIT_FUNC PyInit_{self._module_name}(void)\n{{\n'
-<<<<<<< HEAD
-                f'import_array();\n'
-                f'return PyModuleDef_Init(&{module_def_name});\n'
-                f'}}\n')
-=======
                 'import_array();\n'
                 f'return PyModuleDef_Init(&{module_def_name});\n'
                 '}\n')
->>>>>>> b10051d8
 
         # Print imports last to be sure that all additional_imports have been collected
         for i in expr.imports:
@@ -1105,30 +373,10 @@
 
         self.exit_scope()
 
-<<<<<<< HEAD
-        return ('#define PY_ARRAY_UNIQUE_SYMBOL CWRAPPER_ARRAY_API\n'
-                f'{imports}\n'
-                f'{decs}\n'
-                f'{function_signatures}\n'
-                f'{sep}\n'
-                f'{cast_functions}\n'
-                f'{sep}\n'
-                f'{function_defs}\n'
-                f'{exec_func}\n'
-                f'{sep}\n'
-                f'{method_def}\n'
-                f'{sep}\n'
-                f'{slots_def}\n'
-                f'{sep}\n'
-                f'{module_def}\n'
-                f'{sep}\n'
-                f'{init_func}')
-=======
         return '\n'.join(['#define PY_ARRAY_UNIQUE_SYMBOL CWRAPPER_ARRAY_API',
                 imports, decs, function_signatures, sep, sep, function_defs,
                 exec_func, sep, method_def, sep, slots_def, sep, module_def,
                 sep, init_func])
->>>>>>> b10051d8
 
 def cwrappercode(expr, filename, target_language, assign_to=None, **settings):
     """Converts an expr to a string of c wrapper code
