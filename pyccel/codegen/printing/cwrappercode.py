# coding: utf-8
#------------------------------------------------------------------------------------------#
# This file is part of Pyccel which is released under MIT License. See the LICENSE file or #
# go to https://github.com/pyccel/pyccel/blob/master/LICENSE for full license details.     #
#------------------------------------------------------------------------------------------#
# pylint: disable=R0201

from collections import OrderedDict

from pyccel.codegen.printing.ccode import CCodePrinter

from pyccel.ast.literals      import LiteralTrue, LiteralInteger, LiteralString
from pyccel.ast.literals      import Nil

from pyccel.ast.core          import Assign, AliasAssign, FunctionDef, FunctionAddress
from pyccel.ast.core          import If, IfSection, Return, FunctionCall, Deallocate
from pyccel.ast.core          import create_incremented_string, SeparatorComment
from pyccel.ast.core          import Import
from pyccel.ast.core          import AugAssign

from pyccel.ast.operators     import PyccelEq, PyccelNot, PyccelIs

from pyccel.ast.datatypes   import NativeInteger, NativeGeneric, datatype

from pyccel.ast.cwrapper      import PyArg_ParseTupleNode, PyBuildValueNode
from pyccel.ast.cwrapper      import PyArgKeywords
from pyccel.ast.cwrapper      import Py_None
from pyccel.ast.cwrapper      import generate_datatype_error, PyErr_SetString
from pyccel.ast.cwrapper      import scalar_object_check, flags_registry
from pyccel.ast.cwrapper      import PyccelPyArrayObject, PyccelPyObject
from pyccel.ast.cwrapper      import C_to_Python, Python_to_C
from pyccel.ast.cwrapper      import Py_CLEANUP_SUPPORTED
from pyccel.ast.cwrapper      import get_custom_key
from pyccel.ast.cwrapper      import PyErr_Occurred
from pyccel.ast.cwrapper      import malloc, free, sizeof, generate_datatype_error

from pyccel.ast.internals     import PyccelArraySize

from pyccel.ast.numpy_wrapper import array_checker, array_get_dim, array_get_data
from pyccel.ast.numpy_wrapper import pyarray_to_f_ndarray, pyarray_to_c_ndarray
from pyccel.ast.numpy_wrapper import find_in_numpy_dtype_registry, numpy_get_type

<<<<<<< HEAD
from pyccel.ast.bind_c          import as_static_function_call

from pyccel.ast.variable      import VariableAddress, Variable, ValuedVariable

from pyccel.errors.errors   import Errors

errors = Errors()
=======
from pyccel.ast.variable  import VariableAddress, Variable
>>>>>>> 831a286c

__all__ = ["CWrapperCodePrinter", "cwrappercode"]

dtype_registry = {('pyobject'     , 0) : 'PyObject',
                  ('pyarrayobject', 0) : 'PyArrayObject'}

RETURN_ZERO = Return([LiteralInteger(0)])
RETURN_NULL = Return([Nil()])

class CWrapperCodePrinter(CCodePrinter):
    """A printer to convert a python module to strings of c code creating
    an interface between python and an implementation of the module in c"""
    def __init__(self, parser, target_language, extra_includes=(), **settings):
        CCodePrinter.__init__(self, parser, **settings)
        self._target_language             = target_language
        self._function_wrapper_names      = dict()
        self._global_names                = set()
        self._module_name                 = None
        self._converter_functions         = dict()
        self._extra_includes = extra_includes
        self._optional_partners = {}

    # --------------------------------------------------------------------
    #                       Helper functions
    # --------------------------------------------------------------------

    def stored_in_c_pointer(self, a):
        """
        Return True if variable is pointer or stored in a pointer

        Parameters
        ----------
        a      : Variable
            Variable holding information needed (is_pointer, is_optional)

        Returns
        -------
        stored_in_c : Boolean
        """
        if not isinstance(a, Variable):
            return False

        return a.is_pointer or a.is_optional

    @staticmethod
    def get_new_name(used_names, requested_name):
        """
        Generate a new name, return the requested_name if it's not in
        used_names set  or generate new one based on the requested_name.
        The generated name is appended to the used_names set

        Parameters
        ----------
        used_names     : set of strings
            Set of variable and function names to avoid name collisions

        requested_name : String
            The desired name

        Returns
        ----------
        name  : String

        """
        if requested_name not in used_names:
            used_names.add(requested_name)
            name = requested_name
        else:
            name, _ = create_incremented_string(used_names, prefix=requested_name)

<<<<<<< HEAD
        return name
=======
    def function_signature(self, expr, print_arg_names = True):
        args = list(expr.arguments)
        if any([isinstance(a.var, FunctionAddress) for a in args]):
            # Functions with function addresses as arguments cannot be
            # exposed to python so there is no need to print their signature
            return ''
        else:
            return CCodePrinter.function_signature(self, expr, print_arg_names)
>>>>>>> 831a286c

    def get_declare_type(self, variable):
        """
        Get the declaration type of a variable

        Parameters
        ----------
        variable : Variable
            Variable holding information needed to choose the declaration type

        Returns
        -------
        type_declaration : String

        """
        dtype = self._print(variable.dtype)
        prec  = variable.precision
        rank  = variable.rank

        dtype = self.find_in_dtype_registry(dtype, prec)
        if rank > 0:
            if variable.is_ndarray:
                dtype = 't_ndarray'
            else:
                errors.report(PYCCEL_RESTRICTION_TODO, symbol="rank > 0",severity='fatal')

        if variable.is_pointer and variable.is_optional:
            return '{} **'.format(dtype)

        if self.stored_in_c_pointer(variable):
            return '{0} *'.format(dtype)

        return '{0} '.format(dtype)

    def get_new_PyObject(self, name, used_names, rank = False):
        """
        Create new PyccelPyObject Variable with the desired name

        Parameters
        ----------
        name       : String
            The desired name

        used_names : Set of strings
            Set of variable and function names to avoid name collisions

        Returns: Variable
        -------
        """
        if rank is False:
            dtype = PyccelPyObject()
        else:
            dtype = PyccelPyArrayObject()

        return Variable(dtype      = dtype,
                        name       = self.get_new_name(used_names, name),
                        is_pointer = True)

    def find_in_dtype_registry(self, dtype, prec):
        """
        Find the corresponding C dtype in the dtype_registry
        raise PYCCEL_RESTRICTION_TODO if not found

        Parameters
        ----------
        dtype : String
            expression data type

        prec  : Integer
            expression precision

        Returns
        -------
        dtype : String
        """
        try :
            return dtype_registry[(dtype, prec)]
        except KeyError:
            return CCodePrinter.find_in_dtype_registry(self, dtype, prec)

<<<<<<< HEAD
    def get_default_assign(self, variable):
        """
        Look up the default value and create default assign

        Parameters
        ----------
        variable : Variable
            Variable holding information needed (value)

        Returns  : Assign
        -------
        """
=======
    def get_default_assign(self, arg, func_arg, value):
        if arg.rank > 0 :
            return AliasAssign(arg, Nil())
        elif func_arg.is_optional:
            return AliasAssign(arg, Py_None)
        elif isinstance(arg.dtype, (NativeReal, NativeInteger, NativeBool)):
            return Assign(arg, value)
        elif isinstance(arg.dtype, PyccelPyObject):
            return AliasAssign(arg, Py_None)
        else:
            raise NotImplementedError('Default values are not implemented for this datatype : {}'.format(func_arg.dtype))
>>>>>>> 831a286c

        if variable.is_optional:
            assign = Assign(VariableAddress(variable), Nil())

        else: #valued
            assign = Assign(variable, variable.value)

        return assign

    def get_static_function(self, function):
        """

        Create a static FunctionDef from the argument used for
        C/fortran binding.
        If target language is C return the argument function
        If target language is Fortran, return a static function which
        takes both the data and the shapes as arguments

        Parameters
        ----------
        function    : FunctionDef
            FunctionDef holding information needed to create static function

        Returns   :
        -----------
        static_func : FunctionDef
        """
        if self._target_language == 'fortran':
<<<<<<< HEAD
            static_func = as_static_function_call(function, self._module_name)
        else:
            static_func = function

        return static_func

    def static_function_signature(self, expr):
=======
            static_args = []
            for arg in function.arguments:
                a = arg.var
                if isinstance(a, Variable) and a.rank>0:
                    # Add shape arguments for static function
                    for i in range(collect_dict[a].rank):
                        var = Variable(dtype=NativeInteger() ,name = self.get_new_name(used_names, a.name + "_dim"))
                        body = FunctionCall(numpy_get_dim, [collect_dict[a], i])
                        if a.is_optional:
                            body = IfTernaryOperator(PyccelIsNot(VariableAddress(collect_dict[a]),Nil()), body , LiteralInteger(0))
                        body = Assign(var, body)
                        additional_body.append(body)
                        static_args.append(var)
                static_args.append(a)
            static_function = as_static_function_call(function, self._module_name)
        else:
            static_function = function
            static_args = [a.var for a in function.arguments]
        return static_function, static_args, additional_body

    def _get_check_type_statement(self, variable, collect_var, compulsory):
>>>>>>> 831a286c
        """
        Extract from the function definition all the information (name, input, output)
        needed to create the function signature used for C/fortran binding

        Parameters:
        ----------
<<<<<<< HEAD
        expr : FunctionDef
            The function defintion
=======
        variable    : Variable
                      The variable containing the PythonObject
        collect_var : Variable
                      The variable in which the result will be saved,
                      used to provide information about the expected type
        compulsory  : bool
                      Indicates whether the argument is a compulsory argument
                      to the function (if not then it must have a default or
                      be optional)
>>>>>>> 831a286c

        Return:
        ------
        String
            Signature of the function
        """
        #if target_language is C no need for the binding
        if self._target_language == 'c':
            return self.function_signature(expr)

        args = list(expr.arguments)
        if len(expr.results) == 1:
            ret_type = self.get_declare_type(expr.results[0])
        elif len(expr.results) > 1:
            ret_type = self._print(datatype('int')) + ' '
            args += [a.clone(name = a.name, is_pointer =True) for a in expr.results]
        else:
            ret_type = self._print(datatype('void')) + ' '
        name = expr.name
        if not args:
            arg_code = 'void'
        else:
            arg_code = ', '.join('{}'.format(self.function_signature(i, False))
                        if isinstance(i, FunctionAddress)
                        else '{0}{1}'.format(self.get_static_declare_type(i), i.name)
                        for i in args)

        if isinstance(expr, FunctionAddress):
            return '{}(*{})({})'.format(ret_type, name, arg_code)
        else:
            return '{0}{1}({2})'.format(ret_type, name, arg_code)

<<<<<<< HEAD
    def get_static_args(self, argument):
        """
        Create bind_C arguments for arguments rank > 0 in fortran.
        needed in static function call
        func(a) ==> static_func(nd_dim(a) , nd_data(a))
        where nd_data(a) = buffer holding data
              nd_dim(a)  = size of array

        Parameters
        ----------
        argument    : Variable
            Variable holding information needed (rank)

        Returns     : List of arguments
            List that can contains Variables and FunctionCalls
        -----------
        """
=======
        if not compulsory:
            default = PyccelNot(VariableAddress(collect_var)) \
                            if variable.rank > 0 else \
                      PyccelEq(VariableAddress(collect_var), VariableAddress(Py_None))
            check = PyccelAssociativeParenthesis(PyccelOr(default, check))
>>>>>>> 831a286c

        if self._target_language == 'fortran' and argument.rank > 0:
            static_args = [
                FunctionCall(array_get_dim, [argument, i]) for i in range(argument.rank)
            ]
            static_args.append(FunctionCall(array_get_data, [argument]))
        else:
            static_args = [argument]

        return static_args

    def get_wrapper_name(self, used_names, func):
        """
        create wrapper function name

        Parameters
        ----------
        used_names: list of strings
            List of variable and function names to avoid name collisions
        func      : FunctionDef or Interface

        Returns:
        -------
        wrapper_name : string
        """
        name         = func.name
        wrapper_name = self.get_new_name(used_names.union(self._global_names), name+"_wrapper")

        self._function_wrapper_names[name] = wrapper_name
        self._global_names.add(wrapper_name)
        used_names.add(wrapper_name)

        return wrapper_name


<<<<<<< HEAD
    def get_wrapper_arguments(self, used_names):
        """
        Create wrapper arguments
        Parameters
        ----------
        used_names : Set of strings
            Set of variable and function names to avoid name collisions

        Returns: List of variables
        """
        python_func_args    = self.get_new_PyObject("args"  , used_names)
        python_func_kwargs  = self.get_new_PyObject("kwargs", used_names)
        python_func_selfarg = self.get_new_PyObject("self"  , used_names)

        return [python_func_selfarg, python_func_args, python_func_kwargs]

    def get_static_declare_type(self, variable):
        """
        Get the declaration type of a variable, this function is used for
        C/fortran binding using native C datatypes.

        Parameters
        ----------
        variable : Variable
            Variable holding information needed to choose the declaration type

        Returns: String
        --------
=======
    # -------------------------------------------------------------------
    # Functions managing the creation of wrapper body
    # -------------------------------------------------------------------

    def _valued_variable_management(self, variable, collect_var, tmp_variable, default_value):
        """
        Responsible for creating the body collecting the default value of a Variable
        and the check needed.
        If the Variable is optional create body to collect the new value

        Parameters
        ----------
        variable      : Variable
                        The optional variable
        collect_var   : Variable
                        variable which holds the value collected with PyArg_Parsetuple
        tmp_variable  : Variable
                        The temporary variable  to hold result
        default_value : PyccelAstNode
                        Object containing the default value of the variable
>>>>>>> 831a286c

        """
        dtype = self._print(variable.dtype)
        prec  = variable.precision

        dtype = self.find_in_dtype_registry(dtype, prec)

<<<<<<< HEAD
        if self.stored_in_c_pointer(variable):
            return '{0} *'.format(dtype)
=======
        if variable.is_optional:
            collect_body  = [AliasAssign(variable, tmp_variable)]
            section       = IfSection(valued_var_check, [AliasAssign(variable, Nil())])

        else:
            section       = IfSection(valued_var_check, [Assign(variable, default_value)])
>>>>>>> 831a286c

        elif self._target_language == 'fortran' and variable.rank > 0:
            return '{0} *'.format(dtype)

        else:
            return '{0} '.format(dtype)

<<<<<<< HEAD
    @staticmethod
    def set_flag_value(flag, variable):
=======
    def _body_scalar(self, variable, collect_var, default_value = None, error_check = False, tmp_variable = None):
>>>>>>> 831a286c
        """
        Collect data type flag value from flags_registry used to avoid
        multiple data type check when using interfaces, and set the
        new flag value, raise NotImplementedError if not found

        Parameters
        ----------
<<<<<<< HEAD
        flag     : Integer
            the current flag value
=======
        variable      : Variable
                        the variable to be collected
        collect_var   : Variable
                        variable which holds the value collected with PyArg_Parsetuple
        default_value : PyccelAstNode
                        Object containing the default value of the variable
                        Default: None
        error_check   : boolean
                        True if checking the data type and raising error is needed
                        Default: False
        tmp_variable  : Variable
                        temporary variable to hold value
                        Default: None
>>>>>>> 831a286c

        variable : Variable
            Variable holding information needed (dtype, precision)

        Returns  : Integer
        -------
            the new flag value
        """
        try :
            new_flag = flags_registry[(variable.dtype, variable.precision)]
        except KeyError:
            raise NotImplementedError(
            'datatype not implemented as arguments : {}'.format(variable.dtype))
        return (flag << 4) + new_flag

<<<<<<< HEAD
    def get_free_statements(self, variable):
        """
        """
        body = []
        # once valued variable rank > 0 are implemented change should be made here
        if variable.rank > 0:
            body.append(Deallocate(variable))
=======
        var      = tmp_variable if tmp_variable else variable
        sections = []

        collect_value = [Assign(var, FunctionCall(Python_to_C(var), [collect_var]))]

        if default_value is not None:
            section, optional_collect = self._valued_variable_management(variable, collect_var, tmp_variable, default_value)
            sections.append(section)
            collect_value += optional_collect

        if error_check:
            check_type = scalar_object_check(collect_var, var)
            sections.append(IfSection(check_type, collect_value))
            error = generate_datatype_error(var)
            sections.append(IfSection(LiteralTrue(), [error, Return([Nil()])]))
        else:
            sections.append(IfSection(LiteralTrue(), collect_value))
>>>>>>> 831a286c

        if variable.is_optional:
            body.append(FunctionCall(free, [variable]))

        return body

    def need_free(self, variable):
        """
        """
        return variable.is_optional or variable.rank > 0

    def need_memory_allocation(self, variable):
        """
        allocated needed memory to hold value this is used to avoid creating mass
        temporary variables and multiples checks
        Parameters
        ----------
        variable : Variable
            variable to allocate

        Returns     : AliasAssign
        -----------
        """

        if variable.rank > 0:
            dtype = 't_ndarray'
        else:
            dtype = self.find_in_dtype_registry(self._print(variable.dtype), variable.precision)

        size = Variable(NativeGeneric(), dtype)
        size = FunctionCall(sizeof, [size])
        body = AliasAssign(variable, FunctionCall(malloc, [size]))

        return body

    def argument_check(self, p_arg, c_arg, is_interface):
        """
        """
        body = []

        if c_arg.rank > 0: #array
            check = array_checker(p_arg, c_arg, not is_interface, self._target_language)
            body.append(IfSection(check, [RETURN_ZERO]))

        elif not is_interface:
            check = PyccelNot(scalar_object_check(p_arg, c_arg))
            error = [generate_datatype_error(c_arg)]
            body.append(IfSection(check, error + [RETURN_ZERO]))

        return body

<<<<<<< HEAD
    #--------------------------------------------------------------------
    #                   Convert functions
    #--------------------------------------------------------------------

    def generate_converter_function(self, name, cast_function, c_var, is_interface):
        """
=======
    def _body_management(self, used_names, variable, collect_var, default_value = None, check_type = False):
>>>>>>> 831a286c
        """
        argument    = c_var.clone(name = 'c_arg', is_pointer = True)

        parse_dtype = PyccelPyArrayObject() if (argument.rank > 0) else PyccelPyObject()
        parse_arg   = Variable(name = 'p_arg', dtype = parse_dtype, is_pointer = True)

        succes_return = Return([LiteralInteger(1)])
        body          = []

        # Setting up the destructor to free allocated memory in case of error
        if self.need_free(argument):
            succes_return = Return([Py_CLEANUP_SUPPORTED])
            check         = PyccelIs(VariableAddress(parse_arg), Nil())
            body.append(IfSection(check, self.get_free_statements(argument) + [RETURN_ZERO]))

        # Setting up the converter to know if an argument can be optional
        if argument.is_optional:
            check = PyccelEq(VariableAddress(parse_arg), VariableAddress(Py_None))
            body.append(IfSection(check, [succes_return]))

        # Getting argument type check statement
        body.extend(self.argument_check(parse_arg, argument, is_interface))

        body = [If(*body)]

        # Allocate memory if needed (we only allocate optional variable for the moment)
        if c_var.is_optional:
            body.append(self.need_memory_allocation(argument))
            self._optional_partners[argument] = None

        # Collect value from python object
        body.append(Assign(argument, FunctionCall(cast_function, [parse_arg])))

        # check if and error occurred during conversion
        check = FunctionCall(PyErr_Occurred, [])
        body.append(If(IfSection(check, self.get_free_statements(argument) + [RETURN_ZERO])))

        # Succes return
        body.append(succes_return)

        function = FunctionDef(name      = name,
                               arguments = [parse_arg, argument],
                               body      = body,
                               results   = [Variable(name = 'r', dtype = NativeInteger(), is_temp = True)])

        return function

    def generate_converter_function_name(self, used_names, argument):
        """
        Generate an unique name for the converter function
        Parameters:
        ----------
<<<<<<< HEAD
        used_names : Set of strings
            Set of variable and function names to avoid name collisions

        argument   : Variable
            variable holding information needed to choose the converter
            function name
=======
        used_names    : set of strings
                        Set of variable and function names to avoid name collisions
        variable      : Variable
                        The Variable (which may be optional)
        collect_var   : Variable
                        the pyobject type variable  holder of value
        default_value : PyccelAstNode
                        Object containing the default value of the variable
                        Default: None
        check_type    : Boolean
                        True if the type is needed
                        Default: False
>>>>>>> 831a286c

        Returns
        -------
        name : String
            the generated name

        """
        dtype = self._print(argument.dtype)
        prec  = argument.precision
        dtype = self.find_in_dtype_registry(dtype, prec)
        dtype = dtype.replace(" ", "_")

        rank   = ''   if argument.rank < 1 else '_{}'.format(argument.rank)
        order  = ''   if argument.order is None else '_{}'.format(argument.order)
        valued = ''   if not argument.is_optional else 'o_'

        name = 'py_to_{valued}{dtype}{precision}{rank}{order}'.format(
            valued    = valued,
            dtype     = dtype,
            precision = prec,
            rank      = rank,
            order     = order
        )
        name = self.get_new_name(used_names, name) # to avoid name collision
        return name

    # -------------------------------------------------------------------
    #                     Interfaces helpers
    # -------------------------------------------------------------------

    def generate_interface_check_function(self, check_var, parse_args, type_dict, used_names, wrapper_name):
        """
        """
        arg_size = len(type_dict.keys()) - 1

        function_body  = [Assign(check_var, LiteralInteger(0))]

        for p_arg in type_dict.keys():
            types = set()
            name = type_dict[p_arg][0].name #get argument name
            body = []

            for c_arg in type_dict[p_arg]:
                dtype = self.find_in_dtype_registry(self._print(c_arg.dtype), c_arg.precision)

                if (dtype) in types: #to avoid check same type
                    continue
                types.add(dtype)

<<<<<<< HEAD
                flag = self.set_flag_value(0, c_arg)
                flag = flag << (4 * arg_size) #shift by 4 x argument position
=======
            body = [self._body_scalar(variable, collect_var, default_value, check_type, tmp_variable)]
>>>>>>> 831a286c

                if c_arg.rank > 0:
                    ref   = find_in_numpy_dtype_registry(c_arg)
                    check = PyccelEq(FunctionCall(numpy_get_type, [p_arg]), ref)

                else:
                    check = scalar_object_check(p_arg, c_arg)

                body.append(IfSection(check, [AugAssign(check_var, '+', flag)]))
            # Set error
            error = '"{} must be ({})"'.format(name, ' or '.join(types))
            body.append(IfSection(LiteralTrue(), [PyErr_SetString('PyExc_TypeError', error)]))
            arg_size -= 1  # move to the next argument
            types.clear()  # clear the set
            function_body.append(If(*body))

        #return
        function_body.append(Return([check_var]))

        name = self.get_new_name(used_names.union(self._global_names), wrapper_name+'_type_check')
        self._global_names.add(name)

        function = FunctionDef(
                    name       = name,
                    arguments  = parse_args,
                    results    = [check_var],
                    body       = function_body)
        return function

    # -------------------------------------------------------------------
    #       Parsing arguments and building values functions
    # -------------------------------------------------------------------

    def get_PyArgParse_Converter(self, used_names, argument, is_interface = False):
        """
        Responsible for collecting any necessary intermediate functions which are used
        to convert python to C. To avoid creating the same converter, functions are
        stored in a dictionary with a custom key that depend on argument property
        Parameters:
        ----------
        used_names : Set of strings
            Set of variable and function names to avoid name collisions

        argument   : Variable
            variable holding information needed to choose the converter function

        Returns
        -------
        function : FunctionDef
            the converter function

        """
        key = get_custom_key(argument, is_interface)

        # Chech if converter already created
        if key in self._converter_functions:
            return self._converter_functions[key]

        name = self.generate_converter_function_name(used_names, argument)

        if argument.rank > 0:
            cast_function = pyarray_to_c_ndarray
        else:
            try:
                cast_function = Python_to_C(argument)
            except KeyError:
                raise NotImplementedError(
                'parser not implemented for this datatype : {}'.format(argument.dtype))

        function = self.generate_converter_function(name, cast_function, argument, is_interface)
        self._converter_functions[key] = function

        return function

    def get_PyBuildValue_Converter(self, result):
        """
        Responsible for collecting any necessary intermediate functions which are used
        to convert c type to python.
        Parameters
        ----------
        result : Variable
            variable holding information needed to choose the converter function

        Returns
        -------
        function   : FunctionDef
            the converter function
        """
        # TODO this function should look the same as get_PyArgParse_Converter
        # when returning non scalar datatypes

        if result.rank > 0:
            raise NotImplementedError('return not implemented for arrays.')

        try:
            function = C_to_Python(result)
        except KeyError:
            raise NotImplementedError(
            'return not implemented for this datatype : {}'.format(result.dtype))

        return function

    #--------------------------------------------------------------------
    #                 _print_ClassName functions
    #--------------------------------------------------------------------
    def python_function_as_argument(self, wrapper_name, wrapper_args, wrapper_results):
        """
        Given that we cannot parse function as argument, create a wrapper
        function that raise NotImplemented exception and return NULL
        Parameters
        ----------
        wrapper_name    : String
            The name of the C wrapper function

        wrapper_args    : List of variables
            List of python object variables

        wrapper_results : Variable
            python object variable

        Returns
        -------
        String
            return string that contains printed functionDef
        """
        wrapper_func = FunctionDef(
                name      = wrapper_name,
                arguments = wrapper_args,
                results   = wrapper_results,
                body      = [
                                PyErr_SetString('PyExc_NotImplementedError',
                                            '"Cannot pass a function as an argument"'),
                                AliasAssign(wrapper_results[0], Nil()),
                                Return(wrapper_results)
                            ])

        return CCodePrinter._print_FunctionDef(self, wrapper_func)

    def private_function_printer(self, wrapper_name, wrapper_args, wrapper_results):
        """
        Given that private function are not accessible from python, create a wrapper
        function that raise NotImplemented exception and return NULL
        Parameters
        ----------
        wrapper_name    : String
            The name of the C wrapper function

        wrapper_args    : List of variables
            List of python object variables

        wrapper_results : Variable
            Python object variable

<<<<<<< HEAD
        Returns
        -------
        String
            return string that contains printed functionDef
        """
        wrapper_func = FunctionDef(
                name      = wrapper_name,
                arguments = wrapper_args,
                results   = wrapper_results,
                body      = [
                                PyErr_SetString('PyExc_NotImplementedError',
                                        '"Private functions are not accessible from python"'),
                                AliasAssign(wrapper_results[0], Nil()),
                                Return(wrapper_results)
                            ])
=======
        wrapper_body_translations = []
        body_tmp = []

        # To store the mini function responsible for collecting value and calling interfaces functions and return the builded value
        funcs_def = []
        default_value = {} # dict to collect all initialisation needed in the wrapper
        check_var = Variable(dtype = NativeInteger(), name = self.get_new_name(used_names , "check"))
        wrapper_vars[check_var.name] = check_var
        types_dict = OrderedDict((a.var, set()) for a in funcs[0].arguments) #dict to collect each variable possible type and the corresponding flags
        # collect parse arg
        parse_args = [self.get_PyArgParseType(used_names,a.var) for a in funcs[0].arguments]

        # Managing the body of wrapper
        for func in funcs :
            mini_wrapper_func_body = []
            res_args = []
            mini_wrapper_func_vars = {a.name : a for a in func.arguments}
            # update ndarray local variables properties
            local_arg_vars = {(a.var.clone(a.var.name, is_pointer=True, allocatable=False)
                              if isinstance(a.var, Variable) and a.var.rank > 0 else a.var):a for a in func.arguments}
            # update optional variable properties
            local_arg_vars = {(v.clone(v.name, is_pointer=True) if v.is_optional \
                                else v) : a for v,a in local_arg_vars.items()}
            flags = 0
            collect_vars = {}

            # Loop for all args in every functions and create the corresponding condition and body
            for p_arg, (f_val, f_arg) in zip(parse_args, local_arg_vars.items()):
                collect_vars[f_val] = p_arg
                body, tmp_variable = self._body_management(used_names, f_val, p_arg, f_arg.value)
                if tmp_variable :
                    mini_wrapper_func_vars[tmp_variable.name] = tmp_variable

                # get check type function
                check = self._get_check_type_statement(f_val, p_arg, f_arg.value is None)
                # If the variable cannot be collected from PyArgParse directly
                wrapper_vars[p_arg.name] = p_arg

                # Save the body
                wrapper_body_translations.extend(body)

                # Write default values
                if f_arg.value is not None:
                    wrapper_body.append(self.get_default_assign(parse_args[-1], f_val, f_arg.value))

                flag_value = flags_registry[(f_val.dtype, f_val.precision)]
                flags = (flags << 4) + flag_value  # shift by 4 to the left
                types_dict[f_val].add((f_val, check, flag_value)) # collect variable type for each arguments
                mini_wrapper_func_body += body

            # create the corresponding function call
            static_function, static_args, additional_body = self._get_static_function(used_names, func, collect_vars)
            mini_wrapper_func_body.extend(additional_body)

            for var in static_args:
                mini_wrapper_func_vars[var.name] = var

            if len(func.results)==0:
                func_call = FunctionCall(static_function, static_args)
            else:
                results   = func.results if len(func.results)>1 else func.results[0]
                func_call = Assign(results,FunctionCall(static_function, static_args))

            mini_wrapper_func_body.append(func_call)

            # Loop for all res in every functions and create the corresponding body and cast
            for r in func.results :
                collect_var, cast_func = self.get_PyBuildValue(used_names, r)
                mini_wrapper_func_vars[collect_var.name] = collect_var
                if cast_func is not None:
                    mini_wrapper_func_vars[r.name] = r
                    mini_wrapper_func_body.append(AliasAssign(collect_var, cast_func))
                res_args.append(VariableAddress(collect_var) if collect_var.is_pointer else collect_var)

            # Building PybuildValue and freeing the allocated variable after.
            mini_wrapper_func_body.append(AliasAssign(wrapper_results[0],PyBuildValueNode(res_args)))
            mini_wrapper_func_body += [FunctionCall(Py_DECREF, [i]) for i in self._to_free_PyObject_list]
            # Call free function for C type
            if self._target_language == 'c':
                mini_wrapper_func_body += [Deallocate(i) for i in local_arg_vars if i.rank > 0]
            mini_wrapper_func_body.append(Return(wrapper_results))
            self._to_free_PyObject_list.clear()
            # Building Mini wrapper function
            mini_wrapper_func_name = self.get_new_name(used_names.union(self._global_names), func.name + '_mini_wrapper')
            self._global_names.add(mini_wrapper_func_name)

            mini_wrapper_func_def = FunctionDef(name = mini_wrapper_func_name,
                arguments = parse_args,
                results = wrapper_results,
                body = mini_wrapper_func_body,
                local_vars = mini_wrapper_func_vars.values())
            funcs_def.append(mini_wrapper_func_def)

            # append check condition to the functioncall
            body_tmp.append(IfSection(PyccelEq(check_var, LiteralInteger(flags)), [AliasAssign(wrapper_results[0],
                    FunctionCall(mini_wrapper_func_def, parse_args))]))
>>>>>>> 831a286c

        return CCodePrinter._print_FunctionDef(self, wrapper_func)

    def _print_PyccelPyObject(self, expr):
        return 'pyobject'

    def _print_PyccelPyArrayObject(self, expr):
        return 'pyarrayobject'

    def _print_AliasAssign(self, expr):
        lhs = expr.lhs
        rhs = expr.rhs
        if isinstance(rhs, Variable):
            rhs = VariableAddress(rhs)

        lhs = self._print(lhs.name)
        rhs = self._print(rhs)

        if expr.lhs.is_pointer and expr.lhs.is_optional:
            return '*{} = {};\n'.format(lhs, rhs)

        return '{} = {};\n'.format(lhs, rhs)

    def _print_Variable(self, expr):
        if expr.is_pointer and expr.is_optional:
            return '(**{})'.format(expr.name)

        return CCodePrinter._print_Variable(self, expr)

    def _print_VariableAddress(self, expr):
        variable = expr.variable
        if variable.is_pointer and variable.is_optional:
            return '(*{})'.format(variable.name)

        if not self.stored_in_c_pointer(variable) and variable.rank > 0:
            return '&{}'.format(variable.name)

        return CCodePrinter._print_VariableAddress(self, expr)

    def _print_PyArg_ParseTupleNode(self, expr):
        name    = 'PyArg_ParseTupleAndKeywords'
        pyarg   = expr.pyarg
        pykwarg = expr.pykwarg
        flags   = expr.flags
        # All args are modified so even pointers are passed by address
        args  = ', '.join(['&{}'.format(a.name) for a in expr.args])

        if expr.args:
            code = '{name}({pyarg}, {pykwarg}, "{flags}", {kwlist}, {args})'.format(
                            name    = name,
                            pyarg   = pyarg,
                            pykwarg = pykwarg,
                            flags   = flags,
                            kwlist  = expr.arg_names.name,
                            args    = args)
        else :
            code ='{name}({pyarg}, {pykwarg}, "", {kwlist})'.format(
                    name    = name,
                    pyarg   = pyarg,
                    pykwarg = pykwarg,
                    kwlist  = expr.arg_names.name)

        return code

    def _print_PyBuildValueNode(self, expr):
        name  = 'Py_BuildValue'
        flags = expr.flags

        args  = ', '.join(['&{}, &{}'.format(f.name, a.name)
                            for f, a in zip(expr.converters, expr.args)])

        if expr.args:
            code = '{name}("{flags}", {args})'.format(name  = name,
                                                      flags = flags,
                                                      args  = args)
        else :
            code = '{name}("")'.format(name = name)

        return code

    def _print_PyArgKeywords(self, expr):
        arg_names  = ['"{}"'.format(a) for a in expr.arg_names]

        arg_names.append(self._print(Nil()))

        arg_names  = ',\n'.join(arg_names)

        code       = 'static char *{name}[] = {{\n{arg_names}\n}};\n'

        return  code.format(name = expr.name, arg_names = arg_names)

    def _print_Interface(self, expr):
        funcs = expr.functions

        # Save all used names
        used_names = set([a.name for a in funcs[0].arguments]
            + [r.name for r in funcs[0].results]
            + [f.name for f in funcs])

        # Find a name for the wrapper function
        wrapper_name = self.get_wrapper_name(used_names, expr)

        # Collect arguments and results
        wrapper_args    = self.get_wrapper_arguments(used_names)
        wrapper_results = [self.get_new_PyObject("result", used_names)]

        # build keyword_list
        arg_names         = [a.name for a in funcs[0].arguments]
        keyword_list_name = self.get_new_name(used_names, 'kwlist')
        keyword_list      = PyArgKeywords(keyword_list_name, arg_names)

        wrapper_body      = []
        # variable holding the bitset of type check
        check_variable = Variable(dtype = NativeInteger(), precision = 8,
                                   name = self.get_new_name(used_names , "check"))

        # temporary parsing args needed to hold python value
        parse_args     = [self.get_new_PyObject('py_' + a.name, used_names, a.rank > 0)
                          for a in funcs[0].arguments]

        #dict to collect each variable possible type
        types_dict     = OrderedDict((a, list()) for a in parse_args)

        # To store the mini function responsible for collecting value and
        # calling interfaces functions and return the builded value
        wrapper_functions           = []

<<<<<<< HEAD
        for func in expr.functions:
            mini_wrapper_name = self.get_wrapper_name(used_names, func)
            mini_wrapper_body = []
            func_args         = []
            flag              = 0
            garbage_collector = []

            # loop on all functions argument to collect needed converter functions
            for c_arg, p_arg in zip(func.arguments, parse_args):
                if c_arg.rank > 0:
                    c_arg = c_arg.clone(c_arg.name, allocatable = False)

                function = self.get_PyArgParse_Converter(used_names, c_arg, True)
                func_args.extend(self.get_static_args(c_arg)) # Bind_C args

                flag = self.set_flag_value(flag, c_arg) # set flag value
                types_dict[p_arg].append(c_arg)         # collect type

                if isinstance(c_arg, ValuedVariable):
                    mini_wrapper_body.append(self.get_default_assign(c_arg))

                if self.need_free(c_arg):
                    garbage_collector.extend(self.get_free_statements(c_arg))

                call = FunctionCall(function, [p_arg, VariableAddress(c_arg)])           # convert py to c type
                body = If(IfSection(PyccelNot(call), garbage_collector + [RETURN_NULL])) # check in cas of error
                mini_wrapper_body.append(body)

            # Call function
            static_function = self.get_static_function(func)
            function_call   = FunctionCall(static_function, func_args)

            if len(func.results) > 0:
                results       = func.results if len(func.results) > 1 else func.results[0]
                function_call = Assign(results, function_call)

            mini_wrapper_body.append(function_call)

            # loop on all results to collect needed converter functions
            converters = []
            for res in func.results:
                function = self.get_PyBuildValue_Converter(res)
                converters.append(function)

            # builde results
            build_node = PyBuildValueNode(func.results, converters)

            mini_wrapper_body.append(AliasAssign(wrapper_results[0], build_node))

            mini_wrapper_body.extend(garbage_collector)
            # Return
            mini_wrapper_body.append(Return(wrapper_results))
            # Creating mini_wrapper functionDef
            mini_wrapper_function  = FunctionDef(
                    name        = mini_wrapper_name,
                    arguments   = parse_args,
                    results     = wrapper_results,
                    body        = mini_wrapper_body,
                    local_vars  = func.arguments + func.results)
            wrapper_functions.append(mini_wrapper_function)

            # call mini_wrapper function from the interface wrapper with the correponding check
            call  = AliasAssign(wrapper_results[0], FunctionCall(mini_wrapper_function, parse_args))
            check = IfSection(PyccelEq(check_variable, LiteralInteger(flag)), [call])
            wrapper_body.append(check)

        # Errors / Types management
        # Creating check_type function
        check_function = self.generate_interface_check_function(check_variable,
                                                                parse_args, types_dict,
                                                                used_names, wrapper_name)
        wrapper_functions.append(check_function)
        # generate error
        wrapper_body.append(IfSection(LiteralTrue(),
            [PyErr_SetString('PyExc_TypeError', '"Arguments combinations don\'t exist"'),
             RETURN_NULL]))

        wrapper_body = [If(*wrapper_body)]
        # Parse arguments
        parse_node = PyArg_ParseTupleNode(*wrapper_args[1:], keyword_list,
                                           funcs[0].arguments, parse_args = parse_args)

        parse_node   = If(IfSection(PyccelNot(parse_node), [RETURN_NULL]))
        check_call   = Assign(check_variable, FunctionCall(check_function, parse_args))
        wrapper_body = [keyword_list, parse_node, check_call] + wrapper_body

        wrapper_body.append(Return(wrapper_results)) # Return

        # Create FunctionDef for interface wrapper
        wrapper_functions.append(FunctionDef(
                    name       = wrapper_name,
                    arguments  = wrapper_args,
                    results    = wrapper_results,
                    body       = wrapper_body,
                    local_vars = parse_args + [check_variable]))

        sep = self._print(SeparatorComment(40))

        return sep + '\n'.join(CCodePrinter._print_FunctionDef(self, f) for f in wrapper_functions)

    def _print_FunctionDef(self, expr):
        # Save all used names
        used_names = set([a.name for a in expr.arguments]
                        + [r.name for r in expr.results]
                        + [expr.name])
=======
        arg_vars = {a.var: a for a in expr.arguments}
        # update ndarray and optional local variables properties
        local_arg_vars = {(v.clone(v.name, is_pointer=True, allocatable=False)
                          if isinstance(v, Variable) and (v.rank > 0 or v.is_optional) \
                          else v) : a for v,a in arg_vars.items()}
>>>>>>> 831a286c

        # Find a name for the wrapper function
        wrapper_name    = self.get_wrapper_name(used_names, expr)

        # Collect arguments and results
        wrapper_args    = self.get_wrapper_arguments(used_names)
        wrapper_results = [self.get_new_PyObject("result", used_names)]

        # Build keyword_list
        arg_names         = [a.name for a in expr.arguments]
        keyword_list_name = self.get_new_name(used_names, 'kwlist')
        keyword_list      = PyArgKeywords(keyword_list_name, arg_names)

        wrapper_body      = [keyword_list]
        static_func_args  = []
        garbage_collector = []

        if expr.is_private:
            return self.private_function_printer(wrapper_name, wrapper_args, wrapper_results)

        if any(isinstance(arg, FunctionAddress) for arg in expr.arguments):
            return self.python_function_as_argument(wrapper_name, wrapper_args, wrapper_results)

<<<<<<< HEAD

        converters = []
        # Loop on all the arguments and collect the needed converter functions
        for c_arg in expr.arguments:
            if c_arg.rank > 0:
                c_arg = c_arg.clone(c_arg.name, allocatable = False)
=======
        parse_args = []
        collect_vars = {}
        for var, arg in local_arg_vars.items():
            collect_var  = self.get_PyArgParseType(used_names, var)
            collect_vars[var] = collect_var

            body, tmp_variable = self._body_management(used_names, var, collect_var, arg.value, True)
            if tmp_variable :
                wrapper_vars[tmp_variable.name] = tmp_variable
>>>>>>> 831a286c

            function = self.get_PyArgParse_Converter(used_names, c_arg)
            converters.append(function)

            # Get Bind/C arguments
            static_func_args.extend(self.get_static_args(c_arg))

            # Set default value when the argument is valued
            if isinstance(c_arg, ValuedVariable):
                wrapper_body.append(self.get_default_assign(c_arg))

<<<<<<< HEAD
            if self.need_free(c_arg):
                garbage_collector.extend(self.get_free_statements(c_arg))

        # Parse arguments
        parse_node = PyArg_ParseTupleNode(*wrapper_args[1:], keyword_list, expr.arguments,
                                          converters = converters)
=======
            # Write default values
            if arg.value is not None:
                wrapper_body.append(self.get_default_assign(parse_args[-1], var, arg.value))

        # Parse arguments
        parse_node = PyArg_ParseTupleNode(python_func_args, python_func_kwargs,
                                          list(local_arg_vars.values()),
                                          parse_args, keyword_list)
>>>>>>> 831a286c

        wrapper_body.append(If(IfSection(PyccelNot(parse_node), [RETURN_NULL])))

        # Call function
<<<<<<< HEAD
        static_function = self.get_static_function(expr)
        function_call   = FunctionCall(static_function, static_func_args)
=======
        static_function, static_args, additional_body = self._get_static_function(used_names, expr, collect_vars)
        wrapper_body.extend(additional_body)
        wrapper_vars.update({arg.name : arg for arg in static_args})
>>>>>>> 831a286c

        if len(expr.results) > 0:
            results       = expr.results if len(expr.results) > 1 else expr.results[0]
            function_call = Assign(results, function_call)

        wrapper_body.append(function_call)

        # Loop on all the results and collect the needed converter functions
        converters = []
        for res in expr.results:
            function = self.get_PyBuildValue_Converter(res)
            converters.append(function)

        # Builde results
        build_node = PyBuildValueNode(expr.results, converters)

        wrapper_body.append(AliasAssign(wrapper_results[0], build_node))

        wrapper_body.extend(garbage_collector)

        # Return
        wrapper_body.append(Return(wrapper_results))

        wrapper_function = FunctionDef(name        = wrapper_name,
                                       arguments   = wrapper_args,
                                       results     = wrapper_results,
                                       body        = wrapper_body,
                                       local_vars  = expr.arguments + expr.results)

        return CCodePrinter._print_FunctionDef(self, wrapper_function)

    def _print_Module(self, expr):
        self._global_names = set(f.name for f in expr.funcs)
        self._module_name  = expr.name

        static_funcs = [self.get_static_function(func) for func in expr.funcs]

        function_signatures = '\n'.join('{};\n'.format(self.static_function_signature(f))
                                                        for f in static_funcs)

        interface_funcs = [f.name for i in expr.interfaces for f in i.functions]
        funcs = [*expr.interfaces, *(f for f in expr.funcs if f.name not in interface_funcs)]

        function_defs         = '\n\n'.join(self._print(f) for f in funcs)

        converters            = '\n\n'.join(CCodePrinter._print_FunctionDef(self, c)
                                for c in self._converter_functions.values())

        method_def_func = ',\n'.join(('{{\n"{name}",\n'
                                    '(PyCFunction){wrapper_name},\n'
                                    'METH_VARARGS | METH_KEYWORDS,\n'
                                    '{doc_string}\n'
                                    '}}').format(
                                            name         = f.name,
                                            wrapper_name = self._function_wrapper_names[f.name],
                                            doc_string   = self._print(LiteralString('\n'.join(f.doc_string.comments)))\
                                                            if f.doc_string else '""') for f in funcs)

        method_def_name = self.get_new_name(self._global_names, '{}_methods'.format(expr.name))

        method_def = ('static PyMethodDef {method_def_name}[] = {{\n'
                            '{method_def_func},\n'
                            '{{ NULL, NULL, 0, NULL}}\n'
                            '}};\n'.format(method_def_name = method_def_name,
                                        method_def_func = method_def_func))

        module_def_name = self.get_new_name(self._global_names, '{}_module'.format(expr.name))
        module_def = ('static struct PyModuleDef {module_def_name} = {{\n'
                    'PyModuleDef_HEAD_INIT,\n'
                    '/* name of module */\n'
                    '\"{mod_name}\",\n'
                    '/* module documentation, may be NULL */\n'
                    'NULL,\n' #TODO: Add documentation
                    '/* size of per-interpreter state of the module, or -1'
                    'if the module keeps state in global variables. */\n'
                    '-1,\n'
                    '{method_def_name}\n'
                    '}};\n'.format(module_def_name = module_def_name,
                                mod_name        = expr.name,
                                method_def_name = method_def_name))


        init_func = ('PyMODINIT_FUNC PyInit_{mod_name}(void)\n{{\n'
                    'PyObject *m;\n\n'
                    'import_array();\n\n'
                    'm = PyModule_Create(&{module_def_name});\n'
                    'if (m == NULL) return NULL;\n\n'
                    'return m;\n}}'.format(mod_name        = expr.name,
                                        module_def_name = module_def_name))

        # Print imports last to be sure that all additional_imports have been collected
        imports  = [Import(s) for s in self._additional_imports]
        imports += [Import('numpy_version')]
        imports += [Import('numpy/arrayobject')]
        imports += [Import('cwrapper')]
        imports += [Import(i) for i in self._extra_includes]
        imports  = ''.join(self._print(i) for i in imports)

        sep = self._print(SeparatorComment(40))

        return ('#define PY_ARRAY_UNIQUE_SYMBOL CWRAPPER_ARRAY_API\n'
                '{imports}\n\n'
                '{function_signatures}\n\n'
                '{sep}\n\n'
                '{converters}\n\n'
                '{sep}\n\n'
                '{function_defs}\n\n'
                '{method_def}\n\n'
                '{sep}\n\n'
                '{module_def}\n\n'
                '{sep}\n\n'
                '{init_func}\n'.format(
                    imports              = imports,
                    function_signatures  = function_signatures,
                    sep                  = sep,
                    converters           = converters,
                    function_defs        = function_defs,
                    method_def           = method_def,
                    module_def           = module_def,
                    init_func            = init_func))

def cwrappercode(expr, parser, target_language, assign_to=None, **settings):
    """Converts an expr to a string of c wrapper code

    expr : Expr
        A pyccel expression to be converted.
    parser : Parser
        The parser used to collect the expression
    assign_to : optional
        When given, the argument is used as the name of the variable to which
        the expression is assigned. Can be a string, ``Symbol``,
        ``MatrixSymbol``, or ``Indexed`` type. This is helpful in case of
        line-wrapping, or for expressions that generate multi-line statements.
    precision : integer, optional
        The precision for numbers such as pi [default=15].
    user_functions : dict, optional
        A dictionary where keys are ``FunctionClass`` instances and values are
        their string representations. Alternatively, the dictionary value can
        be a list of tuples i.e. [(argument_test, cfunction_string)]. See below
        for examples.
    dereference : iterable, optional
        An iterable of symbols that should be dereferenced in the printed code
        expression. These would be values passed by address to the function.
        For example, if ``dereference=[a]``, the resulting code would print
        ``(*a)`` instead of ``a``.
    """
    #TODO is this docstring upto date ?
    return CWrapperCodePrinter(parser, target_language, **settings).doprint(expr, assign_to)<|MERGE_RESOLUTION|>--- conflicted
+++ resolved
@@ -40,17 +40,13 @@
 from pyccel.ast.numpy_wrapper import pyarray_to_f_ndarray, pyarray_to_c_ndarray
 from pyccel.ast.numpy_wrapper import find_in_numpy_dtype_registry, numpy_get_type
 
-<<<<<<< HEAD
 from pyccel.ast.bind_c          import as_static_function_call
 
-from pyccel.ast.variable      import VariableAddress, Variable, ValuedVariable
+from pyccel.ast.variable      import VariableAddress, Variable
 
 from pyccel.errors.errors   import Errors
 
 errors = Errors()
-=======
-from pyccel.ast.variable  import VariableAddress, Variable
->>>>>>> 831a286c
 
 __all__ = ["CWrapperCodePrinter", "cwrappercode"]
 
@@ -121,18 +117,7 @@
         else:
             name, _ = create_incremented_string(used_names, prefix=requested_name)
 
-<<<<<<< HEAD
         return name
-=======
-    def function_signature(self, expr, print_arg_names = True):
-        args = list(expr.arguments)
-        if any([isinstance(a.var, FunctionAddress) for a in args]):
-            # Functions with function addresses as arguments cannot be
-            # exposed to python so there is no need to print their signature
-            return ''
-        else:
-            return CCodePrinter.function_signature(self, expr, print_arg_names)
->>>>>>> 831a286c
 
     def get_declare_type(self, variable):
         """
@@ -213,7 +198,6 @@
         except KeyError:
             return CCodePrinter.find_in_dtype_registry(self, dtype, prec)
 
-<<<<<<< HEAD
     def get_default_assign(self, variable):
         """
         Look up the default value and create default assign
@@ -226,19 +210,6 @@
         Returns  : Assign
         -------
         """
-=======
-    def get_default_assign(self, arg, func_arg, value):
-        if arg.rank > 0 :
-            return AliasAssign(arg, Nil())
-        elif func_arg.is_optional:
-            return AliasAssign(arg, Py_None)
-        elif isinstance(arg.dtype, (NativeReal, NativeInteger, NativeBool)):
-            return Assign(arg, value)
-        elif isinstance(arg.dtype, PyccelPyObject):
-            return AliasAssign(arg, Py_None)
-        else:
-            raise NotImplementedError('Default values are not implemented for this datatype : {}'.format(func_arg.dtype))
->>>>>>> 831a286c
 
         if variable.is_optional:
             assign = Assign(VariableAddress(variable), Nil())
@@ -267,7 +238,6 @@
         static_func : FunctionDef
         """
         if self._target_language == 'fortran':
-<<<<<<< HEAD
             static_func = as_static_function_call(function, self._module_name)
         else:
             static_func = function
@@ -275,49 +245,14 @@
         return static_func
 
     def static_function_signature(self, expr):
-=======
-            static_args = []
-            for arg in function.arguments:
-                a = arg.var
-                if isinstance(a, Variable) and a.rank>0:
-                    # Add shape arguments for static function
-                    for i in range(collect_dict[a].rank):
-                        var = Variable(dtype=NativeInteger() ,name = self.get_new_name(used_names, a.name + "_dim"))
-                        body = FunctionCall(numpy_get_dim, [collect_dict[a], i])
-                        if a.is_optional:
-                            body = IfTernaryOperator(PyccelIsNot(VariableAddress(collect_dict[a]),Nil()), body , LiteralInteger(0))
-                        body = Assign(var, body)
-                        additional_body.append(body)
-                        static_args.append(var)
-                static_args.append(a)
-            static_function = as_static_function_call(function, self._module_name)
-        else:
-            static_function = function
-            static_args = [a.var for a in function.arguments]
-        return static_function, static_args, additional_body
-
-    def _get_check_type_statement(self, variable, collect_var, compulsory):
->>>>>>> 831a286c
         """
         Extract from the function definition all the information (name, input, output)
         needed to create the function signature used for C/fortran binding
 
         Parameters:
         ----------
-<<<<<<< HEAD
         expr : FunctionDef
             The function defintion
-=======
-        variable    : Variable
-                      The variable containing the PythonObject
-        collect_var : Variable
-                      The variable in which the result will be saved,
-                      used to provide information about the expected type
-        compulsory  : bool
-                      Indicates whether the argument is a compulsory argument
-                      to the function (if not then it must have a default or
-                      be optional)
->>>>>>> 831a286c
 
         Return:
         ------
@@ -350,7 +285,6 @@
         else:
             return '{0}{1}({2})'.format(ret_type, name, arg_code)
 
-<<<<<<< HEAD
     def get_static_args(self, argument):
         """
         Create bind_C arguments for arguments rank > 0 in fortran.
@@ -368,13 +302,6 @@
             List that can contains Variables and FunctionCalls
         -----------
         """
-=======
-        if not compulsory:
-            default = PyccelNot(VariableAddress(collect_var)) \
-                            if variable.rank > 0 else \
-                      PyccelEq(VariableAddress(collect_var), VariableAddress(Py_None))
-            check = PyccelAssociativeParenthesis(PyccelOr(default, check))
->>>>>>> 831a286c
 
         if self._target_language == 'fortran' and argument.rank > 0:
             static_args = [
@@ -410,7 +337,6 @@
         return wrapper_name
 
 
-<<<<<<< HEAD
     def get_wrapper_arguments(self, used_names):
         """
         Create wrapper arguments
@@ -439,28 +365,6 @@
 
         Returns: String
         --------
-=======
-    # -------------------------------------------------------------------
-    # Functions managing the creation of wrapper body
-    # -------------------------------------------------------------------
-
-    def _valued_variable_management(self, variable, collect_var, tmp_variable, default_value):
-        """
-        Responsible for creating the body collecting the default value of a Variable
-        and the check needed.
-        If the Variable is optional create body to collect the new value
-
-        Parameters
-        ----------
-        variable      : Variable
-                        The optional variable
-        collect_var   : Variable
-                        variable which holds the value collected with PyArg_Parsetuple
-        tmp_variable  : Variable
-                        The temporary variable  to hold result
-        default_value : PyccelAstNode
-                        Object containing the default value of the variable
->>>>>>> 831a286c
 
         """
         dtype = self._print(variable.dtype)
@@ -468,17 +372,8 @@
 
         dtype = self.find_in_dtype_registry(dtype, prec)
 
-<<<<<<< HEAD
         if self.stored_in_c_pointer(variable):
             return '{0} *'.format(dtype)
-=======
-        if variable.is_optional:
-            collect_body  = [AliasAssign(variable, tmp_variable)]
-            section       = IfSection(valued_var_check, [AliasAssign(variable, Nil())])
-
-        else:
-            section       = IfSection(valued_var_check, [Assign(variable, default_value)])
->>>>>>> 831a286c
 
         elif self._target_language == 'fortran' and variable.rank > 0:
             return '{0} *'.format(dtype)
@@ -486,12 +381,8 @@
         else:
             return '{0} '.format(dtype)
 
-<<<<<<< HEAD
     @staticmethod
     def set_flag_value(flag, variable):
-=======
-    def _body_scalar(self, variable, collect_var, default_value = None, error_check = False, tmp_variable = None):
->>>>>>> 831a286c
         """
         Collect data type flag value from flags_registry used to avoid
         multiple data type check when using interfaces, and set the
@@ -499,24 +390,8 @@
 
         Parameters
         ----------
-<<<<<<< HEAD
         flag     : Integer
             the current flag value
-=======
-        variable      : Variable
-                        the variable to be collected
-        collect_var   : Variable
-                        variable which holds the value collected with PyArg_Parsetuple
-        default_value : PyccelAstNode
-                        Object containing the default value of the variable
-                        Default: None
-        error_check   : boolean
-                        True if checking the data type and raising error is needed
-                        Default: False
-        tmp_variable  : Variable
-                        temporary variable to hold value
-                        Default: None
->>>>>>> 831a286c
 
         variable : Variable
             Variable holding information needed (dtype, precision)
@@ -532,7 +407,6 @@
             'datatype not implemented as arguments : {}'.format(variable.dtype))
         return (flag << 4) + new_flag
 
-<<<<<<< HEAD
     def get_free_statements(self, variable):
         """
         """
@@ -540,25 +414,6 @@
         # once valued variable rank > 0 are implemented change should be made here
         if variable.rank > 0:
             body.append(Deallocate(variable))
-=======
-        var      = tmp_variable if tmp_variable else variable
-        sections = []
-
-        collect_value = [Assign(var, FunctionCall(Python_to_C(var), [collect_var]))]
-
-        if default_value is not None:
-            section, optional_collect = self._valued_variable_management(variable, collect_var, tmp_variable, default_value)
-            sections.append(section)
-            collect_value += optional_collect
-
-        if error_check:
-            check_type = scalar_object_check(collect_var, var)
-            sections.append(IfSection(check_type, collect_value))
-            error = generate_datatype_error(var)
-            sections.append(IfSection(LiteralTrue(), [error, Return([Nil()])]))
-        else:
-            sections.append(IfSection(LiteralTrue(), collect_value))
->>>>>>> 831a286c
 
         if variable.is_optional:
             body.append(FunctionCall(free, [variable]))
@@ -610,16 +465,12 @@
 
         return body
 
-<<<<<<< HEAD
     #--------------------------------------------------------------------
     #                   Convert functions
     #--------------------------------------------------------------------
 
     def generate_converter_function(self, name, cast_function, c_var, is_interface):
         """
-=======
-    def _body_management(self, used_names, variable, collect_var, default_value = None, check_type = False):
->>>>>>> 831a286c
         """
         argument    = c_var.clone(name = 'c_arg', is_pointer = True)
 
@@ -672,27 +523,12 @@
         Generate an unique name for the converter function
         Parameters:
         ----------
-<<<<<<< HEAD
         used_names : Set of strings
             Set of variable and function names to avoid name collisions
 
         argument   : Variable
             variable holding information needed to choose the converter
             function name
-=======
-        used_names    : set of strings
-                        Set of variable and function names to avoid name collisions
-        variable      : Variable
-                        The Variable (which may be optional)
-        collect_var   : Variable
-                        the pyobject type variable  holder of value
-        default_value : PyccelAstNode
-                        Object containing the default value of the variable
-                        Default: None
-        check_type    : Boolean
-                        True if the type is needed
-                        Default: False
->>>>>>> 831a286c
 
         Returns
         -------
@@ -742,12 +578,8 @@
                     continue
                 types.add(dtype)
 
-<<<<<<< HEAD
                 flag = self.set_flag_value(0, c_arg)
                 flag = flag << (4 * arg_size) #shift by 4 x argument position
-=======
-            body = [self._body_scalar(variable, collect_var, default_value, check_type, tmp_variable)]
->>>>>>> 831a286c
 
                 if c_arg.rank > 0:
                     ref   = find_in_numpy_dtype_registry(c_arg)
@@ -901,7 +733,6 @@
         wrapper_results : Variable
             Python object variable
 
-<<<<<<< HEAD
         Returns
         -------
         String
@@ -917,104 +748,6 @@
                                 AliasAssign(wrapper_results[0], Nil()),
                                 Return(wrapper_results)
                             ])
-=======
-        wrapper_body_translations = []
-        body_tmp = []
-
-        # To store the mini function responsible for collecting value and calling interfaces functions and return the builded value
-        funcs_def = []
-        default_value = {} # dict to collect all initialisation needed in the wrapper
-        check_var = Variable(dtype = NativeInteger(), name = self.get_new_name(used_names , "check"))
-        wrapper_vars[check_var.name] = check_var
-        types_dict = OrderedDict((a.var, set()) for a in funcs[0].arguments) #dict to collect each variable possible type and the corresponding flags
-        # collect parse arg
-        parse_args = [self.get_PyArgParseType(used_names,a.var) for a in funcs[0].arguments]
-
-        # Managing the body of wrapper
-        for func in funcs :
-            mini_wrapper_func_body = []
-            res_args = []
-            mini_wrapper_func_vars = {a.name : a for a in func.arguments}
-            # update ndarray local variables properties
-            local_arg_vars = {(a.var.clone(a.var.name, is_pointer=True, allocatable=False)
-                              if isinstance(a.var, Variable) and a.var.rank > 0 else a.var):a for a in func.arguments}
-            # update optional variable properties
-            local_arg_vars = {(v.clone(v.name, is_pointer=True) if v.is_optional \
-                                else v) : a for v,a in local_arg_vars.items()}
-            flags = 0
-            collect_vars = {}
-
-            # Loop for all args in every functions and create the corresponding condition and body
-            for p_arg, (f_val, f_arg) in zip(parse_args, local_arg_vars.items()):
-                collect_vars[f_val] = p_arg
-                body, tmp_variable = self._body_management(used_names, f_val, p_arg, f_arg.value)
-                if tmp_variable :
-                    mini_wrapper_func_vars[tmp_variable.name] = tmp_variable
-
-                # get check type function
-                check = self._get_check_type_statement(f_val, p_arg, f_arg.value is None)
-                # If the variable cannot be collected from PyArgParse directly
-                wrapper_vars[p_arg.name] = p_arg
-
-                # Save the body
-                wrapper_body_translations.extend(body)
-
-                # Write default values
-                if f_arg.value is not None:
-                    wrapper_body.append(self.get_default_assign(parse_args[-1], f_val, f_arg.value))
-
-                flag_value = flags_registry[(f_val.dtype, f_val.precision)]
-                flags = (flags << 4) + flag_value  # shift by 4 to the left
-                types_dict[f_val].add((f_val, check, flag_value)) # collect variable type for each arguments
-                mini_wrapper_func_body += body
-
-            # create the corresponding function call
-            static_function, static_args, additional_body = self._get_static_function(used_names, func, collect_vars)
-            mini_wrapper_func_body.extend(additional_body)
-
-            for var in static_args:
-                mini_wrapper_func_vars[var.name] = var
-
-            if len(func.results)==0:
-                func_call = FunctionCall(static_function, static_args)
-            else:
-                results   = func.results if len(func.results)>1 else func.results[0]
-                func_call = Assign(results,FunctionCall(static_function, static_args))
-
-            mini_wrapper_func_body.append(func_call)
-
-            # Loop for all res in every functions and create the corresponding body and cast
-            for r in func.results :
-                collect_var, cast_func = self.get_PyBuildValue(used_names, r)
-                mini_wrapper_func_vars[collect_var.name] = collect_var
-                if cast_func is not None:
-                    mini_wrapper_func_vars[r.name] = r
-                    mini_wrapper_func_body.append(AliasAssign(collect_var, cast_func))
-                res_args.append(VariableAddress(collect_var) if collect_var.is_pointer else collect_var)
-
-            # Building PybuildValue and freeing the allocated variable after.
-            mini_wrapper_func_body.append(AliasAssign(wrapper_results[0],PyBuildValueNode(res_args)))
-            mini_wrapper_func_body += [FunctionCall(Py_DECREF, [i]) for i in self._to_free_PyObject_list]
-            # Call free function for C type
-            if self._target_language == 'c':
-                mini_wrapper_func_body += [Deallocate(i) for i in local_arg_vars if i.rank > 0]
-            mini_wrapper_func_body.append(Return(wrapper_results))
-            self._to_free_PyObject_list.clear()
-            # Building Mini wrapper function
-            mini_wrapper_func_name = self.get_new_name(used_names.union(self._global_names), func.name + '_mini_wrapper')
-            self._global_names.add(mini_wrapper_func_name)
-
-            mini_wrapper_func_def = FunctionDef(name = mini_wrapper_func_name,
-                arguments = parse_args,
-                results = wrapper_results,
-                body = mini_wrapper_func_body,
-                local_vars = mini_wrapper_func_vars.values())
-            funcs_def.append(mini_wrapper_func_def)
-
-            # append check condition to the functioncall
-            body_tmp.append(IfSection(PyccelEq(check_var, LiteralInteger(flags)), [AliasAssign(wrapper_results[0],
-                    FunctionCall(mini_wrapper_func_def, parse_args))]))
->>>>>>> 831a286c
 
         return CCodePrinter._print_FunctionDef(self, wrapper_func)
 
@@ -1142,7 +875,6 @@
         # calling interfaces functions and return the builded value
         wrapper_functions           = []
 
-<<<<<<< HEAD
         for func in expr.functions:
             mini_wrapper_name = self.get_wrapper_name(used_names, func)
             mini_wrapper_body = []
@@ -1161,7 +893,7 @@
                 flag = self.set_flag_value(flag, c_arg) # set flag value
                 types_dict[p_arg].append(c_arg)         # collect type
 
-                if isinstance(c_arg, ValuedVariable):
+                if c_arg.has_default:
                     mini_wrapper_body.append(self.get_default_assign(c_arg))
 
                 if self.need_free(c_arg):
@@ -1248,13 +980,6 @@
         used_names = set([a.name for a in expr.arguments]
                         + [r.name for r in expr.results]
                         + [expr.name])
-=======
-        arg_vars = {a.var: a for a in expr.arguments}
-        # update ndarray and optional local variables properties
-        local_arg_vars = {(v.clone(v.name, is_pointer=True, allocatable=False)
-                          if isinstance(v, Variable) and (v.rank > 0 or v.is_optional) \
-                          else v) : a for v,a in arg_vars.items()}
->>>>>>> 831a286c
 
         # Find a name for the wrapper function
         wrapper_name    = self.get_wrapper_name(used_names, expr)
@@ -1277,25 +1002,12 @@
 
         if any(isinstance(arg, FunctionAddress) for arg in expr.arguments):
             return self.python_function_as_argument(wrapper_name, wrapper_args, wrapper_results)
-
-<<<<<<< HEAD
 
         converters = []
         # Loop on all the arguments and collect the needed converter functions
         for c_arg in expr.arguments:
             if c_arg.rank > 0:
                 c_arg = c_arg.clone(c_arg.name, allocatable = False)
-=======
-        parse_args = []
-        collect_vars = {}
-        for var, arg in local_arg_vars.items():
-            collect_var  = self.get_PyArgParseType(used_names, var)
-            collect_vars[var] = collect_var
-
-            body, tmp_variable = self._body_management(used_names, var, collect_var, arg.value, True)
-            if tmp_variable :
-                wrapper_vars[tmp_variable.name] = tmp_variable
->>>>>>> 831a286c
 
             function = self.get_PyArgParse_Converter(used_names, c_arg)
             converters.append(function)
@@ -1304,38 +1016,21 @@
             static_func_args.extend(self.get_static_args(c_arg))
 
             # Set default value when the argument is valued
-            if isinstance(c_arg, ValuedVariable):
+            if c_arg.has_default:
                 wrapper_body.append(self.get_default_assign(c_arg))
 
-<<<<<<< HEAD
             if self.need_free(c_arg):
                 garbage_collector.extend(self.get_free_statements(c_arg))
 
         # Parse arguments
         parse_node = PyArg_ParseTupleNode(*wrapper_args[1:], keyword_list, expr.arguments,
                                           converters = converters)
-=======
-            # Write default values
-            if arg.value is not None:
-                wrapper_body.append(self.get_default_assign(parse_args[-1], var, arg.value))
-
-        # Parse arguments
-        parse_node = PyArg_ParseTupleNode(python_func_args, python_func_kwargs,
-                                          list(local_arg_vars.values()),
-                                          parse_args, keyword_list)
->>>>>>> 831a286c
 
         wrapper_body.append(If(IfSection(PyccelNot(parse_node), [RETURN_NULL])))
 
         # Call function
-<<<<<<< HEAD
         static_function = self.get_static_function(expr)
         function_call   = FunctionCall(static_function, static_func_args)
-=======
-        static_function, static_args, additional_body = self._get_static_function(used_names, expr, collect_vars)
-        wrapper_body.extend(additional_body)
-        wrapper_vars.update({arg.name : arg for arg in static_args})
->>>>>>> 831a286c
 
         if len(expr.results) > 0:
             results       = expr.results if len(expr.results) > 1 else expr.results[0]
