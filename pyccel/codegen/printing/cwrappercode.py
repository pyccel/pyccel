--- conflicted
+++ resolved
@@ -746,11 +746,8 @@
             vars_to_wrap = [v.clone(v.name.lower()) for v in orig_vars_to_wrap]
             for v,w in zip(orig_vars_to_wrap,vars_to_wrap):
                 assign = v.get_user_nodes(Assign)[0]
-<<<<<<< HEAD
-=======
                 # assign.fst should always exist, but is not always set when the
                 # Assign is created in the codegen stage
->>>>>>> 5072cefe
                 if assign.fst:
                     w.set_fst(assign.fst)
         else:
