# coding: utf-8
#------------------------------------------------------------------------------------------#
# This file is part of Pyccel which is released under MIT License. See the LICENSE file or #
# go to https://github.com/pyccel/pyccel/blob/master/LICENSE for full license details.     #
#------------------------------------------------------------------------------------------#

from collections import OrderedDict

from pyccel.codegen.printing.ccode import CCodePrinter

from pyccel.ast.bind_c   import as_static_function, wrap_module_array_var, BindCPointer

from pyccel.ast.builtins import PythonTuple

from pyccel.ast.core import Assign, AliasAssign, FunctionDef, FunctionAddress
from pyccel.ast.core import If, IfSection, Return, FunctionCall, Deallocate
from pyccel.ast.core import SeparatorComment, Allocate
from pyccel.ast.core import Import, Module, Declare
from pyccel.ast.core import AugAssign, CodeBlock

from pyccel.ast.cwrapper    import PyArg_ParseTupleNode, PyBuildValueNode
from pyccel.ast.cwrapper    import PyArgKeywords
from pyccel.ast.cwrapper    import Py_None, Py_DECREF
from pyccel.ast.cwrapper    import generate_datatype_error, PyErr_SetString
from pyccel.ast.cwrapper    import scalar_object_check, flags_registry
from pyccel.ast.cwrapper    import PyccelPyArrayObject, PyccelPyObject
from pyccel.ast.cwrapper    import C_to_Python, Python_to_C
from pyccel.ast.cwrapper    import PyModule_AddObject

from pyccel.ast.datatypes import NativeInteger, NativeBool, NativeFloat, str_dtype
from pyccel.ast.datatypes import datatype, NativeVoid

from pyccel.ast.literals  import LiteralTrue, LiteralInteger, LiteralString
from pyccel.ast.literals  import Nil

from pyccel.ast.numpy_wrapper   import array_checker, array_type_check
from pyccel.ast.numpy_wrapper   import pyarray_to_ndarray
from pyccel.ast.numpy_wrapper   import array_get_data, array_get_dim

from pyccel.ast.operators import PyccelEq, PyccelNot, PyccelOr, PyccelAssociativeParenthesis
from pyccel.ast.operators import PyccelIsNot, PyccelLt, PyccelUnarySub

<<<<<<< HEAD
from pyccel.ast.variable  import VariableAddress, Variable, DottedVariable
=======
from pyccel.ast.variable  import Variable, DottedName

from pyccel.ast.c_concepts import ObjectAddress
>>>>>>> 1254b4c1

from pyccel.parser.scope  import Scope

from pyccel.errors.errors   import Errors

errors = Errors()

__all__ = ["CWrapperCodePrinter", "cwrappercode"]

dtype_registry = {('pyobject'     , 0) : 'PyObject',
                  ('pyarrayobject', 0) : 'PyArrayObject',
                  ('void'         , 0) : 'void',
                  ('bind_c_ptr'   , 0) : 'void*'}

module_imports  = [Import('numpy_version', Module('numpy_version',(),())),
            Import('numpy/arrayobject', Module('numpy/arrayobject',(),())),
            Import('cwrapper', Module('cwrapper',(),()))]

cwrapper_ndarray_import = Import('cwrapper_ndarrays', Module('cwrapper_ndarrays', (), ()))

class CWrapperCodePrinter(CCodePrinter):
    """A printer to convert a python module to strings of c code creating
    an interface between python and an implementation of the module in c"""
    def __init__(self, filename, target_language, **settings):
        CCodePrinter.__init__(self, filename, **settings)
        self._target_language = target_language
        self._cast_functions_dict = OrderedDict()
        self._to_free_PyObject_list = []
        self._function_wrapper_names = dict()
        self._module_name = None


    # --------------------------------------------------------------------
    #                       Helper functions
    # --------------------------------------------------------------------

    def stored_in_c_pointer(self, a):
        """
        Indicates whether the object a needs to be stored in a pointer
        in c code

        Parameters
        ----------
        a : PyccelAstNode
        """
        if isinstance(a.dtype, (PyccelPyArrayObject, PyccelPyObject)):
            return True
        elif isinstance(a, PyBuildValueNode):
            return True
        else:
            return CCodePrinter.stored_in_c_pointer(self,a)

    def function_signature(self, expr, print_arg_names = True):
        args = list(expr.arguments)
        if any([isinstance(a.var, FunctionAddress) for a in args]):
            # Functions with function addresses as arguments cannot be
            # exposed to python so there is no need to print their signature
            return ''
        else:
            return CCodePrinter.function_signature(self, expr, print_arg_names)

    def get_declare_type(self, expr):
        """
        Get the declaration type of a variable

        Parameters
        -----------
        variable : Variable
            Variable holding information needed to choose the declaration type

        Returns
        -------
        type_declaration : String
        """
        if expr.dtype is BindCPointer():
            return 'void *'
        dtype = self._print(expr.dtype)
        prec  = expr.precision
        if dtype != "pyarrayobject":
            #TODO: Remove when #757 is fixed
            if expr.rank > 0 and expr.is_ndarray and expr.is_optional:
                dtype = 't_ndarray'
            else:
                return CCodePrinter.get_declare_type(self, expr)
        else :
            dtype = self.find_in_dtype_registry(dtype, prec)

        if self.stored_in_c_pointer(expr):
            return '{0} *'.format(dtype)
        else:
            return '{0} '.format(dtype)

    def get_new_PyObject(self, name):
        """
        Create new PyccelPyObject Variable with the desired name

        Parameters
        -----------
        name       : String
            The desired name

        Returns: Variable
        -------
        """
        return Variable(dtype=PyccelPyObject(),
                        name=self.scope.get_new_name(name),
                        memory_handling='alias')

    def find_in_dtype_registry(self, dtype, prec):
        """
        Find the corresponding C dtype in the dtype_registry
        raise PYCCEL_RESTRICTION_TODO if not found

        Parameters
        -----------
        dtype : String
            expression data type

        prec  : Integer
            expression precision

        Returns
        -------
        dtype : String
        """
        try :
            return dtype_registry[(dtype, prec)]
        except KeyError:
            return CCodePrinter.find_in_dtype_registry(self, dtype, prec)

    def get_default_assign(self, arg, func_arg, value):
        if arg.rank > 0 :
            return AliasAssign(arg, Nil())
        elif func_arg.is_optional:
            return AliasAssign(arg, Py_None)
        elif isinstance(arg.dtype, (NativeFloat, NativeInteger, NativeBool)):
            return Assign(arg, value)
        elif isinstance(arg.dtype, PyccelPyObject):
            return AliasAssign(arg, Py_None)
        else:
            raise NotImplementedError('Default values are not implemented for this datatype : {}'.format(func_arg.dtype))

    def get_static_function(self, function):
        """

        Create a static FunctionDef from the argument used for
        C/fortran binding.
        If target language is C return the argument function
        If target language is Fortran, return a static function which
        takes both the data and the shapes as arguments

        Parameters
        ----------
        function    : FunctionDef
            FunctionDef holding information needed to create static function

        Returns   :
        -----------
        static_func : FunctionDef
        """
        if self._target_language == 'fortran':
            static_func = as_static_function(function, mod_scope = self.scope)
        else:
            static_func = function

        return static_func

    def static_function_signature(self, expr):
        """
        Extract from the function definition all the information (name, input, output)
        needed to create the function signature used for C/fortran binding

        Parameters:
        ----------
        expr : FunctionDef
            The function defintion

        Return:
        ------
        String
            Signature of the function
        """
        #if target_language is C no need for the binding
        if self._target_language == 'c':
            return self.function_signature(expr)

        args = [a.var for a in expr.arguments]
        if len(expr.results) == 1:
            ret_type = self.get_declare_type(expr.results[0])
        elif len(expr.results) > 1:
            ret_type = self._print(datatype('int')) + ' '
            args += [a.clone(name = a.name, memory_handling='alias') for a in expr.results]
        else:
            ret_type = self._print(datatype('void')) + ' '
        name = expr.name
        if not args:
            arg_code = 'void'
        else:
            arg_code = ', '.join('{}'.format(self.function_signature(i, False))
                        if isinstance(i, FunctionAddress)
                        else '{0}'.format(self.get_static_declare_type(i))
                        for i in args)

        if isinstance(expr, FunctionAddress):
            return '{}(*{})({})'.format(ret_type, name, arg_code)
        else:
            return '{0}{1}({2})'.format(ret_type, name, arg_code)

    def get_static_args(self, argument):
        """
        Create bind_C arguments for arguments rank > 0 in fortran.
        needed in static function call
        func(a) ==> static_func(nd_dim(a) , nd_data(a))
        where nd_data(a) = buffer holding data
              nd_dim(a)  = size of array

        Parameters
        ----------
        argument    : Variable
            Variable holding information needed (rank)

        Returns     : List of arguments
            List that can contains Variables and FunctionCalls
        -----------
        """

        if self._target_language == 'fortran' and argument.rank > 0:
            arg_address = ObjectAddress(argument)
            static_args = [
                FunctionCall(array_get_dim, [arg_address, i]) for i in range(argument.rank)
            ]
            static_args.append(FunctionCall(array_get_data, [arg_address]))
        else:
            static_args = [argument]

        return static_args

    def get_static_declare_type(self, variable):
        """
        Get the declaration type of a variable, this function is used for
        C/fortran binding using native C datatypes.

        Parameters
        ----------
        variable : Variable
            Variable holding information needed to choose the declaration type

        Returns
        -------
        string

        """
        dtype = self._print(variable.dtype)
        prec  = variable.precision

        dtype = self.find_in_dtype_registry(dtype, prec)

        if self.stored_in_c_pointer(variable):
            return '{0}*'.format(dtype)

        elif self._target_language == 'fortran' and variable.rank > 0:
            return '{0}*'.format(dtype)

        else:
            return '{0}'.format(dtype)

    def get_static_results(self, result):
        """
        Create bind_C results for results rank > 0 in fortran.
        needed in static function call
        func(a) ==> static_func(a.shape[0] , &a->raw_data)

        Parameters
        ----------
        result      : Variable
            Variable holding information needed (rank)

        Returns     : List of arguments
            List that can contains Variables and FunctionCalls
        -----------
        """

        body = []

        if self._target_language == 'fortran' and result.rank > 0:
            sizes = [
                     self.scope.get_temporary_variable(NativeInteger(),
                         result.name+'_size') for _ in range(result.rank)
                     ]
            nd_var = self.scope.get_temporary_variable(dtype_or_var = NativeVoid(),
                    name = result.name,
                    memory_handling = 'alias')
            body.append(Allocate(result, shape = sizes, order = result.order,
                status='unallocated'))
            body.append(AliasAssign(DottedVariable(NativeVoid(), 'raw_data', memory_handling = 'alias',
                lhs=result), VariableAddress(nd_var)))

            static_results = [VariableAddress(nd_var), *sizes]

        else:
            static_results = [result]

        return body, static_results

    def _get_static_func_call_code(self, expr, static_func_args, results):
        """
        Get all code necessary to call the wrapped function

        Parameters
        ----------
        expr        : FunctionDef
                     The function being wrapped
        static_func_args : List of arguments
                     Arguments compatible with the static function
        results     : List of results
                     Results of the wrapped function

        Returns     : List of Basic Nodes
        -----------
        """
        body = []
        static_function = self.get_static_function(expr)
        if len(results) == 0:
            body.append(FunctionCall(static_function, static_func_args))
        else:
            static_func_results = []
            for r in results:
                b, s = self.get_static_results(r)
                body.extend(b)
                static_func_results.extend(s)

            results   = static_func_results if len(static_func_results)>1 else static_func_results[0]
            func_call = Assign(results,FunctionCall(static_function, static_func_args))
            body.insert(0, func_call)

        return body

    def _get_check_type_statement(self, variable, collect_var, compulsory):
        """
        Get the code which checks if the variable collected from python
        has the expected type

        Parameters
        ----------
        variable    : Variable
                      The variable containing the PythonObject
        collect_var : Variable
                      The variable in which the result will be saved,
                      used to provide information about the expected type
        compulsory  : bool
                      Indicates whether the argument is a compulsory argument
                      to the function (if not then it must have a default or
                      be optional)

        Returns
        -------
        check : str
                A string containing the code which determines whether 'variable'
                contains an object which can be saved in 'collect_var'
        """

        if variable.rank > 0 :
            check = array_type_check(collect_var, variable)

        else :
            check = scalar_object_check(collect_var, variable)

        if not compulsory:
            default = PyccelNot(ObjectAddress(collect_var)) \
                            if variable.rank > 0 else \
                      PyccelEq(ObjectAddress(collect_var), ObjectAddress(Py_None))
            check = PyccelAssociativeParenthesis(PyccelOr(default, check))

        return check

    def _get_wrapper_name(self, func):
        """
        create wrapper function name

        Parameters
        -----------
        func      : FunctionDef or Interface

        Returns
        -------
        wrapper_name : string
        """
        name         = func.name
        wrapper_name = self.scope.get_new_name(name+"_wrapper")

        self._function_wrapper_names[func.name] = wrapper_name

        return wrapper_name

    def get_wrapper_arguments(self):
        """
        Create wrapper arguments

        Returns
        -------
        List of variables
        """
        python_func_args    = self.get_new_PyObject("args")
        python_func_kwargs  = self.get_new_PyObject("kwargs")
        python_func_selfarg = self.get_new_PyObject("self"  )
        self.scope.insert_variable(python_func_args)
        self.scope.insert_variable(python_func_kwargs)
        self.scope.insert_variable(python_func_selfarg)

        return [python_func_selfarg, python_func_args, python_func_kwargs]


    # -------------------------------------------------------------------
    # Functions managing the creation of wrapper body
    # -------------------------------------------------------------------

    def _valued_variable_management(self, variable, collect_var, tmp_variable, default_value):
        """
        Responsible for creating the body collecting the default value of a Variable
        and the check needed.
        If the Variable is optional create body to collect the new value

        Parameters
        ----------
        variable      : Variable
                        The optional variable
        collect_var   : Variable
                        variable which holds the value collected with PyArg_Parsetuple
        tmp_variable  : Variable
                        The temporary variable  to hold result
        default_value : PyccelAstNode
                        Object containing the default value of the variable

        Returns
        -------
        section      :
            IfSection
        collect_body : List
            list containing the lines necessary to collect the new optional variable value
        """

        valued_var_check  = PyccelEq(ObjectAddress(collect_var), ObjectAddress(Py_None))
        collect_body      = []

        if variable.is_optional:
            collect_body  = [AliasAssign(variable, tmp_variable)]
            section       = IfSection(valued_var_check, [AliasAssign(variable, Nil())])

        else:
            section       = IfSection(valued_var_check, [Assign(variable, default_value)])

        return section, collect_body


    def _body_scalar(self, variable, collect_var, default_value = None, error_check = False, tmp_variable = None):
        """
        Responsible for collecting value and managing error and create the body
        of arguments in format:

        Parameters
        ----------
        variable      : Variable
                        the variable to be collected
        collect_var   : Variable
                        variable which holds the value collected with PyArg_Parsetuple
        default_value : PyccelAstNode
                        Object containing the default value of the variable
                        Default: None
        error_check   : boolean
                        True if checking the data type and raising error is needed
                        Default: False
        tmp_variable  : Variable
                        temporary variable to hold value
                        Default: None

        Returns
        -------
        body : If block
        """

        var      = tmp_variable if tmp_variable else variable
        sections = []

        collect_value = [Assign(var, FunctionCall(Python_to_C(var), [collect_var]))]

        if default_value is not None:
            section, optional_collect = self._valued_variable_management(variable, collect_var, tmp_variable, default_value)
            sections.append(section)
            collect_value += optional_collect

        if error_check:
            check_type = scalar_object_check(collect_var, var)
            sections.append(IfSection(check_type, collect_value))
            error = generate_datatype_error(var)
            sections.append(IfSection(LiteralTrue(), [error, Return([Nil()])]))
        else:
            sections.append(IfSection(LiteralTrue(), collect_value))

        if len(sections)==1 and sections[0].condition == LiteralTrue():
            return sections[0].body
        else:
            return If(*sections)

    def _body_array(self, variable, collect_var, check_type = False) :
        """
        Responsible for collecting value and managing error and create the body
        of arguments with rank greater than 0 in format

        Parameters
        ----------
        Variable : Variable
            The optional variable
        collect_var : variable
            the pyobject type variable  holder of value
        check_type : Boolean
            True if the type is needed

        Returns
        -------
        body : list
            A list of statements
        """
        body = []
        #check optional :
        if variable.is_optional :
            check = PyccelNot(ObjectAddress(collect_var))
            body += [IfSection(check, [Assign(ObjectAddress(variable), Nil())])]

        check = array_checker(collect_var, variable, check_type, self._target_language)
        body += [IfSection(check, [Return([Nil()])])]

        collect_func = FunctionCall(pyarray_to_ndarray, [collect_var])
        body += [IfSection(LiteralTrue(), [Assign(variable,
                            collect_func)])]
        body = [If(*body)]

        return body

    def _body_management(self, variable, collect_var, default_value = None, check_type = False):
        """
        Responsible for calling functions that take care of body creation

        Parameters
        ----------
        variable      : Variable
                        The Variable (which may be optional)
        collect_var   : Variable
                        the pyobject type variable  holder of value
        default_value : PyccelAstNode
                        Object containing the default value of the variable
                        Default: None
        check_type    : Boolean
                        True if the type is needed
                        Default: False

        Returns
        -------
        body : list
            A list of statements
        tmp_variable : Variable
            temporary variable to hold value default None
        """
        tmp_variable = None
        body         = []

        if variable.rank > 0:
            body = self._body_array(variable, collect_var, check_type)

        else:
            if variable.is_optional:
                tmp_variable = Variable(dtype=variable.dtype, precision = variable.precision,
                                        name = self.scope.get_new_name(variable.name+"_tmp"))
                self.scope.insert_variable(tmp_variable)

            body = [self._body_scalar(variable, collect_var, default_value, check_type, tmp_variable)]

        return body, tmp_variable

    def untranslatable_function(self, wrapper_name, wrapper_args, wrapper_results, error_msg):
        """
        Certain functions are not handled in the wrapper (e.g. private),
        This creates a wrapper function which raises NotImplementedError
        exception and returns NULL

        Parameters
        ----------
        wrapper_name    : string
            The name of the C wrapper function

        wrapper_args    : list of Variables
            List of variables with dtype PyObject which hold the arguments
            passed to the function

        wrapper_results : Variable
            List containing one variable with dtype PyObject which represents
            the variable which will be returned by the function

        error_msg       : string
            The message to be raised in the NotImplementedError

        Returns
        -------
        code : string
            returns the string containing the printed FunctionDef
        """
        current_scope = self.scope
        wrapper_func = FunctionDef(
                name      = wrapper_name,
                arguments = wrapper_args,
                results   = wrapper_results,
                body      = [
                                PyErr_SetString('PyExc_NotImplementedError',
                                            '"{}"'.format(error_msg)),
                                AliasAssign(wrapper_results[0], Nil()),
                                Return(wrapper_results)
                            ],
                scope     = Scope())

        code = CCodePrinter._print_FunctionDef(self, wrapper_func)
        self.set_scope(current_scope)
        return code

    # -------------------------------------------------------------------
    # Parsing arguments and building values Types functions
    # -------------------------------------------------------------------
    def get_PyArgParseType(self, variable):
        """
        Responsible for creating any necessary intermediate variables which are used
        to collect the result of PyArgParse, and collecting the required cast function

        Parameters
        ----------
        variable : Variable
            The variable which will be passed to the translated function

        Returns
        -------
        collect_var : Variable
            The variable which will be used to collect the argument
        """

        if variable.rank > 0:
            collect_type = PyccelPyArrayObject()
            collect_var  = Variable(dtype = collect_type,
                                memory_handling='alias', rank = variable.rank,
                                order= variable.order,
                                name=self.scope.get_new_name(variable.name+"_tmp"))

        else:
            collect_type = PyccelPyObject()
            collect_var  = Variable(dtype = collect_type,
                                memory_handling='alias',
                                name=self.scope.get_new_name(variable.name+"_tmp"))
        self.scope.insert_variable(collect_var)

        return collect_var

    def get_PyBuildValue(self, variable):
        """
        Responsible for collecting the variable required to build the result
        and the necessary cast function

        Parameters
        ----------
        variable : Variable
            The variable returned by the translated function

        Returns
        -------
        collect_var : Variable
            The variable which will be provided to PyBuild

        cast_func_stmts : functionCall
            call to cast function responsible for the conversion of one data type into another
        """
        if variable.rank != 0:
            self.add_import(cwrapper_ndarray_import)


        cast_function = FunctionCall(C_to_Python(variable), [ObjectAddress(variable)])

        collect_type = PyccelPyObject()
        collect_var = Variable(dtype = collect_type, memory_handling='alias',
            name = self.scope.get_new_name(variable.name+"_tmp"))
        self.scope.insert_variable(collect_var)
        self._to_free_PyObject_list.append(collect_var) #TODO remove in next PR

        return collect_var, cast_function

    def insert_constant(self, mod_name, var_name, var, collect_var):
        """
        Insert a variable into the module

        Parameters
        ----------
        mod_name    : str
                      The name of the module variable
        var_name    : str
                      The name which will be used to identify the
                      variable in python. (This is usually var.name,
                      however it may differ due to the case-insensitivity
                      of fortran)
        var         : Variable
                      The module variable
        collect_var : Variable
                      A PyObject* variable to store temporaries

        Returns
        -------
        list : A list of PyccelAstNodes to be appended to the body of the
                pymodule initialisation function
        """
        if var.rank != 0:
            self.add_import(cwrapper_ndarray_import)

        collect_value = Assign(ObjectAddress(collect_var),
                                FunctionCall(C_to_Python(var), [ObjectAddress(var)]))
        add_expr = PyModule_AddObject(mod_name, var_name, collect_var)
        if_expr = If(IfSection(PyccelLt(add_expr,LiteralInteger(0)),
                        [FunctionCall(Py_DECREF, [collect_var]),
                         Return([PyccelUnarySub(LiteralInteger(1))])]))
        return [collect_value, if_expr]

    def get_module_exec_function(self, expr, exec_func_name):
        """
        Create the function which executes any statements which happen
        when the module is loaded

        Parameters
        ----------
        expr           : Module
                         The module being wrapped
        exec_func_name : str
                         The name of the function

        Result
        ------
        str
        """
        # Create scope for the module initialisation function
        scope = self.scope.new_child_scope(exec_func_name)
        self.set_scope(scope)

        #Create module variable
        mod_var_name = self.scope.get_new_name('m')
        mod_var = Variable(dtype = PyccelPyObject(),
                      name       = mod_var_name,
                      memory_handling = 'alias')
        scope.insert_variable(mod_var)

        # Collect module variables from translated code
        orig_vars_to_wrap = [v for v in expr.variables if not v.is_private]
        body = []
        if self._target_language == 'fortran':
            # Collect python compatible module variables
            vars_to_wrap = []
            for v in orig_vars_to_wrap:
                if v.rank > 0:
                    # Get pointer to store array data
                    var = scope.get_temporary_variable(dtype_or_var = v,
                            name = v.name,
                            memory_handling = 'alias',
                            rank = 0)
                    # Create variables to store sizes of array
                    sizes = [scope.get_temporary_variable(NativeInteger(),
                            v.name+'_size') for _ in range(v.rank)]
                    # Get the bind_c function which wraps a fortran array and returns c objects
                    var_wrapper = wrap_module_array_var(v, scope, expr)
                    # Call bind_c function
                    call = Assign(PythonTuple(ObjectAddress(var), *sizes), FunctionCall(var_wrapper, ()))
                    body.append(call)

                    # Create ndarray to store array data
                    nd_var = self.scope.get_temporary_variable(dtype_or_var = v,
                            name = v.name,
                            memory_handling = 'alias'
                            )
                    alloc = Allocate(nd_var, shape=sizes, order=nd_var.order, status='unallocated')
                    body.append(alloc)
                    # Save raw_data into ndarray to obtain useable pointer
<<<<<<< HEAD
                    set_data = AliasAssign(DottedVariable(NativeVoid(), 'raw_data',
                            memory_handling = 'alias', lhs=nd_var), VariableAddress(var))
=======
                    set_data = Assign(DottedName(nd_var, 'raw_data'), ObjectAddress(var))
>>>>>>> 1254b4c1
                    body.append(set_data)
                    # Save the ndarray to vars_to_wrap to be handled as if it came from C
                    vars_to_wrap.append(nd_var)
                else:
                    # Ensure correct name
                    w = v.clone(scope.get_expected_name(v.name.lower()))
                    assign = v.get_user_nodes(Assign)[0]
                    # assign.fst should always exist, but is not always set when the
                    # Assign is created in the codegen stage
                    if assign.fst:
                        w.set_fst(assign.fst)
                    vars_to_wrap.append(w)
        else:
            vars_to_wrap = orig_vars_to_wrap
        var_names = [str(expr.scope.get_python_name(v.name)) for v in orig_vars_to_wrap]

        # If there are any variables in the module then add them to the module object
        if vars_to_wrap:
            # Create variable for temporary python objects
            tmp_var_name = self.scope.get_new_name('tmp')
            tmp_var = Variable(dtype = PyccelPyObject(),
                          name       = tmp_var_name,
                          memory_handling = 'alias')
            scope.insert_variable(tmp_var)
            # Add code to add variable to module
            body.extend(l for n,v in zip(var_names,vars_to_wrap) for l in self.insert_constant(mod_var_name, n, v, tmp_var))

        if expr.init_func:
            # Call init function code
            static_function = self.get_static_function(expr.init_func)
            body.insert(0,FunctionCall(static_function,[],[]))

        body.append(Return([LiteralInteger(0)]))
        self.exit_scope()

        func = FunctionDef(name = exec_func_name,
            arguments = (mod_var,),
            results = (scope.get_temporary_variable(NativeInteger(),
                precision = 4),),
            body = CodeBlock(body),
            scope = scope)
        func_code = super()._print_FunctionDef(func).split('\n')
        func_code[1] = "static "+func_code[1]


        return '\n'.join(func_code)

    def _print_BindCPointer(self, expr):
        return 'bind_c_ptr'

    #--------------------------------------------------------------------
    #                 _print_ClassName functions
    #--------------------------------------------------------------------

    def _print_DottedName(self, expr):
        names = expr.name
        return '.'.join(self._print(n) for n in names)

    def _print_Interface(self, expr):

        # Find a name for the wrapper function
        wrapper_name = self._get_wrapper_name(expr)

        mod_scope = self.scope
        scope = self.scope.new_child_scope(wrapper_name)
        self.set_scope(scope)

        # Collecting all functions
        funcs = expr.functions

        # Save all used names
        for n in funcs:
            self.scope.insert_symbol(n.name)

        # Collect arguments and results
        wrapper_args    = self.get_wrapper_arguments()
        wrapper_results = [self.get_new_PyObject("result")]
        self.scope.insert_variable(wrapper_results[0])

        # Collect argument names for PyArgParse
        arg_names         = [a.name for a in funcs[0].arguments]
        keyword_list_name = self.scope.get_new_name('kwlist')
        keyword_list      = PyArgKeywords(keyword_list_name, arg_names)
        wrapper_body      = [keyword_list]

        wrapper_body_translations = []
        body_tmp = []

        # To store the mini function responsible for collecting value and calling interfaces functions and return the builded value
        funcs_def = []
        default_value = {} # dict to collect all initialisation needed in the wrapper
        check_var = Variable(dtype = NativeInteger(), name = self.scope.get_new_name("check"))
        scope.insert_variable(check_var, check_var.name)
        types_dict = OrderedDict((a.var, set()) for a in funcs[0].arguments) #dict to collect each variable possible type and the corresponding flags
        # collect parse arg
        parse_args = [self.get_PyArgParseType(a.var) for a in funcs[0].arguments]

        # Managing the body of wrapper
        for func in funcs :
            mini_wrapper_func_body = []
            res_args = []
            static_func_args  = []

            mini_wrapper_func_name = self.scope.get_new_name(func.name + '_mini_wrapper')
            mini_scope = mod_scope.new_child_scope(mini_wrapper_func_name)
            self.set_scope(mini_scope)

            # update ndarray local variables properties
            arg_vars = {a.var: a for a in func.arguments}
            local_arg_vars = {(v.clone(v.name, memory_handling='alias')
                              if isinstance(v, Variable) and v.rank > 0 or v.is_optional \
                              else v) : a for v,a in arg_vars.items()}
            for a in local_arg_vars:
                mini_scope.insert_variable(a)
            for r in func.results:
                mini_scope.insert_variable(r)
            flags = 0

            # Loop for all args in every functions and create the corresponding condition and body
            for p_arg, (f_var, f_arg) in zip(parse_args, local_arg_vars.items()):
                collect_var  = self.get_PyArgParseType(f_var)
                body, tmp_variable = self._body_management(f_var, p_arg, f_arg.value)

                # get check type function
                check = self._get_check_type_statement(f_var, p_arg, f_arg.value is None)

                # Save the body
                wrapper_body_translations.extend(body)

                # Write default values
                if f_arg.value is not None:
                    wrapper_body.append(self.get_default_assign(parse_args[-1], f_var, f_arg.value))

                # Get Bind/C arguments
                static_func_args.extend(self.get_static_args(f_var))

                flag_value = flags_registry[(f_var.dtype, f_var.precision)]
                flags = (flags << 4) + flag_value  # shift by 4 to the left
                types_dict[f_var].add((f_var, check, flag_value)) # collect variable type for each arguments
                mini_wrapper_func_body += body

            # create the corresponding function call
            mini_wrapper_func_body.extend(self._get_static_func_call_code(func, static_func_args, func.results))


            # Loop for all res in every functions and create the corresponding body and cast
            for r in func.results :
                collect_var, cast_func = self.get_PyBuildValue(r)
                if cast_func is not None:
                    mini_wrapper_func_body.append(AliasAssign(collect_var, cast_func))

                res_args.append(ObjectAddress(collect_var) if collect_var.is_alias else collect_var)

            # Building PybuildValue and freeing the allocated variable after.
            mini_wrapper_func_body.append(AliasAssign(wrapper_results[0],PyBuildValueNode(res_args)))
            mini_wrapper_func_body += [FunctionCall(Py_DECREF, [i]) for i in self._to_free_PyObject_list]

            # Call free function for C type
            mini_wrapper_func_body += [If(IfSection(PyccelIsNot(i, Nil()), [Deallocate(i)])) if self.stored_in_c_pointer(i) \
                                        else Deallocate(i) for i in local_arg_vars if i.rank > 0]
            mini_wrapper_func_body.append(Return(wrapper_results))
            self._to_free_PyObject_list.clear()

            self.set_scope(scope)

            # Building Mini wrapper function
            mini_wrapper_func_def = FunctionDef(name = mini_wrapper_func_name,
                arguments = parse_args,
                results = wrapper_results,
                body = mini_wrapper_func_body,
                scope = mini_scope)
            funcs_def.append(mini_wrapper_func_def)

            # append check condition to the functioncall
            body_tmp.append(IfSection(PyccelEq(check_var, LiteralInteger(flags)), [AliasAssign(wrapper_results[0],
                    FunctionCall(mini_wrapper_func_def, parse_args))]))

        # Errors / Types management
        # Creating check_type function
        check_func_def = self._create_wrapper_check(check_var, parse_args, types_dict, funcs[0].name)
        funcs_def.append(check_func_def)

        # Create the wrapper body with collected informations
        body_tmp = [IfSection(PyccelNot(check_var), [Return([Nil()])])] + body_tmp
        body_tmp.append(IfSection(LiteralTrue(),
            [PyErr_SetString('PyExc_TypeError', '"This combination of arguments is not valid"'),
            Return([Nil()])]))
        wrapper_body_translations = [If(*body_tmp)]

        # Parsing Arguments
        parse_node = PyArg_ParseTupleNode(*wrapper_args[1:],
                                          funcs[0].arguments,
                                          parse_args, keyword_list)

        wrapper_body += list(default_value.values())
        wrapper_body.append(If(IfSection(PyccelNot(parse_node), [Return([Nil()])])))

        #finishing the wrapper body
        wrapper_body.append(Assign(check_var, FunctionCall(check_func_def, parse_args)))
        wrapper_body.extend(wrapper_body_translations)
        wrapper_body.append(Return(wrapper_results)) # Return

        # Create FunctionDef
        funcs_def.append(FunctionDef(name = wrapper_name,
            arguments = wrapper_args,
            results = wrapper_results,
            body = wrapper_body,
            scope = scope))

        sep = self._print(SeparatorComment(40))

        self.exit_scope()

        return sep + '\n'.join(CCodePrinter._print_FunctionDef(self, f) for f in funcs_def)

    def _create_wrapper_check(self, check_var, parse_args, types_dict, func_name):
        check_func_body = []
        flags = (len(types_dict) - 1) * 4
        for arg in types_dict:
            var_name = ""
            body = []
            types = []
            arg_type_check_list = list(types_dict[arg])
            arg_type_check_list.sort(key= lambda x : x[0].precision)
            for elem in arg_type_check_list:
                var_name = elem[0].name
                value = elem[2] << flags
                body.append(IfSection(elem[1], [AugAssign(check_var, '+' ,value)]))
                types.append(elem[0])
            flags -= 4
            error = ' or '.join(['{} {}'.format(str(v.precision * 8)+' bit' if v.precision != -1 else 'native',
                                                    str_dtype(v.dtype))
                            if not isinstance(v.dtype, NativeBool)
                            else  str_dtype(v.dtype) for v in types])
            body.append(IfSection(LiteralTrue(), [PyErr_SetString('PyExc_TypeError', '"{} must be {}"'.format(var_name, error)), Return([LiteralInteger(0)])]))
            check_func_body += [If(*body)]

        check_func_body = [Assign(check_var, LiteralInteger(0))] + check_func_body
        check_func_body.append(Return([check_var]))
        # Creating check function definition
        check_func_name = self.scope.parent_scope.get_new_name('type_check')
        check_func_def = FunctionDef(name = check_func_name,
            arguments = parse_args,
            results = [check_var],
            body = check_func_body,
            scope = self.scope.new_child_scope(check_func_name))
        return check_func_def

    def _print_PyccelPyObject(self, expr):
        return 'pyobject'

    def _print_PyccelPyArrayObject(self, expr):
        self.add_import(cwrapper_ndarray_import)
        return 'pyarrayobject'

    def _print_PyArg_ParseTupleNode(self, expr):
        name    = 'PyArg_ParseTupleAndKeywords'
        pyarg   = expr.pyarg
        pykwarg = expr.pykwarg
        flags   = expr.flags
        # All args are modified so even pointers are passed by address
        args    = ', '.join(['&{}'.format(a.name) for a in expr.args])

        if expr.args:
            code = '{name}({pyarg}, {pykwarg}, "{flags}", {kwlist}, {args})'.format(
                            name=name,
                            pyarg=pyarg,
                            pykwarg=pykwarg,
                            flags = flags,
                            kwlist = expr.arg_names.name,
                            args = args)
        else :
            code ='{name}({pyarg}, {pykwarg}, "", {kwlist})'.format(
                    name=name,
                    pyarg=pyarg,
                    pykwarg=pykwarg,
                    kwlist = expr.arg_names.name)

        return code

    def _print_PyBuildValueNode(self, expr):
        name  = 'Py_BuildValue'
        flags = expr.flags
        args  = ', '.join(['{}'.format(self._print(a)) for a in expr.args])
        #to change for args rank 1 +
        if expr.args:
            code = '{name}("{flags}", {args})'.format(name=name, flags=flags, args=args)
        else :
            code = '{name}("")'.format(name=name)
        return code

    def _print_PyArgKeywords(self, expr):
        arg_names = ',\n'.join(['"{}"'.format(a) for a in expr.arg_names] + [self._print(Nil())])
        return ('static char *{name}[] = {{\n'
                        '{arg_names}\n'
                        '}};\n'.format(name=expr.name, arg_names = arg_names))

    def _print_PyModule_AddObject(self, expr):
        return 'PyModule_AddObject({}, {}, {})'.format(
                expr.mod_name,
                self._print(expr.name),
                self._print(expr.variable))

    def _print_FunctionDef(self, expr):
        self.set_scope(self.scope.new_child_scope(expr.name))

        local_arg_vars = {}
        for a in expr.arguments:
            v = a.var
            if isinstance(v, Variable):
                new_name = self.scope.get_new_name(v.name)
                if isinstance(v, Variable) and (v.rank > 0 or v.is_optional):
                    new_v = v.clone(new_name, memory_handling='alias')
                else:
                    new_v = v.clone(new_name)
                local_arg_vars[new_v] = a
                self.scope.insert_variable(new_v)
            else:
                self.scope.functions[v.name] = v
                local_arg_vars[v] = a

        result_vars = [v.clone(self.scope.get_new_name(v.name)) for v in expr.results]
        for v in result_vars:
            self.scope.insert_variable(v)
        # update ndarray and optional local variables properties

        # Find a name for the wrapper function
        wrapper_name = self._get_wrapper_name(expr)

        # Collect arguments and results
        wrapper_args    = self.get_wrapper_arguments()
        wrapper_results = [self.get_new_PyObject("result")]
        self.scope.insert_variable(wrapper_results[0])

        # Collect argument names for PyArgParse
        arg_names         = [a.var.name for a in local_arg_vars.values()]
        keyword_list_name = self.scope.get_new_name('kwlist')
        keyword_list      = PyArgKeywords(keyword_list_name, arg_names)

        if expr.is_private:
            self.exit_scope()
            return self.untranslatable_function(wrapper_name,
                        wrapper_args, wrapper_results,
                        "Private functions are not accessible from python")

        if any(isinstance(arg, FunctionAddress) for arg in local_arg_vars):
            self.exit_scope()
            return self.untranslatable_function(wrapper_name,
                        wrapper_args, wrapper_results,
                        "Cannot pass a function as an argument")

        wrapper_body              = [keyword_list]
        wrapper_body_translations = []
        static_func_args  = []

        parse_args = []
        for var, arg in local_arg_vars.items():
            collect_var  = self.get_PyArgParseType(var)

            body, tmp_variable = self._body_management(var, collect_var, arg.value, True)

            # Save cast to argument variable
            wrapper_body_translations.extend(body)

            parse_args.append(collect_var)

            # Get Bind/C arguments
            static_func_args.extend(self.get_static_args(var))

            # Write default values
            if arg.value is not None:
                wrapper_body.append(self.get_default_assign(parse_args[-1], var, arg.value))

        # Parse arguments
        parse_node = PyArg_ParseTupleNode(*wrapper_args[1:],
                                          list(local_arg_vars.values()),
                                          parse_args, keyword_list)

        wrapper_body.append(If(IfSection(PyccelNot(parse_node), [Return([Nil()])])))
        wrapper_body.extend(wrapper_body_translations)

        wrapper_body.extend(self._get_static_func_call_code(expr, static_func_args, result_vars))

        # Loop over results to carry out necessary casts and collect Py_BuildValue type string
        res_args = []
        for a in result_vars :
            collect_var, cast_func = self.get_PyBuildValue(a)
            if cast_func is not None:
                wrapper_body.append(AliasAssign(collect_var, cast_func))

            res_args.append(ObjectAddress(collect_var) if collect_var.is_alias else collect_var)

        # Call PyBuildNode
        wrapper_body.append(AliasAssign(wrapper_results[0],PyBuildValueNode(res_args)))

        # Call free function for python type
        wrapper_body += [FunctionCall(Py_DECREF, [i]) for i in self._to_free_PyObject_list]

        # Call free function for C type
        wrapper_body += [If(IfSection(PyccelIsNot(i, Nil()), [Deallocate(i)])) if self.stored_in_c_pointer(i) \
                            else Deallocate(i) for i in local_arg_vars if i.rank > 0]
        self._to_free_PyObject_list.clear()

        #Return
        wrapper_body.append(Return(wrapper_results))

        # Create FunctionDef and write using classic method
        wrapper_func = FunctionDef(name = wrapper_name,
            arguments = wrapper_args,
            results = wrapper_results,
            body = wrapper_body,
            scope = self.scope)

        self.exit_scope()

        return CCodePrinter._print_FunctionDef(self, wrapper_func)

    def _print_Module(self, expr):
        scope = Scope()
        self.set_scope(scope)
        # The initialisation and deallocation shouldn't be exposed to python
        funcs_to_wrap = [f for f in expr.funcs if f not in (expr.init_func, expr.free_func)]

        # Insert declared objects into scope
        if self._target_language == 'fortran':
            for f in expr.funcs:
                scope.insert_symbol('bind_c_'+f.name.lower())
            for v in expr.variables:
                if not v.is_private:
                    if v.rank > 0:
                        scope.insert_symbol('bind_c_'+v.name.lower())
                    else:
                        scope.insert_symbol(v.name.lower())
        else:
            for f in expr.funcs:
                scope.insert_symbol(f.name.lower())
            for v in expr.variables:
                if not v.is_private:
                    scope.insert_symbol(v.name.lower())

        if self._target_language == 'fortran':
            vars_to_wrap_decs = [Declare(v.dtype, v.clone(v.name.lower()), module_variable=True) \
                                    for v in expr.variables if not v.is_private and v.rank == 0]
        else:
            vars_to_wrap_decs = [Declare(v.dtype, v, module_variable=True) \
                                    for v in expr.variables if not v.is_private]

        self._module_name  = expr.name
        sep = self._print(SeparatorComment(40))

        if self._target_language == 'fortran':
            static_funcs = [self.get_static_function(f) for f in expr.funcs]
        else:
            static_funcs = expr.funcs
        function_signatures = ''.join('{};\n'.format(self.static_function_signature(f)) for f in static_funcs)
        if self._target_language == 'fortran':
            var_wrappers = [wrap_module_array_var(v, self.scope, expr) \
                    for v in expr.variables if not v.is_private and v.rank > 0]
            function_signatures += ''.join('{};\n'.format(self.function_signature(v)) for v in var_wrappers)

        interface_funcs = [f.name for i in expr.interfaces for f in i.functions]
        funcs = [*expr.interfaces, *(f for f in funcs_to_wrap if f.name not in interface_funcs)]

        self._in_header = True
        decs = ''.join('extern '+self._print(d) for d in vars_to_wrap_decs)
        self._in_header = False

        function_defs = '\n'.join(self._print(f) for f in funcs)
        cast_functions = '\n'.join(CCodePrinter._print_FunctionDef(self, f)
                                       for f in self._cast_functions_dict.values())
        method_def_func = ''.join(('{{\n'
                                     '"{name}",\n'
                                     '(PyCFunction){wrapper_name},\n'
                                     'METH_VARARGS | METH_KEYWORDS,\n'
                                     '{doc_string}\n'
                                     '}},\n').format(
                                            name = expr.scope.get_python_name(f.name),
                                            wrapper_name = self._function_wrapper_names[f.name],
                                            doc_string = self._print(LiteralString('\n'.join(f.doc_string.comments))) \
                                                        if f.doc_string else '""')
                                     for f in funcs if f is not expr.init_func)

        slots_name = self.scope.get_new_name('{}_slots'.format(expr.name))
        exec_func_name = self.scope.get_new_name('exec_func')
        slots_def = ('static PyModuleDef_Slot {name}[] = {{\n'
                     '{{Py_mod_exec, {exec_func}}},\n'
                     '{{0, NULL}},\n'
                     '}};\n').format(name = slots_name,
                             exec_func = exec_func_name)

        method_def_name = self.scope.get_new_name('{}_methods'.format(expr.name))
        method_def = ('static PyMethodDef {method_def_name}[] = {{\n'
                        '{method_def_func}'
                        '{{ NULL, NULL, 0, NULL}}\n'
                        '}};\n'.format(method_def_name = method_def_name,
                            method_def_func = method_def_func))

        module_def_name = self.scope.get_new_name('{}_module'.format(expr.name))
        module_def = ('static struct PyModuleDef {module_def_name} = {{\n'
                'PyModuleDef_HEAD_INIT,\n'
                '/* name of module */\n'
                '\"{mod_name}\",\n'
                '/* module documentation, may be NULL */\n'
                'NULL,\n' #TODO: Add documentation
                '/* size of per-interpreter state of the module, or -1 if the module keeps state in global variables. */\n'
                '0,\n'
                '{method_def_name},\n'
                '{slots_name}\n'
                '}};\n'.format(module_def_name = module_def_name,
                    mod_name = expr.name,
                    method_def_name = method_def_name,
                    slots_name = slots_name))

        exec_func = self.get_module_exec_function(expr, exec_func_name)

        init_func = ('PyMODINIT_FUNC PyInit_{mod_name}(void)\n{{\n'
                'import_array();\n'
                'return PyModuleDef_Init(&{module_def_name});\n'
                '}}\n'.format(mod_name=expr.name,
                    module_def_name = module_def_name))

        # Print imports last to be sure that all additional_imports have been collected
        imports  = module_imports.copy()
        imports += self._additional_imports.values()
        imports  = ''.join(self._print(i) for i in imports)

        self.exit_scope()

        return ('#define PY_ARRAY_UNIQUE_SYMBOL CWRAPPER_ARRAY_API\n'
                '{imports}\n'
                '{variable_declarations}\n'
                '{function_signatures}\n'
                '{sep}\n'
                '{cast_functions}\n'
                '{sep}\n'
                '{function_defs}\n'
                '{exec_func}\n'
                '{sep}\n'
                '{method_def}\n'
                '{sep}\n'
                '{slots_def}\n'
                '{sep}\n'
                '{module_def}\n'
                '{sep}\n'
                '{init_func}'.format(
                    imports = imports,
                    variable_declarations = decs,
                    function_signatures = function_signatures,
                    sep = sep,
                    cast_functions = cast_functions,
                    function_defs = function_defs,
                    exec_func = exec_func,
                    method_def = method_def,
                    slots_def  = slots_def,
                    module_def = module_def,
                    init_func = init_func))

def cwrappercode(expr, filename, target_language, assign_to=None, **settings):
    """Converts an expr to a string of c wrapper code

    expr : Expr
        A pyccel expression to be converted.
    filename : str
        The name of the file being translated. Used in error printing
    assign_to : optional
        When given, the argument is used as the name of the variable to which
        the expression is assigned. Can be a string, ``Symbol``,
        ``MatrixSymbol``, or ``Indexed`` type. This is helpful in case of
        line-wrapping, or for expressions that generate multi-line statements.
    precision : integer, optional
        The precision for numbers such as pi [default=15].
    user_functions : dict, optional
        A dictionary where keys are ``FunctionClass`` instances and values are
        their string representations. Alternatively, the dictionary value can
        be a list of tuples i.e. [(argument_test, cfunction_string)]. See below
        for examples.
    dereference : iterable, optional
        An iterable of symbols that should be dereferenced in the printed code
        expression. These would be values passed by address to the function.
        For example, if ``dereference=[a]``, the resulting code would print
        ``(*a)`` instead of ``a``.
    """

    return CWrapperCodePrinter(filename, target_language, **settings).doprint(expr, assign_to)<|MERGE_RESOLUTION|>--- conflicted
+++ resolved
@@ -40,13 +40,9 @@
 from pyccel.ast.operators import PyccelEq, PyccelNot, PyccelOr, PyccelAssociativeParenthesis
 from pyccel.ast.operators import PyccelIsNot, PyccelLt, PyccelUnarySub
 
-<<<<<<< HEAD
-from pyccel.ast.variable  import VariableAddress, Variable, DottedVariable
-=======
 from pyccel.ast.variable  import Variable, DottedName
 
 from pyccel.ast.c_concepts import ObjectAddress
->>>>>>> 1254b4c1
 
 from pyccel.parser.scope  import Scope
 
@@ -827,12 +823,8 @@
                     alloc = Allocate(nd_var, shape=sizes, order=nd_var.order, status='unallocated')
                     body.append(alloc)
                     # Save raw_data into ndarray to obtain useable pointer
-<<<<<<< HEAD
                     set_data = AliasAssign(DottedVariable(NativeVoid(), 'raw_data',
-                            memory_handling = 'alias', lhs=nd_var), VariableAddress(var))
-=======
-                    set_data = Assign(DottedName(nd_var, 'raw_data'), ObjectAddress(var))
->>>>>>> 1254b4c1
+                            memory_handling = 'alias', lhs=nd_var), ObjectAddress(var))
                     body.append(set_data)
                     # Save the ndarray to vars_to_wrap to be handled as if it came from C
                     vars_to_wrap.append(nd_var)
