# coding: utf-8
#------------------------------------------------------------------------------------------#
# This file is part of Pyccel which is released under MIT License. See the LICENSE file or #
# go to https://github.com/pyccel/pyccel/blob/master/LICENSE for full license details.     #
#------------------------------------------------------------------------------------------#
# pylint: disable=R0201

from collections import OrderedDict

from pyccel.codegen.printing.ccode import CCodePrinter

from pyccel.ast.bind_c   import as_static_function, wrap_module_array_var, BindCPointer

from pyccel.ast.core import Assign, AliasAssign, FunctionDef, FunctionAddress
from pyccel.ast.core import If, IfSection, Return, FunctionCall, Deallocate
from pyccel.ast.core import SeparatorComment
from pyccel.ast.core import Import, Module, Declare
from pyccel.ast.core import AugAssign, CodeBlock

from pyccel.ast.cwrapper    import PyArg_ParseTupleNode, PyBuildValueNode
from pyccel.ast.cwrapper    import PyArgKeywords
from pyccel.ast.cwrapper    import Py_None, Py_DECREF
from pyccel.ast.cwrapper    import generate_datatype_error, PyErr_SetString
from pyccel.ast.cwrapper    import scalar_object_check, flags_registry
from pyccel.ast.cwrapper    import PyccelPyArrayObject, PyccelPyObject
from pyccel.ast.cwrapper    import C_to_Python, Python_to_C
from pyccel.ast.cwrapper    import PyModule_AddObject

from pyccel.ast.datatypes import NativeInteger, NativeBool, NativeFloat, str_dtype
from pyccel.ast.datatypes import datatype

from pyccel.ast.literals  import LiteralTrue, LiteralInteger, LiteralString
from pyccel.ast.literals  import Nil

from pyccel.ast.numpy_wrapper   import array_checker, array_type_check
from pyccel.ast.numpy_wrapper   import pyarray_to_ndarray
from pyccel.ast.numpy_wrapper   import array_get_data, array_get_dim

from pyccel.ast.operators import PyccelEq, PyccelNot, PyccelOr, PyccelAssociativeParenthesis
from pyccel.ast.operators import PyccelIsNot, PyccelLt, PyccelUnarySub

from pyccel.ast.variable  import VariableAddress, Variable

from pyccel.parser.scope  import Scope

from pyccel.errors.errors   import Errors

errors = Errors()

__all__ = ["CWrapperCodePrinter", "cwrappercode"]

dtype_registry = {('pyobject'     , 0) : 'PyObject',
                  ('pyarrayobject', 0) : 'PyArrayObject'}

module_imports  = [Import('numpy_version', Module('numpy_version',(),())),
            Import('numpy/arrayobject', Module('numpy/arrayobject',(),())),
            Import('cwrapper', Module('cwrapper',(),()))]

cwrapper_ndarray_import = Import('cwrapper_ndarrays', Module('cwrapper_ndarrays', (), ()))

class CWrapperCodePrinter(CCodePrinter):
    """A printer to convert a python module to strings of c code creating
    an interface between python and an implementation of the module in c"""
    def __init__(self, filename, target_language, **settings):
        CCodePrinter.__init__(self, filename, **settings)
        self._target_language = target_language
        self._cast_functions_dict = OrderedDict()
        self._to_free_PyObject_list = []
        self._function_wrapper_names = dict()
        self._module_name = None


    # --------------------------------------------------------------------
    #                       Helper functions
    # --------------------------------------------------------------------

    def stored_in_c_pointer(self, a):
        """
        Indicates whether the object a needs to be stored in a pointer
        in c code

        Parameters
        ----------
        a : PyccelAstNode
        """
        if isinstance(a.dtype, (PyccelPyArrayObject, PyccelPyObject)):
            return True
        else:
            return CCodePrinter.stored_in_c_pointer(self,a)

    def function_signature(self, expr, print_arg_names = True):
        args = list(expr.arguments)
        if any([isinstance(a.var, FunctionAddress) for a in args]):
            # Functions with function addresses as arguments cannot be
            # exposed to python so there is no need to print their signature
            return ''
        else:
            return CCodePrinter.function_signature(self, expr, print_arg_names)

    def get_declare_type(self, expr):
        """
        Get the declaration type of a variable

        Parameters
        -----------
        variable : Variable
            Variable holding information needed to choose the declaration type

        Returns
        -------
        type_declaration : String
        """
        if expr.dtype is BindCPointer():
            return 'void *'
        dtype = self._print(expr.dtype)
        prec  = expr.precision
        if dtype != "pyarrayobject":
            #TODO: Remove when #757 is fixed
            if expr.rank > 0 and expr.is_ndarray and expr.is_optional:
                dtype = 't_ndarray'
            else:
                return CCodePrinter.get_declare_type(self, expr)
        else :
            dtype = self.find_in_dtype_registry(dtype, prec)

        if self.stored_in_c_pointer(expr):
            return '{0} *'.format(dtype)
        else:
            return '{0} '.format(dtype)

    def get_new_PyObject(self, name):
        """
        Create new PyccelPyObject Variable with the desired name

        Parameters
        -----------
        name       : String
            The desired name

        Returns: Variable
        -------
        """
        return Variable(dtype=PyccelPyObject(),
<<<<<<< HEAD
                        name=self.namespace.get_new_name(name),
=======
                        name=self.scope.get_new_name(name),
>>>>>>> 65e1fc32
                        is_pointer=True)

    def find_in_dtype_registry(self, dtype, prec):
        """
        Find the corresponding C dtype in the dtype_registry
        raise PYCCEL_RESTRICTION_TODO if not found

        Parameters
        -----------
        dtype : String
            expression data type

        prec  : Integer
            expression precision

        Returns
        -------
        dtype : String
        """
        try :
            return dtype_registry[(dtype, prec)]
        except KeyError:
            return CCodePrinter.find_in_dtype_registry(self, dtype, prec)

    def get_default_assign(self, arg, func_arg, value):
        if arg.rank > 0 :
            return AliasAssign(arg, Nil())
        elif func_arg.is_optional:
            return AliasAssign(arg, Py_None)
        elif isinstance(arg.dtype, (NativeFloat, NativeInteger, NativeBool)):
            return Assign(arg, value)
        elif isinstance(arg.dtype, PyccelPyObject):
            return AliasAssign(arg, Py_None)
        else:
            raise NotImplementedError('Default values are not implemented for this datatype : {}'.format(func_arg.dtype))

    def get_static_function(self, function):
        """

        Create a static FunctionDef from the argument used for
        C/fortran binding.
        If target language is C return the argument function
        If target language is Fortran, return a static function which
        takes both the data and the shapes as arguments

        Parameters
        ----------
        function    : FunctionDef
            FunctionDef holding information needed to create static function

        Returns   :
        -----------
        static_func : FunctionDef
        """
        if self._target_language == 'fortran':
<<<<<<< HEAD
            static_func = as_static_function(function, mod_scope = self.namespace)
=======
            static_func = as_static_function(function, mod_scope = self.scope)
>>>>>>> 65e1fc32
        else:
            static_func = function

        return static_func

    def static_function_signature(self, expr):
        """
        Extract from the function definition all the information (name, input, output)
        needed to create the function signature used for C/fortran binding

        Parameters:
        ----------
        expr : FunctionDef
            The function defintion

        Return:
        ------
        String
            Signature of the function
        """
        #if target_language is C no need for the binding
        if self._target_language == 'c':
            return self.function_signature(expr)

        args = [a.var for a in expr.arguments]
        if len(expr.results) == 1:
            ret_type = self.get_declare_type(expr.results[0])
        elif len(expr.results) > 1:
            ret_type = self._print(datatype('int')) + ' '
            args += [a.clone(name = a.name, is_pointer =True) for a in expr.results]
        else:
            ret_type = self._print(datatype('void')) + ' '
        name = expr.name
        if not args:
            arg_code = 'void'
        else:
            arg_code = ', '.join('{}'.format(self.function_signature(i, False))
                        if isinstance(i, FunctionAddress)
                        else '{0}'.format(self.get_static_declare_type(i))
                        for i in args)

        if isinstance(expr, FunctionAddress):
            return '{}(*{})({})'.format(ret_type, name, arg_code)
        else:
            return '{0}{1}({2})'.format(ret_type, name, arg_code)

    def get_static_args(self, argument):
        """
        Create bind_C arguments for arguments rank > 0 in fortran.
        needed in static function call
        func(a) ==> static_func(nd_dim(a) , nd_data(a))
        where nd_data(a) = buffer holding data
              nd_dim(a)  = size of array

        Parameters
        ----------
        argument    : Variable
            Variable holding information needed (rank)

        Returns     : List of arguments
            List that can contains Variables and FunctionCalls
        -----------
        """

        if self._target_language == 'fortran' and argument.rank > 0:
            arg_address = VariableAddress(argument)
            static_args = [
                FunctionCall(array_get_dim, [arg_address, i]) for i in range(argument.rank)
            ]
            static_args.append(FunctionCall(array_get_data, [arg_address]))
        else:
            static_args = [argument]

        return static_args

    def get_static_declare_type(self, variable):
        """
        Get the declaration type of a variable, this function is used for
        C/fortran binding using native C datatypes.

        Parameters
        ----------
        variable : Variable
            Variable holding information needed to choose the declaration type

        Returns
        -------
        string

        """
        dtype = self._print(variable.dtype)
        prec  = variable.precision

        dtype = self.find_in_dtype_registry(dtype, prec)

        if self.stored_in_c_pointer(variable):
            return '{0}*'.format(dtype)

        elif self._target_language == 'fortran' and variable.rank > 0:
            return '{0}*'.format(dtype)

        else:
            return '{0}'.format(dtype)

    def _get_check_type_statement(self, variable, collect_var, compulsory):
        """
        Get the code which checks if the variable collected from python
        has the expected type

        Parameters
        ----------
        variable    : Variable
                      The variable containing the PythonObject
        collect_var : Variable
                      The variable in which the result will be saved,
                      used to provide information about the expected type
        compulsory  : bool
                      Indicates whether the argument is a compulsory argument
                      to the function (if not then it must have a default or
                      be optional)

        Returns
        -------
        check : str
                A string containing the code which determines whether 'variable'
                contains an object which can be saved in 'collect_var'
        """

        if variable.rank > 0 :
            check = array_type_check(collect_var, variable)

        else :
            check = scalar_object_check(collect_var, variable)

        if not compulsory:
            default = PyccelNot(VariableAddress(collect_var)) \
                            if variable.rank > 0 else \
                      PyccelEq(VariableAddress(collect_var), VariableAddress(Py_None))
            check = PyccelAssociativeParenthesis(PyccelOr(default, check))

        return check

    def _get_wrapper_name(self, func):
        """
        create wrapper function name

        Parameters
        -----------
        func      : FunctionDef or Interface

        Returns
        -------
        wrapper_name : string
        """
        name         = func.name
<<<<<<< HEAD
        wrapper_name = self.namespace.get_new_name(name+"_wrapper")
=======
        wrapper_name = self.scope.get_new_name(name+"_wrapper")
>>>>>>> 65e1fc32

        self._function_wrapper_names[func.name] = wrapper_name

        return wrapper_name

    def get_wrapper_arguments(self):
        """
        Create wrapper arguments

        Returns
        -------
        List of variables
        """
        python_func_args    = self.get_new_PyObject("args")
        python_func_kwargs  = self.get_new_PyObject("kwargs")
        python_func_selfarg = self.get_new_PyObject("self"  )
<<<<<<< HEAD
=======
        self.scope.insert_variable(python_func_args)
        self.scope.insert_variable(python_func_kwargs)
        self.scope.insert_variable(python_func_selfarg)
>>>>>>> 65e1fc32

        return [python_func_selfarg, python_func_args, python_func_kwargs]


    # -------------------------------------------------------------------
    # Functions managing the creation of wrapper body
    # -------------------------------------------------------------------

    def _valued_variable_management(self, variable, collect_var, tmp_variable, default_value):
        """
        Responsible for creating the body collecting the default value of a Variable
        and the check needed.
        If the Variable is optional create body to collect the new value

        Parameters
        ----------
        variable      : Variable
                        The optional variable
        collect_var   : Variable
                        variable which holds the value collected with PyArg_Parsetuple
        tmp_variable  : Variable
                        The temporary variable  to hold result
        default_value : PyccelAstNode
                        Object containing the default value of the variable

        Returns
        -------
        section      :
            IfSection
        collect_body : List
            list containing the lines necessary to collect the new optional variable value
        """

        valued_var_check  = PyccelEq(VariableAddress(collect_var), VariableAddress(Py_None))
        collect_body      = []

        if variable.is_optional:
            collect_body  = [AliasAssign(variable, tmp_variable)]
            section       = IfSection(valued_var_check, [AliasAssign(variable, Nil())])

        else:
            section       = IfSection(valued_var_check, [Assign(variable, default_value)])

        return section, collect_body


    def _body_scalar(self, variable, collect_var, default_value = None, error_check = False, tmp_variable = None):
        """
        Responsible for collecting value and managing error and create the body
        of arguments in format:

        Parameters
        ----------
        variable      : Variable
                        the variable to be collected
        collect_var   : Variable
                        variable which holds the value collected with PyArg_Parsetuple
        default_value : PyccelAstNode
                        Object containing the default value of the variable
                        Default: None
        error_check   : boolean
                        True if checking the data type and raising error is needed
                        Default: False
        tmp_variable  : Variable
                        temporary variable to hold value
                        Default: None

        Returns
        -------
        body : If block
        """

        var      = tmp_variable if tmp_variable else variable
        sections = []

        collect_value = [Assign(var, FunctionCall(Python_to_C(var), [collect_var]))]

        if default_value is not None:
            section, optional_collect = self._valued_variable_management(variable, collect_var, tmp_variable, default_value)
            sections.append(section)
            collect_value += optional_collect

        if error_check:
            check_type = scalar_object_check(collect_var, var)
            sections.append(IfSection(check_type, collect_value))
            error = generate_datatype_error(var)
            sections.append(IfSection(LiteralTrue(), [error, Return([Nil()])]))
        else:
            sections.append(IfSection(LiteralTrue(), collect_value))

        if len(sections)==1 and sections[0].condition == LiteralTrue():
            return sections[0].body
        else:
            return If(*sections)

    def _body_array(self, variable, collect_var, check_type = False) :
        """
        Responsible for collecting value and managing error and create the body
        of arguments with rank greater than 0 in format

        Parameters
        ----------
        Variable : Variable
            The optional variable
        collect_var : variable
            the pyobject type variable  holder of value
        check_type : Boolean
            True if the type is needed

        Returns
        -------
        body : list
            A list of statements
        """
        body = []
        #check optional :
        if variable.is_optional :
            check = PyccelNot(VariableAddress(collect_var))
            body += [IfSection(check, [Assign(VariableAddress(variable), Nil())])]

        check = array_checker(collect_var, variable, check_type, self._target_language)
        body += [IfSection(check, [Return([Nil()])])]

        collect_func = FunctionCall(pyarray_to_ndarray, [collect_var])
        body += [IfSection(LiteralTrue(), [Assign(variable,
                            collect_func)])]
        body = [If(*body)]

        return body

    def _body_management(self, variable, collect_var, default_value = None, check_type = False):
        """
        Responsible for calling functions that take care of body creation

        Parameters
        ----------
        variable      : Variable
                        The Variable (which may be optional)
        collect_var   : Variable
                        the pyobject type variable  holder of value
        default_value : PyccelAstNode
                        Object containing the default value of the variable
                        Default: None
        check_type    : Boolean
                        True if the type is needed
                        Default: False

        Returns
        -------
        body : list
            A list of statements
        tmp_variable : Variable
            temporary variable to hold value default None
        """
        tmp_variable = None
        body         = []

        if variable.rank > 0:
            body = self._body_array(variable, collect_var, check_type)

        else:
            if variable.is_optional:
                tmp_variable = Variable(dtype=variable.dtype, precision = variable.precision,
<<<<<<< HEAD
                                        name = self.namespace.get_new_name(variable.name+"_tmp"))
=======
                                        name = self.scope.get_new_name(variable.name+"_tmp"))
                self.scope.insert_variable(tmp_variable)
>>>>>>> 65e1fc32

            body = [self._body_scalar(variable, collect_var, default_value, check_type, tmp_variable)]

        return body, tmp_variable

    def untranslatable_function(self, wrapper_name, wrapper_args, wrapper_results, error_msg):
        """
        Certain functions are not handled in the wrapper (e.g. private),
        This creates a wrapper function which raises NotImplementedError
        exception and returns NULL

        Parameters
        ----------
        wrapper_name    : string
            The name of the C wrapper function

        wrapper_args    : list of Variables
            List of variables with dtype PyObject which hold the arguments
            passed to the function

        wrapper_results : Variable
            List containing one variable with dtype PyObject which represents
            the variable which will be returned by the function

        error_msg       : string
            The message to be raised in the NotImplementedError

        Returns
        -------
        code : string
            returns the string containing the printed FunctionDef
        """
<<<<<<< HEAD
        current_namespace = self.namespace
=======
        current_namespace = self.scope
>>>>>>> 65e1fc32
        wrapper_func = FunctionDef(
                name      = wrapper_name,
                arguments = wrapper_args,
                results   = wrapper_results,
                body      = [
                                PyErr_SetString('PyExc_NotImplementedError',
                                            '"{}"'.format(error_msg)),
                                AliasAssign(wrapper_results[0], Nil()),
                                Return(wrapper_results)
                            ],
                scope     = Scope())

        code = CCodePrinter._print_FunctionDef(self, wrapper_func)
        self.set_scope(current_namespace)
        return code

    # -------------------------------------------------------------------
    # Parsing arguments and building values Types functions
    # -------------------------------------------------------------------
    def get_PyArgParseType(self, variable):
        """
        Responsible for creating any necessary intermediate variables which are used
        to collect the result of PyArgParse, and collecting the required cast function

        Parameters
        ----------
        variable : Variable
            The variable which will be passed to the translated function

        Returns
        -------
        collect_var : Variable
            The variable which will be used to collect the argument
        """

        if variable.rank > 0:
            collect_type = PyccelPyArrayObject()
<<<<<<< HEAD
            collect_var  = Variable(dtype= collect_type, is_pointer = True, rank = variable.rank,
                                   order= variable.order,
                                   name=self.namespace.get_new_name(variable.name+"_tmp"))

        else:
            collect_type = PyccelPyObject()
            collect_var  = Variable(dtype=collect_type, is_pointer=True,
                                   name = self.namespace.get_new_name(variable.name+"_tmp"))
=======
            collect_var  = Variable(dtype = collect_type,
                                is_pointer = True, rank = variable.rank,
                                order= variable.order,
                                name=self.scope.get_new_name(variable.name+"_tmp"))

        else:
            collect_type = PyccelPyObject()
            collect_var  = Variable(dtype = collect_type,
                                is_pointer = True,
                                name=self.scope.get_new_name(variable.name+"_tmp"))
        self.scope.insert_variable(collect_var)
>>>>>>> 65e1fc32

        return collect_var

    def get_PyBuildValue(self, variable):
        """
        Responsible for collecting the variable required to build the result
        and the necessary cast function

        Parameters
        ----------
        variable : Variable
            The variable returned by the translated function

        Returns
        -------
        collect_var : Variable
            The variable which will be provided to PyBuild

        cast_func_stmts : functionCall
            call to cast function responsible for the conversion of one data type into another
        """
        if variable.rank != 0:
            self.add_import(cwrapper_ndarray_import)


        cast_function = FunctionCall(C_to_Python(variable), [VariableAddress(variable)])

        collect_type = PyccelPyObject()
<<<<<<< HEAD
        collect_var = Variable(dtype=collect_type, is_pointer=True,
            name = self.namespace.get_new_name(variable.name+"_tmp"))
=======
        collect_var = Variable(dtype = collect_type, is_pointer=True,
            name = self.scope.get_new_name(variable.name+"_tmp"))
        self.scope.insert_variable(collect_var)
>>>>>>> 65e1fc32
        self._to_free_PyObject_list.append(collect_var) #TODO remove in next PR

        return collect_var, cast_function

    def insert_constant(self, mod_name, var_name, var, collect_var):
        """
        Insert a variable into the module

        Parameters
        ----------
        mod_name    : str
                      The name of the module variable
        var_name    : str
                      The name which will be used to identify the
                      variable in python. (This is usually var.name,
                      however it may differ due to the case-insensitivity
                      of fortran)
        var         : Variable
                      The module variable
        collect_var : Variable
                      A PyObject* variable to store temporaries

        Returns
        -------
        list : A list of PyccelAstNodes to be appended to the body of the
                pymodule initialisation function
        """
        if var.rank != 0:
<<<<<<< HEAD
            #if self._target_language == "fortran":
            self.add_import(cwrapper_ndarray_import)
=======
            if self._target_language == "fortran":
                if var.fst:
                    symbol = var
                else:
                    symbol = var.get_user_nodes(Assign)[0]
                errors.report("Global arrays (defined at the module level) cannot currently be exposed to Python",
                        severity='warning', symbol=symbol)
                return []
            else:
                self.add_import(cwrapper_ndarray_import)
>>>>>>> 65e1fc32

        collect_value = Assign(VariableAddress(collect_var),
                                FunctionCall(C_to_Python(var), [VariableAddress(var)]))
        add_expr = PyModule_AddObject(mod_name, var_name, collect_var)
        if_expr = If(IfSection(PyccelLt(add_expr,LiteralInteger(0)),
                        [FunctionCall(Py_DECREF, [collect_var]),
                         Return([PyccelUnarySub(LiteralInteger(1))])]))
        return [collect_value, if_expr]

    def get_module_exec_function(self, expr, exec_func_name):
        """
        Create the function which executes any statements which happen
        when the module is loaded

        Parameters
        ----------
        expr           : Module
                         The module being wrapped
        exec_func_name : str
                         The name of the function

        Result
        ------
        str
        """
<<<<<<< HEAD
        mod_var_name = self.namespace.get_new_name('m')
        tmp_var_name = self.namespace.get_new_name('tmp')
=======
        mod_var_name = self.scope.get_new_name('m')
        tmp_var_name = self.scope.get_new_name('tmp')
>>>>>>> 65e1fc32
        tmp_var = Variable(dtype = PyccelPyObject(),
                      name       = tmp_var_name,
                      is_pointer = True)

        orig_vars_to_wrap = [v for v in expr.variables if not v.is_private]
        if self._target_language == 'fortran':
            vars_to_wrap = [v.clone(v.name.lower()) for v in orig_vars_to_wrap]
            for v,w in zip(orig_vars_to_wrap,vars_to_wrap):
                assign = v.get_user_nodes(Assign)[0]
                # assign.fst should always exist, but is not always set when the
                # Assign is created in the codegen stage
                if assign.fst:
                    w.set_fst(assign.fst)
        else:
            vars_to_wrap = orig_vars_to_wrap
        var_names = [str(expr.scope.get_python_name(v.name)) for v in orig_vars_to_wrap]

        body = [l for n,v in zip(var_names,vars_to_wrap) for l in self.insert_constant(mod_var_name, n, v, tmp_var)]

        decs = self._print(Declare(tmp_var.dtype, tmp_var)) if body else ''

        if expr.init_func:
            static_function = self.get_static_function(expr.init_func)
            body.insert(0,FunctionCall(static_function,[],[]))

        body.append(Return([LiteralInteger(0)]))

        body_str = self._print(CodeBlock(body))

        return ('static int {name}(PyObject* {mod_var})\n'
                '{{\n'
                '{decs}'
                '{body}'
                '}}\n').format(name = exec_func_name,
                        mod_var = mod_var_name,
                        decs = decs,
                        body = body_str)

    #--------------------------------------------------------------------
    #                 _print_ClassName functions
    #--------------------------------------------------------------------

    def _print_Interface(self, expr):

        # Find a name for the wrapper function
        wrapper_name = self._get_wrapper_name(expr)

<<<<<<< HEAD
        scope = self.namespace.new_child_scope(wrapper_name)
=======
        mod_scope = self.scope
        scope = self.scope.new_child_scope(wrapper_name)
>>>>>>> 65e1fc32
        self.set_scope(scope)

        # Collecting all functions
        funcs = expr.functions

        # Save all used names
        for n in funcs:
<<<<<<< HEAD
            self.namespace.insert_symbol(n.name)
=======
            self.scope.insert_symbol(n.name)
>>>>>>> 65e1fc32

        # Collect arguments and results
        wrapper_args    = self.get_wrapper_arguments()
        wrapper_results = [self.get_new_PyObject("result")]
<<<<<<< HEAD

        # Collect parser arguments
        wrapper_vars = {}

        # Collect argument names for PyArgParse
        arg_names         = [a.name for a in funcs[0].arguments]
        keyword_list_name = self.namespace.get_new_name('kwlist')
=======
        self.scope.insert_variable(wrapper_results[0])

        # Collect argument names for PyArgParse
        arg_names         = [a.name for a in funcs[0].arguments]
        keyword_list_name = self.scope.get_new_name('kwlist')
>>>>>>> 65e1fc32
        keyword_list      = PyArgKeywords(keyword_list_name, arg_names)
        wrapper_body      = [keyword_list]

        wrapper_body_translations = []
        body_tmp = []

        # To store the mini function responsible for collecting value and calling interfaces functions and return the builded value
        funcs_def = []
        default_value = {} # dict to collect all initialisation needed in the wrapper
<<<<<<< HEAD
        check_var = Variable(dtype = NativeInteger(), name = self.namespace.get_new_name("check"))
        wrapper_vars[check_var.name] = check_var
=======
        check_var = Variable(dtype = NativeInteger(), name = self.scope.get_new_name("check"))
>>>>>>> 65e1fc32
        scope.insert_variable(check_var, check_var.name)
        types_dict = OrderedDict((a.var, set()) for a in funcs[0].arguments) #dict to collect each variable possible type and the corresponding flags
        # collect parse arg
        parse_args = [self.get_PyArgParseType(a.var) for a in funcs[0].arguments]

        # Managing the body of wrapper
        for func in funcs :
            mini_wrapper_func_body = []
            res_args = []
            static_func_args  = []

            mini_wrapper_func_name = self.scope.get_new_name(func.name + '_mini_wrapper')
            mini_scope = mod_scope.new_child_scope(mini_wrapper_func_name)
            self.set_scope(mini_scope)

            # update ndarray local variables properties
            arg_vars = {a.var: a for a in func.arguments}
            local_arg_vars = {(v.clone(v.name, is_pointer=True, allocatable=False)
                              if isinstance(v, Variable) and v.rank > 0 or v.is_optional \
                              else v) : a for v,a in arg_vars.items()}
            for a in local_arg_vars:
                mini_scope.insert_variable(a)
            for r in func.results:
                mini_scope.insert_variable(r)
            flags = 0
            collect_vars = {}

            # Loop for all args in every functions and create the corresponding condition and body
            for p_arg, (f_var, f_arg) in zip(parse_args, local_arg_vars.items()):
                collect_var  = self.get_PyArgParseType(f_var)
                collect_vars[f_var] = collect_var
                body, tmp_variable = self._body_management(f_var, p_arg, f_arg.value)
<<<<<<< HEAD
                if tmp_variable :
                    mini_wrapper_func_vars[tmp_variable.name] = tmp_variable
=======
>>>>>>> 65e1fc32

                # get check type function
                check = self._get_check_type_statement(f_var, p_arg, f_arg.value is None)

                # Save the body
                wrapper_body_translations.extend(body)

                # Write default values
                if f_arg.value is not None:
                    wrapper_body.append(self.get_default_assign(parse_args[-1], f_var, f_arg.value))

                # Get Bind/C arguments
                static_func_args.extend(self.get_static_args(f_var))

                flag_value = flags_registry[(f_var.dtype, f_var.precision)]
                flags = (flags << 4) + flag_value  # shift by 4 to the left
                types_dict[f_var].add((f_var, check, flag_value)) # collect variable type for each arguments
                mini_wrapper_func_body += body

            # create the corresponding function call
            static_function = self.get_static_function(func)

            if len(func.results)==0:
                func_call = FunctionCall(static_function, static_func_args)
            else:
                results   = func.results if len(func.results)>1 else func.results[0]
                func_call = Assign(results,FunctionCall(static_function, static_func_args))

            mini_wrapper_func_body.append(func_call)

<<<<<<< HEAD
            mini_wrapper_func_name = self.namespace.get_new_name(func.name + '_mini_wrapper')
            self._global_names.add(mini_wrapper_func_name)

            mini_scope = self.namespace.new_child_scope(mini_wrapper_func_name)
=======
>>>>>>> 65e1fc32

            # Loop for all res in every functions and create the corresponding body and cast
            for r in func.results :
                collect_var, cast_func = self.get_PyBuildValue(r)
<<<<<<< HEAD
                mini_wrapper_func_vars[collect_var.name] = collect_var
=======
>>>>>>> 65e1fc32
                if cast_func is not None:
                    mini_wrapper_func_body.append(AliasAssign(collect_var, cast_func))

<<<<<<< HEAD
                    mini_scope.insert_variable(r, r.name)
=======
>>>>>>> 65e1fc32
                res_args.append(VariableAddress(collect_var) if collect_var.is_pointer else collect_var)

            # Building PybuildValue and freeing the allocated variable after.
            mini_wrapper_func_body.append(AliasAssign(wrapper_results[0],PyBuildValueNode(res_args)))
            mini_wrapper_func_body += [FunctionCall(Py_DECREF, [i]) for i in self._to_free_PyObject_list]

            # Call free function for C type
            mini_wrapper_func_body += [If(IfSection(PyccelIsNot(i, Nil()), [Deallocate(i)])) if self.stored_in_c_pointer(i) \
                                        else Deallocate(i) for i in local_arg_vars if i.rank > 0]
            mini_wrapper_func_body.append(Return(wrapper_results))
            self._to_free_PyObject_list.clear()

<<<<<<< HEAD
=======
            self.set_scope(scope)

>>>>>>> 65e1fc32
            # Building Mini wrapper function
            mini_wrapper_func_def = FunctionDef(name = mini_wrapper_func_name,
                arguments = parse_args,
                results = wrapper_results,
                body = mini_wrapper_func_body,
<<<<<<< HEAD
                local_vars = mini_wrapper_func_vars.values(),
=======
>>>>>>> 65e1fc32
                scope = mini_scope)
            funcs_def.append(mini_wrapper_func_def)

            # append check condition to the functioncall
            body_tmp.append(IfSection(PyccelEq(check_var, LiteralInteger(flags)), [AliasAssign(wrapper_results[0],
                    FunctionCall(mini_wrapper_func_def, parse_args))]))

        # Errors / Types management
        # Creating check_type function
        check_func_def = self._create_wrapper_check(check_var, parse_args, types_dict, funcs[0].name)
        funcs_def.append(check_func_def)

        # Create the wrapper body with collected informations
        body_tmp = [IfSection(PyccelNot(check_var), [Return([Nil()])])] + body_tmp
        body_tmp.append(IfSection(LiteralTrue(),
            [PyErr_SetString('PyExc_TypeError', '"This combination of arguments is not valid"'),
            Return([Nil()])]))
        wrapper_body_translations = [If(*body_tmp)]

        # Parsing Arguments
        parse_node = PyArg_ParseTupleNode(*wrapper_args[1:],
                                          funcs[0].arguments,
                                          parse_args, keyword_list)

        wrapper_body += list(default_value.values())
        wrapper_body.append(If(IfSection(PyccelNot(parse_node), [Return([Nil()])])))

        #finishing the wrapper body
        wrapper_body.append(Assign(check_var, FunctionCall(check_func_def, parse_args)))
        wrapper_body.extend(wrapper_body_translations)
        wrapper_body.append(Return(wrapper_results)) # Return

        # Create FunctionDef
        funcs_def.append(FunctionDef(name = wrapper_name,
            arguments = wrapper_args,
            results = wrapper_results,
            body = wrapper_body,
<<<<<<< HEAD
            local_vars = wrapper_vars.values(),
=======
>>>>>>> 65e1fc32
            scope = scope))

        sep = self._print(SeparatorComment(40))

        self.exit_scope()

        return sep + '\n'.join(CCodePrinter._print_FunctionDef(self, f) for f in funcs_def)

    def _create_wrapper_check(self, check_var, parse_args, types_dict, func_name):
        check_func_body = []
        flags = (len(types_dict) - 1) * 4
        for arg in types_dict:
            var_name = ""
            body = []
            types = []
            arg_type_check_list = list(types_dict[arg])
            arg_type_check_list.sort(key= lambda x : x[0].precision)
            for elem in arg_type_check_list:
                var_name = elem[0].name
                value = elem[2] << flags
                body.append(IfSection(elem[1], [AugAssign(check_var, '+' ,value)]))
                types.append(elem[0])
            flags -= 4
            error = ' or '.join(['{} {}'.format(str(v.precision * 8)+' bit' if v.precision != -1 else 'native',
                                                    str_dtype(v.dtype))
                            if not isinstance(v.dtype, NativeBool)
                            else  str_dtype(v.dtype) for v in types])
            body.append(IfSection(LiteralTrue(), [PyErr_SetString('PyExc_TypeError', '"{} must be {}"'.format(var_name, error)), Return([LiteralInteger(0)])]))
            check_func_body += [If(*body)]

        check_func_body = [Assign(check_var, LiteralInteger(0))] + check_func_body
        check_func_body.append(Return([check_var]))
        # Creating check function definition
<<<<<<< HEAD
        check_func_name = self.namespace.parent_scope.get_new_name('type_check')
        self._global_names.add(check_func_name)
=======
        check_func_name = self.scope.parent_scope.get_new_name('type_check')
>>>>>>> 65e1fc32
        check_func_def = FunctionDef(name = check_func_name,
            arguments = parse_args,
            results = [check_var],
            body = check_func_body,
<<<<<<< HEAD
            local_vars = [],
            scope = self.namespace.new_child_scope(check_func_name))
=======
            scope = self.scope.new_child_scope(check_func_name))
>>>>>>> 65e1fc32
        return check_func_def

    def _print_PyccelPyObject(self, expr):
        return 'pyobject'

    def _print_PyccelPyArrayObject(self, expr):
        self.add_import(cwrapper_ndarray_import)
        return 'pyarrayobject'

    def _print_PyArg_ParseTupleNode(self, expr):
        name    = 'PyArg_ParseTupleAndKeywords'
        pyarg   = expr.pyarg
        pykwarg = expr.pykwarg
        flags   = expr.flags
        # All args are modified so even pointers are passed by address
        args    = ', '.join(['&{}'.format(a.name) for a in expr.args])

        if expr.args:
            code = '{name}({pyarg}, {pykwarg}, "{flags}", {kwlist}, {args})'.format(
                            name=name,
                            pyarg=pyarg,
                            pykwarg=pykwarg,
                            flags = flags,
                            kwlist = expr.arg_names.name,
                            args = args)
        else :
            code ='{name}({pyarg}, {pykwarg}, "", {kwlist})'.format(
                    name=name,
                    pyarg=pyarg,
                    pykwarg=pykwarg,
                    kwlist = expr.arg_names.name)

        return code

    def _print_PyBuildValueNode(self, expr):
        name  = 'Py_BuildValue'
        flags = expr.flags
        args  = ', '.join(['{}'.format(self._print(a)) for a in expr.args])
        #to change for args rank 1 +
        if expr.args:
            code = '{name}("{flags}", {args})'.format(name=name, flags=flags, args=args)
        else :
            code = '{name}("")'.format(name=name)
        return code

    def _print_PyArgKeywords(self, expr):
        arg_names = ',\n'.join(['"{}"'.format(a) for a in expr.arg_names] + [self._print(Nil())])
        return ('static char *{name}[] = {{\n'
                        '{arg_names}\n'
                        '}};\n'.format(name=expr.name, arg_names = arg_names))

    def _print_PyModule_AddObject(self, expr):
        return 'PyModule_AddObject({}, {}, {})'.format(
                expr.mod_name,
                self._print(expr.name),
                self._print(expr.variable))

    def _print_FunctionDef(self, expr):
<<<<<<< HEAD
        self.set_scope(self.namespace.new_child_scope(expr.name))

        arg_vars = {a.var: a for a in expr.arguments}

        for a in expr.arguments:
            v = a.var
            if isinstance(v, Variable):
                self.namespace.insert_variable(v)
            else:
                self.namespace.functions[v.name] = v
        for r in expr.results:
            self.namespace.insert_variable(r)
=======
        self.set_scope(self.scope.new_child_scope(expr.name))

        local_arg_vars = {}
        for a in expr.arguments:
            v = a.var
            if isinstance(v, Variable):
                new_name = self.scope.get_new_name(v.name)
                if isinstance(v, Variable) and (v.rank > 0 or v.is_optional):
                    new_v = v.clone(new_name, is_pointer=True, allocatable=False)
                else:
                    new_v = v.clone(new_name)
                local_arg_vars[new_v] = a
                self.scope.insert_variable(new_v)
            else:
                self.scope.functions[v.name] = v
                local_arg_vars[v] = a

        result_vars = [v.clone(self.scope.get_new_name(v.name)) for v in expr.results]
        for v in result_vars:
            self.scope.insert_variable(v)
>>>>>>> 65e1fc32
        # update ndarray and optional local variables properties

        # Find a name for the wrapper function
        wrapper_name = self._get_wrapper_name(expr)
<<<<<<< HEAD
        # Collect local variables
        wrapper_vars        = {a.name : a for a in local_arg_vars}
        wrapper_vars.update({r.name : r for r in expr.results})
=======
>>>>>>> 65e1fc32

        # Collect arguments and results
        wrapper_args    = self.get_wrapper_arguments()
        wrapper_results = [self.get_new_PyObject("result")]
<<<<<<< HEAD

        # Collect argument names for PyArgParse
        arg_names         = [a.name for a in local_arg_vars]
        keyword_list_name = self.namespace.get_new_name('kwlist')
=======
        self.scope.insert_variable(wrapper_results[0])

        # Collect argument names for PyArgParse
        arg_names         = [a.var.name for a in local_arg_vars.values()]
        keyword_list_name = self.scope.get_new_name('kwlist')
>>>>>>> 65e1fc32
        keyword_list      = PyArgKeywords(keyword_list_name, arg_names)

        if expr.is_private:
            self.exit_scope()
            return self.untranslatable_function(wrapper_name,
                        wrapper_args, wrapper_results,
                        "Private functions are not accessible from python")

        if any(isinstance(arg, FunctionAddress) for arg in local_arg_vars):
            self.exit_scope()
            return self.untranslatable_function(wrapper_name,
                        wrapper_args, wrapper_results,
                        "Cannot pass a function as an argument")

        wrapper_body              = [keyword_list]
        wrapper_body_translations = []
        static_func_args  = []

        parse_args = []
        collect_vars = {}
        for var, arg in local_arg_vars.items():
            collect_var  = self.get_PyArgParseType(var)
            collect_vars[var] = collect_var

            body, tmp_variable = self._body_management(var, collect_var, arg.value, True)
<<<<<<< HEAD
            if tmp_variable :
                wrapper_vars[tmp_variable.name] = tmp_variable

            # If the variable cannot be collected from PyArgParse directly
            wrapper_vars[collect_var.name] = collect_var
=======
>>>>>>> 65e1fc32

            # Save cast to argument variable
            wrapper_body_translations.extend(body)

            parse_args.append(collect_var)

            # Get Bind/C arguments
            static_func_args.extend(self.get_static_args(var))

            # Write default values
            if arg.value is not None:
                wrapper_body.append(self.get_default_assign(parse_args[-1], var, arg.value))

        # Parse arguments
        parse_node = PyArg_ParseTupleNode(*wrapper_args[1:],
                                          list(local_arg_vars.values()),
                                          parse_args, keyword_list)

        wrapper_body.append(If(IfSection(PyccelNot(parse_node), [Return([Nil()])])))
        wrapper_body.extend(wrapper_body_translations)

        # Call function
        static_function = self.get_static_function(expr)

        if len(result_vars)==0:
            func_call = FunctionCall(static_function, static_func_args)
        else:
            results   = result_vars if len(result_vars)>1 else result_vars[0]
            func_call = Assign(results,FunctionCall(static_function, static_func_args))

        wrapper_body.append(func_call)

        # Loop over results to carry out necessary casts and collect Py_BuildValue type string
        res_args = []
<<<<<<< HEAD
        for a in expr.results :
=======
        for a in result_vars :
>>>>>>> 65e1fc32
            collect_var, cast_func = self.get_PyBuildValue(a)
            if cast_func is not None:
                wrapper_body.append(AliasAssign(collect_var, cast_func))

            res_args.append(VariableAddress(collect_var) if collect_var.is_pointer else collect_var)

        # Call PyBuildNode
        wrapper_body.append(AliasAssign(wrapper_results[0],PyBuildValueNode(res_args)))

        # Call free function for python type
        wrapper_body += [FunctionCall(Py_DECREF, [i]) for i in self._to_free_PyObject_list]

        # Call free function for C type
        wrapper_body += [If(IfSection(PyccelIsNot(i, Nil()), [Deallocate(i)])) if self.stored_in_c_pointer(i) \
                            else Deallocate(i) for i in local_arg_vars if i.rank > 0]
        self._to_free_PyObject_list.clear()

        #Return
        wrapper_body.append(Return(wrapper_results))

        # Create FunctionDef and write using classic method
        wrapper_func = FunctionDef(name = wrapper_name,
            arguments = wrapper_args,
            results = wrapper_results,
            body = wrapper_body,
<<<<<<< HEAD
            local_vars = tuple(wrapper_vars.values()),
            scope = self.namespace)
=======
            scope = self.scope)
>>>>>>> 65e1fc32

        self.exit_scope()

        return CCodePrinter._print_FunctionDef(self, wrapper_func)

    def _print_Module(self, expr):
        self.set_scope(Scope())
        # The initialisation and deallocation shouldn't be exposed to python
        funcs_to_wrap = [f for f in expr.funcs if f not in (expr.init_func, expr.free_func)]

        if self._target_language == 'fortran':
            vars_to_wrap_decs = [Declare(v.dtype, v.clone(v.name.lower()), module_variable=True) \
                                    for v in expr.variables if not v.is_private and v.rank == 0]
        else:
            vars_to_wrap_decs = [Declare(v.dtype, v, module_variable=True) \
                                    for v in expr.variables if not v.is_private]

        self._module_name  = expr.name
        sep = self._print(SeparatorComment(40))

        if self._target_language == 'fortran':
            static_funcs = [self.get_static_function(f) for f in expr.funcs]
        else:
            static_funcs = expr.funcs
        function_signatures = ''.join('{};\n'.format(self.static_function_signature(f)) for f in static_funcs)
        if self._target_language == 'fortran':
            var_wrappers = [wrap_module_array_var(v, self.namespace, expr) \
                    for v in expr.variables if not v.is_private and v.rank > 0]
            function_signatures += ''.join('{};\n'.format(self.function_signature(v)) for v in var_wrappers)

        interface_funcs = [f.name for i in expr.interfaces for f in i.functions]
        funcs = [*expr.interfaces, *(f for f in funcs_to_wrap if f.name not in interface_funcs)]

        self._in_header = True
        decs = ''.join('extern '+self._print(d) for d in vars_to_wrap_decs)
        self._in_header = False

        function_defs = '\n'.join(self._print(f) for f in funcs)
        cast_functions = '\n'.join(CCodePrinter._print_FunctionDef(self, f)
                                       for f in self._cast_functions_dict.values())
        method_def_func = ''.join(('{{\n'
                                     '"{name}",\n'
                                     '(PyCFunction){wrapper_name},\n'
                                     'METH_VARARGS | METH_KEYWORDS,\n'
                                     '{doc_string}\n'
                                     '}},\n').format(
                                            name = expr.scope.get_python_name(f.name),
                                            wrapper_name = self._function_wrapper_names[f.name],
                                            doc_string = self._print(LiteralString('\n'.join(f.doc_string.comments))) \
                                                        if f.doc_string else '""')
                                     for f in funcs if f is not expr.init_func)

<<<<<<< HEAD
        slots_name = self.namespace.get_new_name('{}_slots'.format(expr.name))
        exec_func_name = self.namespace.get_new_name('exec_func')
=======
        slots_name = self.scope.get_new_name('{}_slots'.format(expr.name))
        exec_func_name = self.scope.get_new_name('exec_func')
>>>>>>> 65e1fc32
        slots_def = ('static PyModuleDef_Slot {name}[] = {{\n'
                     '{{Py_mod_exec, {exec_func}}},\n'
                     '{{0, NULL}},\n'
                     '}};\n').format(name = slots_name,
                             exec_func = exec_func_name)

<<<<<<< HEAD
        method_def_name = self.namespace.get_new_name('{}_methods'.format(expr.name))
=======
        method_def_name = self.scope.get_new_name('{}_methods'.format(expr.name))
>>>>>>> 65e1fc32
        method_def = ('static PyMethodDef {method_def_name}[] = {{\n'
                        '{method_def_func}'
                        '{{ NULL, NULL, 0, NULL}}\n'
                        '}};\n'.format(method_def_name = method_def_name,
                            method_def_func = method_def_func))

<<<<<<< HEAD
        module_def_name = self.namespace.get_new_name('{}_module'.format(expr.name))
=======
        module_def_name = self.scope.get_new_name('{}_module'.format(expr.name))
>>>>>>> 65e1fc32
        module_def = ('static struct PyModuleDef {module_def_name} = {{\n'
                'PyModuleDef_HEAD_INIT,\n'
                '/* name of module */\n'
                '\"{mod_name}\",\n'
                '/* module documentation, may be NULL */\n'
                'NULL,\n' #TODO: Add documentation
                '/* size of per-interpreter state of the module, or -1 if the module keeps state in global variables. */\n'
                '0,\n'
                '{method_def_name},\n'
                '{slots_name}\n'
                '}};\n'.format(module_def_name = module_def_name,
                    mod_name = expr.name,
                    method_def_name = method_def_name,
                    slots_name = slots_name))

        exec_func = self.get_module_exec_function(expr, exec_func_name)

        init_func = ('PyMODINIT_FUNC PyInit_{mod_name}(void)\n{{\n'
                'import_array();\n'
                'return PyModuleDef_Init(&{module_def_name});\n'
                '}}\n'.format(mod_name=expr.name,
                    module_def_name = module_def_name))

        # Print imports last to be sure that all additional_imports have been collected
        imports  = module_imports.copy()
        imports += self._additional_imports.values()
        imports  = ''.join(self._print(i) for i in imports)

        self.exit_scope()

        return ('#define PY_ARRAY_UNIQUE_SYMBOL CWRAPPER_ARRAY_API\n'
                '{imports}\n'
                '{variable_declarations}\n'
                '{function_signatures}\n'
                '{sep}\n'
                '{cast_functions}\n'
                '{sep}\n'
                '{function_defs}\n'
                '{exec_func}\n'
                '{sep}\n'
                '{method_def}\n'
                '{sep}\n'
                '{slots_def}\n'
                '{sep}\n'
                '{module_def}\n'
                '{sep}\n'
                '{init_func}'.format(
                    imports = imports,
                    variable_declarations = decs,
                    function_signatures = function_signatures,
                    sep = sep,
                    cast_functions = cast_functions,
                    function_defs = function_defs,
                    exec_func = exec_func,
                    method_def = method_def,
                    slots_def  = slots_def,
                    module_def = module_def,
                    init_func = init_func))

def cwrappercode(expr, filename, target_language, assign_to=None, **settings):
    """Converts an expr to a string of c wrapper code

    expr : Expr
        A pyccel expression to be converted.
    filename : str
        The name of the file being translated. Used in error printing
    assign_to : optional
        When given, the argument is used as the name of the variable to which
        the expression is assigned. Can be a string, ``Symbol``,
        ``MatrixSymbol``, or ``Indexed`` type. This is helpful in case of
        line-wrapping, or for expressions that generate multi-line statements.
    precision : integer, optional
        The precision for numbers such as pi [default=15].
    user_functions : dict, optional
        A dictionary where keys are ``FunctionClass`` instances and values are
        their string representations. Alternatively, the dictionary value can
        be a list of tuples i.e. [(argument_test, cfunction_string)]. See below
        for examples.
    dereference : iterable, optional
        An iterable of symbols that should be dereferenced in the printed code
        expression. These would be values passed by address to the function.
        For example, if ``dereference=[a]``, the resulting code would print
        ``(*a)`` instead of ``a``.
    """

    return CWrapperCodePrinter(filename, target_language, **settings).doprint(expr, assign_to)<|MERGE_RESOLUTION|>--- conflicted
+++ resolved
@@ -141,11 +141,7 @@
         -------
         """
         return Variable(dtype=PyccelPyObject(),
-<<<<<<< HEAD
-                        name=self.namespace.get_new_name(name),
-=======
                         name=self.scope.get_new_name(name),
->>>>>>> 65e1fc32
                         is_pointer=True)
 
     def find_in_dtype_registry(self, dtype, prec):
@@ -201,11 +197,7 @@
         static_func : FunctionDef
         """
         if self._target_language == 'fortran':
-<<<<<<< HEAD
-            static_func = as_static_function(function, mod_scope = self.namespace)
-=======
             static_func = as_static_function(function, mod_scope = self.scope)
->>>>>>> 65e1fc32
         else:
             static_func = function
 
@@ -361,11 +353,7 @@
         wrapper_name : string
         """
         name         = func.name
-<<<<<<< HEAD
-        wrapper_name = self.namespace.get_new_name(name+"_wrapper")
-=======
         wrapper_name = self.scope.get_new_name(name+"_wrapper")
->>>>>>> 65e1fc32
 
         self._function_wrapper_names[func.name] = wrapper_name
 
@@ -382,12 +370,9 @@
         python_func_args    = self.get_new_PyObject("args")
         python_func_kwargs  = self.get_new_PyObject("kwargs")
         python_func_selfarg = self.get_new_PyObject("self"  )
-<<<<<<< HEAD
-=======
         self.scope.insert_variable(python_func_args)
         self.scope.insert_variable(python_func_kwargs)
         self.scope.insert_variable(python_func_selfarg)
->>>>>>> 65e1fc32
 
         return [python_func_selfarg, python_func_args, python_func_kwargs]
 
@@ -551,12 +536,8 @@
         else:
             if variable.is_optional:
                 tmp_variable = Variable(dtype=variable.dtype, precision = variable.precision,
-<<<<<<< HEAD
-                                        name = self.namespace.get_new_name(variable.name+"_tmp"))
-=======
                                         name = self.scope.get_new_name(variable.name+"_tmp"))
                 self.scope.insert_variable(tmp_variable)
->>>>>>> 65e1fc32
 
             body = [self._body_scalar(variable, collect_var, default_value, check_type, tmp_variable)]
 
@@ -589,11 +570,7 @@
         code : string
             returns the string containing the printed FunctionDef
         """
-<<<<<<< HEAD
-        current_namespace = self.namespace
-=======
         current_namespace = self.scope
->>>>>>> 65e1fc32
         wrapper_func = FunctionDef(
                 name      = wrapper_name,
                 arguments = wrapper_args,
@@ -631,16 +608,6 @@
 
         if variable.rank > 0:
             collect_type = PyccelPyArrayObject()
-<<<<<<< HEAD
-            collect_var  = Variable(dtype= collect_type, is_pointer = True, rank = variable.rank,
-                                   order= variable.order,
-                                   name=self.namespace.get_new_name(variable.name+"_tmp"))
-
-        else:
-            collect_type = PyccelPyObject()
-            collect_var  = Variable(dtype=collect_type, is_pointer=True,
-                                   name = self.namespace.get_new_name(variable.name+"_tmp"))
-=======
             collect_var  = Variable(dtype = collect_type,
                                 is_pointer = True, rank = variable.rank,
                                 order= variable.order,
@@ -652,7 +619,6 @@
                                 is_pointer = True,
                                 name=self.scope.get_new_name(variable.name+"_tmp"))
         self.scope.insert_variable(collect_var)
->>>>>>> 65e1fc32
 
         return collect_var
 
@@ -681,14 +647,9 @@
         cast_function = FunctionCall(C_to_Python(variable), [VariableAddress(variable)])
 
         collect_type = PyccelPyObject()
-<<<<<<< HEAD
-        collect_var = Variable(dtype=collect_type, is_pointer=True,
-            name = self.namespace.get_new_name(variable.name+"_tmp"))
-=======
         collect_var = Variable(dtype = collect_type, is_pointer=True,
             name = self.scope.get_new_name(variable.name+"_tmp"))
         self.scope.insert_variable(collect_var)
->>>>>>> 65e1fc32
         self._to_free_PyObject_list.append(collect_var) #TODO remove in next PR
 
         return collect_var, cast_function
@@ -717,21 +678,8 @@
                 pymodule initialisation function
         """
         if var.rank != 0:
-<<<<<<< HEAD
             #if self._target_language == "fortran":
             self.add_import(cwrapper_ndarray_import)
-=======
-            if self._target_language == "fortran":
-                if var.fst:
-                    symbol = var
-                else:
-                    symbol = var.get_user_nodes(Assign)[0]
-                errors.report("Global arrays (defined at the module level) cannot currently be exposed to Python",
-                        severity='warning', symbol=symbol)
-                return []
-            else:
-                self.add_import(cwrapper_ndarray_import)
->>>>>>> 65e1fc32
 
         collect_value = Assign(VariableAddress(collect_var),
                                 FunctionCall(C_to_Python(var), [VariableAddress(var)]))
@@ -757,13 +705,8 @@
         ------
         str
         """
-<<<<<<< HEAD
-        mod_var_name = self.namespace.get_new_name('m')
-        tmp_var_name = self.namespace.get_new_name('tmp')
-=======
         mod_var_name = self.scope.get_new_name('m')
         tmp_var_name = self.scope.get_new_name('tmp')
->>>>>>> 65e1fc32
         tmp_var = Variable(dtype = PyccelPyObject(),
                       name       = tmp_var_name,
                       is_pointer = True)
@@ -811,12 +754,8 @@
         # Find a name for the wrapper function
         wrapper_name = self._get_wrapper_name(expr)
 
-<<<<<<< HEAD
-        scope = self.namespace.new_child_scope(wrapper_name)
-=======
         mod_scope = self.scope
         scope = self.scope.new_child_scope(wrapper_name)
->>>>>>> 65e1fc32
         self.set_scope(scope)
 
         # Collecting all functions
@@ -824,30 +763,16 @@
 
         # Save all used names
         for n in funcs:
-<<<<<<< HEAD
-            self.namespace.insert_symbol(n.name)
-=======
             self.scope.insert_symbol(n.name)
->>>>>>> 65e1fc32
 
         # Collect arguments and results
         wrapper_args    = self.get_wrapper_arguments()
         wrapper_results = [self.get_new_PyObject("result")]
-<<<<<<< HEAD
-
-        # Collect parser arguments
-        wrapper_vars = {}
-
-        # Collect argument names for PyArgParse
-        arg_names         = [a.name for a in funcs[0].arguments]
-        keyword_list_name = self.namespace.get_new_name('kwlist')
-=======
         self.scope.insert_variable(wrapper_results[0])
 
         # Collect argument names for PyArgParse
         arg_names         = [a.name for a in funcs[0].arguments]
         keyword_list_name = self.scope.get_new_name('kwlist')
->>>>>>> 65e1fc32
         keyword_list      = PyArgKeywords(keyword_list_name, arg_names)
         wrapper_body      = [keyword_list]
 
@@ -857,12 +782,7 @@
         # To store the mini function responsible for collecting value and calling interfaces functions and return the builded value
         funcs_def = []
         default_value = {} # dict to collect all initialisation needed in the wrapper
-<<<<<<< HEAD
-        check_var = Variable(dtype = NativeInteger(), name = self.namespace.get_new_name("check"))
-        wrapper_vars[check_var.name] = check_var
-=======
         check_var = Variable(dtype = NativeInteger(), name = self.scope.get_new_name("check"))
->>>>>>> 65e1fc32
         scope.insert_variable(check_var, check_var.name)
         types_dict = OrderedDict((a.var, set()) for a in funcs[0].arguments) #dict to collect each variable possible type and the corresponding flags
         # collect parse arg
@@ -895,11 +815,6 @@
                 collect_var  = self.get_PyArgParseType(f_var)
                 collect_vars[f_var] = collect_var
                 body, tmp_variable = self._body_management(f_var, p_arg, f_arg.value)
-<<<<<<< HEAD
-                if tmp_variable :
-                    mini_wrapper_func_vars[tmp_variable.name] = tmp_variable
-=======
->>>>>>> 65e1fc32
 
                 # get check type function
                 check = self._get_check_type_statement(f_var, p_arg, f_arg.value is None)
@@ -930,28 +845,13 @@
 
             mini_wrapper_func_body.append(func_call)
 
-<<<<<<< HEAD
-            mini_wrapper_func_name = self.namespace.get_new_name(func.name + '_mini_wrapper')
-            self._global_names.add(mini_wrapper_func_name)
-
-            mini_scope = self.namespace.new_child_scope(mini_wrapper_func_name)
-=======
->>>>>>> 65e1fc32
 
             # Loop for all res in every functions and create the corresponding body and cast
             for r in func.results :
                 collect_var, cast_func = self.get_PyBuildValue(r)
-<<<<<<< HEAD
-                mini_wrapper_func_vars[collect_var.name] = collect_var
-=======
->>>>>>> 65e1fc32
                 if cast_func is not None:
                     mini_wrapper_func_body.append(AliasAssign(collect_var, cast_func))
 
-<<<<<<< HEAD
-                    mini_scope.insert_variable(r, r.name)
-=======
->>>>>>> 65e1fc32
                 res_args.append(VariableAddress(collect_var) if collect_var.is_pointer else collect_var)
 
             # Building PybuildValue and freeing the allocated variable after.
@@ -964,20 +864,13 @@
             mini_wrapper_func_body.append(Return(wrapper_results))
             self._to_free_PyObject_list.clear()
 
-<<<<<<< HEAD
-=======
             self.set_scope(scope)
 
->>>>>>> 65e1fc32
             # Building Mini wrapper function
             mini_wrapper_func_def = FunctionDef(name = mini_wrapper_func_name,
                 arguments = parse_args,
                 results = wrapper_results,
                 body = mini_wrapper_func_body,
-<<<<<<< HEAD
-                local_vars = mini_wrapper_func_vars.values(),
-=======
->>>>>>> 65e1fc32
                 scope = mini_scope)
             funcs_def.append(mini_wrapper_func_def)
 
@@ -1015,10 +908,6 @@
             arguments = wrapper_args,
             results = wrapper_results,
             body = wrapper_body,
-<<<<<<< HEAD
-            local_vars = wrapper_vars.values(),
-=======
->>>>>>> 65e1fc32
             scope = scope))
 
         sep = self._print(SeparatorComment(40))
@@ -1052,22 +941,12 @@
         check_func_body = [Assign(check_var, LiteralInteger(0))] + check_func_body
         check_func_body.append(Return([check_var]))
         # Creating check function definition
-<<<<<<< HEAD
-        check_func_name = self.namespace.parent_scope.get_new_name('type_check')
-        self._global_names.add(check_func_name)
-=======
         check_func_name = self.scope.parent_scope.get_new_name('type_check')
->>>>>>> 65e1fc32
         check_func_def = FunctionDef(name = check_func_name,
             arguments = parse_args,
             results = [check_var],
             body = check_func_body,
-<<<<<<< HEAD
-            local_vars = [],
-            scope = self.namespace.new_child_scope(check_func_name))
-=======
             scope = self.scope.new_child_scope(check_func_name))
->>>>>>> 65e1fc32
         return check_func_def
 
     def _print_PyccelPyObject(self, expr):
@@ -1126,20 +1005,6 @@
                 self._print(expr.variable))
 
     def _print_FunctionDef(self, expr):
-<<<<<<< HEAD
-        self.set_scope(self.namespace.new_child_scope(expr.name))
-
-        arg_vars = {a.var: a for a in expr.arguments}
-
-        for a in expr.arguments:
-            v = a.var
-            if isinstance(v, Variable):
-                self.namespace.insert_variable(v)
-            else:
-                self.namespace.functions[v.name] = v
-        for r in expr.results:
-            self.namespace.insert_variable(r)
-=======
         self.set_scope(self.scope.new_child_scope(expr.name))
 
         local_arg_vars = {}
@@ -1160,33 +1025,19 @@
         result_vars = [v.clone(self.scope.get_new_name(v.name)) for v in expr.results]
         for v in result_vars:
             self.scope.insert_variable(v)
->>>>>>> 65e1fc32
         # update ndarray and optional local variables properties
 
         # Find a name for the wrapper function
         wrapper_name = self._get_wrapper_name(expr)
-<<<<<<< HEAD
-        # Collect local variables
-        wrapper_vars        = {a.name : a for a in local_arg_vars}
-        wrapper_vars.update({r.name : r for r in expr.results})
-=======
->>>>>>> 65e1fc32
 
         # Collect arguments and results
         wrapper_args    = self.get_wrapper_arguments()
         wrapper_results = [self.get_new_PyObject("result")]
-<<<<<<< HEAD
-
-        # Collect argument names for PyArgParse
-        arg_names         = [a.name for a in local_arg_vars]
-        keyword_list_name = self.namespace.get_new_name('kwlist')
-=======
         self.scope.insert_variable(wrapper_results[0])
 
         # Collect argument names for PyArgParse
         arg_names         = [a.var.name for a in local_arg_vars.values()]
         keyword_list_name = self.scope.get_new_name('kwlist')
->>>>>>> 65e1fc32
         keyword_list      = PyArgKeywords(keyword_list_name, arg_names)
 
         if expr.is_private:
@@ -1212,14 +1063,6 @@
             collect_vars[var] = collect_var
 
             body, tmp_variable = self._body_management(var, collect_var, arg.value, True)
-<<<<<<< HEAD
-            if tmp_variable :
-                wrapper_vars[tmp_variable.name] = tmp_variable
-
-            # If the variable cannot be collected from PyArgParse directly
-            wrapper_vars[collect_var.name] = collect_var
-=======
->>>>>>> 65e1fc32
 
             # Save cast to argument variable
             wrapper_body_translations.extend(body)
@@ -1254,11 +1097,7 @@
 
         # Loop over results to carry out necessary casts and collect Py_BuildValue type string
         res_args = []
-<<<<<<< HEAD
-        for a in expr.results :
-=======
         for a in result_vars :
->>>>>>> 65e1fc32
             collect_var, cast_func = self.get_PyBuildValue(a)
             if cast_func is not None:
                 wrapper_body.append(AliasAssign(collect_var, cast_func))
@@ -1284,12 +1123,7 @@
             arguments = wrapper_args,
             results = wrapper_results,
             body = wrapper_body,
-<<<<<<< HEAD
-            local_vars = tuple(wrapper_vars.values()),
-            scope = self.namespace)
-=======
             scope = self.scope)
->>>>>>> 65e1fc32
 
         self.exit_scope()
 
@@ -1342,35 +1176,22 @@
                                                         if f.doc_string else '""')
                                      for f in funcs if f is not expr.init_func)
 
-<<<<<<< HEAD
-        slots_name = self.namespace.get_new_name('{}_slots'.format(expr.name))
-        exec_func_name = self.namespace.get_new_name('exec_func')
-=======
         slots_name = self.scope.get_new_name('{}_slots'.format(expr.name))
         exec_func_name = self.scope.get_new_name('exec_func')
->>>>>>> 65e1fc32
         slots_def = ('static PyModuleDef_Slot {name}[] = {{\n'
                      '{{Py_mod_exec, {exec_func}}},\n'
                      '{{0, NULL}},\n'
                      '}};\n').format(name = slots_name,
                              exec_func = exec_func_name)
 
-<<<<<<< HEAD
-        method_def_name = self.namespace.get_new_name('{}_methods'.format(expr.name))
-=======
         method_def_name = self.scope.get_new_name('{}_methods'.format(expr.name))
->>>>>>> 65e1fc32
         method_def = ('static PyMethodDef {method_def_name}[] = {{\n'
                         '{method_def_func}'
                         '{{ NULL, NULL, 0, NULL}}\n'
                         '}};\n'.format(method_def_name = method_def_name,
                             method_def_func = method_def_func))
 
-<<<<<<< HEAD
-        module_def_name = self.namespace.get_new_name('{}_module'.format(expr.name))
-=======
         module_def_name = self.scope.get_new_name('{}_module'.format(expr.name))
->>>>>>> 65e1fc32
         module_def = ('static struct PyModuleDef {module_def_name} = {{\n'
                 'PyModuleDef_HEAD_INIT,\n'
                 '/* name of module */\n'
