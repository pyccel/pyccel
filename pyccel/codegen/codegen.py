#!/usr/bin/python
# -*- coding: utf-8 -*-
#------------------------------------------------------------------------------------------#
# This file is part of Pyccel which is released under MIT License. See the LICENSE file or #
# go to https://github.com/pyccel/pyccel/blob/master/LICENSE for full license details.     #
#------------------------------------------------------------------------------------------#
import os

from pyccel.codegen.printing.fcode  import FCodePrinter
from pyccel.codegen.printing.ccode  import CCodePrinter
from pyccel.codegen.printing.pycode import PythonCodePrinter

from pyccel.ast.core      import FunctionDef, Interface, ModuleHeader
from pyccel.utilities.stage import PyccelStage

_extension_registry = {'fortran': 'f90', 'c':'c',  'python':'py'}
_header_extension_registry = {'fortran': None, 'c':'h',  'python':None}
printer_registry    = {
                        'fortran':FCodePrinter,
                        'c':CCodePrinter,
                        'python':PythonCodePrinter
                      }

pyccel_stage = PyccelStage()

<<<<<<< HEAD
class Codegen(object):
    """
    Class for code generator.

    The class which takes care of printing all necessary parts of the code
    into the correct files.
=======
class Codegen:
    """
    Class which handles the generation of code.

    The class which handles the generation of code. This is done by creating an appropriate
    class inheriting from `CodePrinter` and using it to create strings describing the code
    that should be printed. This class then takes care of creating the necessary files.
>>>>>>> f17d55b5

    Parameters
    ----------
    parser : SemanticParser
<<<<<<< HEAD
        The parser which generated the ast which we are printing.

    name : str
        The name of the module which will be generated.
    """

    def __init__(self, parser, name):
=======
        The Pyccel semantic parser for a Python program or module. This contains the
        annotated AST and additional information about the variables scope.
    name : str
        Name of the generated module or program.
    language : str
        The language which the printer should print to.
    """
    def __init__(self, parser, name, language):
>>>>>>> f17d55b5
        pyccel_stage.set_stage('codegen')
        self._parser   = parser
        self._ast      = parser.ast
        self._name     = name
        self._printer  = None
        self._language = language

        self._stmts = {}
        _structs = [
            'imports',
            'body',
            'routines',
            'classes',
            'modules',
            'variables',
            'interfaces',
            ]
        for key in _structs:
            self._stmts[key] = []

        self._collect_statements()
        self._is_program = self.ast.program is not None

        # instantiate code_printer
        try:
            CodePrinterSubclass = printer_registry[language]
        except KeyError as err:
            raise ValueError(f'{language} language is not available') from err

        self._printer = CodePrinterSubclass(self.parser.filename)

    @property
    def parser(self):
        """
        The parser which generated the AST printed by this class.

        The parser which generated the AST printed by this class.
        """
        return self._parser

    @property
    def printer(self):
        """
        The printer which is used to generate code.

        The printer which is used by this class to generate code in the target language.
        """
        return self._printer

    @property
    def name(self):
        """Returns the name associated to the source code"""

        return self._name

    @property
    def imports(self):
        """Returns the imports of the source code."""

        return self._stmts['imports']

    @property
    def variables(self):
        """Returns the variables of the source code."""

        return self._stmts['variables']

    @property
    def body(self):
        """Returns the body of the source code, if it is a Program or Module."""

        return self._stmts['body']

    @property
    def routines(self):
        """Returns functions/subroutines."""

        return self._stmts['routines']

    @property
    def classes(self):
        """Returns the classes if Module."""

        return self._stmts['classes']

    @property
    def interfaces(self):
        """Returns the interfaces."""

        return self._stmts['interfaces']

    @property
    def modules(self):
        """Returns the modules if Program."""

        return self._stmts['modules']

    @property
    def is_program(self):
        """Returns True if a Program."""

        return self._is_program

    @property
    def ast(self):
        """Returns the AST."""

        return self._ast

    @property
    def language(self):
        """Returns the used language"""

        return self._language

<<<<<<< HEAD
    def set_printer(self, language='fortran', **settings):
        """
        Set the current codeprinter instance.

        Check that the printer exists for the selected language and get
        and save the associated printer for later use.

        Parameters
        ----------
        language : str, default=fortran
            The language we are translating to.

        **settings : dict
            See CodePrinter.

        See Also
        --------
        CodePrinter
            The object being created to which additional arguments can be passed.

        FortranCodePrinter
            The code printer for Fortran.

        CCodePrinter
            The code printer for C.

        PythonCodePrinter
            The code printer for Python.
        """
        # Set language
        if not language in ['fortran', 'c', 'python']:
            raise ValueError(f'{language} language is not available')
        self._language = language

        # instantiate codePrinter
        code_printer = printer_registry[language]
        errors = Errors()
        errors.set_parser_stage('codegen')
        # set the code printer
        self._printer = code_printer(self.parser.filename, **settings)

=======
>>>>>>> f17d55b5
    def get_printer_imports(self):
        """return the imports of the current codeprinter"""
        return self._printer.get_additional_imports()

    def _collect_statements(self):
        """Collects statements and split them into routines, classes, etc."""

        scope  = self.parser.scope

        funcs      = []
        interfaces = []


        for i in scope.functions.values():
            if isinstance(i, FunctionDef) and not i.is_header:
                funcs.append(i)
            elif isinstance(i, Interface):
                interfaces.append(i)

        self._stmts['imports'   ] = list(scope.imports['imports'].values())
        self._stmts['variables' ] = list(self.parser.get_variables(scope))
        self._stmts['routines'  ] = funcs
        self._stmts['classes'   ] = list(scope.classes.values())
        self._stmts['interfaces'] = interfaces
        self._stmts['body']       = self.ast


<<<<<<< HEAD

    def export(self, filename=None, **settings):
        """
        Export code in filename.

        Export the code from the ast to the specified file. If no file
        is specified then the filename is chosen to match the name of
        the module.

        Parameters
        ----------
        filename : str, optional
            The basename of the file where the code should be printed.

        **settings : dict
            Additional arguments for set_printer.
=======
    def export(self, filename):
        """
        Export code to a file with the requested name.

        Generate the code in the target language from the AST and print this code
        to file. Between 1 and 3 files are generated depending on the AST and the
        target language. A source file is always generated. In languages with
        header files, a header file is also generated. Finally if the AST includes
        a program and the target language is not Python a program source file is
        also generated. The source and header files are named by appending the
        extension to the requested filename. The program source file is named by
        additionally prepending 'prog_' to the requested filename.

        Parameters
        ----------
        filename : str
            The base (i.e. no extensions) of the filename of the file where the
            code should be printed to.
>>>>>>> f17d55b5

        Returns
        -------
        filename : str
<<<<<<< HEAD
            The file where the module source code was printed.

        prog_filename : str
            In the case of a program, the file where the program code
            was printed. Otherwise None.
        """
        self.set_printer(**settings)
        ext = _extension_registry[self._language]
        header_ext = _header_extension_registry[self._language]

        if filename is None: filename = self.name
=======
            The name of the file where the source code was printed.
        prog_filename : str
            The name of the file where the source code for the program was printed.
        """
        ext = _extension_registry[self._language]
        header_ext = _header_extension_registry[self._language]

>>>>>>> f17d55b5
        header_filename = f'{filename}.{header_ext}'
        filename = f'{filename}.{ext}'

        # print module header
        if header_ext is not None:
            code = self._printer.doprint(ModuleHeader(self.ast))
            with open(header_filename, 'w') as f:
                for line in code:
                    f.write(line)

        # print module
        code = self._printer.doprint(self.ast)
        with open(filename, 'w') as f:
            for line in code:
                f.write(line)

        # print program
        prog_filename = None
        if self.is_program and self.language != 'python':
            folder = os.path.dirname(filename)
            fname  = os.path.basename(filename)
            prog_filename = os.path.join(folder,"prog_"+fname)
            code = self._printer.doprint(self.ast.program)
            with open(prog_filename, 'w') as f:
                for line in code:
                    f.write(line)

        return filename, prog_filename<|MERGE_RESOLUTION|>--- conflicted
+++ resolved
@@ -23,14 +23,6 @@
 
 pyccel_stage = PyccelStage()
 
-<<<<<<< HEAD
-class Codegen(object):
-    """
-    Class for code generator.
-
-    The class which takes care of printing all necessary parts of the code
-    into the correct files.
-=======
 class Codegen:
     """
     Class which handles the generation of code.
@@ -38,20 +30,10 @@
     The class which handles the generation of code. This is done by creating an appropriate
     class inheriting from `CodePrinter` and using it to create strings describing the code
     that should be printed. This class then takes care of creating the necessary files.
->>>>>>> f17d55b5
 
     Parameters
     ----------
     parser : SemanticParser
-<<<<<<< HEAD
-        The parser which generated the ast which we are printing.
-
-    name : str
-        The name of the module which will be generated.
-    """
-
-    def __init__(self, parser, name):
-=======
         The Pyccel semantic parser for a Python program or module. This contains the
         annotated AST and additional information about the variables scope.
     name : str
@@ -60,7 +42,6 @@
         The language which the printer should print to.
     """
     def __init__(self, parser, name, language):
->>>>>>> f17d55b5
         pyccel_stage.set_stage('codegen')
         self._parser   = parser
         self._ast      = parser.ast
@@ -176,50 +157,6 @@
 
         return self._language
 
-<<<<<<< HEAD
-    def set_printer(self, language='fortran', **settings):
-        """
-        Set the current codeprinter instance.
-
-        Check that the printer exists for the selected language and get
-        and save the associated printer for later use.
-
-        Parameters
-        ----------
-        language : str, default=fortran
-            The language we are translating to.
-
-        **settings : dict
-            See CodePrinter.
-
-        See Also
-        --------
-        CodePrinter
-            The object being created to which additional arguments can be passed.
-
-        FortranCodePrinter
-            The code printer for Fortran.
-
-        CCodePrinter
-            The code printer for C.
-
-        PythonCodePrinter
-            The code printer for Python.
-        """
-        # Set language
-        if not language in ['fortran', 'c', 'python']:
-            raise ValueError(f'{language} language is not available')
-        self._language = language
-
-        # instantiate codePrinter
-        code_printer = printer_registry[language]
-        errors = Errors()
-        errors.set_parser_stage('codegen')
-        # set the code printer
-        self._printer = code_printer(self.parser.filename, **settings)
-
-=======
->>>>>>> f17d55b5
     def get_printer_imports(self):
         """return the imports of the current codeprinter"""
         return self._printer.get_additional_imports()
@@ -247,24 +184,6 @@
         self._stmts['body']       = self.ast
 
 
-<<<<<<< HEAD
-
-    def export(self, filename=None, **settings):
-        """
-        Export code in filename.
-
-        Export the code from the ast to the specified file. If no file
-        is specified then the filename is chosen to match the name of
-        the module.
-
-        Parameters
-        ----------
-        filename : str, optional
-            The basename of the file where the code should be printed.
-
-        **settings : dict
-            Additional arguments for set_printer.
-=======
     def export(self, filename):
         """
         Export code to a file with the requested name.
@@ -283,24 +202,10 @@
         filename : str
             The base (i.e. no extensions) of the filename of the file where the
             code should be printed to.
->>>>>>> f17d55b5
 
         Returns
         -------
         filename : str
-<<<<<<< HEAD
-            The file where the module source code was printed.
-
-        prog_filename : str
-            In the case of a program, the file where the program code
-            was printed. Otherwise None.
-        """
-        self.set_printer(**settings)
-        ext = _extension_registry[self._language]
-        header_ext = _header_extension_registry[self._language]
-
-        if filename is None: filename = self.name
-=======
             The name of the file where the source code was printed.
         prog_filename : str
             The name of the file where the source code for the program was printed.
@@ -308,7 +213,6 @@
         ext = _extension_registry[self._language]
         header_ext = _header_extension_registry[self._language]
 
->>>>>>> f17d55b5
         header_filename = f'{filename}.{header_ext}'
         filename = f'{filename}.{ext}'
 
