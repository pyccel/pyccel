# coding: utf-8

from pyccel.parser import Parser
import os

from pyccel.codegen.printing import fcode

from pyccel.ast.core import FunctionDef, ClassDef, Module, Program, Import, Interface
from pyccel.ast.core import Header, EmptyLine, Comment
from pyccel.ast.core import Assign, AliasAssign, SymbolicAssign
from pyccel.ast.core import Variable,DottedName
from pyccel.ast.core import For, If, While
from pyccel.ast.core import Is

from pyccel.parser.errors import Errors, PyccelCodegenError
# TODO improve this import
from pyccel.parser.messages import *

_extension_registry = {'fortran': 'f90'}

class Codegen(object):
    """Abstract class for code generator."""
    def __init__(self, expr, name):
        """Constructor for Codegen.

        expr: sympy expression
            expression representing the AST as a sympy object

        name: str
            name of the generated module or program.
        """
        self._ast = expr
        self._name = name
        self._kind = None
        self._code = None
        self._language = None

        self._stmts = {}
        _structs = ['imports', 'body', 'routines', 'classes', 'modules',
                    'variables', 'interfaces']
        for key in _structs:
            self._stmts[key] = []

        self._collect_statments()
        self._set_kind()

    @property
    def name(self):
        """Returns the name associated to the source code"""
        return self._name

    @property
    def kind(self):
        """Returns the kind of the source code: Module, Program or None."""
        return self._kind

    @property
    def imports(self):
        """Returns the imports of the source code."""
        return self._stmts['imports']

    @property
    def variables(self):
        """Returns the variables of the source code."""
        return self._stmts['variables']

    @property
    def body(self):
        """Returns the body of the source code, if it is a Program or Module."""
        return self._stmts['body']

    @property
    def routines(self):
        """Returns functions/subroutines."""
        return self._stmts['routines']

    @property
    def classes(self):
        """Returns the classes if Module."""
        return self._stmts['classes']
    
    @property
    def interfaces(self):
        """Returns the interfaces."""
        return self._stmts['interfaces']


    @property
    def modules(self):
        """Returns the modules if Program."""
        return self._stmts['modules']

    @property
    def is_module(self):
        """Returns True if a Module."""
        return self.kind == 'module'

    @property
    def is_program(self):
        """Returns True if a Program."""
        return self.kind == 'program'

    @property
    def ast(self):
        """Returns the AST."""
        return self._ast

    @property
    def expr(self):
        """Returns the AST after Module/Program treatment."""
        return self._expr

    @property
    def language(self):
        """Returns the used language"""
        return self._language

    @property
    def code(self):
        """Returns the generated code."""
        return self._code

    def _collect_statments(self):
        """Collects statments and split them into routines, classes, etc."""

        def collect_for_targets(ast):
            vars_=[]
            for stmt in ast:
                if isinstance(stmt, For):
                    if isinstance(stmt.target, Variable):
<<<<<<< HEAD
                        vars_ += [stmt.target] + collect_for_targets(stmt.body)
                if isinstance(stmt, If):
                    vars_ += collect_for_targets(stmt.bodies)
                if isinstance(stmt, While):
                    vars_ += collect_for_targets(stmt.body)
            return vars_
=======
                        vars_ += [stmt.target]
                    collect_for_stmts(stmt.body,vars_)
                if isinstance(stmt,If):
                    for i in stmt.bodies:
                        collect_for_stmts(stmt.body,vars_)    
                    
>>>>>>> 55cffbfd

        errors = Errors()
        errors.set_parser_stage('codegen')

        variables =  []
        routines =   []
        classes =    []
        imports =    []
        modules =    []
        body =       []
        interfaces = []
        decs =       []

        for stmt in self.ast:
            if isinstance(stmt, FunctionDef):
                routines += [stmt]
            elif isinstance(stmt, ClassDef):
                classes += [stmt]
            elif isinstance(stmt, Import):
                imports += [stmt]
            elif isinstance(stmt, Module):
                modules += [stmt]
            elif isinstance(stmt, Interface):
                interfaces += [stmt]
            else:
                # TODO improve later, as in the old codegen
                # we don't generate code for symbolic assignments
                if isinstance(stmt, SymbolicAssign):
                    errors.report(FOUND_SYMBOLIC_ASSIGN, symbol=stmt.lhs, severity='warning')
                    body += [Comment(str(stmt))]
                elif isinstance(stmt, Assign) and isinstance(stmt.rhs, Is):
                    errors.report(FOUND_IS_IN_ASSIGN, symbol=stmt.lhs, severity='warning')
                    body += [Comment(str(stmt))]
                else:
                    body += [stmt]

                if isinstance(stmt, (Assign, AliasAssign)):
                    if isinstance(stmt.lhs, Variable):
                        if not isinstance(stmt.lhs.name,DottedName):
                            variables += [stmt.lhs]
                            #we only add the variables which are not DottedName
        variables += collect_for_targets(self.ast)
        self._stmts['imports'] = imports
        self._stmts['variables'] = list(set(variables))
        self._stmts['body'] = body
        self._stmts['routines'] = routines
        self._stmts['classes'] = classes
        self._stmts['modules'] = modules
        self._stmts['interfaces'] = interfaces

        errors.check()


    # TODO improve to have a kind = None
    #      => must have a condition to be aprogram
    def _set_kind(self):
        """Finds the source code kind."""
        # ...
        _stmts = (Header, EmptyLine, Comment)
        body = self.body

        ls = [i for i in body if not isinstance(i, _stmts)]
        is_module = (len(ls) == 0)
        if is_module:
            self._kind = 'module'
        else:
            self._kind = 'program'
        # ...

        # ...
        expr = None
        if self.is_module:
            expr = Module(self.name,
                          self.variables,
                          self.routines,
                          self.interfaces,
                          self.classes,
                          imports=self.imports)
        elif self.is_program:
            expr = Program(self.name,
                           self.variables,
                           self.routines,
                           self.interfaces,
                           self.classes,
                           self.body,
                           imports=self.imports,
                           modules=self.modules)
        else:
            raise NotImplementedError('TODO')

        self._expr = expr
        # ...

    def doprint(self, **settings):
        """Prints the code in the target language."""
        # ... finds the target language
        language = settings.pop('language', 'fortran')
        if not(language == 'fortran'):
            raise ValueError('Only fortran is available')
        self._language = language
        # ...

        # ... define the printing function to be used
        printer = settings.pop('printer', fcode)
        # ...

        # ...
        code = printer(self.expr)
        # ...

        self._code = code

        return code

    def export(self, filename=None):
        ext = _extension_registry[self.language]
        if filename is None:
            filename = '{name}.{ext}'.format(name=self.name, ext=ext)
        else:
            raise NotImplementedError('TODO')

        code = self.code
        f = open(filename, "w")
        for line in code:
            f.write(line)
        f.close()

class FCodegen(Codegen):
    pass<|MERGE_RESOLUTION|>--- conflicted
+++ resolved
@@ -128,21 +128,14 @@
             for stmt in ast:
                 if isinstance(stmt, For):
                     if isinstance(stmt.target, Variable):
-<<<<<<< HEAD
+
                         vars_ += [stmt.target] + collect_for_targets(stmt.body)
                 if isinstance(stmt, If):
                     vars_ += collect_for_targets(stmt.bodies)
                 if isinstance(stmt, While):
                     vars_ += collect_for_targets(stmt.body)
             return vars_
-=======
-                        vars_ += [stmt.target]
-                    collect_for_stmts(stmt.body,vars_)
-                if isinstance(stmt,If):
-                    for i in stmt.bodies:
-                        collect_for_stmts(stmt.body,vars_)    
-                    
->>>>>>> 55cffbfd
+
 
         errors = Errors()
         errors.set_parser_stage('codegen')
