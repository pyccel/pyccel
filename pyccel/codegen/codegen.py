#!/usr/bin/python
# -*- coding: utf-8 -*-
#------------------------------------------------------------------------------------------#
# This file is part of Pyccel which is released under MIT License. See the LICENSE file or #
# go to https://github.com/pyccel/pyccel/blob/devel/LICENSE for full license details.      #
#------------------------------------------------------------------------------------------#
import os

from pyccel.codegen.printing.fcode  import FCodePrinter
from pyccel.codegen.printing.ccode  import CCodePrinter
from pyccel.codegen.printing.pycode import PythonCodePrinter

from pyccel.ast.core      import FunctionDef, Interface, ModuleHeader
from pyccel.utilities.stage import PyccelStage
from pyccel.utilities.extensions import Extensions

_extension_registry = {'fortran': 'f90', 'c':'c',  'python':'py'}
_header_extension_registry = {'fortran': None, 'c':'h',  'python':None}
printer_registry    = {
                        'fortran':FCodePrinter,
                        'c':CCodePrinter,
                        'python':PythonCodePrinter
                      }

pyccel_stage = PyccelStage()
extensions = Extensions()

class Codegen:
    """
    Class which handles the generation of code.

    The class which handles the generation of code. This is done by creating an appropriate
    class inheriting from `CodePrinter` and using it to create strings describing the code
    that should be printed. This class then takes care of creating the necessary files.

    Parameters
    ----------
    parser : SemanticParser
        The Pyccel semantic parser for a Python program or module. This contains the
        annotated AST and additional information about the variables scope.
    name : str
        Name of the generated module or program.
    language : str
        The language which the printer should print to.
    """
    def __init__(self, parser, name, language):
        pyccel_stage.set_stage('codegen')
        self._parser   = parser
        self._ast      = parser.ast
        self._name     = name
        self._printer  = None
        self._language = language

        self._stmts = {}
        _structs = [
            'imports',
            'body',
            'routines',
            'classes',
            'modules',
            'variables',
            'interfaces',
            ]
        for key in _structs:
            self._stmts[key] = []

        self._collect_statements()
        self._is_program = self.ast.program is not None

        # instantiate code_printer
        try:
            CodePrinterSubclass = printer_registry[language]
        except KeyError as err:
            raise ValueError(f'{language} language is not available') from err

        self._printer = CodePrinterSubclass(self.parser.filename)

    @property
    def parser(self):
        """
        The parser which generated the AST printed by this class.

        The parser which generated the AST printed by this class.
        """
        return self._parser

    @property
    def printer(self):
        """
        The printer which is used to generate code.

        The printer which is used by this class to generate code in the target language.
        """
        return self._printer

    @property
    def name(self):
        """Returns the name associated to the source code"""

        return self._name

    @property
    def imports(self):
        """Returns the imports of the source code."""

        return self._stmts['imports']

    @property
    def variables(self):
        """Returns the variables of the source code."""

        return self._stmts['variables']

    @property
    def body(self):
        """Returns the body of the source code, if it is a Program or Module."""

        return self._stmts['body']

    @property
    def routines(self):
        """Returns functions/subroutines."""

        return self._stmts['routines']

    @property
    def classes(self):
        """Returns the classes if Module."""

        return self._stmts['classes']

    @property
    def interfaces(self):
        """Returns the interfaces."""

        return self._stmts['interfaces']

    @property
    def modules(self):
        """Returns the modules if Program."""

        return self._stmts['modules']

    @property
    def is_program(self):
        """Returns True if a Program."""

        return self._is_program

    @property
    def ast(self):
        """Returns the AST."""

        return self._ast

    @property
    def language(self):
        """Returns the used language"""

        return self._language

<<<<<<< HEAD
    def set_printer(self, **settings):
        """ Set the current codeprinter instance"""
        # Get language used (default language used is fortran)
        language = settings.pop('language', 'fortran')

        # Set language
        if not language in ['fortran', 'c', 'python']:
            raise ValueError('{} language is not available'.format(language))
        self._language = language

        # instantiate codePrinter
        code_printer = extensions.extend_printer(printer_registry[language])
        errors = Errors()
        errors.set_parser_stage('codegen')
        # set the code printer
        self._printer = code_printer(self.parser.filename, **settings)

=======
>>>>>>> 5c538ade
    def get_printer_imports(self):
        """return the imports of the current codeprinter"""
        return self._printer.get_additional_imports()

    def _collect_statements(self):
        """Collects statements and split them into routines, classes, etc."""

        scope  = self.parser.scope

        funcs      = []
        interfaces = []


        for i in scope.functions.values():
            if isinstance(i, FunctionDef) and not i.is_header:
                funcs.append(i)
            elif isinstance(i, Interface):
                interfaces.append(i)

        self._stmts['imports'   ] = list(scope.imports['imports'].values())
        self._stmts['variables' ] = list(self.parser.get_variables(scope))
        self._stmts['routines'  ] = funcs
        self._stmts['classes'   ] = list(scope.classes.values())
        self._stmts['interfaces'] = interfaces
        self._stmts['body']       = self.ast


    def export(self, filename):
        """
        Export code to a file with the requested name.

        Generate the code in the target language from the AST and print this code
        to file. Between 1 and 3 files are generated depending on the AST and the
        target language. A source file is always generated. In languages with
        header files, a header file is also generated. Finally if the AST includes
        a program and the target language is not Python a program source file is
        also generated. The source and header files are named by appending the
        extension to the requested filename. The program source file is named by
        additionally prepending 'prog_' to the requested filename.

        Parameters
        ----------
        filename : str
            The base (i.e. no extensions) of the filename of the file where the
            code should be printed to.

        Returns
        -------
        filename : str
            The name of the file where the source code was printed.
        prog_filename : str
            The name of the file where the source code for the program was printed.
        """
        ext = _extension_registry[self._language]
        header_ext = _header_extension_registry[self._language]

        header_filename = f'{filename}.{header_ext}'
        filename = f'{filename}.{ext}'

        # print module
        code = self._printer.doprint(self.ast)
        with open(filename, 'w', encoding="utf-8") as f:
            f.write(code)

        # print module header
        if header_ext is not None:
            code = self._printer.doprint(ModuleHeader(self.ast))
            with open(header_filename, 'w', encoding="utf-8") as f:
                f.write(code)

        # print program
        prog_filename = None
        if self.is_program and self.language != 'python':
            folder = os.path.dirname(filename)
            fname  = os.path.basename(filename)
            prog_filename = os.path.join(folder,"prog_"+fname)
            code = self._printer.doprint(self.ast.program)
            with open(prog_filename, 'w') as f:
                f.write(code)

        return filename, prog_filename<|MERGE_RESOLUTION|>--- conflicted
+++ resolved
@@ -69,7 +69,7 @@
 
         # instantiate code_printer
         try:
-            CodePrinterSubclass = printer_registry[language]
+            CodePrinterSubclass = extensions.extend_printer(printer_registry[language])
         except KeyError as err:
             raise ValueError(f'{language} language is not available') from err
 
@@ -159,26 +159,6 @@
 
         return self._language
 
-<<<<<<< HEAD
-    def set_printer(self, **settings):
-        """ Set the current codeprinter instance"""
-        # Get language used (default language used is fortran)
-        language = settings.pop('language', 'fortran')
-
-        # Set language
-        if not language in ['fortran', 'c', 'python']:
-            raise ValueError('{} language is not available'.format(language))
-        self._language = language
-
-        # instantiate codePrinter
-        code_printer = extensions.extend_printer(printer_registry[language])
-        errors = Errors()
-        errors.set_parser_stage('codegen')
-        # set the code printer
-        self._printer = code_printer(self.parser.filename, **settings)
-
-=======
->>>>>>> 5c538ade
     def get_printer_imports(self):
         """return the imports of the current codeprinter"""
         return self._printer.get_additional_imports()
