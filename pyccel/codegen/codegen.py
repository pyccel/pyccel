--- conflicted
+++ resolved
@@ -29,57 +29,6 @@
 class Codegen(object):
 
     """
-<<<<<<< HEAD
-    Abstract class for code generator.
-
-    Handles the collect of statements, initiating the correct printer and Generating the files.
-
-    Parameters
-    ----------
-    parser : BasicParser
-        The Pyccel parser node.
-    name : str
-        Name of the generated module or program.
-    """
-
-    def __init__(self, parser, name):
-        """
-        Constructor for Codegen.
-
-        Parameters
-        ----------
-        parser: pyccel parser
-            The Pyccel parser node.
-        name: str
-            name of the generated module or program.
-
-        Attributes
-        ----------
-        parser
-        name
-        imports
-        variables
-        body
-        routines
-        classes
-        interfaces
-        modules
-        is_program
-        ast
-        language
-
-        Methods
-        -------
-        set_printer()
-            Set the current codeprinter instance.
-        get_printer_imports()
-            return the imports of the current codeprinter
-        doprint()
-            Prints the code in the target language.
-        export(filename=None)
-            Export code in filename
-        """
-=======
     Class which handles the generation of code.
 
     The class which handles the generation of code. This is done by creating an appropriate class
@@ -95,7 +44,6 @@
     """
 
     def __init__(self, parser, name):
->>>>>>> 5295ee24
         pyccel_stage.set_stage('codegen')
         self._parser   = parser
         self._ast      = parser.ast
