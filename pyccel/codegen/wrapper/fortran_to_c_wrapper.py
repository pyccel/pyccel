# coding: utf-8
#------------------------------------------------------------------------------------------#
# This file is part of Pyccel which is released under MIT License. See the LICENSE file or #
# go to https://github.com/pyccel/pyccel/blob/master/LICENSE for full license details.     #
#------------------------------------------------------------------------------------------#
"""
Module describing the code-wrapping class : FortranToCWrapper
which creates an interface exposing Fortran code to C.
"""
import warnings
from pyccel.ast.bind_c import BindCFunctionDefArgument, BindCFunctionDefResult
from pyccel.ast.bind_c import BindCPointer, BindCFunctionDef, C_F_Pointer
from pyccel.ast.bind_c import CLocFunc, BindCModule, BindCVariable
from pyccel.ast.bind_c import BindCArrayVariable, BindCClassDef, DeallocatePointer
from pyccel.ast.bind_c import BindCClassProperty
from pyccel.ast.core import Assign, FunctionCall, FunctionCallArgument
from pyccel.ast.core import Allocate, EmptyNode, FunctionAddress
from pyccel.ast.core import If, IfSection, Import, Interface, FunctionDefArgument
from pyccel.ast.core import AsName, Module, AliasAssign, FunctionDefResult
from pyccel.ast.datatypes import NativeNumeric, CustomDataType
from pyccel.ast.internals import Slice
from pyccel.ast.literals import LiteralInteger, Nil, LiteralTrue
from pyccel.ast.operators import PyccelIsNot, PyccelMul
from pyccel.ast.variable import Variable, IndexedElement, DottedVariable
from pyccel.parser.scope import Scope
from .wrapper import Wrapper

class FortranToCWrapper(Wrapper):
    """
    Class for creating a wrapper exposing Fortran code to C.

    A class which provides all necessary functions for wrapping different AST
    objects such that the resulting AST is C-compatible. This new AST is
    printed as an intermediary layer.
    """
    def __init__(self):
        self._additional_exprs = []
        self._wrapper_names_dict = {}
        super().__init__()

    def _get_function_def_body(self, func, func_def_args, func_arg_to_call_arg, results, handled = ()):
        """
        Get the body of the bind c function definition.

        Get the body of the bind c function definition by inserting if blocks
        to check the presence of optional variables. Once we have ascertained
        the presence of the variables the original function is called. This
        code slices array variables to ensure the correct step.

        Parameters
        ----------
        func : FunctionDef
            The function which should be called.

        func_def_args : list of FunctionDefArguments
            The arguments received by the function.

        func_arg_to_call_arg : dict
            A dictionary mapping the arguments received by the function to the arguments
            to be passed to the function call.

        results : list of Variables
            The Variables where the result of the function call will be saved.

        handled : tuple
            A list of all variables which have been handled (checked to see if they
            are present).

        Returns
        -------
        list
            A list of Basic nodes describing the body of the function.
        """
        optional = next((a for a in func_def_args if a.original_function_argument_variable.is_optional and a not in handled), None)
        if optional:
            args = func_def_args.copy()
            optional_var = optional.var
            handled += (optional, )
            true_section = IfSection(PyccelIsNot(optional_var, Nil()),
                                    self._get_function_def_body(func, args, func_arg_to_call_arg, results, handled))
            args.remove(optional)
            false_section = IfSection(LiteralTrue(),
                                    self._get_function_def_body(func, args, func_arg_to_call_arg, results, handled))
            return [If(true_section, false_section)]
        else:
            args = [FunctionCallArgument(func_arg_to_call_arg[fa],
                                         keyword = fa.original_function_argument_variable.name)
                    for fa in func_def_args]
            size = [fa.shape[::-1] if fa.original_function_argument_variable.order == 'C' else
                    fa.shape for fa in func_def_args]
            stride = [fa.strides[::-1] if fa.original_function_argument_variable.order == 'C' else
                      fa.strides for fa in func_def_args]
            orig_size = [[PyccelMul(l,s) for l,s in zip(sz, st)] for sz,st in zip(size,stride)]
            body = [C_F_Pointer(fa.var, func_arg_to_call_arg[fa].base, s)
                    for fa,s in zip(func_def_args, orig_size)
                    if isinstance(func_arg_to_call_arg[fa], IndexedElement)]
            body += [C_F_Pointer(fa.var, func_arg_to_call_arg[fa])
                     for fa in func_def_args
                     if not isinstance(func_arg_to_call_arg[fa], IndexedElement) \
                        and fa.original_function_argument_variable.is_optional]
            body += [C_F_Pointer(fa.var, func_arg_to_call_arg[fa]) for fa in func_def_args
                    if isinstance(func_arg_to_call_arg[fa].dtype, CustomDataType)]

            # If the function is inlined and takes an array argument create a pointer to ensure that the bounds
            # are respected
            if getattr(func, 'is_inline', False) and any(isinstance(a.value, IndexedElement) for a in args):
                array_args = {a: self.scope.get_temporary_variable(a.value.base, a.keyword, memory_handling = 'alias') for a in args if isinstance(a.value, IndexedElement)}
                body += [AliasAssign(v, k.value) for k,v in array_args.items()]
                args = [FunctionCallArgument(array_args[a], keyword=a.keyword) if a in array_args else a for a in args]

            if len(results) == 1:
                res = results[0]
                func_call = AliasAssign(res, FunctionCall(func, args)) if res.is_alias else \
                            Assign(res, FunctionCall(func, args))
            else:
                func_call = Assign(results, FunctionCall(func, args))
            return body + [func_call]

    def _get_call_argument(self, bind_c_arg):
        """
        Get the argument which should be passed to the function call.

        The FunctionDefArgument passed to the function may contain additional
        information which should not be passed to the function being wrapped
        (e.g. an array with strides should not pass the strides explicitly to
        the function call, nor should it pass the entire contiguous array).
        This function extracts the necessary information and returns the object
        which can be passed to the function call.

        Parameters
        ----------
        bind_c_arg : BindCFunctionDefArgument
            The argument to the wrapped bind_c_X function.

        Returns
        -------
        TypedAstNode
            An object which can be passed to a function call of the function
            being wrapped.
        """
        original_arg = bind_c_arg.original_function_argument_variable
        arg_var = self.scope.find(self.scope.get_expected_name(original_arg.name), category='variables')
        if original_arg.is_ndarray:
            start = LiteralInteger(1) # C_F_Pointer leads to default Fortran lbound
            stop = None
            indexes = [Slice(start, stop, step) for step in bind_c_arg.strides]
            return IndexedElement(arg_var, *indexes)
        else:
            return arg_var

    def _wrap_Module(self, expr):
        """
        Create a Module which is compatible with C.

        Create a Module which provides an interface between C and the
        Module described by expr. This includes wrapping functions,
        interfaces, classes and module variables.

        Parameters
        ----------
        expr : pyccel.ast.core.Module
            The module to be wrapped.

        Returns
        -------
        pyccel.ast.core.Module
            The C-compatible module.
        """
        # Define scope
        scope = expr.scope
        mod_scope = Scope(used_symbols = scope.local_used_symbols.copy(), original_symbols = scope.python_names.copy())
        self.scope = mod_scope

        # Wrap contents
        funcs_to_wrap = expr.funcs
        funcs = [self._wrap(f) for f in funcs_to_wrap]
        if expr.init_func:
            init_func = funcs[next(i for i,f in enumerate(funcs_to_wrap) if f == expr.init_func)]
        else:
            init_func = None
        if expr.free_func:
            free_func = funcs[next(i for i,f in enumerate(funcs_to_wrap) if f == expr.free_func)]
        else:
            free_func = None
        removed_functions = [f for f,w in zip(funcs_to_wrap, funcs) if isinstance(w, EmptyNode)]
        funcs = [f for f in funcs if not isinstance(f, EmptyNode)]
        interfaces = [self._wrap(f) for f in expr.interfaces]
        classes = [self._wrap(f) for f in expr.classes]
        variables = [self._wrap(v) for v in expr.variables if not v.is_private]
        variable_getters = [v for v in variables if isinstance(v, BindCArrayVariable)]
        imports = [Import(expr.name, target = expr, mod=expr)]

        name = mod_scope.get_new_name(f'bind_c_{expr.name.target}')
        self._wrapper_names_dict[expr.name.target] = name

        self.exit_scope()

        return BindCModule(name, variables, funcs, variable_wrappers = variable_getters,
                init_func = init_func, free_func = free_func,
                interfaces = interfaces, classes = classes,
                imports = imports, original_module = expr,
                scope = mod_scope, removed_functions = removed_functions)

    def _wrap_FunctionDef(self, expr):
        """
        Create a C-compatible function which executes the original function.

        Create a function which can be called from C which internally calls the original
        function. It does this by wrapping the arguments and the results and unrolling
        the body using self._get_function_def_body to ensure optional arguments are
        present before accessing them. With all this information a BindCFunctionDef is
        created which is C-compatible.

        Functions which cannot be wrapped raise a warning and return an EmptyNode. This
        is the case for functions with functions as arguments.

        Parameters
        ----------
        expr : FunctionDef
            The function to wrap.

        Returns
        -------
        BindCFunctionDef
            The C-compatible function.
        """
        if expr.is_private:
            return EmptyNode()

        orig_name = expr.cls_name or expr.name
        name = self.scope.get_new_name(f'bind_c_{orig_name.lower()}')
        self._wrapper_names_dict[expr.name] = name
        in_cls = expr.arguments and expr.arguments[0].bound_argument

        # Create the scope
        func_scope = self.scope.new_child_scope(name)
        self.scope = func_scope

        self._additional_exprs = []

        if any(isinstance(a.var, FunctionAddress) for a in expr.arguments):
            warnings.warn("Functions with functions as arguments cannot be wrapped by pyccel")
            return EmptyNode()

        # Wrap the arguments and collect the expressions passed as the call argument.
        func_arguments = [self._wrap(a) for a in expr.arguments]
        call_arguments = [self._get_call_argument(fa) for fa in func_arguments]
        func_to_call = {fa : ca for ca, fa in zip(call_arguments, func_arguments)}

        func_results = [self._wrap_FunctionDefResult(r) for r in expr.results]

        func_call_results = [r.var.clone(self.scope.get_expected_name(r.var.name)) for r in expr.results]

        interface = expr.get_direct_user_nodes(lambda u: isinstance(u, Interface))

        if in_cls and interface:
            body = self._get_function_def_body(interface[0], func_arguments, func_to_call, func_call_results)
        else:
            body = self._get_function_def_body(expr, func_arguments, func_to_call, func_call_results)

        body.extend(self._additional_exprs)
        self._additional_exprs.clear()

        if expr.scope.get_python_name(expr.name) == '__del__':
            body.append(DeallocatePointer(call_arguments[0]))

        self.exit_scope()

        func = BindCFunctionDef(name, func_arguments, func_results, body, scope=func_scope, original_function = expr,
                docstring = expr.docstring, result_pointer_map = expr.result_pointer_map)

        self.scope.functions[name] = func

        return func

    def _wrap_Interface(self, expr):
        """
        Create an interface containing only C-compatible functions.

        Create an interface containing only functions which can be called from C
        from an interface which is not necessarily C-compatible.

        Parameters
        ----------
        expr : pyccel.ast.core.Interface
            The interface to be wrapped.

        Returns
        -------
        pyccel.ast.core.Interface
            The C-compatible interface.
        """
        functions = [self.scope.functions[self._wrapper_names_dict[f.name]] for f in expr.functions]
        functions = [f for f in functions if not isinstance(f, EmptyNode)]
        return Interface(expr.name, functions, expr.is_argument)

    def _wrap_FunctionDefArgument(self, expr):
        """
        Create the equivalent BindCFunctionDefArgument for a C-compatible function.

        Take a FunctionDefArgument and create a BindCFunctionDefArgument describing
        all the information that should be passed to the C-compatible function in order
        to be able to create the argument described by `expr`.

        In the case of a scalar numerical the function simply creates a copy of the
        variable described by the function argument in the local scope.

        In the case of an array, C cannot represent the array natively. Rather it is
        stored in a pointer. This function therefore creates a variable to represent
        that pointer. Additionally information about the shape and strides of the array
        are necessary, however these objects are created by the `BindCFunctionDefArgument`
        class.

        The objects which describe the argument passed to the `expr` argument of the
        original function are also created here. However the expressions necessary to
        collect the information from the BindCFunctionDefArgument in order to create
        these objects are left for later. This is done to ensure that optionals are
        handled locally to the function call. This ensures that we do not duplicate if
        conditions.

        Parameters
        ----------
        expr : FunctionDefArgument
            The argument to be wrapped.

        Returns
        -------
        BindCFunctionDefArgument
            The C-compatible argument.
        """
        var = expr.var
        name = var.name
        self.scope.insert_symbol(name)
        collisionless_name = self.scope.get_expected_name(var.name)
        if var.is_ndarray or var.is_optional or isinstance(var.dtype, CustomDataType):
            new_var = Variable(BindCPointer(), self.scope.get_new_name(f'bound_{name}'),
                                is_argument = True, is_optional = False, memory_handling='alias')
            arg_var = var.clone(collisionless_name, is_argument = False, is_optional = False,
                                memory_handling = 'alias', allows_negative_indexes=False,
                                new_class = Variable)
            self.scope.insert_variable(arg_var)
        else:
            new_var = var.clone(collisionless_name, new_class = Variable)
        self.scope.insert_variable(new_var)

        return BindCFunctionDefArgument(new_var, value = expr.value, original_arg_var = expr.var,
                kwonly = expr.is_kwonly, annotation = expr.annotation, scope=self.scope,
                wrapping_bound_argument = expr.bound_argument, persistent_target = expr.persistent_target)

    def _wrap_FunctionDefResult(self, expr):
        """
        Create the equivalent BindCFunctionDefResult for a C-compatible function.

        Take a FunctionDefResult and create a BindCFunctionDefResult describing
        all the information that should be returned from the C-compatible function
        in order to fully describe the result `expr`. This function also adds any
        expressions necessary to build the C-compatible return value to
        `self._additional_exprs`.

        In the case of a scalar numerical the function simply creates a local version
        of the variable described by the function result and returns the
        BindCFunctionDefResult.

        In the case of an array, C cannot represent the array natively. Rather it is
        stored in a pointer. This function therefore creates a variable to represent
        that pointer. Additionally information about the shape and strides of the array
        are necessary. These objects are created by the `BindCFunctionDefResult`
        class. The assignment expressions which define the shapes and strides are
        then stored in `self._additional_exprs` along with the allocation of the
        pointer.

        Parameters
        ----------
        expr : FunctionDefResult
            The result to be wrapped.

        Returns
        -------
        BindCFunctionDefResult
            The C-compatible result.
        """
        var = expr.var
        name = var.name
        scope = self.scope
        # Make name available for later
        scope.insert_symbol(name)
        wrap_dotted = isinstance(var, DottedVariable)
        stored_in_c_ptr = var.rank or isinstance(var.dtype, CustomDataType)
        memory_handling = 'alias' if wrap_dotted and stored_in_c_ptr else var.memory_handling
        local_var = var.clone(scope.get_expected_name(name), new_class = Variable,
                            memory_handling = memory_handling)

        if stored_in_c_ptr:
            # Allocatable is not returned so it must appear in local scope
            scope.insert_variable(local_var, name)

            # Create the C-compatible data pointer
            bind_var = Variable(dtype=BindCPointer(),
                                name=scope.get_new_name('bound_'+name),
                                is_const=False, memory_handling='alias')
            scope.insert_variable(bind_var)

            result = BindCFunctionDefResult(bind_var, var, scope)

            # Save the shapes of the array
            self._additional_exprs.extend([Assign(result.shape[i], local_var.shape[i]) for i in range(var.rank)])

<<<<<<< HEAD
            if wrap_dotted:
                ptr_var = local_var
            else:
                # Create an array variable which can be passed to CLocFunc
                ptr_var = var.clone(scope.get_new_name(name+'_ptr'),
                                    memory_handling='alias', new_class = Variable)
=======
            if not var.is_alias:
                # Create an array variable which can be passed to CLocFunc
                ptr_var = var.clone(scope.get_new_name(name+'_ptr'),
                                    memory_handling='alias')
>>>>>>> c477c6b1
                scope.insert_variable(ptr_var)

                # Define the additional steps necessary to define and fill ptr_var
                alloc = Allocate(ptr_var, shape=result.shape,
                                 order=var.order, status='unallocated')
                copy = Assign(ptr_var, local_var)
                self._additional_exprs.extend([alloc, copy])
<<<<<<< HEAD

            c_loc = CLocFunc(ptr_var, bind_var)
            self._additional_exprs.append(c_loc)
=======
            else:
                ptr_var = var

            self._additional_exprs.append(CLocFunc(ptr_var, bind_var))
>>>>>>> c477c6b1

            return result
        else:
            return BindCFunctionDefResult(local_var, var, scope)

    def _wrap_Variable(self, expr):
        """
        Create all objects necessary to expose a module variable to C.

        Create and return the objects which must be printed in the wrapping
        module in order to expose the variable to C. In the case of scalar
        numerical values nothing needs to be done so an EmptyNode is returned.
        In the case of numerical arrays a C-compatible function must be created
        which returns the array. This is necessary because built-in Fortran
        arrays are not C-compatible. In the case of classes a C-compatible
        function is also created which returns a pointer to the class object.

        Parameters
        ----------
        expr : pyccel.ast.variables.Variable
            The module variable.

        Returns
        -------
        pyccel.ast.basic.PyccelAstNode
            The AST object describing the code which must be printed in
            the wrapping module to expose the variable.
        """
        if expr.rank == 0 and expr.dtype in NativeNumeric:
            return expr.clone(expr.name, new_class = BindCVariable)
        else:
            scope = self.scope
            func_name = scope.get_new_name('bind_c_'+expr.name.lower())
            func_scope = scope.new_child_scope(func_name)
            mod = expr.get_user_nodes(Module)[0]
            import_mod = Import(mod.name, AsName(expr,expr.name), mod=mod)
            func_scope.imports['variables'][expr.name] = expr

            # Create the data pointer
            bind_var = Variable(dtype=BindCPointer(),
                                name=scope.get_new_name('bound_'+expr.name),
                                is_const=True, memory_handling='alias')
            func_scope.insert_variable(bind_var)

            result = BindCFunctionDefResult(bind_var, expr, func_scope)
            if expr.rank == 0:
                #assigns = []
                #c_loc = CLocFunc(expr, bind_var)
                raise NotImplementedError("Classes cannot be wrapped")
            else:
                assigns = [Assign(result.shape[i], expr.shape[i]) for i in range(expr.rank)]
                c_loc = CLocFunc(expr, bind_var)
            body = [*assigns, c_loc]
            func = BindCFunctionDef(name = func_name,
                          body      = body,
                          arguments = [],
                          results   = [result],
                          imports   = [import_mod],
                          scope = func_scope,
                          original_function = expr)
            return expr.clone(expr.name, new_class = BindCArrayVariable, wrapper_function = func,
                                original_variable = expr)

    def _wrap_DottedVariable(self, expr):
        """
        Create all objects necessary to expose a class attribute to C.

        Create the getter and setter functions which expose the class attribute
        to C. Return these objects in a BindCClassProperty.

        Parameters
        ----------
        expr : DottedVariable
            The class attribute.

        Returns
        -------
        BindCClassProperty
            An object containing the getter and setter functions which expose
            the class attribute to C.
        """
        lhs = expr.lhs
        class_dtype = lhs.dtype
        # ----------------------------------------------------------------------------------
        #                        Create getter
        # ----------------------------------------------------------------------------------
        getter_name = self.scope.get_new_name(f'{class_dtype.name}_{expr.name}_getter'.lower())
        getter_scope = self.scope.new_child_scope(getter_name)
        self.scope = getter_scope
        self.scope.insert_symbol(expr.name)
        getter_result = self._wrap(FunctionDefResult(expr))

        getter_arg = self._wrap(FunctionDefArgument(lhs, bound_argument = True))
        self_obj = self._get_call_argument(getter_arg)

        getter_body = [C_F_Pointer(getter_arg.var, self_obj)]

        attrib = expr.clone(expr.name, lhs = self_obj)
        wrapped_obj = self.scope.find(expr.name)
        # Cast the C variable into a Python variable
        if expr.rank > 0 or isinstance(expr.dtype, CustomDataType):
            getter_body.append(AliasAssign(wrapped_obj, attrib))
        else:
            getter_body.append(Assign(getter_result.var, attrib))
        getter_body.extend(self._additional_exprs)
        self._additional_exprs.clear()
        self.exit_scope()

        getter = BindCFunctionDef(getter_name, (getter_arg,), (getter_result,), getter_body,
                                original_function = expr, scope = getter_scope)

        # ----------------------------------------------------------------------------------
        #                        Create setter
        # ----------------------------------------------------------------------------------
        setter_name = self.scope.get_new_name(f'{class_dtype.name}_{expr.name}_setter'.lower())
        setter_scope = self.scope.new_child_scope(setter_name)
        self.scope = setter_scope
        self.scope.insert_symbol(expr.name)

        setter_args = (self._wrap(FunctionDefArgument(lhs, bound_argument = True)),
                       self._wrap(FunctionDefArgument(expr)))
        if expr.is_alias:
            setter_args[1].persistent_target = True

        self_obj = self._get_call_argument(setter_args[0])
        set_val = self._get_call_argument(setter_args[1])

        setter_body = [C_F_Pointer(setter_args[0].var, self_obj)]

        if isinstance(set_val.dtype, CustomDataType):
            setter_body.append(C_F_Pointer(setter_args[1].var, set_val))
        elif isinstance(set_val, IndexedElement):
            func_arg = setter_args[1]
            size = func_arg.shape[::-1] if expr.order == 'C' else func_arg.shape
            stride = func_arg.strides[::-1] if expr.order == 'C' else func_arg.strides
            orig_size = [PyccelMul(sz,st) for sz,st in zip(size, stride)]
            setter_body.append(C_F_Pointer(func_arg.var, set_val.base, orig_size))

        attrib = expr.clone(expr.name, lhs = self_obj)
        # Cast the C variable into a Python variable
        if expr.memory_handling == 'alias':
            setter_body.append(AliasAssign(attrib, set_val))
        else:
            setter_body.append(Assign(attrib, set_val))
        self.exit_scope()

        setter = BindCFunctionDef(setter_name, setter_args, (), setter_body,
                                original_function = expr, scope = setter_scope)
        return BindCClassProperty(lhs.cls_base.scope.get_python_name(expr.name),
                                  getter, setter, lhs.dtype)

    def _wrap_ClassDef(self, expr):
        """
        Create all objects necessary to expose a class definition to C.

        Create all objects necessary to expose a class definition to C.

        Parameters
        ----------
        expr : ClassDef
            The class to be wrapped.

        Returns
        -------
        BindCClassDef
            The wrapped class.
        """
        name = expr.name
        func_name = self.scope.get_new_name(f'{name}_bind_c_alloc'.lower())
        func_scope = self.scope.new_child_scope(func_name)

        local_var = Variable(expr.class_type, func_scope.get_new_name(f'{name}_obj'),
                             cls_base = expr, memory_handling='alias')

        # Allocatable is not returned so it must appear in local scope
        func_scope.insert_variable(local_var)

        # Create the C-compatible data pointer
        bind_var = Variable(dtype=BindCPointer(),
                            name=func_scope.get_new_name('bound_'+name),
                            is_const=False, memory_handling='alias')
        func_scope.insert_variable(bind_var)

        result = BindCFunctionDefResult(bind_var, local_var, func_scope)

        # Define the additional steps necessary to define and fill ptr_var
        alloc = Allocate(local_var, shape=(), order=None, status='unallocated')
        c_loc = CLocFunc(local_var, bind_var)
        body = [alloc, c_loc]

        new_method = BindCFunctionDef(func_name, [], [result], body, original_function = None, scope = func_scope)

        methods = [self._wrap(m) for m in expr.methods]
        methods = [m for m in methods if not isinstance(m, EmptyNode)]
        for i in expr.interfaces:
            for f in i.functions:
                self._wrap(f)
        interfaces = [self._wrap(i) for i in expr.interfaces]
        properties = [self._wrap(v) for v in expr.attributes if not v.is_private]
        return BindCClassDef(expr, new_func = new_method, methods = methods,
                             interfaces = interfaces, attributes = properties,
                             docstring = expr.docstring, class_type = expr.class_type)<|MERGE_RESOLUTION|>--- conflicted
+++ resolved
@@ -405,19 +405,10 @@
             # Save the shapes of the array
             self._additional_exprs.extend([Assign(result.shape[i], local_var.shape[i]) for i in range(var.rank)])
 
-<<<<<<< HEAD
-            if wrap_dotted:
-                ptr_var = local_var
-            else:
-                # Create an array variable which can be passed to CLocFunc
-                ptr_var = var.clone(scope.get_new_name(name+'_ptr'),
-                                    memory_handling='alias', new_class = Variable)
-=======
-            if not var.is_alias:
+            if not (var.is_alias or wrap_dotted):
                 # Create an array variable which can be passed to CLocFunc
                 ptr_var = var.clone(scope.get_new_name(name+'_ptr'),
                                     memory_handling='alias')
->>>>>>> c477c6b1
                 scope.insert_variable(ptr_var)
 
                 # Define the additional steps necessary to define and fill ptr_var
@@ -425,16 +416,10 @@
                                  order=var.order, status='unallocated')
                 copy = Assign(ptr_var, local_var)
                 self._additional_exprs.extend([alloc, copy])
-<<<<<<< HEAD
-
-            c_loc = CLocFunc(ptr_var, bind_var)
-            self._additional_exprs.append(c_loc)
-=======
             else:
                 ptr_var = var
 
             self._additional_exprs.append(CLocFunc(ptr_var, bind_var))
->>>>>>> c477c6b1
 
             return result
         else:
