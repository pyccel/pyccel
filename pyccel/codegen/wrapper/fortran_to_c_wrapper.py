# coding: utf-8
#------------------------------------------------------------------------------------------#
# This file is part of Pyccel which is released under MIT License. See the LICENSE file or #
# go to https://github.com/pyccel/pyccel/blob/devel/LICENSE for full license details.      #
#------------------------------------------------------------------------------------------#
"""
Module describing the code-wrapping class : FortranToCWrapper
which creates an interface exposing Fortran code to C.
"""
from functools import reduce
import warnings
from pyccel.ast.bind_c import BindCPointer, BindCFunctionDef, C_F_Pointer
from pyccel.ast.bind_c import CLocFunc, BindCModule, BindCModuleVariable
from pyccel.ast.bind_c import BindCArrayVariable, BindCClassDef, DeallocatePointer
from pyccel.ast.bind_c import BindCClassProperty, c_malloc, BindCSizeOf
from pyccel.ast.bind_c import BindCVariable, BindCArrayType, C_NULL_CHAR
from pyccel.ast.builtins import VariableIterator, PythonRange
from pyccel.ast.builtin_methods.list_methods import ListAppend
from pyccel.ast.builtin_methods.set_methods import SetAdd
from pyccel.ast.builtin_methods.dict_methods import DictItems
from pyccel.ast.core import Assign, FunctionCallArgument
from pyccel.ast.core import Allocate, EmptyNode, FunctionAddress
from pyccel.ast.core import If, IfSection, Import, Interface, FunctionDefArgument
from pyccel.ast.core import AsName, Module, AliasAssign, FunctionDefResult
from pyccel.ast.core import For, FunctionDef, Pass
from pyccel.ast.datatypes import CustomDataType, FixedSizeNumericType
from pyccel.ast.datatypes import TupleType
from pyccel.ast.datatypes import PythonNativeInt, CharType
from pyccel.ast.datatypes import InhomogeneousTupleType
from pyccel.ast.internals import Slice
from pyccel.ast.literals import LiteralInteger, Nil, LiteralTrue, LiteralString
from pyccel.ast.numpytypes import NumpyNDArrayType, NumpyInt32Type
from pyccel.ast.operators import PyccelIsNot, PyccelMul, PyccelAdd
from pyccel.ast.variable import Variable, IndexedElement, DottedVariable
from pyccel.errors.errors import Errors
from pyccel.errors.messages import PYCCEL_RESTRICTION_TODO
from pyccel.parser.scope import Scope
from .wrapper import Wrapper

errors = Errors()

class FortranToCWrapper(Wrapper):
    """
    Class for creating a wrapper exposing Fortran code to C.

    A class which provides all necessary functions for wrapping different AST
    objects such that the resulting AST is C-compatible. This new AST is
    printed as an intermediary layer.

    Parameters
    ----------
    sharedlib_dirpath : str
        The folder where the generated .so file will be located.
    verbose : int
        The level of verbosity.
    """
    target_language = 'C'
    start_language = 'Fortran'

    def __init__(self, sharedlib_dirpath, verbose):
        self._additional_exprs = []
        self._wrapper_names_dict = {}
        super().__init__(verbose)

    def _get_function_def_body(self, func, wrapped_args, results, handled = ()):
        """
        Get the body of the bind c function definition.

        Get the body of the bind c function definition by inserting if blocks
        to check the presence of optional variables. Once we have ascertained
        the presence of the variables the original function is called. This
        code slices array variables to ensure the correct step.

        Parameters
        ----------
        func : FunctionDef
            The function which should be called.

        wrapped_args : list[dict]
            A list containing the dictionaries returned by _extract_FunctionDefArgument.

        results : list of Variables
            The Variables where the result of the function call will be saved.

        handled : tuple
            A list of all variables which have been handled (checked to see if they
            are present).

        Returns
        -------
        list
            A list of Basic nodes describing the body of the function.
        """
        next_optional_arg = next((a for a in wrapped_args if a['c_arg'].var.original_var.is_optional and a not in handled), None)
        if next_optional_arg:
            args = wrapped_args.copy()
            optional_var = next_optional_arg['c_arg'].var
            optional_var = getattr(optional_var, 'new_var', optional_var)
            class_type = optional_var.class_type
            if isinstance(class_type, BindCArrayType):
                optional_var = self.scope.collect_tuple_element(optional_var[0])
            elif isinstance(class_type, InhomogeneousTupleType):
                errors.report("Wrapping of optional inhomogeneous tuples is not yet implemented.\n"+PYCCEL_RESTRICTION_TODO,
                        symbol = func, severity='error')
            handled += (next_optional_arg, )
            true_section = IfSection(PyccelIsNot(optional_var, Nil()),
                                    self._get_function_def_body(func, args, results, handled))
            args.remove(next_optional_arg)
            false_section = IfSection(LiteralTrue(),
                                    self._get_function_def_body(func, args, results, handled))
            return [If(true_section, false_section)]
        else:
            args = [a['f_arg'] for a in wrapped_args]
            body = [line for a in wrapped_args for line in a['body']]

            if len(results) == 1:
                res = results[0]
                func_call = AliasAssign(res, func(*args)) if res.is_alias else \
                            Assign(res, func(*args))
            else:
                func_call = Assign(results, func(*args))
            return body + [func_call]

    def _wrap_Module(self, expr):
        """
        Create a BindCModule which is compatible with C.

        Create a BindCModule which provides an interface between C and the
        Module described by expr. This includes wrapping functions,
        interfaces, classes and module variables.

        Parameters
        ----------
        expr : pyccel.ast.core.Module
            The module to be wrapped.

        Returns
        -------
        pyccel.ast.bind_c.BindCModule
            The C-compatible module.
        """
        # Define scope
        scope = expr.scope
        mod_scope = Scope(name = f'bind_c_{expr.name}', used_symbols = scope.local_used_symbols.copy(),
                          original_symbols = scope.python_names.copy(), scope_type = 'module')
        name = mod_scope.get_new_name(f'bind_c_{expr.name}')
        self.scope = mod_scope

        # Wrap contents
        # We only wrap the non inlined functions
        funcs_to_wrap = [f for f in expr.funcs if f.is_semantic and not f.is_inline]

        funcs = [self._wrap(f) for f in funcs_to_wrap]
        if expr.init_func:
            init_func = funcs[next(i for i,f in enumerate(funcs_to_wrap) if f == expr.init_func)]
        else:
            init_func = None
        if expr.free_func:
            free_func = funcs[next(i for i,f in enumerate(funcs_to_wrap) if f == expr.free_func)]
        else:
            free_func = None
        removed_functions = [f for f,w in zip(funcs_to_wrap, funcs) if isinstance(w, EmptyNode)]
        funcs = [f for f in funcs if not isinstance(f, EmptyNode)]
        interfaces = [self._wrap(f) for f in expr.interfaces if not f.is_inline]
        classes = [self._wrap(f) for f in expr.classes]
        variables = [self._wrap(v) for v in expr.variables if not v.is_private]
        variable_getters = [v for v in variables if isinstance(v, BindCArrayVariable)]
        # Import the module and its dependencies (in case they are used for argument types)
        imports = [Import(self.scope.get_python_name(expr.name), target = expr, mod=expr),
                   *expr.imports]

        self._wrapper_names_dict[expr.name] = name

        self.exit_scope()

        return BindCModule(name, variables, funcs, variable_wrappers = variable_getters,
                init_func = init_func, free_func = free_func,
                interfaces = interfaces, classes = classes,
                imports = imports, original_module = expr,
                scope = mod_scope, removed_functions = removed_functions)

    def _wrap_FunctionDef(self, expr):
        """
        Create a C-compatible function which executes the original function.

        Create a function which can be called from C which internally calls the original
        function. It does this by wrapping the arguments and the results and unrolling
        the body using self._get_function_def_body to ensure optional arguments are
        present before accessing them. With all this information a BindCFunctionDef is
        created which is C-compatible.

        Functions which cannot be wrapped raise a warning and return an EmptyNode. This
        is the case for functions with functions as arguments.

        Parameters
        ----------
        expr : FunctionDef
            The function to wrap.

        Returns
        -------
        BindCFunctionDef
            The C-compatible function.
        """
        if expr.is_private or expr.is_inline:
            return EmptyNode()

        orig_name = expr.cls_name or expr.name
        name = self.scope.get_new_name(f'bind_c_{orig_name.lower()}')
        self._wrapper_names_dict[expr.name] = name
        in_cls = expr.arguments and expr.arguments[0].bound_argument

        self._additional_exprs = []

        if any(isinstance(a.var, FunctionAddress) for a in expr.arguments):
            warnings.warn("Functions with functions as arguments cannot be wrapped by pyccel")
            return EmptyNode()

        # Create the scope
        func_scope = self.scope.new_child_scope(name, 'function')
        self.scope = func_scope

        # Wrap the arguments and collect the expressions passed as the call argument.
        wrapped_args = [self._extract_FunctionDefArgument(a, expr) for a in expr.arguments]
        func_arguments = [a['c_arg'] for a in wrapped_args]
        call_arguments = [a['f_arg'] for a in wrapped_args]
        func_to_call = {fa : ca for ca, fa in zip(call_arguments, func_arguments)}

        if expr.results.var is Nil():
            func_results = Nil()
            func_call_results = []
        else:
            result = self._extract_FunctionDefResult(expr.results.var, expr.scope)
            self._additional_exprs.extend(result['body'])
            func_results = result['c_result']
            func_call_results = self.scope.collect_all_tuple_elements(result['f_result'])

        interface = expr.get_direct_user_nodes(lambda u: isinstance(u, Interface))

        if in_cls and interface:
            body = self._get_function_def_body(interface[0], wrapped_args, func_call_results)
        else:
            body = self._get_function_def_body(expr, wrapped_args, func_call_results)

        body.extend(self._additional_exprs)
        self._additional_exprs.clear()

<<<<<<< HEAD
        if expr.scope.get_python_name(expr.name) == '__del__' and call_arguments:
=======
        if expr.scope.get_python_name(expr.name) == '__del__':
            if expr.is_external:
                # If __del__ is not defined in the module then the del call is unnecessary
                body.pop()
>>>>>>> a151597e
            body.append(DeallocatePointer(call_arguments[0].value))

        self.exit_scope()

        func = BindCFunctionDef(name, func_arguments, body, FunctionDefResult(func_results), scope=func_scope, original_function = expr,
                docstring = expr.docstring, result_pointer_map = expr.result_pointer_map)

        self.scope.insert_function(func, name)

        return func

    def _wrap_Interface(self, expr):
        """
        Create an interface containing only C-compatible functions.

        Create an interface containing only functions which can be called from C
        from an interface which is not necessarily C-compatible.

        Parameters
        ----------
        expr : pyccel.ast.core.Interface
            The interface to be wrapped.

        Returns
        -------
        pyccel.ast.core.Interface
            The C-compatible interface.
        """
        functions = [self._wrap(f) for f in expr.functions if not isinstance(f, EmptyNode)]
        return Interface(expr.name, functions, expr.is_argument)

    def _extract_FunctionDefArgument(self, expr, func):
        """
        Extract the C-compatible FunctionDefArgument from the Fortran FunctionDefArgument.

        Extract the C-compatible FunctionDefArgument from the Fortran FunctionDefArgument.

        The extraction is done by finding the appropriate function
        _extract_X_FunctionDefArgument for the object expr. X is the class type of the
        variable stored in the object expr. If this function does not exist then the
        method resolution order is used to search for other compatible
        _extract_X_FunctionDefArgument functions. If none are found then an error is raised.

        Parameters
        ----------
        expr : FunctionDefArgument
            An object representing the FunctionDefArgument in the Fortran code which should
            be exposed to the C code.

        func : FunctionDef
            The function being wrapped.

        Returns
        -------
        dict
            A dictionary describing the objects necessary to access the argument.
        """
        var = expr.var
        class_type = var.class_type

        classes = type(class_type).__mro__
        for cls in classes:
            annotation_method = f'_extract_{cls.__name__}_FunctionDefArgument'
            if hasattr(self, annotation_method):
                func_def_argument_dict = getattr(self, annotation_method)(var, func)
                new_var = func_def_argument_dict['c_arg']
                func_def_argument_dict['c_arg'] = FunctionDefArgument(new_var, value = expr.value,
                    posonly = expr.is_posonly, kwonly = expr.is_kwonly, annotation = expr.annotation,
                    bound_argument = expr.bound_argument, persistent_target = expr.persistent_target,
                    is_vararg = expr.is_vararg, is_kwarg = expr.is_kwarg)
                func_def_argument_dict['f_arg'] = FunctionCallArgument(func_def_argument_dict['f_arg'],
                                                                        keyword = expr.name)
                return func_def_argument_dict

        # Unknown object, we raise an error.
        return errors.report(f"Wrapping function arguments is not implemented for type {class_type}. "
                + PYCCEL_RESTRICTION_TODO, symbol=var, severity='fatal')

    def _extract_FixedSizeNumericType_FunctionDefArgument(self, var, func):
        name = var.name
        self.scope.insert_symbol(name)
        collisionless_name = self.scope.get_expected_name(name)
        if var.is_optional:
            f_arg = var.clone(collisionless_name, new_class = Variable, is_argument = False,
                    is_optional = False, memory_handling='alias')
            new_var = Variable(BindCPointer(), self.scope.get_new_name(f'bound_{name}'),
                                is_argument = True, is_optional = False, memory_handling='alias')
            body = [C_F_Pointer(new_var, f_arg)]
        else:
            f_arg = var.clone(collisionless_name, new_class = Variable,
                        is_argument = True)
            new_var = f_arg
            body = []
        self.scope.insert_variable(f_arg)
        return {'c_arg': BindCVariable(new_var, var), 'f_arg': f_arg, 'body': body}

    def _extract_CustomDataType_FunctionDefArgument(self, var, func):
        name = var.name
        self.scope.insert_symbol(name)
        collisionless_name = self.scope.get_expected_name(name)
        f_arg = var.clone(collisionless_name, new_class = Variable, is_argument = False,
                is_optional = False, memory_handling='alias')
        new_var = Variable(BindCPointer(), self.scope.get_new_name(f'bound_{name}'),
                            is_argument = True, is_optional = False, memory_handling='alias')
        body = [C_F_Pointer(new_var, f_arg)]
        self.scope.insert_variable(f_arg)
        return {'c_arg': BindCVariable(new_var, var), 'f_arg': f_arg, 'body': body}

    def _extract_NumpyNDArrayType_FunctionDefArgument(self, var, func):
        name = var.name
        scope = self.scope
        scope.insert_symbol(name)
        collisionless_name = scope.get_expected_name(name)
        rank = var.rank
        order = var.order
        bind_var = Variable(BindCPointer(), scope.get_new_name(f'bound_{name}'),
                            is_argument = True, is_optional = False, memory_handling='alias')
        arg_var = var.clone(collisionless_name, is_argument = False, is_optional = False,
                            memory_handling = 'alias', allows_negative_indexes=False,
                            new_class = Variable)
        scope.insert_variable(arg_var)
        scope.insert_variable(bind_var)

        shape   = [scope.get_temporary_variable(PythonNativeInt(), name=f'{name}_shape_{i+1}', is_argument = True)
                   for i in range(rank)]
        stride  = [scope.get_temporary_variable(PythonNativeInt(), name=f'{name}_stride_{i+1}', is_argument = True)
                   for i in range(rank)]

        orig_size = [PyccelMul(sh,st) for sh,st in zip(shape, stride)]
        body = [C_F_Pointer(bind_var, arg_var, orig_size[::-1] if order == 'C' else orig_size)]

        c_arg_var = Variable(BindCArrayType(rank, has_strides = True),
                        scope.get_new_name(), is_argument = True,
                        shape = (LiteralInteger(rank*2+1),))

        scope.insert_symbolic_alias(IndexedElement(c_arg_var, LiteralInteger(0)), bind_var)
        for i,s in enumerate(shape):
            scope.insert_symbolic_alias(IndexedElement(c_arg_var, LiteralInteger(i+1)), s)
        for i,s in enumerate(stride):
            scope.insert_symbolic_alias(IndexedElement(c_arg_var, LiteralInteger(i+rank+1)), s)

        start = LiteralInteger(1) # C_F_Pointer leads to default Fortran lbound
        stop = None
        indexes = [Slice(start, stop, step) for step in stride]

        f_arg = IndexedElement(arg_var, *indexes)

        return {'c_arg': BindCVariable(c_arg_var, var), 'f_arg': f_arg, 'body': body}

    def _extract_HomogeneousTupleType_FunctionDefArgument(self, var, func):
        name = var.name
        scope = self.scope
        scope.insert_symbol(name)
        collisionless_name = scope.get_expected_name(name)
        rank = var.rank
        bind_var = Variable(BindCPointer(), scope.get_new_name(f'bound_{name}'),
                            is_argument = True, is_optional = False, memory_handling='alias')
        arg_var = var.clone(collisionless_name, is_argument = False, is_optional = False,
                            memory_handling = 'alias', allows_negative_indexes=False,
                            new_class = Variable)
        scope.insert_variable(arg_var)
        scope.insert_variable(bind_var)

        shape_var = scope.get_temporary_variable(PythonNativeInt(), name=f'{name}_size', is_argument = True)

        body = [C_F_Pointer(bind_var, arg_var, (shape_var,))]

        c_arg_var = Variable(BindCArrayType(rank, has_strides = False),
                        scope.get_new_name(), is_argument = True,
                        shape = (LiteralInteger(rank+1),))

        scope.insert_symbolic_alias(IndexedElement(c_arg_var, LiteralInteger(0)), bind_var)
        scope.insert_symbolic_alias(IndexedElement(c_arg_var, LiteralInteger(1)), shape_var)

        return {'c_arg': BindCVariable(c_arg_var, var), 'f_arg': arg_var, 'body': body}

    def _extract_StringType_FunctionDefArgument(self, var, func):
        name = var.name
        scope = self.scope
        scope.insert_symbol(name)
        collisionless_name = scope.get_expected_name(name)
        rank = var.rank
        bind_var = Variable(BindCPointer(), scope.get_new_name(f'bound_{name}'),
                            is_argument = True, is_optional = False, memory_handling='alias',
                            is_const = True)
        arg_var = var.clone(collisionless_name, is_argument = False, is_optional = False,
                            allows_negative_indexes=False, new_class = Variable)
        array_var = Variable(NumpyNDArrayType(CharType(), 1, None), scope.get_new_name(name),
                            memory_handling='alias')
        scope.insert_variable(arg_var)
        scope.insert_variable(bind_var)
        scope.insert_variable(array_var)

        shape_var = scope.get_temporary_variable(PythonNativeInt(), name=f'{name}_size', is_argument = True)

        for_scope = scope.create_new_loop_scope()
        iterator = PythonRange(LiteralInteger(1), PyccelAdd(shape_var, LiteralInteger(1)))
        idx = Variable(PythonNativeInt(), self.scope.get_new_name())
        iterator.set_loop_counter(idx)
        self.scope.insert_variable(idx)

        # Default Fortran arrays retrieved from C_F_Pointer are 1-indexed
        # Lists are 1-indexed but Pyccel adds the shift during printing so they are
        # treated as 0-indexed here
        for_body = [Assign(arg_var, PyccelAdd(arg_var, IndexedElement(array_var, idx)))]

        body = [C_F_Pointer(bind_var, array_var, (shape_var,)),
                Assign(arg_var, LiteralString('')),
                For((idx,), iterator, for_body, scope = for_scope)]

        c_arg_var = Variable(BindCArrayType(rank, has_strides = False),
                        scope.get_new_name(), is_argument = True,
                        shape = (LiteralInteger(2),))

        scope.insert_symbolic_alias(IndexedElement(c_arg_var, LiteralInteger(0)), bind_var)
        scope.insert_symbolic_alias(IndexedElement(c_arg_var, LiteralInteger(1)), shape_var)

        return {'c_arg': BindCVariable(c_arg_var, var), 'f_arg': arg_var, 'body': body}

    def _extract_HomogeneousContainerType_FunctionDefArgument(self, var, func):
        name = var.name
        scope = self.scope
        scope.insert_symbol(name)
        collisionless_name = scope.get_expected_name(name)
        rank = var.rank
        element_type = var.class_type.element_type
        bind_var = Variable(BindCPointer(), scope.get_new_name(f'bound_{name}'),
                            is_argument = True, is_optional = False, memory_handling='alias')
        arg_var = var.clone(collisionless_name, is_argument = False, is_optional = False,
                            allows_negative_indexes=False, new_class = Variable)
        scope.insert_variable(arg_var)
        scope.insert_variable(bind_var)

        shape_var = scope.get_temporary_variable(PythonNativeInt(), name=f'{name}_size', is_argument = True)
        local_var = Variable(NumpyNDArrayType(element_type, 1, None), scope.get_new_name(name),
                            shape = (shape_var,), memory_handling='alias')
        scope.insert_variable(local_var)

        for_scope = scope.create_new_loop_scope()
        iterator = PythonRange(LiteralInteger(1), PyccelAdd(shape_var, LiteralInteger(1)))
        idx = Variable(PythonNativeInt(), self.scope.get_new_name())
        iterator.set_loop_counter(idx)
        self.scope.insert_variable(idx)

        insert_call = {'set': SetAdd,
                       'list': ListAppend}

        if var.class_type.name not in insert_call:
            return errors.report(f"Wrapping function arguments is not implemented for type {var.class_type}. "
                    + PYCCEL_RESTRICTION_TODO, symbol=var, severity='fatal')

        # Default Fortran arrays retrieved from C_F_Pointer are 1-indexed
        # Lists are 1-indexed but Pyccel adds the shift during printing so they are
        # treated as 0-indexed here
        for_body = [insert_call[var.class_type.name](arg_var, IndexedElement(local_var, idx))]

        body = [C_F_Pointer(bind_var, local_var, (shape_var,)),
                Allocate(arg_var, shape = (shape_var,), status = 'unallocated',
                    alloc_type = 'reserve'),
                For((idx,), iterator, for_body, scope = for_scope)]

        c_arg_var = Variable(BindCArrayType(rank, has_strides = False),
                        scope.get_new_name(), is_argument = True,
                        shape = (LiteralInteger(2),))

        scope.insert_symbolic_alias(IndexedElement(c_arg_var, LiteralInteger(0)), bind_var)
        scope.insert_symbolic_alias(IndexedElement(c_arg_var, LiteralInteger(1)), shape_var)

        return {'c_arg': BindCVariable(c_arg_var, var), 'f_arg': arg_var, 'body': body}

    def _wrap_Variable(self, expr):
        """
        Create all objects necessary to expose a module variable to C.

        Create and return the objects which must be printed in the wrapping
        module in order to expose the variable to C. In the case of scalar
        numerical values nothing needs to be done so an EmptyNode is returned.
        In the case of numerical arrays a C-compatible function must be created
        which returns the array. This is necessary because built-in Fortran
        arrays are not C-compatible. In the case of classes a C-compatible
        function is also created which returns a pointer to the class object.

        Parameters
        ----------
        expr : pyccel.ast.variables.Variable
            The module variable.

        Returns
        -------
        pyccel.ast.basic.PyccelAstNode
            The AST object describing the code which must be printed in
            the wrapping module to expose the variable.
        """
        if isinstance(expr.class_type, FixedSizeNumericType):
            return expr.clone(expr.name, new_class = BindCModuleVariable)
        elif isinstance(expr.class_type, NumpyNDArrayType):
            scope = self.scope
            func_name = scope.get_new_name('bind_c_'+expr.name.lower())
            func_scope = scope.new_child_scope(func_name, 'function')
            mod = expr.get_user_nodes(Module)[0]
            import_mod = Import(mod.name, AsName(expr,expr.name), mod=mod)
            func_scope.imports['variables'][expr.name] = expr

            # Create the data pointer
            result_wrap = self._get_bind_c_array(expr.name, expr, expr.shape,
                                            pointer_target = True)
            func = BindCFunctionDef(name = func_name,
                          body      = result_wrap['body'],
                          arguments = [],
                          results   = FunctionDefResult(result_wrap['c_result']),
                          imports   = [import_mod],
                          scope = func_scope,
                          original_function = expr)
            return expr.clone(expr.name, new_class = BindCArrayVariable, wrapper_function = func,
                                original_variable = expr)
        else:
            raise NotImplementedError(f"Objects of type {expr.class_type} cannot be wrapped yet")

    def _wrap_DottedVariable(self, expr):
        """
        Create all objects necessary to expose a class attribute to C.

        Create the getter and setter functions which expose the class attribute
        to C. Return these objects in a BindCClassProperty.

        Parameters
        ----------
        expr : DottedVariable
            The class attribute.

        Returns
        -------
        BindCClassProperty
            An object containing the getter and setter functions which expose
            the class attribute to C.
        """
        lhs = expr.lhs
        class_dtype = lhs.dtype
        # ----------------------------------------------------------------------------------
        #                        Create getter
        # ----------------------------------------------------------------------------------
        getter_name = self.scope.get_new_name(f'{class_dtype.name}_{expr.name}_getter'.lower())
        getter_scope = self.scope.new_child_scope(getter_name, 'function')
        self.scope = getter_scope
        self.scope.insert_symbol(expr.name)
        getter_result_info = self._extract_FunctionDefResult(expr, lhs.cls_base.scope)
        getter_result = getter_result_info['c_result']

        getter_arg_wrapper = self._extract_FunctionDefArgument(FunctionDefArgument(lhs, bound_argument = True), expr)
        self_obj = getter_arg_wrapper['f_arg'].value
        getter_arg = getter_arg_wrapper['c_arg']

        getter_body = getter_arg_wrapper['body']

        attrib = expr.clone(expr.name, lhs = self_obj)
        wrapped_obj = self.scope.find(expr.name)
        # Cast the C variable into a Python variable
        if expr.rank > 0 or isinstance(expr.dtype, CustomDataType):
            getter_body.append(AliasAssign(wrapped_obj, attrib))
        else:
            getter_body.append(Assign(getter_result_info['f_result'], attrib))
        getter_body.extend(getter_result_info['body'])
        self._additional_exprs.clear()
        self.exit_scope()

        getter = BindCFunctionDef(getter_name, (getter_arg,), getter_body, FunctionDefResult(getter_result),
                                original_function = expr, scope = getter_scope)

        # ----------------------------------------------------------------------------------
        #                        Create setter
        # ----------------------------------------------------------------------------------
        setter_name = self.scope.get_new_name(f'{class_dtype.name}_{expr.name}_setter'.lower())
        setter_scope = self.scope.new_child_scope(setter_name, 'function')
        self.scope = setter_scope
        self.scope.insert_symbol(expr.name)

        setter_arg_wrappers = (self._extract_FunctionDefArgument(FunctionDefArgument(lhs, bound_argument = True), expr),
                               self._extract_FunctionDefArgument(FunctionDefArgument(expr), expr))
        setter_args = (setter_arg_wrappers[0]['c_arg'],
                       setter_arg_wrappers[1]['c_arg'])
        if expr.is_alias:
            setter_args[1].persistent_target = True

        self_obj = setter_arg_wrappers[0]['f_arg'].value
        set_val = setter_arg_wrappers[1]['f_arg'].value

        setter_body = setter_arg_wrappers[0]['body'] + setter_arg_wrappers[1]['body']

        attrib = expr.clone(expr.name, lhs = self_obj)
        # Cast the C variable into a Python variable
        if expr.memory_handling == 'alias':
            setter_body.append(AliasAssign(attrib, set_val))
        else:
            setter_body.append(Assign(attrib, set_val))
        self.exit_scope()

        setter = BindCFunctionDef(setter_name, setter_args, setter_body,
                                original_function = expr, scope = setter_scope)
        return BindCClassProperty(lhs.cls_base.scope.get_python_name(expr.name),
                                  getter, setter, lhs.dtype)

    def _wrap_ClassDef(self, expr):
        """
        Create all objects necessary to expose a class definition to C.

        Create all objects necessary to expose a class definition to C.

        Parameters
        ----------
        expr : ClassDef
            The class to be wrapped.

        Returns
        -------
        BindCClassDef
            The wrapped class.
        """
        name = expr.name
        func_name = self.scope.get_new_name(f'{name}_bind_c_alloc'.lower())
        func_scope = self.scope.new_child_scope(func_name, 'function')

        # Allocatable is not returned so it must appear in local scope
        local_var = Variable(expr.class_type, func_scope.get_new_name(f'{name}_obj'),
                             cls_base = expr, memory_handling='alias')
        func_scope.insert_variable(local_var)

        # Create the C-compatible data pointer
        bind_var = Variable(BindCPointer(), func_scope.get_new_name('bound_'+name),
                            is_const=False, memory_handling='alias')
        result = BindCVariable(bind_var, local_var)

        # Define the additional steps necessary to define and fill ptr_var
        alloc = Allocate(local_var, shape=None, status='unallocated')
        c_loc = CLocFunc(local_var, bind_var)
        body = [alloc, c_loc]

        new_method = BindCFunctionDef(func_name, [], body,
                FunctionDefResult(result),
                original_function = None, scope = func_scope)

        methods = [self._wrap(m) for m in expr.methods]
        methods = [m for m in methods if not isinstance(m, EmptyNode)]
        for i in expr.interfaces:
            for f in i.functions:
                self._wrap(f)
        interfaces = [self._wrap(i) for i in expr.interfaces if not i.is_inline]

        del_method = expr.methods_as_dict.get('__del__', None)
        if del_method is None:
            del_name = expr.scope.get_new_name('__del__')
            scope = expr.scope.new_child_scope('__del__')
            scope.local_used_symbols['__del__'] = del_name
            scope.python_names[del_name] = '__del__'
            argument = FunctionDefArgument(Variable(expr.class_type, scope.get_new_name('self'), cls_base = expr), bound_argument = True)
            scope.insert_variable(argument.var)
            del_method = FunctionDef(del_name, [argument], [Pass()], scope=scope,
                                     is_external = True)
            methods.append(self._wrap(del_method))


        if any(isinstance(v.class_type, TupleType) for v in expr.attributes):
            errors.report("Tuples cannot yet be exposed to Python.",
                    severity='warning',
                    symbol=expr)

        properties_getters = [BindCClassProperty(expr.scope.get_python_name(m.original_function.name),
                                                 m, None, expr.class_type, m.original_function.docstring)
                                for m in methods if 'property' in m.original_function.decorators]
        methods = [m for m in methods if m not in properties_getters
                        if 'property' not in m.original_function.decorators]

        # Pseudo-self variable is useful for pre-defined attributes which are not DottedVariables
        pseudo_self = Variable(expr.class_type, 'self', cls_base = expr)
        properties = [self._wrap(v if isinstance(v, DottedVariable) else v.clone(v.name, new_class = DottedVariable, lhs=pseudo_self)) \
                        for v in expr.attributes if not v.is_private and not isinstance(v.class_type, TupleType)]
        return BindCClassDef(expr, new_func = new_method, methods = methods,
                             interfaces = interfaces, attributes = properties_getters + properties,
                             docstring = expr.docstring, class_type = expr.class_type)

    def _extract_FunctionDefResult(self, orig_var, orig_func_scope):
        """
        Get the code and variables necessary to translate a `Variable` to a C-compatible Variable.

        Get the code and variables necessary to translate a `Variable` which is returned
        from a function to a `Variable` which can be called from C. A variable `local_var` is
        created. This variable can be retrieved using its name which matches the name of `orig_var`
        the variable that was originally returned. `local_var` should be used to retrieve the
        result of the function call. It will generally be a clone of the return variable but some
        properties (such as the memory handling) may be modified. A variable describing the
        object which should be returned from the BindCFunctionDef may also be created if necessary.
        Finally AST nodes are also created to describe any code which is needed to convert the
        `local_var` to the returned variable.

        Parameters
        ----------
        orig_var : Variable
            An object representing the variable or an element of the variable from the
            FunctionDefResult being wrapped.

        Returns
        -------
        dict
            A dictionary describing the objects necessary to collect the result:
            - c_result: The Variable which should be used in a FunctionDefResult from the wrapped
                    function.
            - body: The code which is needed to convert the local_var to the returned variable
                    saved in c_result.
            - f_result: The Variable which should be used in a FunctionCall to collect the results
                    from the Fortran function.
        """
        class_type = orig_var.class_type

        classes = type(class_type).__mro__
        for cls in classes:
            annotation_method = f'_extract_{cls.__name__}_FunctionDefResult'
            if hasattr(self, annotation_method):
                return getattr(self, annotation_method)(orig_var, orig_func_scope)

        # Unknown object, we raise an error.
        return errors.report(f"Wrapping function results is not implemented for type {class_type}. "
                + PYCCEL_RESTRICTION_TODO, symbol=orig_var, severity='fatal')

    def _extract_InhomogeneousTupleType_FunctionDefResult(self, orig_var, orig_func_scope):
        name = orig_var.name
        self.scope.insert_symbol(name)
        elements = [orig_func_scope.collect_tuple_element(e) for e in orig_var]
        func_def_results = [self._extract_FunctionDefResult(e, orig_func_scope) for e in elements]
        body = [l for r in func_def_results for l in r['body']]

        # Pack C results into inhomogeneous tuple object
        element_vars = [r['c_result'] for r in func_def_results]
        class_types = [e.class_type for e in element_vars]
        local_var = Variable(InhomogeneousTupleType(*class_types), self.scope.get_expected_name(name),
                        shape = (len(class_types),))
        for i, v in enumerate(element_vars):
            self.scope.insert_symbolic_alias(IndexedElement(local_var, i), v)

        # Pack F results into inhomogeneous tuple object
        element_vars = [r['f_result'] for r in func_def_results]
        class_types = [e.class_type for e in element_vars]
        result_var = Variable(InhomogeneousTupleType(*class_types), self.scope.get_new_name('Out_'+name),
                            shape = (len(class_types),))
        for i, v in enumerate(element_vars):
            self.scope.insert_symbolic_alias(IndexedElement(result_var, i), v)
        return {'body': body, 'c_result': BindCVariable(local_var, result_var), 'f_result': result_var}

    def _extract_FixedSizeType_FunctionDefResult(self, orig_var, orig_func_scope):
        name = orig_var.name
        self.scope.insert_symbol(name)
        local_var = orig_var.clone(self.scope.get_expected_name(name), new_class = Variable)
        return {'body': [], 'c_result': BindCVariable(local_var, orig_var), 'f_result': local_var}

    def _extract_CustomDataType_FunctionDefResult(self, orig_var, orig_func_scope):
        name = orig_var.name
        scope = self.scope
        scope.insert_symbol(name)
        memory_handling = 'alias' if isinstance(orig_var, DottedVariable) else orig_var.memory_handling
        local_var = orig_var.clone(scope.get_expected_name(name), new_class = Variable,
                            memory_handling = memory_handling)
        # Allocatable is not returned so it must appear in local scope
        scope.insert_variable(local_var, name)

        # Create the C-compatible data pointer
        bind_var = Variable(BindCPointer(),
                            scope.get_new_name('bound_'+name),
                            is_const=False, memory_handling='alias')

        if isinstance(orig_var, DottedVariable):
            ptr_var = orig_var
            body = [CLocFunc(ptr_var, bind_var)]
        else:
            # Create an array variable which can be passed to CLocFunc
            ptr_var = Variable(orig_var.class_type, scope.get_new_name(name+'_ptr'), memory_handling='alias')
            scope.insert_variable(ptr_var)
            alloc = Allocate(ptr_var, shape=None, status='unallocated')
            copy = Assign(ptr_var, local_var)
            cloc = CLocFunc(ptr_var, bind_var)
            body = [alloc, copy, cloc]

        return {'body': body, 'c_result': BindCVariable(bind_var, orig_var), 'f_result': local_var}

    def _extract_NumpyNDArrayType_FunctionDefResult(self, orig_var, orig_func_scope):
        name = orig_var.name
        scope = self.scope
        scope.insert_symbol(name)
        memory_handling = 'alias' if isinstance(orig_var, DottedVariable) else orig_var.memory_handling

        # Allocatable is not returned so it must appear in local scope
        local_var = orig_var.clone(scope.get_expected_name(name), new_class = Variable,
                            memory_handling = memory_handling, shape = None)
        scope.insert_variable(local_var, name)

        if orig_var.is_alias or isinstance(orig_var, DottedVariable):
            result =  self._get_bind_c_array(name, orig_var, local_var.shape, local_var)
        else:
            result = self._get_bind_c_array(name, orig_var, local_var.shape)

            result['body'].append(Assign(result['f_array'], local_var))

        result['f_result'] = local_var

        return result

    def _extract_HomogeneousTupleType_FunctionDefResult(self, orig_var, orig_func_scope):
        return self._extract_NumpyNDArrayType_FunctionDefResult(orig_var, orig_func_scope)

    def _extract_HomogeneousSetType_FunctionDefResult(self, orig_var, orig_func_scope):
        name = orig_var.name
        scope = self.scope
        scope.insert_symbol(name)
        memory_handling = 'alias' if isinstance(orig_var, DottedVariable) else orig_var.memory_handling

        # Allocatable is not returned so it must appear in local scope
        local_var = orig_var.clone(scope.get_expected_name(name), new_class = Variable,
                            memory_handling = memory_handling)
        scope.insert_variable(local_var, name)

        result = self._get_bind_c_array(name, orig_var, local_var.shape)

        f_array = result['f_array']
        body = result['body']
        result['f_result'] = local_var

        for_scope = scope.create_new_loop_scope()
        iterator = VariableIterator(local_var)
        elem = Variable(orig_var.class_type.element_type, self.scope.get_new_name())
        idx = Variable(PythonNativeInt(), self.scope.get_new_name())
        self.scope.insert_variable(elem)
        self.scope.insert_variable(idx)

        # Default Fortran arrays retrieved from C_F_Pointer are 1-indexed
        # Lists are 1-indexed but Pyccel adds the shift during printing so they are
        # treated as 0-indexed here
        for_body = [Assign(IndexedElement(f_array, PyccelAdd(idx, LiteralInteger(1))), elem),
                    Assign(idx, PyccelAdd(idx, LiteralInteger(1)))]
        fill_for = For((elem,), iterator, for_body, scope = for_scope)
        body.extend([Assign(idx, LiteralInteger(0)), fill_for])
        return result

    def _extract_HomogeneousListType_FunctionDefResult(self, orig_var, orig_func_scope):
        name = orig_var.name
        scope = self.scope
        scope.insert_symbol(name)
        memory_handling = 'alias' if isinstance(orig_var, DottedVariable) else orig_var.memory_handling

        # Allocatable is not returned so it must appear in local scope
        local_var = orig_var.clone(scope.get_expected_name(name), new_class = Variable,
                            memory_handling = memory_handling)
        scope.insert_variable(local_var, name)

        result = self._get_bind_c_array(name, orig_var, local_var.shape)

        f_array = result['f_array']
        body = result['body']
        result['f_result'] = local_var

        for_scope = scope.create_new_loop_scope()
        iterator = VariableIterator(local_var)
        elem = Variable(orig_var.class_type.element_type, self.scope.get_new_name())
        idx = Variable(PythonNativeInt(), self.scope.get_new_name())
        self.scope.insert_variable(elem)
        iterator.set_loop_counter(idx)

        # Default Fortran arrays retrieved from C_F_Pointer are 1-indexed
        # Lists are 1-indexed but Pyccel adds the shift during printing so they are
        # treated as 0-indexed here
        for_body = [Assign(IndexedElement(f_array, PyccelAdd(idx, LiteralInteger(1))), elem)]
        body.append(For((elem,), iterator, for_body, scope = for_scope))
        return result

    def _extract_DictType_FunctionDefResult(self, orig_var, orig_func_scope):
        name = orig_var.name
        scope = self.scope
        scope.insert_symbol(name)
        memory_handling = 'alias' if isinstance(orig_var, DottedVariable) else orig_var.memory_handling

        # Allocatable is not returned so it must appear in local scope
        local_var = orig_var.clone(scope.get_expected_name(name), new_class = Variable,
                            memory_handling = memory_handling)
        scope.insert_variable(local_var, name)

        # Create the C-compatible data pointer
        key_bind_var = Variable(BindCPointer(),
                            scope.get_new_name(f'bound_{name}_key'),
                            is_const=False, memory_handling='alias')
        val_bind_var = Variable(BindCPointer(),
                            scope.get_new_name(f'bound_{name}_key'),
                            is_const=False, memory_handling='alias')
        shape_var = Variable(NumpyInt32Type(), scope.get_new_name(f'{name}_len'))
        scope.insert_variable(shape_var)

        # Check how to unpack elements
        class_type = orig_var.class_type
        key_var = Variable(class_type.key_type, scope.get_new_name(name+'_key'))
        val_var = Variable(class_type.value_type, scope.get_new_name(name+'_val'))
        key_wrap = self._extract_FunctionDefResult(key_var, orig_func_scope)
        val_wrap = self._extract_FunctionDefResult(val_var, orig_func_scope)

        # Get storage arrays
        key_c_class_type = key_wrap['c_result'].new_var.class_type
        key_ptr_var = Variable(NumpyNDArrayType(key_c_class_type, 1, None), scope.get_new_name(name+'_key_ptr'),
                            memory_handling='alias')
        key_bind_var = Variable(BindCPointer(),
                            scope.get_new_name(f'bound_{name}_key'),
                            is_const=False, memory_handling='alias')
        scope.insert_variable(key_ptr_var)
        scope.insert_variable(key_bind_var)

        val_c_class_type = val_wrap['c_result'].new_var.class_type
        val_ptr_var = Variable(NumpyNDArrayType(val_c_class_type, 1, None), scope.get_new_name(name+'_val_ptr'),
                            memory_handling='alias')
        val_bind_var = Variable(BindCPointer(),
                            scope.get_new_name(f'bound_{name}_val'),
                            is_const=False, memory_handling='alias')
        scope.insert_variable(val_ptr_var)
        scope.insert_variable(val_bind_var)

        # Define the additional steps necessary to define and fill ptr_var
        scope.insert_variable(key_wrap['c_result'])
        scope.insert_variable(val_wrap['c_result'])
        key_size = PyccelMul(BindCSizeOf(key_wrap['c_result']), shape_var)
        val_size = PyccelMul(BindCSizeOf(val_wrap['c_result']), shape_var)
        body = [Assign(shape_var, local_var.shape[0]),
                Assign(key_bind_var, c_malloc(key_size)),
                Assign(val_bind_var, c_malloc(val_size)),
                C_F_Pointer(key_bind_var, key_ptr_var, (shape_var,)),
                C_F_Pointer(val_bind_var, val_ptr_var, (shape_var,))]

        # Start to construct the result
        result = {'f_result' : local_var,
                  'body' : body}

        # Construct the loop which builds the result
        for_scope = scope.create_new_loop_scope()
        iterator = DictItems(local_var)
        idx = Variable(PythonNativeInt(), self.scope.get_new_name())
        self.scope.insert_variable(idx)
        iterator.set_loop_counter(idx)

        for_body = [*key_wrap['body'], Assign(IndexedElement(key_ptr_var, PyccelAdd(idx, LiteralInteger(1))), key_wrap['c_result']),
                    *val_wrap['body'], Assign(IndexedElement(val_ptr_var, PyccelAdd(idx, LiteralInteger(1))), val_wrap['c_result']),
                    Assign(idx, PyccelAdd(idx, LiteralInteger(1)))]
        fill_for = For((key_var, val_var), iterator, for_body, scope = for_scope)
        body.extend([Assign(idx, LiteralInteger(0)), fill_for])

        result_var = Variable(InhomogeneousTupleType(BindCPointer(), BindCPointer(), NumpyInt32Type()),
                            scope.get_new_name(), shape = (3,))
        scope.insert_symbolic_alias(IndexedElement(result_var, LiteralInteger(0)), key_bind_var)
        scope.insert_symbolic_alias(IndexedElement(result_var, LiteralInteger(1)), val_bind_var)
        scope.insert_symbolic_alias(IndexedElement(result_var, LiteralInteger(2)), shape_var)
        result['c_result'] = BindCVariable(result_var, orig_var)
        return result

    def _extract_StringType_FunctionDefResult(self, orig_var, orig_func_scope):
        name = orig_var.name
        scope = self.scope
        scope.insert_symbol(name)
        memory_handling = 'alias' if isinstance(orig_var, DottedVariable) else orig_var.memory_handling

        # Allocatable is not returned so it must appear in local scope
        local_var = orig_var.clone(scope.get_expected_name(name), new_class = Variable,
                            memory_handling = memory_handling)
        scope.insert_variable(local_var, name)

        # Create the C-compatible data pointer
        bind_var = Variable(BindCPointer(),
                            scope.get_new_name('bound_'+name),
                            is_const=False, memory_handling='alias')

        shape_var = Variable(NumpyInt32Type(), scope.get_new_name(f'{name}_len'))
        scope.insert_variable(shape_var)

        # Create an array variable which can be passed to CLocFunc
        ptr_var = Variable(NumpyNDArrayType(CharType(), 1, None), scope.get_new_name(name+'_ptr'),
                            memory_handling='alias')
        elem_var = Variable(CharType(), scope.get_new_name(name+'_elem'))
        scope.insert_variable(ptr_var)
        scope.insert_variable(elem_var)

        for_scope = scope.create_new_loop_scope()
        iterator = PythonRange(LiteralInteger(1), shape_var)
        idx = Variable(PythonNativeInt(), self.scope.get_new_name())
        iterator.set_loop_counter(idx)
        self.scope.insert_variable(idx)

        # Default Fortran arrays retrieved from C_F_Pointer are 1-indexed
        # Lists are 1-indexed but Pyccel adds the shift during printing so they are
        # treated as 0-indexed here
        for_body = [Assign(IndexedElement(ptr_var, idx), IndexedElement(local_var, idx))]

        # Define the additional steps necessary to define and fill ptr_var
        # Default Fortran arrays retrieved from C_F_Pointer are 1-indexed
        body = [Assign(shape_var, PyccelAdd(local_var.shape[0], LiteralInteger(1))),
                Assign(bind_var, c_malloc(PyccelMul(BindCSizeOf(elem_var), shape_var))),
                C_F_Pointer(bind_var, ptr_var, [shape_var]),
                For((idx,), iterator, for_body, scope = for_scope),
                Assign(IndexedElement(ptr_var, shape_var), C_NULL_CHAR())]

        return {'c_result': BindCVariable(bind_var, orig_var), 'body': body, 'f_array': ptr_var,
                'f_result': local_var}

    def _get_bind_c_array(self, name, orig_var, shape, pointer_target = False):
        """
        Get all the objects necessary to return an array from the BindCFunctionDef.

        In the case of an array, C cannot represent the array natively. Rather it is
        stored in a pointer. This function therefore creates a variable to represent
        that pointer. Additionally information about the shape and strides of the array
        are necessary.  The assignment expressions which define the shapes and strides
        are then stored in `body` along with the allocation of the pointer. The
        Fortran-accessible array is returned so that it can be filled differently
        depending on what type is described by the array (e.g. if the array describes
        an array a simple copy is required, but if the array describes a set then the
        elements need to be added one by one.

        Parameters
        ----------
        name : str
            The stem of the names of the objects that should be created.

        orig_var : Variable
            An object representing the variable or an element of the variable from the
            FunctionDefResult being wrapped. This is used to obtain the dtype, rank
            and order of the array that should be created.

        shape : tuple[TypedAstNode]
            A tuple describing the shape that the array should be allocated to.

        pointer_target : bool, default=False
            Indicates if the data in orig_var is a target of the pointer that will be
            created.

        Returns
        -------
        dict
            A dictionary describing the objects necessary to collect the result:
            - c_result: The Variable which should be used in a FunctionDefResult from the wrapped
                    function.
            - body: The code which is needed to convert the local_var to the returned variable
                    saved in c_result.
            - f_array: The Fortran-accessible array that will be returned. This is where the data
                    should be copied to.
        """
        dtype = orig_var.dtype
        rank = orig_var.rank
        order = orig_var.order
        scope = self.scope
        # Create the C-compatible data pointer
        bind_var = Variable(BindCPointer(),
                            scope.get_new_name('bound_'+name),
                            is_const=False, memory_handling='alias')

        shape_vars = [Variable(NumpyInt32Type(), scope.get_new_name(f'{name}_shape_{i+1}'))
                         for i in range(rank)]

        body = [Assign(s_v, s) for s_v, s in zip(shape_vars, shape)]

        if pointer_target:
            body.append(CLocFunc(orig_var, bind_var))
            f_array = orig_var
        else:
            # Create an array variable which can be passed to CLocFunc
            ptr_var = Variable(NumpyNDArrayType(dtype, rank, order), scope.get_new_name(name+'_ptr'),
                                memory_handling='alias')
            elem_var = Variable(dtype, scope.get_new_name(name+'_elem'))
            scope.insert_variable(ptr_var)
            scope.insert_variable(elem_var)

            # Define the additional steps necessary to define and fill ptr_var
            size = reduce(PyccelMul, [BindCSizeOf(elem_var), *shape_vars])
            body += [Assign(bind_var, c_malloc(size)),
                        C_F_Pointer(bind_var, ptr_var, shape_vars if order == 'F' else shape_vars[::-1])]

            f_array = ptr_var

        result_var = Variable(BindCArrayType(rank, has_strides = False),
                        scope.get_new_name(), shape = (rank+1,))
        scope.insert_symbolic_alias(IndexedElement(result_var, LiteralInteger(0)), bind_var)
        for i,s in enumerate(shape_vars):
            scope.insert_symbolic_alias(IndexedElement(result_var, LiteralInteger(i+1)), s)

        return {'c_result': BindCVariable(result_var, orig_var), 'body': body, 'f_array': f_array}<|MERGE_RESOLUTION|>--- conflicted
+++ resolved
@@ -245,14 +245,10 @@
         body.extend(self._additional_exprs)
         self._additional_exprs.clear()
 
-<<<<<<< HEAD
         if expr.scope.get_python_name(expr.name) == '__del__' and call_arguments:
-=======
-        if expr.scope.get_python_name(expr.name) == '__del__':
             if expr.is_external:
                 # If __del__ is not defined in the module then the del call is unnecessary
                 body.pop()
->>>>>>> a151597e
             body.append(DeallocatePointer(call_arguments[0].value))
 
         self.exit_scope()
