--- conflicted
+++ resolved
@@ -22,11 +22,7 @@
 from pyccel.ast.core import For
 from pyccel.ast.datatypes import CustomDataType, FixedSizeNumericType
 from pyccel.ast.datatypes import HomogeneousTupleType, TupleType
-<<<<<<< HEAD
 from pyccel.ast.datatypes import PythonNativeInt, CharType, StringType
-=======
-from pyccel.ast.datatypes import PythonNativeInt, CharType
->>>>>>> e8f4a5d3
 from pyccel.ast.datatypes import InhomogeneousTupleType
 from pyccel.ast.internals import Slice
 from pyccel.ast.literals import LiteralInteger, Nil, LiteralTrue
@@ -103,16 +99,6 @@
         else:
             args = [a['f_arg'] for a in wrapped_args]
             body = [line for a in wrapped_args for line in a['body']]
-<<<<<<< HEAD
-
-            # If the function is inlined and takes an array argument create a pointer to ensure that the bounds
-            # are respected
-            if getattr(func, 'is_inline', False) and any(isinstance(a, IndexedElement) for a in args):
-                array_args = {a: self.scope.get_temporary_variable(a.value.base, a.keyword, memory_handling = 'alias') for a in args if isinstance(a, IndexedElement)}
-                body += [AliasAssign(v, k.value) for k,v in array_args.items()]
-                args = [FunctionCallArgument(array_args[a], keyword=a.keyword) if a in array_args else a for a in args]
-=======
->>>>>>> e8f4a5d3
 
             if len(results) == 1:
                 res = results[0]
@@ -220,10 +206,6 @@
 
         # Wrap the arguments and collect the expressions passed as the call argument.
         wrapped_args = [self._extract_FunctionDefArgument(a, expr) for a in expr.arguments]
-<<<<<<< HEAD
-        #func_arguments = [self._wrap(a) for a in expr.arguments]
-=======
->>>>>>> e8f4a5d3
         func_arguments = [a['c_arg'] for a in wrapped_args]
         call_arguments = [a['f_arg'] for a in wrapped_args]
         func_to_call = {fa : ca for ca, fa in zip(call_arguments, func_arguments)}
@@ -281,30 +263,6 @@
         return Interface(expr.name, functions, expr.is_argument)
 
     def _extract_FunctionDefArgument(self, expr, func):
-<<<<<<< HEAD
-        var = expr.var
-        class_type = var.class_type
-
-        classes = type(class_type).__mro__
-        for cls in classes:
-            annotation_method = f'_extract_{cls.__name__}_FunctionDefArgument'
-            if hasattr(self, annotation_method):
-                func_def_argument_dict = getattr(self, annotation_method)(var, func)
-                new_var = func_def_argument_dict['c_arg']
-                func_def_argument_dict['c_arg'] = FunctionDefArgument(new_var, value = expr.value,
-                    kwonly = expr.is_kwonly, annotation = expr.annotation,
-                    bound_argument = expr.bound_argument, persistent_target = expr.persistent_target)
-                return func_def_argument_dict
-
-        # Unknown object, we raise an error.
-        return errors.report(f"Wrapping function arguments is not implemented for type {class_type}. "
-                + PYCCEL_RESTRICTION_TODO, symbol=var, severity='fatal')
-
-    def _extract_FixedSizeNumericType_FunctionDefArgument(self, var, func):
-        name = var.name
-        self.scope.insert_symbol(name)
-        collisionless_name = self.scope.get_expected_name(var.name)
-=======
         """
         Extract the C-compatible FunctionDefArgument from the Fortran FunctionDefArgument.
 
@@ -354,7 +312,6 @@
         name = var.name
         self.scope.insert_symbol(name)
         collisionless_name = self.scope.get_expected_name(name)
->>>>>>> e8f4a5d3
         if var.is_optional:
             f_arg = var.clone(collisionless_name, new_class = Variable, is_argument = False,
                     is_optional = False, memory_handling='alias')
@@ -372,11 +329,7 @@
     def _extract_CustomDataType_FunctionDefArgument(self, var, func):
         name = var.name
         self.scope.insert_symbol(name)
-<<<<<<< HEAD
-        collisionless_name = self.scope.get_expected_name(var.name)
-=======
         collisionless_name = self.scope.get_expected_name(name)
->>>>>>> e8f4a5d3
         f_arg = var.clone(collisionless_name, new_class = Variable, is_argument = False,
                 is_optional = False, memory_handling='alias')
         new_var = Variable(BindCPointer(), self.scope.get_new_name(f'bound_{name}'),
@@ -389,11 +342,7 @@
         name = var.name
         scope = self.scope
         scope.insert_symbol(name)
-<<<<<<< HEAD
-        collisionless_name = scope.get_expected_name(var.name)
-=======
         collisionless_name = scope.get_expected_name(name)
->>>>>>> e8f4a5d3
         rank = var.rank
         order = var.order
         bind_var = Variable(BindCPointer(), scope.get_new_name(f'bound_{name}'),
@@ -426,15 +375,7 @@
         stop = None
         indexes = [Slice(start, stop, step) for step in stride]
 
-<<<<<<< HEAD
-        if getattr(func, 'is_inline', False):
-            array_arg = self.scope.get_temporary_variable(arg_var, name, memory_handling = 'alias')
-            body.append(AliasAssign(array_arg, IndexedElement(arg_var, *indexes)))
-        else:
-            f_arg = IndexedElement(arg_var, *indexes)
-=======
         f_arg = IndexedElement(arg_var, *indexes)
->>>>>>> e8f4a5d3
 
         return {'c_arg': BindCVariable(c_arg_var, var), 'f_arg': f_arg, 'body': body}
 
@@ -442,11 +383,7 @@
         name = var.name
         scope = self.scope
         scope.insert_symbol(name)
-<<<<<<< HEAD
-        collisionless_name = scope.get_expected_name(var.name)
-=======
         collisionless_name = scope.get_expected_name(name)
->>>>>>> e8f4a5d3
         rank = var.rank
         bind_var = Variable(BindCPointer(), scope.get_new_name(f'bound_{name}'),
                             is_argument = True, is_optional = False, memory_handling='alias')
@@ -548,11 +485,7 @@
         getter_result = getter_result_info['c_result']
 
         getter_arg_wrapper = self._extract_FunctionDefArgument(FunctionDefArgument(lhs, bound_argument = True), expr)
-<<<<<<< HEAD
-        self_obj = getter_arg_wrapper['f_arg']
-=======
         self_obj = getter_arg_wrapper['f_arg'].value
->>>>>>> e8f4a5d3
         getter_arg = getter_arg_wrapper['c_arg']
 
         getter_body = getter_arg_wrapper['body']
@@ -586,13 +519,8 @@
         if expr.is_alias:
             setter_args[1].persistent_target = True
 
-<<<<<<< HEAD
-        self_obj = setter_arg_wrappers[0]['f_arg']
-        set_val = setter_arg_wrappers[1]['f_arg']
-=======
         self_obj = setter_arg_wrappers[0]['f_arg'].value
         set_val = setter_arg_wrappers[1]['f_arg'].value
->>>>>>> e8f4a5d3
 
         setter_body = setter_arg_wrappers[0]['body'] + setter_arg_wrappers[1]['body']
 
