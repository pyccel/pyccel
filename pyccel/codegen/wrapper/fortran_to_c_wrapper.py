# coding: utf-8
#------------------------------------------------------------------------------------------#
# This file is part of Pyccel which is released under MIT License. See the LICENSE file or #
# go to https://github.com/pyccel/pyccel/blob/devel/LICENSE for full license details.      #
#------------------------------------------------------------------------------------------#
"""
Module describing the code-wrapping class : FortranToCWrapper
which creates an interface exposing Fortran code to C.
"""
from functools import reduce
import warnings
from pyccel.ast.bind_c import BindCFunctionDefArgument
from pyccel.ast.bind_c import BindCPointer, BindCFunctionDef, C_F_Pointer
from pyccel.ast.bind_c import CLocFunc, BindCModule, BindCVariable
from pyccel.ast.bind_c import BindCArrayVariable, BindCClassDef, DeallocatePointer
<<<<<<< HEAD
from pyccel.ast.bind_c import BindCClassProperty, BindCResultVariable
=======
from pyccel.ast.bind_c import BindCClassProperty, c_malloc, BindCSizeOf
>>>>>>> 3f1fedee
from pyccel.ast.builtins import VariableIterator
from pyccel.ast.core import Assign, FunctionCall, FunctionCallArgument
from pyccel.ast.core import Allocate, EmptyNode, FunctionAddress
from pyccel.ast.core import If, IfSection, Import, Interface, FunctionDefArgument
from pyccel.ast.core import AsName, Module, AliasAssign, FunctionDefResult
from pyccel.ast.core import For
from pyccel.ast.datatypes import CustomDataType, FixedSizeNumericType
from pyccel.ast.datatypes import HomogeneousTupleType, TupleType
from pyccel.ast.datatypes import HomogeneousSetType, PythonNativeInt
from pyccel.ast.datatypes import HomogeneousListType, InhomogeneousTupleType
from pyccel.ast.internals import Slice
from pyccel.ast.literals import LiteralInteger, Nil, LiteralTrue
from pyccel.ast.numpytypes import NumpyNDArrayType
from pyccel.ast.operators import PyccelIsNot, PyccelMul, PyccelAdd
from pyccel.ast.variable import Variable, IndexedElement, DottedVariable
from pyccel.ast.numpyext import NumpyNDArrayType
from pyccel.errors.errors import Errors, PyccelError
from pyccel.errors.messages import PYCCEL_RESTRICTION_TODO
from pyccel.parser.scope import Scope
from .wrapper import Wrapper

errors = Errors()

class FortranToCWrapper(Wrapper):
    """
    Class for creating a wrapper exposing Fortran code to C.

    A class which provides all necessary functions for wrapping different AST
    objects such that the resulting AST is C-compatible. This new AST is
    printed as an intermediary layer.
    """
    def __init__(self):
        self._additional_exprs = []
        self._wrapper_names_dict = {}
        super().__init__()

    def _get_function_def_body(self, func, func_def_args, func_arg_to_call_arg, results, handled = ()):
        """
        Get the body of the bind c function definition.

        Get the body of the bind c function definition by inserting if blocks
        to check the presence of optional variables. Once we have ascertained
        the presence of the variables the original function is called. This
        code slices array variables to ensure the correct step.

        Parameters
        ----------
        func : FunctionDef
            The function which should be called.

        func_def_args : list of FunctionDefArguments
            The arguments received by the function.

        func_arg_to_call_arg : dict
            A dictionary mapping the arguments received by the function to the arguments
            to be passed to the function call.

        results : list of Variables
            The Variables where the result of the function call will be saved.

        handled : tuple
            A list of all variables which have been handled (checked to see if they
            are present).

        Returns
        -------
        list
            A list of Basic nodes describing the body of the function.
        """
        optional = next((a for a in func_def_args if a.original_function_argument_variable.is_optional and a not in handled), None)
        if optional:
            args = func_def_args.copy()
            optional_var = optional.var
            handled += (optional, )
            true_section = IfSection(PyccelIsNot(optional_var, Nil()),
                                    self._get_function_def_body(func, args, func_arg_to_call_arg, results, handled))
            args.remove(optional)
            false_section = IfSection(LiteralTrue(),
                                    self._get_function_def_body(func, args, func_arg_to_call_arg, results, handled))
            return [If(true_section, false_section)]
        else:
            args = [FunctionCallArgument(func_arg_to_call_arg[fa],
                                         keyword = fa.original_function_argument_variable.name)
                    for fa in func_def_args]
            size = [fa.shape[::-1] if fa.original_function_argument_variable.order == 'C' else
                    fa.shape for fa in func_def_args]
            stride = [fa.strides[::-1] if fa.original_function_argument_variable.order == 'C' else
                      fa.strides for fa in func_def_args]
            orig_size = [[PyccelMul(l,s) for l,s in zip(sz, st)] for sz,st in zip(size,stride)]
            body = [C_F_Pointer(fa.var, func_arg_to_call_arg[fa].base, s)
                    for fa,s in zip(func_def_args, orig_size)
                    if isinstance(func_arg_to_call_arg[fa], IndexedElement)]
            body += [C_F_Pointer(fa.var, func_arg_to_call_arg[fa], [fa.shape[0]])
                    for fa in func_def_args
                    if isinstance(fa.original_function_argument_variable.class_type, HomogeneousTupleType)]
            body += [C_F_Pointer(fa.var, func_arg_to_call_arg[fa])
                     for fa in func_def_args
                     if not isinstance(func_arg_to_call_arg[fa], IndexedElement) \
                        and fa.original_function_argument_variable.is_optional]
            body += [C_F_Pointer(fa.var, func_arg_to_call_arg[fa]) for fa in func_def_args
                    if isinstance(func_arg_to_call_arg[fa].dtype, CustomDataType)]

            # If the function is inlined and takes an array argument create a pointer to ensure that the bounds
            # are respected
            if getattr(func, 'is_inline', False) and any(isinstance(a.value, IndexedElement) for a in args):
                array_args = {a: self.scope.get_temporary_variable(a.value.base, a.keyword, memory_handling = 'alias') for a in args if isinstance(a.value, IndexedElement)}
                body += [AliasAssign(v, k.value) for k,v in array_args.items()]
                args = [FunctionCallArgument(array_args[a], keyword=a.keyword) if a in array_args else a for a in args]

            if len(results) == 1:
                res = results[0]
                func_call = AliasAssign(res, func(*args)) if res.is_alias else \
                            Assign(res, func(*args))
            else:
                func_call = Assign(results, func(*args))
            return body + [func_call]

    def _get_call_argument(self, bind_c_arg):
        """
        Get the argument which should be passed to the function call.

        The FunctionDefArgument passed to the function may contain additional
        information which should not be passed to the function being wrapped
        (e.g. an array with strides should not pass the strides explicitly to
        the function call, nor should it pass the entire contiguous array).
        This function extracts the necessary information and returns the object
        which can be passed to the function call.

        Parameters
        ----------
        bind_c_arg : BindCFunctionDefArgument
            The argument to the wrapped bind_c_X function.

        Returns
        -------
        TypedAstNode
            An object which can be passed to a function call of the function
            being wrapped.
        """
        original_arg = bind_c_arg.original_function_argument_variable
        arg_var = self.scope.find(self.scope.get_expected_name(original_arg.name), category='variables')
        if original_arg.is_ndarray:
            start = LiteralInteger(1) # C_F_Pointer leads to default Fortran lbound
            stop = None
            indexes = [Slice(start, stop, step) for step in bind_c_arg.strides]
            return IndexedElement(arg_var, *indexes)
        else:
            return arg_var

    def _wrap_Module(self, expr):
        """
        Create a Module which is compatible with C.

        Create a Module which provides an interface between C and the
        Module described by expr. This includes wrapping functions,
        interfaces, classes and module variables.

        Parameters
        ----------
        expr : pyccel.ast.core.Module
            The module to be wrapped.

        Returns
        -------
        pyccel.ast.core.Module
            The C-compatible module.
        """
        # Define scope
        scope = expr.scope
        mod_scope = Scope(used_symbols = scope.local_used_symbols.copy(), original_symbols = scope.python_names.copy())
        self.scope = mod_scope

        # Wrap contents
        # We only wrap the non inlined functions
        funcs_to_wrap = [f for f in expr.funcs if f.is_semantic and not f.is_inline]

        funcs = [self._wrap(f) for f in funcs_to_wrap]
        if expr.init_func:
            init_func = funcs[next(i for i,f in enumerate(funcs_to_wrap) if f == expr.init_func)]
        else:
            init_func = None
        if expr.free_func:
            free_func = funcs[next(i for i,f in enumerate(funcs_to_wrap) if f == expr.free_func)]
        else:
            free_func = None
        removed_functions = [f for f,w in zip(funcs_to_wrap, funcs) if isinstance(w, EmptyNode)]
        funcs = [f for f in funcs if not isinstance(f, EmptyNode)]
        interfaces = [self._wrap(f) for f in expr.interfaces if not f.is_inline]
        classes = [self._wrap(f) for f in expr.classes]
        variables = [self._wrap(v) for v in expr.variables if not v.is_private]
        variable_getters = [v for v in variables if isinstance(v, BindCArrayVariable)]
        imports = [Import(self.scope.get_python_name(expr.name), target = expr, mod=expr)]

        name = mod_scope.get_new_name(f'bind_c_{expr.name}')
        self._wrapper_names_dict[expr.name] = name

        self.exit_scope()

        return BindCModule(name, variables, funcs, variable_wrappers = variable_getters,
                init_func = init_func, free_func = free_func,
                interfaces = interfaces, classes = classes,
                imports = imports, original_module = expr,
                scope = mod_scope, removed_functions = removed_functions)

    def _wrap_FunctionDef(self, expr):
        """
        Create a C-compatible function which executes the original function.

        Create a function which can be called from C which internally calls the original
        function. It does this by wrapping the arguments and the results and unrolling
        the body using self._get_function_def_body to ensure optional arguments are
        present before accessing them. With all this information a BindCFunctionDef is
        created which is C-compatible.

        Functions which cannot be wrapped raise a warning and return an EmptyNode. This
        is the case for functions with functions as arguments.

        Parameters
        ----------
        expr : FunctionDef
            The function to wrap.

        Returns
        -------
        BindCFunctionDef
            The C-compatible function.
        """
        if expr.is_private:
            return EmptyNode()

        orig_name = expr.cls_name or expr.name
        name = self.scope.get_new_name(f'bind_c_{orig_name.lower()}')
        self._wrapper_names_dict[expr.name] = name
        in_cls = expr.arguments and expr.arguments[0].bound_argument

        # Create the scope
        func_scope = self.scope.new_child_scope(name)
        self.scope = func_scope

        self._additional_exprs = []

        if any(isinstance(a.var, FunctionAddress) for a in expr.arguments):
            warnings.warn("Functions with functions as arguments cannot be wrapped by pyccel")
            return EmptyNode()

        # Wrap the arguments and collect the expressions passed as the call argument.
        func_arguments = [self._wrap(a) for a in expr.arguments]
        call_arguments = [self._get_call_argument(fa) for fa in func_arguments]
        func_to_call = {fa : ca for ca, fa in zip(call_arguments, func_arguments)}

        func_results = [self._wrap_FunctionDefResult(r) for r in expr.results]

        func_call_results = [r.var.clone(self.scope.get_expected_name(r.var.name)) for r in expr.results]

        interface = expr.get_direct_user_nodes(lambda u: isinstance(u, Interface))

        if in_cls and interface:
            body = self._get_function_def_body(interface[0], func_arguments, func_to_call, func_call_results)
        else:
            body = self._get_function_def_body(expr, func_arguments, func_to_call, func_call_results)

        body.extend(self._additional_exprs)
        self._additional_exprs.clear()

        if expr.scope.get_python_name(expr.name) == '__del__':
            body.append(DeallocatePointer(call_arguments[0]))

        self.exit_scope()

        func = BindCFunctionDef(name, func_arguments, body, func_results, scope=func_scope, original_function = expr,
                docstring = expr.docstring, result_pointer_map = expr.result_pointer_map)

        self.scope.functions[name] = func

        return func

    def _wrap_Interface(self, expr):
        """
        Create an interface containing only C-compatible functions.

        Create an interface containing only functions which can be called from C
        from an interface which is not necessarily C-compatible.

        Parameters
        ----------
        expr : pyccel.ast.core.Interface
            The interface to be wrapped.

        Returns
        -------
        pyccel.ast.core.Interface
            The C-compatible interface.
        """
        functions = [self.scope.functions[self._wrapper_names_dict[f.name]] for f in expr.functions]
        functions = [f for f in functions if not isinstance(f, EmptyNode)]
        return Interface(expr.name, functions, expr.is_argument)

    def _wrap_FunctionDefArgument(self, expr):
        """
        Create the equivalent BindCFunctionDefArgument for a C-compatible function.

        Take a FunctionDefArgument and create a BindCFunctionDefArgument describing
        all the information that should be passed to the C-compatible function in order
        to be able to create the argument described by `expr`.

        In the case of a scalar numerical the function simply creates a copy of the
        variable described by the function argument in the local scope.

        In the case of an array, C cannot represent the array natively. Rather it is
        stored in a pointer. This function therefore creates a variable to represent
        that pointer. Additionally information about the shape and strides of the array
        are necessary, however these objects are created by the `BindCFunctionDefArgument`
        class.

        The objects which describe the argument passed to the `expr` argument of the
        original function are also created here. However the expressions necessary to
        collect the information from the BindCFunctionDefArgument in order to create
        these objects are left for later. This is done to ensure that optionals are
        handled locally to the function call. This ensures that we do not duplicate if
        conditions.

        Parameters
        ----------
        expr : FunctionDefArgument
            The argument to be wrapped.

        Returns
        -------
        BindCFunctionDefArgument
            The C-compatible argument.
        """
        var = expr.var
        name = var.name
        self.scope.insert_symbol(name)
        collisionless_name = self.scope.get_expected_name(var.name)
        if isinstance(var.class_type, (NumpyNDArrayType, HomogeneousTupleType)) or \
                var.is_optional or isinstance(var.dtype, CustomDataType):
            new_var = Variable(BindCPointer(), self.scope.get_new_name(f'bound_{name}'),
                                is_argument = True, is_optional = False, memory_handling='alias')
            arg_var = var.clone(collisionless_name, is_argument = False, is_optional = False,
                                memory_handling = 'alias', allows_negative_indexes=False,
                                new_class = Variable)
            self.scope.insert_variable(arg_var)
        else:
            new_var = var.clone(collisionless_name, new_class = Variable)
        self.scope.insert_variable(new_var)

        return BindCFunctionDefArgument(new_var, value = expr.value, original_arg_var = expr.var,
                kwonly = expr.is_kwonly, annotation = expr.annotation, scope=self.scope,
                wrapping_bound_argument = expr.bound_argument, persistent_target = expr.persistent_target)

<<<<<<< HEAD
=======
    def _wrap_FunctionDefResult(self, expr):
        """
        Create the equivalent BindCFunctionDefResult for a C-compatible function.

        Take a FunctionDefResult and create a BindCFunctionDefResult describing
        all the information that should be returned from the C-compatible function
        in order to fully describe the result `expr`. This function also adds any
        expressions necessary to build the C-compatible return value to
        `self._additional_exprs`.

        In the case of a scalar numerical the function simply creates a local version
        of the variable described by the function result and returns the
        BindCFunctionDefResult.

        In the case of an array, C cannot represent the array natively. Rather it is
        stored in a pointer. This function therefore creates a variable to represent
        that pointer. Additionally information about the shape and strides of the array
        are necessary. These objects are created by the `BindCFunctionDefResult`
        class. The assignment expressions which define the shapes and strides are
        then stored in `self._additional_exprs` along with the allocation of the
        pointer.

        Parameters
        ----------
        expr : FunctionDefResult
            The result to be wrapped.

        Returns
        -------
        BindCFunctionDefResult
            The C-compatible result.
        """
        var = expr.var
        name = var.name
        scope = self.scope
        # Make name available for later
        scope.insert_symbol(name)
        wrap_dotted = isinstance(var, DottedVariable)
        stored_in_c_ptr = var.rank or isinstance(var.dtype, CustomDataType)
        memory_handling = 'alias' if wrap_dotted and stored_in_c_ptr else var.memory_handling
        local_var = var.clone(scope.get_expected_name(name), new_class = Variable,
                            memory_handling = memory_handling)

        if stored_in_c_ptr:
            # Allocatable is not returned so it must appear in local scope
            scope.insert_variable(local_var, name)

            # Create the C-compatible data pointer
            bind_var = Variable(BindCPointer(),
                                scope.get_new_name('bound_'+name),
                                is_const=False, memory_handling='alias')
            scope.insert_variable(bind_var)

            result = BindCFunctionDefResult(bind_var, var, scope)

            # Save the shapes of the array
            self._additional_exprs.extend([Assign(result.shape[i], local_var.shape[i]) for i in range(var.rank)])

            if var.is_alias or wrap_dotted:
                ptr_var = var
                self._additional_exprs.append(CLocFunc(ptr_var, bind_var))
            elif isinstance(local_var.class_type, CustomDataType):
                # Create an array variable which can be passed to CLocFunc
                ptr_var = Variable(var.class_type, scope.get_new_name(name+'_ptr'), memory_handling='alias')
                scope.insert_variable(ptr_var)
                alloc = Allocate(ptr_var, shape=result.shape, status='unallocated')
                copy = Assign(ptr_var, local_var)
                cloc = CLocFunc(ptr_var, bind_var)
                self._additional_exprs.extend([alloc, copy, cloc])
            else:
                # Create an array variable which can be passed to CLocFunc
                ptr_var = Variable(NumpyNDArrayType(var.dtype, var.rank, var.order), scope.get_new_name(name+'_ptr'),
                                    memory_handling='alias')
                elem_var = Variable(var.dtype, scope.get_new_name(name+'_elem'))
                scope.insert_variable(ptr_var)
                scope.insert_variable(elem_var)

                # Define the additional steps necessary to define and fill ptr_var
                shape = [BindCSizeOf(elem_var), *result.shape]
                self._additional_exprs.extend([Assign(bind_var, c_malloc(reduce(PyccelMul, shape))),
                            C_F_Pointer(bind_var, ptr_var, result.shape if var.order == 'F' else result.shape[::-1])])
                if isinstance(local_var.class_type, (NumpyNDArrayType, HomogeneousTupleType)):
                    copy = Assign(ptr_var, local_var)
                    self._additional_exprs.append(copy)
                elif isinstance(local_var.class_type, (HomogeneousSetType, HomogeneousListType)):
                    for_scope = self.scope.create_new_loop_scope()
                    iterator = VariableIterator(local_var)
                    elem = Variable(var.class_type.element_type, self.scope.get_new_name())
                    idx = Variable(PythonNativeInt(), self.scope.get_new_name())
                    self.scope.insert_variable(elem)

                    # Default Fortran arrays retrieved from C_F_Pointer are 1-indexed
                    # Lists are 1-indexed but Pyccel adds the shift during printing so they are
                    # treated as 0-indexed here
                    for_body = [Assign(IndexedElement(ptr_var, PyccelAdd(idx, LiteralInteger(1))), elem)]

                    if isinstance(local_var.class_type, HomogeneousSetType):
                        self.scope.insert_variable(idx)
                        self._additional_exprs.append(Assign(idx, LiteralInteger(0)))
                        for_body.append(Assign(idx, PyccelAdd(idx, LiteralInteger(1))))
                    else:
                        iterator.set_loop_counter(idx)
                    fill_for = For((elem,), iterator, for_body, scope = for_scope)
                    self._additional_exprs.append(fill_for)
                else:
                    raise errors.report(f"Don't know how to return an object of type {local_var.class_type} to C code.",
                            severity='fatal', symbol = var)

            return result
        else:
            return BindCFunctionDefResult(local_var, var, scope)

>>>>>>> 3f1fedee
    def _wrap_Variable(self, expr):
        """
        Create all objects necessary to expose a module variable to C.

        Create and return the objects which must be printed in the wrapping
        module in order to expose the variable to C. In the case of scalar
        numerical values nothing needs to be done so an EmptyNode is returned.
        In the case of numerical arrays a C-compatible function must be created
        which returns the array. This is necessary because built-in Fortran
        arrays are not C-compatible. In the case of classes a C-compatible
        function is also created which returns a pointer to the class object.

        Parameters
        ----------
        expr : pyccel.ast.variables.Variable
            The module variable.

        Returns
        -------
        pyccel.ast.basic.PyccelAstNode
            The AST object describing the code which must be printed in
            the wrapping module to expose the variable.
        """
        if isinstance(expr.class_type, FixedSizeNumericType):
            return expr.clone(expr.name, new_class = BindCVariable)
        elif isinstance(expr.class_type, NumpyNDArrayType):
            scope = self.scope
            func_name = scope.get_new_name('bind_c_'+expr.name.lower())
            func_scope = scope.new_child_scope(func_name)
            mod = expr.get_user_nodes(Module)[0]
            import_mod = Import(mod.name, AsName(expr,expr.name), mod=mod)
            func_scope.imports['variables'][expr.name] = expr

            # Create the data pointer
            bind_var = Variable(BindCPointer(),
                                scope.get_new_name('bound_'+expr.name),
                                is_const=True, memory_handling='alias')
            func_scope.insert_variable(bind_var)

            result = BindCFunctionDefResult(bind_var, expr, func_scope)
            if expr.rank == 0:
                #assigns = []
                #c_loc = CLocFunc(expr, bind_var)
                raise NotImplementedError("Classes cannot be wrapped")
            else:
                assigns = [Assign(result.shape[i], expr.shape[i]) for i in range(expr.rank)]
                c_loc = CLocFunc(expr, bind_var)
            body = [*assigns, c_loc]
            func = BindCFunctionDef(name = func_name,
                          body      = body,
                          arguments = [],
                          results   = [result],
                          imports   = [import_mod],
                          scope = func_scope,
                          original_function = expr)
            return expr.clone(expr.name, new_class = BindCArrayVariable, wrapper_function = func,
                                original_variable = expr)
        else:
            raise NotImplementedError(f"Objects of type {expr.class_type} cannot be wrapped yet")

    def _wrap_DottedVariable(self, expr):
        """
        Create all objects necessary to expose a class attribute to C.

        Create the getter and setter functions which expose the class attribute
        to C. Return these objects in a BindCClassProperty.

        Parameters
        ----------
        expr : DottedVariable
            The class attribute.

        Returns
        -------
        BindCClassProperty
            An object containing the getter and setter functions which expose
            the class attribute to C.
        """
        lhs = expr.lhs
        class_dtype = lhs.dtype
        # ----------------------------------------------------------------------------------
        #                        Create getter
        # ----------------------------------------------------------------------------------
        getter_name = self.scope.get_new_name(f'{class_dtype.name}_{expr.name}_getter'.lower())
        getter_scope = self.scope.new_child_scope(getter_name)
        self.scope = getter_scope
        self.scope.insert_symbol(expr.name)
        getter_result = self._wrap(FunctionDefResult(expr))

        getter_arg = self._wrap(FunctionDefArgument(lhs, bound_argument = True))
        self_obj = self._get_call_argument(getter_arg)

        getter_body = [C_F_Pointer(getter_arg.var, self_obj)]

        attrib = expr.clone(expr.name, lhs = self_obj)
        wrapped_obj = self.scope.find(expr.name)
        # Cast the C variable into a Python variable
        if expr.rank > 0 or isinstance(expr.dtype, CustomDataType):
            getter_body.append(AliasAssign(wrapped_obj, attrib))
        else:
            getter_body.append(Assign(getter_result.var, attrib))
        getter_body.extend(self._additional_exprs)
        self._additional_exprs.clear()
        self.exit_scope()

        getter = BindCFunctionDef(getter_name, (getter_arg,), getter_body, (getter_result,),
                                original_function = expr, scope = getter_scope)

        # ----------------------------------------------------------------------------------
        #                        Create setter
        # ----------------------------------------------------------------------------------
        setter_name = self.scope.get_new_name(f'{class_dtype.name}_{expr.name}_setter'.lower())
        setter_scope = self.scope.new_child_scope(setter_name)
        self.scope = setter_scope
        self.scope.insert_symbol(expr.name)

        setter_args = (self._wrap(FunctionDefArgument(lhs, bound_argument = True)),
                       self._wrap(FunctionDefArgument(expr)))
        if expr.is_alias:
            setter_args[1].persistent_target = True

        self_obj = self._get_call_argument(setter_args[0])
        set_val = self._get_call_argument(setter_args[1])

        setter_body = [C_F_Pointer(setter_args[0].var, self_obj)]

        if isinstance(set_val.dtype, CustomDataType):
            setter_body.append(C_F_Pointer(setter_args[1].var, set_val))
        elif isinstance(set_val, IndexedElement):
            func_arg = setter_args[1]
            size = func_arg.shape[::-1] if expr.order == 'C' else func_arg.shape
            stride = func_arg.strides[::-1] if expr.order == 'C' else func_arg.strides
            orig_size = [PyccelMul(sz,st) for sz,st in zip(size, stride)]
            setter_body.append(C_F_Pointer(func_arg.var, set_val.base, orig_size))

        attrib = expr.clone(expr.name, lhs = self_obj)
        # Cast the C variable into a Python variable
        if expr.memory_handling == 'alias':
            setter_body.append(AliasAssign(attrib, set_val))
        else:
            setter_body.append(Assign(attrib, set_val))
        self.exit_scope()

        setter = BindCFunctionDef(setter_name, setter_args, setter_body,
                                original_function = expr, scope = setter_scope)
        return BindCClassProperty(lhs.cls_base.scope.get_python_name(expr.name),
                                  getter, setter, lhs.dtype)

    def _wrap_ClassDef(self, expr):
        """
        Create all objects necessary to expose a class definition to C.

        Create all objects necessary to expose a class definition to C.

        Parameters
        ----------
        expr : ClassDef
            The class to be wrapped.

        Returns
        -------
        BindCClassDef
            The wrapped class.
        """
        name = expr.name
        func_name = self.scope.get_new_name(f'{name}_bind_c_alloc'.lower())
        func_scope = self.scope.new_child_scope(func_name)

        local_var = Variable(expr.class_type, func_scope.get_new_name(f'{name}_obj'),
                             cls_base = expr, memory_handling='alias')

        # Allocatable is not returned so it must appear in local scope
        func_scope.insert_variable(local_var)

        # Create the C-compatible data pointer
        bind_var = Variable(BindCPointer(),
                            func_scope.get_new_name('bound_'+name),
                            is_const=False, memory_handling='alias')
        func_scope.insert_variable(bind_var)

        result = BindCFunctionDefResult(bind_var, local_var, func_scope)

        # Define the additional steps necessary to define and fill ptr_var
        alloc = Allocate(local_var, shape=(), status='unallocated')
        c_loc = CLocFunc(local_var, bind_var)
        body = [alloc, c_loc]

        new_method = BindCFunctionDef(func_name, [], body, [result], original_function = None, scope = func_scope)

        methods = [self._wrap(m) for m in expr.methods]
        methods = [m for m in methods if not isinstance(m, EmptyNode)]
        for i in expr.interfaces:
            for f in i.functions:
                self._wrap(f)
        interfaces = [self._wrap(i) for i in expr.interfaces]

        if any(isinstance(v.class_type, TupleType) for v in expr.attributes):
            errors.report("Tuples cannot yet be exposed to Python.",
                    severity='warning',
                    symbol=expr)

        properties_getters = [BindCClassProperty(expr.scope.get_python_name(m.original_function.name),
                                                 m, None, expr.class_type, m.original_function.docstring)
                                for m in methods if 'property' in m.original_function.decorators]
        methods = [m for m in methods if m not in properties_getters
                        if 'property' not in m.original_function.decorators]

        # Pseudo-self variable is useful for pre-defined attributes which are not DottedVariables
        pseudo_self = Variable(expr.class_type, 'self', cls_base = expr)
        properties = [self._wrap(v if isinstance(v, DottedVariable) else v.clone(v.name, new_class = DottedVariable, lhs=pseudo_self)) \
                        for v in expr.attributes if not v.is_private and not isinstance(v.class_type, TupleType)]
        return BindCClassDef(expr, new_func = new_method, methods = methods,
                             interfaces = interfaces, attributes = properties_getters + properties,
                             docstring = expr.docstring, class_type = expr.class_type)

    def _wrap_FunctionDefResult(self, expr):
        """
        Create the equivalent BindCFunctionDefResult for a C-compatible function.

        Take a FunctionDefResult and create a BindCFunctionDefResult describing
        all the information that should be returned from the C-compatible function
        in order to fully describe the result `expr`. This function also adds any
        expressions necessary to build the C-compatible return value to
        `self._additional_exprs`.

        In the case of a scalar numerical the function simply creates a local version
        of the variable described by the function result and returns the
        BindCFunctionDefResult.

        In the case of an array, C cannot represent the array natively. Rather it is
        stored in a pointer. This function therefore creates a variable to represent
        that pointer. Additionally information about the shape and strides of the array
        are necessary. These objects are created by the `BindCFunctionDefResult`
        class. The assignment expressions which define the shapes and strides are
        then stored in `self._additional_exprs` along with the allocation of the
        pointer.

        Parameters
        ----------
        expr : FunctionDefResult
            The result to be wrapped.

        Returns
        -------
        BindCFunctionDefResult
            The C-compatible result.
        """
        result = self._extract_FunctionDefResult(expr.var)
        self._additional_exprs.extend(result['body'])
        return FunctionDefResult(result['c_result'])

    def _extract_FunctionDefResult(self, orig_var):
        class_type = orig_var.class_type

        classes = type(class_type).__mro__
        for cls in classes:
            annotation_method = f'_extract_{cls.__name__}_FunctionDefResult'
            if hasattr(self, annotation_method):
                return getattr(self, annotation_method)(orig_var)

        # Unknown object, we raise an error.
        return errors.report(f"Wrapping function results is not implemented for type {class_type}. "
                + PYCCEL_RESTRICTION_TODO, symbol=orig_var, severity='fatal')


    def _extract_FixedSizeType_FunctionDefResult(self, orig_var):
        name = orig_var.name
        self.scope.insert_symbol(name)
        local_var = orig_var.clone(self.scope.get_expected_name(name), new_class = Variable)
        return {'body': [], 'c_result': BindCResultVariable(local_var, orig_var)}

    def _extract_CustomDataType_FunctionDefResult(self, orig_var):
        name = orig_var.name
        scope = self.scope
        scope.insert_symbol(name)
        memory_handling = 'alias' if isinstance(orig_var, DottedVariable) else orig_var.memory_handling
        local_var = orig_var.clone(scope.get_expected_name(name), new_class = Variable,
                            memory_handling = memory_handling)
        local_var = orig_var.clone(self.scope.get_expected_name(name), new_class = Variable)
        # Allocatable is not returned so it must appear in local scope
        scope.insert_variable(local_var, name)

        # Create the C-compatible data pointer
        bind_var = Variable(BindCPointer(),
                            scope.get_new_name('bound_'+name),
                            is_const=False, memory_handling='alias')
        scope.insert_variable(bind_var)

        result = BindCFunctionDefResult(bind_var, orig_var, scope)

        if wrap_dotted:
            ptr_var = orig_var
            body = [CLocFunc(ptr_var, bind_var)]
        else:
            # Create an array variable which can be passed to CLocFunc
            ptr_var = Variable(orig_var.class_type, scope.get_new_name(name+'_ptr'), memory_handling='alias')
            scope.insert_variable(ptr_var)
            alloc = Allocate(ptr_var, shape=result.shape, status='unallocated')
            copy = Assign(ptr_var, local_var)
            cloc = CLocFunc(ptr_var, bind_var)
            body = [alloc, copy, cloc]

        return {'body': body, 'c_result': BindCResultVariable(local_var, orig_var)}

    def _extract_NumpyNDArrayType_FunctionDefResult(self, orig_var):
        name = orig_var.name
        scope = self.scope
        scope.insert_symbol(name)
        memory_handling = 'alias' if isinstance(orig_var, DottedVariable) else orig_var.memory_handling

        # Allocatable is not returned so it must appear in local scope
        local_var = orig_var.clone(scope.get_expected_name(name), new_class = Variable,
                            memory_handling = memory_handling)
        scope.insert_variable(local_var, name)

        if orig_var.is_alias or isinstance(orig_var, DottedVariable):
            return self._get_bind_c_array(name, orig_var.dtype, orig_var.rank, orig_var.order,
                    local_var.shape, local_var)
        else:
            result = self._get_bind_c_array(name, orig_var.dtype, orig_var.rank, orig_var.order,
                    local_var.shape)

            result['body'].append(Assign(result['f_array'], local_var))

            return result

    def _extract_HomogeneousTupleType_FunctionDefResult(self, orig_var):
        return self._extract_NumpyNDArrayType_FunctionDefResult(orig_var)

    def _extract_HomogeneousSetType_FunctionDefResult(self, orig_var):
        name = orig_var.name
        scope = self.scope
        scope.insert_symbol(name)
        memory_handling = 'alias' if isinstance(orig_var, DottedVariable) else orig_var.memory_handling

        # Allocatable is not returned so it must appear in local scope
        local_var = orig_var.clone(scope.get_expected_name(name), new_class = Variable,
                            memory_handling = memory_handling)
        scope.insert_variable(local_var, name)

        result = self._get_bind_c_array(name, orig_var.dtype, orig_var.rank, orig_var.order,
                local_var.shape)

        f_array = result['f_array']
        body = result['body']

        for_scope = scope.create_new_loop_scope()
        iterator = VariableIterator(local_var)
        elem = Variable(orig_var.class_type.element_type, self.scope.get_new_name())
        idx = Variable(PythonNativeInt(), self.scope.get_new_name())
        self.scope.insert_variable(elem)
        self.scope.insert_variable(idx)

        # Default Fortran arrays retrieved from C_F_Pointer are 1-indexed
        # Lists are 1-indexed but Pyccel adds the shift during printing so they are
        # treated as 0-indexed here
        for_body = [Assign(IndexedElement(ptr_var, PyccelAdd(idx, LiteralInteger(1))), elem),
                    Assign(idx, PyccelAdd(idx, LiteralInteger(1)))]
        fill_for = For((elem,), iterator, for_body, scope = for_scope)
        body.extend([Assign(idx, LiteralInteger(0)), fill_for])
        return result

    def _extract_HomogeneousListType_FunctionDefResult(self, orig_var):
        name = orig_var.name
        scope = self.scope
        scope.insert_symbol(name)
        memory_handling = 'alias' if isinstance(orig_var, DottedVariable) else orig_var.memory_handling

        # Allocatable is not returned so it must appear in local scope
        local_var = orig_var.clone(scope.get_expected_name(name), new_class = Variable,
                            memory_handling = memory_handling)
        scope.insert_variable(local_var, name)

        result = self._get_bind_c_array(name, orig_var.dtype, orig_var.rank, orig_var.order,
                local_var.shape)

        f_array = result['f_array']
        body = result['body']

        for_scope = scope.create_new_loop_scope()
        iterator = VariableIterator(local_var)
        elem = Variable(orig_var.class_type.element_type, self.scope.get_new_name())
        idx = Variable(PythonNativeInt(), self.scope.get_new_name())
        self.scope.insert_variable(elem)
        iterator.set_loop_counter(idx)

        # Default Fortran arrays retrieved from C_F_Pointer are 1-indexed
        # Lists are 1-indexed but Pyccel adds the shift during printing so they are
        # treated as 0-indexed here
        for_body = [Assign(IndexedElement(ptr_var, PyccelAdd(idx, LiteralInteger(1))), elem)]
        fill_for = For((elem,), iterator, for_body, scope = for_scope)
        return result

    def _get_bind_c_array(self, name, dtype, rank, order, shape, pointer_target = None):
        scope = self.scope
        # Create the C-compatible data pointer
        bind_var = Variable(BindCPointer(),
                            scope.get_new_name('bound_'+name),
                            is_const=False, memory_handling='alias')

        shape_vars = [Variable(PythonNativeInt(), scope.get_new_name(f'{name}_shape_{i+1}'))
                         for i in range(rank)]

        body = [Assign(s_v, s) for s_v, s in zip(shape_vars, shape)]

        if pointer_target:
            body.append(CLocFunc(orig_var, bind_var))
            f_array = orig_var
        else:
            # Create an array variable which can be passed to CLocFunc
            ptr_var = Variable(NumpyNDArrayType(dtype, rank, order), scope.get_new_name(name+'_ptr'),
                                memory_handling='alias')
            elem_var = Variable(dtype, scope.get_new_name(name+'_elem'))
            scope.insert_variable(ptr_var)
            scope.insert_variable(elem_var)

            # Define the additional steps necessary to define and fill ptr_var
            size = reduce(PyccelMul, [BindCSizeOf(elem_var), *shape_vars])
            body += [Assign(bind_var, c_malloc(size)),
                        C_F_Pointer(bind_var, ptr_var, shape_vars if order == 'F' else shape_vars[::-1])]

            f_array = ptr_var

        inhomog_types = [BindCPointer()] + [PythonNativeInt()]*rank
        result_var = Variable(InhomogeneousTupleType(*inhomog_types),
                        scope.get_new_name())
        scope.insert_symbolic_alias(IndexedElement(result_var, LiteralInteger(0)), bind_var)
        for i,s in enumerate(shape_vars):
            scope.insert_symbolic_alias(IndexedElement(result_var, LiteralInteger(i+1)), s)

        return {'c_result': result_var, 'body': body, 'f_array': f_array}<|MERGE_RESOLUTION|>--- conflicted
+++ resolved
@@ -13,11 +13,7 @@
 from pyccel.ast.bind_c import BindCPointer, BindCFunctionDef, C_F_Pointer
 from pyccel.ast.bind_c import CLocFunc, BindCModule, BindCVariable
 from pyccel.ast.bind_c import BindCArrayVariable, BindCClassDef, DeallocatePointer
-<<<<<<< HEAD
-from pyccel.ast.bind_c import BindCClassProperty, BindCResultVariable
-=======
-from pyccel.ast.bind_c import BindCClassProperty, c_malloc, BindCSizeOf
->>>>>>> 3f1fedee
+from pyccel.ast.bind_c import BindCClassProperty, BindCResultVariable, c_malloc, BindCSizeOf
 from pyccel.ast.builtins import VariableIterator
 from pyccel.ast.core import Assign, FunctionCall, FunctionCallArgument
 from pyccel.ast.core import Allocate, EmptyNode, FunctionAddress
@@ -369,121 +365,6 @@
                 kwonly = expr.is_kwonly, annotation = expr.annotation, scope=self.scope,
                 wrapping_bound_argument = expr.bound_argument, persistent_target = expr.persistent_target)
 
-<<<<<<< HEAD
-=======
-    def _wrap_FunctionDefResult(self, expr):
-        """
-        Create the equivalent BindCFunctionDefResult for a C-compatible function.
-
-        Take a FunctionDefResult and create a BindCFunctionDefResult describing
-        all the information that should be returned from the C-compatible function
-        in order to fully describe the result `expr`. This function also adds any
-        expressions necessary to build the C-compatible return value to
-        `self._additional_exprs`.
-
-        In the case of a scalar numerical the function simply creates a local version
-        of the variable described by the function result and returns the
-        BindCFunctionDefResult.
-
-        In the case of an array, C cannot represent the array natively. Rather it is
-        stored in a pointer. This function therefore creates a variable to represent
-        that pointer. Additionally information about the shape and strides of the array
-        are necessary. These objects are created by the `BindCFunctionDefResult`
-        class. The assignment expressions which define the shapes and strides are
-        then stored in `self._additional_exprs` along with the allocation of the
-        pointer.
-
-        Parameters
-        ----------
-        expr : FunctionDefResult
-            The result to be wrapped.
-
-        Returns
-        -------
-        BindCFunctionDefResult
-            The C-compatible result.
-        """
-        var = expr.var
-        name = var.name
-        scope = self.scope
-        # Make name available for later
-        scope.insert_symbol(name)
-        wrap_dotted = isinstance(var, DottedVariable)
-        stored_in_c_ptr = var.rank or isinstance(var.dtype, CustomDataType)
-        memory_handling = 'alias' if wrap_dotted and stored_in_c_ptr else var.memory_handling
-        local_var = var.clone(scope.get_expected_name(name), new_class = Variable,
-                            memory_handling = memory_handling)
-
-        if stored_in_c_ptr:
-            # Allocatable is not returned so it must appear in local scope
-            scope.insert_variable(local_var, name)
-
-            # Create the C-compatible data pointer
-            bind_var = Variable(BindCPointer(),
-                                scope.get_new_name('bound_'+name),
-                                is_const=False, memory_handling='alias')
-            scope.insert_variable(bind_var)
-
-            result = BindCFunctionDefResult(bind_var, var, scope)
-
-            # Save the shapes of the array
-            self._additional_exprs.extend([Assign(result.shape[i], local_var.shape[i]) for i in range(var.rank)])
-
-            if var.is_alias or wrap_dotted:
-                ptr_var = var
-                self._additional_exprs.append(CLocFunc(ptr_var, bind_var))
-            elif isinstance(local_var.class_type, CustomDataType):
-                # Create an array variable which can be passed to CLocFunc
-                ptr_var = Variable(var.class_type, scope.get_new_name(name+'_ptr'), memory_handling='alias')
-                scope.insert_variable(ptr_var)
-                alloc = Allocate(ptr_var, shape=result.shape, status='unallocated')
-                copy = Assign(ptr_var, local_var)
-                cloc = CLocFunc(ptr_var, bind_var)
-                self._additional_exprs.extend([alloc, copy, cloc])
-            else:
-                # Create an array variable which can be passed to CLocFunc
-                ptr_var = Variable(NumpyNDArrayType(var.dtype, var.rank, var.order), scope.get_new_name(name+'_ptr'),
-                                    memory_handling='alias')
-                elem_var = Variable(var.dtype, scope.get_new_name(name+'_elem'))
-                scope.insert_variable(ptr_var)
-                scope.insert_variable(elem_var)
-
-                # Define the additional steps necessary to define and fill ptr_var
-                shape = [BindCSizeOf(elem_var), *result.shape]
-                self._additional_exprs.extend([Assign(bind_var, c_malloc(reduce(PyccelMul, shape))),
-                            C_F_Pointer(bind_var, ptr_var, result.shape if var.order == 'F' else result.shape[::-1])])
-                if isinstance(local_var.class_type, (NumpyNDArrayType, HomogeneousTupleType)):
-                    copy = Assign(ptr_var, local_var)
-                    self._additional_exprs.append(copy)
-                elif isinstance(local_var.class_type, (HomogeneousSetType, HomogeneousListType)):
-                    for_scope = self.scope.create_new_loop_scope()
-                    iterator = VariableIterator(local_var)
-                    elem = Variable(var.class_type.element_type, self.scope.get_new_name())
-                    idx = Variable(PythonNativeInt(), self.scope.get_new_name())
-                    self.scope.insert_variable(elem)
-
-                    # Default Fortran arrays retrieved from C_F_Pointer are 1-indexed
-                    # Lists are 1-indexed but Pyccel adds the shift during printing so they are
-                    # treated as 0-indexed here
-                    for_body = [Assign(IndexedElement(ptr_var, PyccelAdd(idx, LiteralInteger(1))), elem)]
-
-                    if isinstance(local_var.class_type, HomogeneousSetType):
-                        self.scope.insert_variable(idx)
-                        self._additional_exprs.append(Assign(idx, LiteralInteger(0)))
-                        for_body.append(Assign(idx, PyccelAdd(idx, LiteralInteger(1))))
-                    else:
-                        iterator.set_loop_counter(idx)
-                    fill_for = For((elem,), iterator, for_body, scope = for_scope)
-                    self._additional_exprs.append(fill_for)
-                else:
-                    raise errors.report(f"Don't know how to return an object of type {local_var.class_type} to C code.",
-                            severity='fatal', symbol = var)
-
-            return result
-        else:
-            return BindCFunctionDefResult(local_var, var, scope)
-
->>>>>>> 3f1fedee
     def _wrap_Variable(self, expr):
         """
         Create all objects necessary to expose a module variable to C.
