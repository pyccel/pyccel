--- conflicted
+++ resolved
@@ -1512,34 +1512,6 @@
         # Deallocate the C equivalent of any array arguments
         # The C equivalent is the same variable that is passed to the function unless the target language is Fortran.
         # In this case known-size stack arrays are used which are automatically deallocated when they go out of scope.
-<<<<<<< HEAD
-        #TODO: Uncomment when returning list/set/dict is supported
-        #for a in original_c_args:
-        #    orig_var = getattr(a, 'original_function_argument_variable', a.var)
-        #    if not isinstance(a, BindCFunctionDefArgument) and orig_var.is_ndarray:
-        #        v = self.scope.find(orig_var.name, category='variables', raise_if_missing = True)
-        #        if v.is_optional:
-        #            body.append(If( IfSection(PyccelIsNot(v, Nil()), [Deallocate(v)]) ))
-        #        else:
-        #            body.append(Deallocate(v))
-        body.extend(l  for r in wrapped_results for l in r['body'])
-
-        for p_r, c_r in zip(python_result_variables, original_func.results):
-            arg_targets = expr.result_pointer_map.get(c_r.var, ())
-            n_targets = len(arg_targets)
-            if n_targets == 1:
-                collect_arg = self._python_object_map[python_args[arg_targets[0]]]
-                body.extend(self._incref_return_pointer(collect_arg, p_r, c_r.var))
-            elif n_targets > 1:
-                if isinstance(c_r.var.class_type, NumpyNDArrayType):
-                    errors.report((f"Can't determine the pointer target for the return object {c_r}. "
-                                "Please avoid calling this function to prevent accidental creation of dangling pointers."),
-                            symbol = original_func, severity='warning')
-                else:
-                    for t in arg_targets:
-                        collect_arg = self._python_object_map[python_args[t]]
-                        body.extend(self._incref_return_pointer(collect_arg, p_r, c_r.var))
-=======
         for a in original_c_args:
             orig_var = getattr(a, 'original_function_argument_variable', a.var)
             if not isinstance(a, BindCFunctionDefArgument) and orig_var.is_ndarray:
@@ -1550,7 +1522,6 @@
                     body.append(Deallocate(v))
         body.extend(wrapped_results['body'])
         body.extend(ai for arg in wrapped_args for ai in arg['clean_up'])
->>>>>>> 6aefd217
 
         # Pack the Python compatible results of the function into one argument.
         if python_result_variable is Py_None:
@@ -1652,161 +1623,7 @@
         else:
             body.extend(cast)
 
-<<<<<<< HEAD
-        return {'body': body, 'args': arg_vars}
-
-    def _wrap_FunctionDefResult(self, expr):
-        """
-        Get the code which translates a C-compatible `Variable` to a Python `FunctionDefResult`.
-
-        Get the code necessary to transform a Variable returned from a C-compatible function to an object with
-        datatype `PyccelPyObject`.
-
-        The relevant `PyccelPyObject` is collected from `self._python_object_map`.
-
-        The necessary steps are:
-        - Create a variable to store the C-compatible result.
-        - Cast the C object to the Python object using utility functions.
-        - Deallocate any unused memory (e.g. shapes of a C array).
-
-        Parameters
-        ----------
-        expr : FunctionDefArgument
-            The argument of the C function.
-
-        Returns
-        -------
-        dict[str, Any]
-            A dictionary with the keys:
-             - body : a list of PyccelAstNodes containing the code which translates the C-compatible variable
-                        to a `PyccelPyObject`.
-             - results : a list of Variables which are returned from the function being wrapped.
-        """
-
-        orig_var = expr.var
-
-        # Get the object with datatype PyccelPyObject
-        python_res = self._python_object_map[expr]
-
-        name = self.scope.get_expected_name(orig_var.name)
-
-        setup = []
-
-        # Create a variable to store the C-compatible result.
-        if isinstance(orig_var.class_type, NumpyNDArrayType):
-            c_res = orig_var.clone(name, is_argument = False, memory_handling='alias')
-            typenum = numpy_dtype_registry[orig_var.dtype]
-            data_var = DottedVariable(VoidType(), 'data', memory_handling='alias',
-                        lhs=c_res)
-            shape_var = DottedVariable(CStackArray(PythonNativeInt()), 'shape',
-                        lhs=c_res)
-            release_memory = False
-            body = [AliasAssign(python_res, to_pyarray(
-                             LiteralInteger(orig_var.rank), typenum, data_var, shape_var,
-                             convert_to_literal(orig_var.order != 'F'),
-                             convert_to_literal(release_memory)))]
-        elif isinstance(orig_var.dtype, CustomDataType):
-            scope = python_res.cls_base.scope
-            attribute = scope.find('instance', 'variables', raise_if_missing = True)
-            c_res = attribute.clone(attribute.name, new_class = DottedVariable, lhs = python_res)
-            setup = [Allocate(c_res, shape=(), status='unallocated', like=orig_var)]
-            result = PointerCast(c_res, cast_type = expr.var)
-            return {'results': [result], 'body': [], 'setup': setup}
-
-        elif orig_var.rank == 0:
-            c_res = orig_var.clone(name, is_argument = False)
-            body = [AliasAssign(python_res, FunctionCall(C_to_Python(c_res), [c_res]))]
-        else:
-            raise NotImplementedError(f"Wrapping function results is not implemented for type {orig_var.class_type}")
-
-        self.scope.insert_variable(c_res, orig_var.name)
-
-        return {'results': [c_res], 'body': body, 'setup': setup}
-
-    def _wrap_BindCFunctionDefResult(self, expr):
-        """
-        Get the code which translates a C-compatible `Variable` to a Python `FunctionDefResult`.
-
-        Get the code necessary to transform a Variable returned from a C-compatible function written in
-        Fortran to an object with datatype `PyccelPyObject`.
-
-        The relevant `PyccelPyObject` is collected from `self._python_object_map`.
-
-        The necessary steps are:
-        - Create a variable to store the C-compatible result.
-        - For arrays also create variables for the Fortran-compatible results.
-        - If necessary, pack the Fortran-compatible results into a C-compatible array.
-        - Cast the Python object to the C object using utility functions.
-        - Deallocate any unused memory (e.g. shapes of a C array).
-
-        Parameters
-        ----------
-        expr : FunctionDefArgument
-            The argument of the C function.
-
-        Returns
-        -------
-        dict[str, Any]
-            A dictionary with the keys:
-             - body : a list of PyccelAstNodes containing the code which translates the C-compatible variable
-                        to a `PyccelPyObject`.
-             - results : a list of Variables which are returned from the function being wrapped.
-        """
-
-        orig_var = expr.original_function_result_variable
-
-        python_res = self._python_object_map[expr]
-
-        orig_var_name = orig_var.name
-        var_name = expr.var.name
-
-        if isinstance(orig_var.class_type, NumpyNDArrayType):
-            # Result of calling the bind-c function
-            data_var = Variable(VoidType(), self.scope.get_new_name(orig_var_name+'_data'), memory_handling='alias')
-            shape_var = Variable(CStackArray(PythonNativeInt()), self.scope.get_new_name(orig_var_name+'_shape'),
-                            shape = (orig_var.rank,), memory_handling='alias')
-            typenum = numpy_dtype_registry[orig_var.dtype]
-            # Save so we can find by iterating over func.results
-            self.scope.insert_variable(data_var)
-            self.scope.insert_variable(shape_var)
-
-            funcdef = expr.get_user_nodes(FunctionDef)
-            release_memory = False
-            if funcdef:
-                arg_targets = funcdef[0].result_pointer_map.get(orig_var, ())
-                release_memory = len(arg_targets) == 0 and not isinstance(orig_var, DottedVariable)
-
-            body = [AliasAssign(python_res, to_pyarray(
-                             LiteralInteger(orig_var.rank), typenum, data_var, shape_var,
-                             convert_to_literal(orig_var.order != 'F'),
-                             convert_to_literal(release_memory)))]
-
-            shape_vars = [IndexedElement(shape_var, i) for i in range(orig_var.rank)]
-            return {'results': [ObjectAddress(data_var)]+shape_vars, 'body': body}
-
-        elif isinstance(orig_var.dtype, CustomDataType):
-            c_res = expr.var.clone(self.scope.get_expected_name(var_name), is_argument = False, memory_handling='alias')
-            self.scope.insert_variable(c_res, var_name)
-
-            scope = python_res.cls_base.scope
-            attribute = scope.find('instance', 'variables', raise_if_missing = True)
-            attrib_var = attribute.clone(attribute.name, new_class = DottedVariable, lhs = python_res)
-            body = [AliasAssign(attrib_var, c_res)]
-            return {'results': [ObjectAddress(c_res)], 'body': body}
-
-        elif orig_var.rank == 0:
-            c_res = orig_var.clone(self.scope.get_expected_name(orig_var_name), is_argument = False,
-                    new_class = Variable)
-            self.scope.insert_variable(c_res, orig_var_name)
-
-            body = [AliasAssign(python_res, FunctionCall(C_to_Python(c_res), [c_res]))]
-            return {'results': [c_res], 'body': body}
-
-        else:
-            raise NotImplementedError(f"Wrapping is not yet handled for type {orig_var.class_type}")
-=======
         return {'body': body, 'args': arg_vars, 'clean_up': arg_extraction.get('clean_up', ())}
->>>>>>> 6aefd217
 
     def _wrap_Variable(self, expr):
         """
