# coding: utf-8
#------------------------------------------------------------------------------------------#
# This file is part of Pyccel which is released under MIT License. See the LICENSE file or #
# go to https://github.com/pyccel/pyccel/blob/master/LICENSE for full license details.     #
#------------------------------------------------------------------------------------------#
"""
Module describing the code-wrapping class : CToPythonWrapper
which creates an interface exposing C code to Python.
"""
import warnings
from pyccel.ast.bind_c        import BindCFunctionDef, BindCPointer, BindCFunctionDefArgument
from pyccel.ast.bind_c        import BindCModule, BindCVariable, BindCFunctionDefResult
from pyccel.ast.builtins      import PythonTuple
from pyccel.ast.core          import Interface, If, IfSection, Return, FunctionCall
from pyccel.ast.core          import FunctionDef, FunctionDefArgument, FunctionDefResult
from pyccel.ast.core          import Assign, AliasAssign, Deallocate, Allocate
from pyccel.ast.core          import Import, Module, AugAssign, CommentBlock
from pyccel.ast.core          import FunctionAddress, Declare, ClassDef
from pyccel.ast.cwrapper      import PyModule, PyccelPyObject, PyArgKeywords
from pyccel.ast.cwrapper      import PyArg_ParseTupleNode, Py_None, PyClassDef
from pyccel.ast.cwrapper      import py_to_c_registry, check_type_registry, PyBuildValueNode
from pyccel.ast.cwrapper      import PyErr_SetString, PyTypeError, PyNotImplementedError
from pyccel.ast.cwrapper      import C_to_Python, PyFunctionDef, PyInterface
from pyccel.ast.cwrapper      import PyModule_AddObject, Py_DECREF, PyObject_TypeCheck
from pyccel.ast.cwrapper      import Py_INCREF, PyType_Ready, WrapperCustomDataType
from pyccel.ast.c_concepts    import ObjectAddress, PointerCast
from pyccel.ast.datatypes     import NativeVoid, NativeInteger, CustomDataType, DataTypeFactory
from pyccel.ast.datatypes     import NativeNumeric
from pyccel.ast.internals     import get_final_precision
from pyccel.ast.literals      import Nil, LiteralTrue, LiteralString, LiteralInteger
from pyccel.ast.numpy_wrapper import pyarray_to_ndarray
from pyccel.ast.numpy_wrapper import array_get_data, array_get_dim
from pyccel.ast.numpy_wrapper import array_get_c_step, array_get_f_step
from pyccel.ast.numpy_wrapper import numpy_dtype_registry, numpy_flag_f_contig, numpy_flag_c_contig
from pyccel.ast.numpy_wrapper import pyarray_check, is_numpy_array, no_order_check
from pyccel.ast.operators     import PyccelNot, PyccelIsNot, PyccelUnarySub, PyccelEq
from pyccel.ast.operators     import PyccelLt
from pyccel.ast.variable      import Variable, DottedVariable
from pyccel.parser.scope      import Scope
from pyccel.errors.errors     import Errors
from pyccel.errors.messages   import PYCCEL_RESTRICTION_TODO
from .wrapper                 import Wrapper

errors = Errors()

cwrapper_ndarray_import = Import('cwrapper_ndarrays', Module('cwrapper_ndarrays', (), ()))

class CToPythonWrapper(Wrapper):
    """
    Class for creating a wrapper exposing C code to Python.

    A class which provides all necessary functions for wrapping different AST
    objects such that the resulting AST is Python-compatible.
    """
    def __init__(self):
        # A map used to find the Python-compatible Variable equivalent to an object in the AST
        self._python_object_map = {}
        # Indicate if arrays were wrapped.
        self._wrapping_arrays = False
        super().__init__()

    def get_new_PyObject(self, name, dtype = None, is_temp = False):
        """
        Create new `PyccelPyObject` `Variable` with the desired name.

        Create a new `Variable` with the datatype `PyccelPyObject` and the desired name.
        A `PyccelPyObject` datatype means that this variable can be accessed and
        manipulated from Python.

        Parameters
        ----------
        name : str
            The desired name.

        dtype : DataType, optional
            The datatype of the object which will be represented by this PyObject.
            This is not necessary unless a variable sis required which will describe
            a class.

        is_temp : bool, default=False
            Indicates if the Variable is temporary. A temporary variable may be ignored
            by the printer.

        Returns
        -------
        Variable
            The new variable.
        """
        if isinstance(dtype, CustomDataType):
            try:
                var = Variable(dtype=self._python_object_map[dtype],
                                name=self.scope.get_new_name(name),
                                memory_handling='alias',
                                cls_base = self.scope.find(dtype.name, 'classes', raise_if_missing = True),
                                is_temp=is_temp)
            except KeyError as e:
                raise NotImplementedError("Can't return an object whose type was imported. See #1650") from e
        else:
            var = Variable(dtype=PyccelPyObject(),
                            name=self.scope.get_new_name(name),
                            memory_handling='alias',
                            is_temp=is_temp)
        self.scope.insert_variable(var)
        return var

    def _get_python_argument_variables(self, args):
        """
        Get a new set of `PyccelPyObject` `Variable`s representing each of the arguments.

        Create a new `PyccelPyObject` variable for each argument returned in Python.
        The results are saved to the `self._python_object_map` dictionary so they can be
        discovered later.

        Parameters
        ----------
        args : iterable of FunctionDefArguments
            The arguments of the function.

        Returns
        -------
        list of Variable
            Variables which will hold the arguments in Python.
        """
        collect_args = [self.get_new_PyObject(getattr(a, 'original_function_argument_variable', a.var).name+'_obj') for a in args]
        self._python_object_map.update(dict(zip(args, collect_args)))
        return collect_args

    def _unpack_python_args(self, args, class_base = None):
        """
        Unpack the arguments received from Python into the expected Python variables.

        Create the wrapper arguments of the current `FunctionDef` (`self`, `args`, `kwargs`).
        Get a new set of `PyccelPyObject` `Variable`s representing each of the expected
        arguments. Add the code which unpacks the `args` and `kwargs` into individual
        `PyccelPyObject`s for each of the expected arguments.

        Parameters
        ----------
        args : iterable of FunctionDefArguments
            The expected arguments of the function.

        Returns
        -------
        func_args : list of Variable
            The arguments of the FunctionDef.

        body : list of pyccel.ast.basic.PyccelAstNode
            The code which unpacks the arguments.

        Examples
        --------
        >>> arg = Variable('int', 'x')
        >>> func_args = (FunctionDefArgument(arg),)
        >>> wrapper_args, body = self._unpack_python_args(func_args)
        >>> wrapper_args
        [Variable('self', dtype=PyccelPyObject()), Variable('args', dtype=PyccelPyObject()), Variable('kwargs', dtype=PyccelPyObject())]
        >>> body
        [<pyccel.ast.cwrapper.PyArgKeywords object at 0x7f99ec128cc0>, <pyccel.ast.core.If object at 0x7f99ed3a5b20>]
        >>> CWrapperCodePrinter('wrapper_file.c').doprint(expr)
        static char *kwlist[] = {
            "x",
            NULL
        };
        if (!PyArg_ParseTupleAndKeywords(args, kwargs, "O", kwlist, &x_obj))
        {
            return NULL;
        }
        """
        has_bound_arg = class_base is not None
        bound_arg = args[0] if has_bound_arg else None
        args = args[int(has_bound_arg):]
        # Create necessary variables
        func_args = [self.get_new_PyObject("self", class_base)] + [self.get_new_PyObject(n) for n in ("args", "kwargs")]
        arg_vars  = self._get_python_argument_variables(args)
        keyword_list_name = self.scope.get_new_name('kwlist')

        if has_bound_arg:
            self._python_object_map[bound_arg] = func_args[0]

        # Create the list of argument names
        arg_names = [getattr(a, 'original_function_argument_variable', a.var).name for a in args]
        keyword_list = PyArgKeywords(keyword_list_name, arg_names)

        # Parse arguments
        parse_node = PyArg_ParseTupleNode(*func_args[1:], args, arg_vars, keyword_list)

        # Initialise optionals
        body = [AliasAssign(py_arg, Py_None) for func_def_arg, py_arg in zip(args, arg_vars) if func_def_arg.has_default]

        body.append(keyword_list)
        body.append(If(IfSection(PyccelNot(parse_node), [Return([Nil()])])))

        return func_args, body

    def _get_python_result_variables(self, results):
        """
        Get a new set of `PyccelPyObject` `Variable`s representing each of the results.

        Create a new `PyccelPyObject` variable for each result returned in Python.
        The results are saved to the `self._python_object_map` dictionary so they can be
        discovered later.

        Parameters
        ----------
        results : iterable of FunctionDefResults
            The results of the function.

        Returns
        -------
        list of Variable
            Variables which will hold the results in Python.
        """
        collect_results = [self.get_new_PyObject(r.var.name+'_obj', getattr(r, 'original_function_result_variable', r.var).dtype) for r in results]
        self._python_object_map.update(dict(zip(results, collect_results)))
        return collect_results

    def _get_check_function(self, py_obj, arg, raise_error):
        """
        Get the function which checks if an argument has the expected type.

        Using the c-compatible description of a function argument, determine whether the Python
        object (with datatype `PyccelPyObject`) holds data which is compatible with the expected
        type. The check is returned along with any errors that may be raised depending upon the
        result and the value of `raise_error`.

        Parameters
        ----------
        py_obj : Variable
            The variable with datatype `PyccelPyObject` where the arguments is stored in Python.

        arg : Variable
            The C-compatible variable which holds all the details about the expected type.

        raise_error : bool
            True if an error should be raised in case of an unexpected type, False otherwise.

        Returns
        -------
        func_call : FunctionCall
            The function call which checks if the argument has the expected type.

        error_code : tuple of pyccel.ast.basic.PyccelAstNode
            The code which raises any necessary errors.
        """
        rank = arg.rank
        error_code = ()
        dtype = arg.dtype
        if isinstance(dtype, CustomDataType):
<<<<<<< HEAD
            python_cls_base = self.scope.find(dtype.name, 'classes')
=======
            python_cls_base = self.scope.find(dtype.name, 'classes', raise_if_missing = True)
>>>>>>> 3d1c5d62
            func_call = FunctionCall(PyObject_TypeCheck, [py_obj, python_cls_base.type_object])
        elif rank == 0:
            prec  = arg.precision
            try :
                cast_function = check_type_registry[(dtype, prec)]
            except KeyError:
                errors.report(f"Can't check the type of {dtype}[kind = {prec}]\n"+PYCCEL_RESTRICTION_TODO,
                        symbol=arg, severity='fatal')
            func = FunctionDef(name = cast_function,
                               body      = [],
                               arguments = [FunctionDefArgument(Variable(dtype=PyccelPyObject(), name = 'o', memory_handling='alias'))],
                               results   = [FunctionDefResult(Variable(dtype=dtype, name = 'v', precision = prec))])

            if raise_error:
                message = LiteralString(f"Expected an argument of type {dtype} for argument {arg.name}")
                python_error = FunctionCall(PyErr_SetString, [PyTypeError, message])
                error_code = (python_error,)

            func_call = FunctionCall(func, [py_obj])
        else:
            dtype = str(dtype)
            prec  = get_final_precision(arg)
            try :
                type_ref = numpy_dtype_registry[(dtype, prec)]
            except KeyError:
                errors.report(f"Can't check the type of an array of {dtype}[kind = {prec}]\n"+PYCCEL_RESTRICTION_TODO,
                        symbol=arg, severity='fatal')

            # order flag
            if rank == 1:
                flag     = no_order_check
            elif arg.order == 'F':
                flag = numpy_flag_f_contig
            else:
                flag = numpy_flag_c_contig

            check_func = pyarray_check if raise_error else is_numpy_array
            # No error code required as the error is raised inside pyarray_check

            func_call = FunctionCall(check_func, [py_obj, type_ref, LiteralInteger(rank), flag])

        return func_call, error_code

    def _get_type_check_function(self, name, args, funcs):
        """
        Determine the flags which allow correct function to be identified from the interface.

        Each function must be identifiable by a different integer value. This value is known
        as a flag. Different parts of the flag indicate the types of different arguments.
        Take for example the following function:
        ```python
        @types('int', 'int')
        @types('float', 'float')
        def f(a, b):
            pass
        ```
        The values 0 (int) and 1 (float) would indicate the type of the argument a. In order
        to preserve this information the values which indicate the type of the argument b
        must only change the part of the flag which does not contain this information. In other
        words `flag % n_types_a = flag_a`. Therefore the values 0 (int) and 2(float) indicate
        the type of the argument b.
        We then finally have the following four options:
          1. 0 = 0 + 0 => (int,int)
          2. 1 = 1 + 0 => (float,int)
          3. 2 = 0 + 2 => (int, float)
          4. 3 = 1 + 2 => (float, float)

        of which only the first and last flags indicate acceptable arguments.

        The function returns a dictionary whose keys are the functions and whose values are
        a list of the flags which would indicate the correct types.
        In the above example we would return `{func_0 : [0,0], func_1 : [1,2]}`.
        It also returns a FunctionDef which determines the index of the chosen function.

        Parameters
        ----------
        name : str
            The name of the function to be generated.

        args : iterable of Variable
            A list containing the variables of datatype `PyccelPyObject` describing the
            arguments that were passed to the function from Python.

        funcs : list of FunctionDefs
            The functions in the Interface.

        Returns
        -------
        func : FunctionDef
            The function which determines the key identifying the relevant function.

        argument_type_flags : dict
            A dictionary whose keys are the functions and whose values are the integer keys
            which indicate that the function should be chosen.
        """
        func_scope = self.scope.new_child_scope(name)
        self.scope = func_scope
        orig_funcs = [getattr(func, 'original_function', func) for func in funcs]
        type_indicator = Variable('int', self.scope.get_new_name('type_indicator'))

        # Initialise the argument_type_flags
        argument_type_flags = {func : 0 for func in funcs}

        # Initialise type_indicator
        body = [Assign(type_indicator, LiteralInteger(0))]

        step = 1
        for i, py_arg in enumerate(args):
            # Get the relevant typed arguments from the original functions
            interface_args = [getattr(func.arguments[i], 'original_function_argument_variable', func.arguments[i].var) for func in orig_funcs]
            # Get the type key
            interface_types = [(a.dtype, a.precision, a.rank, a.order) for a in interface_args]
            # Get a dictionary mapping each unique type key to an example argument
            type_to_example_arg = dict(zip(interface_types, interface_args))
            # Get a list of unique keys
            possible_types = list(type_to_example_arg.keys())

            n_possible_types = len(possible_types)
            if n_possible_types != 1:
                # Update argument_type_flags with the index of the type key
                for func, t in zip(funcs, interface_types):
                    index = possible_types.index(t)*step
                    argument_type_flags[func] += index

                # Create the type checks and incrementation of the type_indicator
                if_blocks = []
                for index, t in enumerate(possible_types):
                    check_func_call, _ = self._get_check_function(py_arg, type_to_example_arg[t], False)
                    if_blocks.append(IfSection(check_func_call, [AugAssign(type_indicator, '+', LiteralInteger(index*step))]))
                body.append(If(*if_blocks, IfSection(LiteralTrue(),
                            [FunctionCall(PyErr_SetString, [PyTypeError, f"Unexpected type for argument {interface_args[0].name}"]),
                             Return([PyccelUnarySub(LiteralInteger(1))])])))

            # Update the step to ensure unique indices for each argument
            step *= n_possible_types

        body.append(Return([type_indicator]))

        self.exit_scope()

        docstring = CommentBlock("Assess the types. Raise an error for unexpected types and calculate an integer\n" +
                        "which indicates which function should be called.")

        # Build the function
        func = FunctionDef(name, [FunctionDefArgument(a) for a in args], [FunctionDefResult(type_indicator)],
                            body, docstring=docstring, scope=func_scope)

        return func, argument_type_flags

    def _get_untranslatable_function(self, name, scope, original_function, error_msg):
        """
        Create code for a function complaining about an object which cannot be wrapped.

        Certain functions are not handled in the wrapper (e.g. private),
        This creates a wrapper function which raises NotImplementedError
        exception and returns NULL.

        Parameters
        ----------
        name : str
            The name of the generated function.

        scope : Scope
            The scope of the generated function.

        original_function : FunctionDef
           The function we were trying to wrap.

        error_msg : str
            The message to be raised in the NotImplementedError.

        Returns
        -------
        PyFunctionDef
            The new function which raises the error.
        """
        func_args = [FunctionDefArgument(self.get_new_PyObject(n)) for n in ("self", "args", "kwargs")]
        func_results = [FunctionDefResult(self.get_new_PyObject("result", is_temp=True))]
        function = PyFunctionDef(name = name, arguments = func_args, results = func_results,
                body = [FunctionCall(PyErr_SetString, [PyNotImplementedError,
                                        LiteralString(error_msg)]),
                        Return([Nil()])],
                scope = scope, original_function = original_function)

        self.scope.functions[name] = function

        return function

    def _build_module_exec_function(self, expr):
        """
        Build the function that will be called when the module is first imported.

        Build the function that will be called when the module is first imported.
        This function must call any initialisation function of the underlying
        module and must add any variables to the module variable.

        Parameters
        ----------
        expr : Module
            The module of interest.

        Returns
        -------
        FunctionDef
            The initialisation function.
        """
        # Initialise the scope
        func_name = self.scope.get_new_name(expr.name+'_exec_func')
        func_scope = self.scope.new_child_scope(func_name)
        self.scope = func_scope

        for v in expr.variables:
            func_scope.insert_symbol(v.name)

        # Create necessary variables
        module_var = self.get_new_PyObject("mod")
        result_var = self.scope.get_temporary_variable('int', precision=4)

        # Call the initialisation function
        if expr.init_func:
            body = [FunctionCall(expr.init_func, [])]
        else:
            body = []

        # Save classes to the module variable
        for c in expr.classes:
            wrapped_class = self._python_object_map[c]
            type_object = wrapped_class.type_object
            class_name = wrapped_class.name

            ready_type = FunctionCall(PyType_Ready, (type_object,))
            if_expr = If(IfSection(PyccelLt(ready_type, LiteralInteger(0)),
                            [Return([PyccelUnarySub(LiteralInteger(1))])]))
            body.append(if_expr)
            body.append(FunctionCall(Py_INCREF, (type_object,)))
            add_expr = PyModule_AddObject(module_var, LiteralString(class_name), type_object)
            if_expr = If(IfSection(PyccelLt(add_expr,LiteralInteger(0)),
                            [Return([PyccelUnarySub(LiteralInteger(1))])]))
            body.append(if_expr)

        # Save module variables to the module variable
        for v in expr.variables:
            if v.is_private:
                continue
            body.extend(self._wrap(v))
            wrapped_var = self._python_object_map[v]
            name = getattr(v, 'indexed_name', v.name)
            var_name = LiteralString(self.scope.get_python_name(name))
            add_expr = PyModule_AddObject(module_var, var_name, wrapped_var)
            if_expr = If(IfSection(PyccelLt(add_expr,LiteralInteger(0)),
                            [Return([PyccelUnarySub(LiteralInteger(1))])]))
            body.append(if_expr)

        body.append(Return([LiteralInteger(0)]))

        self.exit_scope()

        return FunctionDef(func_name, [FunctionDefArgument(module_var)], [FunctionDefResult(result_var)], body,
                scope = func_scope, is_static=True)

    def _get_class_destructor(self, del_function, cls_dtype, cls_base):
        original_func = getattr(del_function, 'original_function', del_function)
        func_name = self.scope.get_new_name(original_func.name+'_wrapper')
        func_scope = self.scope.new_child_scope(func_name)
        self.scope = func_scope

        # Add the variables to the expected symbols in the scope
        for a in del_function.arguments:
            func_scope.insert_symbol(a.var.name)
        func_arg = self.get_new_PyObject('self', cls_dtype)

        attribute = self.scope.find('instance', 'variables')
        c_obj = attribute.clone(attribute.name, new_class = DottedVariable, lhs = func_arg)
        body = [Deallocate(c_obj),
                Deallocate(func_arg)]

        self.exit_scope()

        function = PyFunctionDef(func_name, [FunctionDefArgument(func_arg)], [], body, scope=func_scope,
                original_function = original_func)

        self.scope.functions[func_name] = function
        self._python_object_map[del_function] = function

        return function
    #--------------------------------------------------------------------------------------------------------------------------------------------

    def _wrap_Module(self, expr):
        """
        Build a `PyModule` from a `Module`.

        Create a `PyModule` which wraps a C-compatible `Module`.

        Parameters
        ----------
        expr : Module
            The module which can be called from C.

        Returns
        -------
        PyModule
            The module which can be called from Python.
        """
        # Define scope
        scope = expr.scope
        mod_scope = Scope(used_symbols = scope.local_used_symbols.copy(), original_symbols = scope.python_names.copy())
        self.scope = mod_scope

        # Wrap classes
        classes = [self._wrap(i) for i in expr.classes]

        # Wrap functions
        funcs_to_wrap = [f for f in expr.funcs if f not in (expr.init_func, expr.free_func)]

        # Add any functions removed by the Fortran printer
        removed_functions = getattr(expr, 'removed_functions', None)
        if removed_functions:
            funcs_to_wrap.extend(removed_functions)

        funcs = [self._wrap(f) for f in funcs_to_wrap]

        # Wrap interfaces
        interfaces = [self._wrap(i) for i in expr.interfaces]

        exec_func = self._build_module_exec_function(expr)

        self.exit_scope()

        imports = [cwrapper_ndarray_import] if self._wrapping_arrays else []
        if not isinstance(expr, BindCModule):
            imports.append(Import(expr.name, expr))
        original_mod = getattr(expr, 'original_module', expr)
        return PyModule(original_mod.name, [], funcs, imports = imports,
                        interfaces = interfaces, classes = classes, scope = mod_scope,
                        init_func = exec_func)

    def _wrap_BindCModule(self, expr):
        """
        Build a `PyModule` from a `BindCModule`.

        Create a `PyModule` which wraps a C-compatible `BindCModule`. This function calls the
        more general `_wrap_Module` however additional steps are required to ensure that the
        Fortran functions and variables are declared in C.

        Parameters
        ----------
        expr : Module
            The module which can be called from C.

        Returns
        -------
        PyModule
            The module which can be called from Python.

        """
        pymod = self._wrap_Module(expr)

        # Add declarations for C-compatible variables
        decs = [Declare(v.dtype, v.clone(v.name.lower()), module_variable=True, external = True) \
                                    for v in expr.variables if not v.is_private and isinstance(v, BindCVariable)]
        pymod.declarations = decs

        external_funcs = []
        # Add external functions for functions wrapping array variables
        for v in expr.variable_wrappers:
            f = v.wrapper_function
            external_funcs.append(FunctionDef(f.name, f.arguments, f.results, [], is_header = True, scope = Scope()))

        # Add external functions for normal functions
        for f in expr.funcs:
            external_funcs.append(FunctionDef(f.name.lower(), f.arguments, f.results, [], is_header = True, scope = Scope()))
        pymod.external_funcs = external_funcs

        return pymod

    def _wrap_Interface(self, expr):
        """
        Build a `PyInterface` from an `Interface`.

        Create a `PyInterface` which wraps a C-compatible `Interface`. The `PyInterface`
        should take three arguments (`self`, `args`, and `kwargs`) and return a
        `PyccelPyObject`. The arguments are unpacked into multiple `PyccelPyObject`s
        which are passed to `PyFunctionDef`s describing each of the internal
        `FunctionDef` objects. The appropriate `PyFunctionDef` is chosen using an
        additional function which calculates an integer type_indicator.

        Parameters
        ----------
        expr : Interface
            The interface which can be called from C.

        Returns
        -------
        PyInterface
            The interface which can be called from Python.

        See Also
        --------
        CToPythonWrapper._get_type_check_function : The function which defines the calculation
            of the type_indicator.
        """
        # Initialise the scope
        func_name = self.scope.get_new_name(expr.name+'_wrapper')
        func_scope = self.scope.new_child_scope(func_name)
        self.scope = func_scope
        original_funcs = expr.functions
        example_func = original_funcs[0]
        class_base = expr.get_user_nodes((ClassDef,))

        # Add the variables to the expected symbols in the scope
        for a in getattr(example_func, 'bind_c_arguments', example_func.arguments):
            func_scope.insert_symbol(a.var.name)

        # Create necessary arguments
        python_args = getattr(example_func, 'bind_c_arguments', example_func.arguments)
        func_args, body = self._unpack_python_args(python_args, class_base)

        # Get python arguments which will be passed to FunctionDefs
        python_arg_objs = [self._python_object_map[a] for a in python_args]

        type_indicator = Variable('int', self.scope.get_new_name('type_indicator'))
        self.scope.insert_variable(type_indicator)

        self.exit_scope()

        # Determine flags which indicate argument type
        type_check_name = self.scope.get_new_name(expr.name+'_type_check')
        type_check_func, argument_type_flags = self._get_type_check_function(type_check_name, python_arg_objs, original_funcs)

        self.scope = func_scope
        # Build the body of the function
        body.append(Assign(type_indicator, FunctionCall(type_check_func, python_arg_objs)))

        functions = []
        if_sections = []
        for func, index in argument_type_flags.items():
            # Add an IfSection calling the appropriate function if the type_indicator matches the index
            wrapped_func = self._python_object_map[func]
            if_sections.append(IfSection(PyccelEq(type_indicator, LiteralInteger(index)),
                                [Return([FunctionCall(wrapped_func, python_arg_objs)])]))
            functions.append(wrapped_func)
        if_sections.append(IfSection(LiteralTrue(),
                    [FunctionCall(PyErr_SetString, [PyTypeError, "Unexpected type combination"]),
                     Return([Nil()])]))
        body.append(If(*if_sections))
        self.exit_scope()

        interface_func = FunctionDef(func_name,
                                     [FunctionDefArgument(a) for a in func_args],
                                     [FunctionDefResult(self.get_new_PyObject("result", is_temp=True))],
                                     body,
                                     scope=func_scope)
        for a in python_args:
            self._python_object_map.pop(a)

        return PyInterface(func_name, functions, interface_func, type_check_func, expr)

    def _wrap_FunctionDef(self, expr):
        """
        Build a `PyFunctionDef` form a `FunctionDef`.

        Create a `PyFunctionDef` which wraps a C-compatible `FunctionDef`.
        The `PyFunctionDef` should take three arguments (`self`, `args`,
        and `kwargs`) and return a `PyccelPyObject`. If the function is
        called from an Interface then the arguments are `PyccelPyObject`s
        describing each of the arguments of the C-compatible function.

        Parameters
        ----------
        expr : FunctionDef
            The function which can be called from C.

        Returns
        -------
        PyFunctionDef
            The function which can be called from Python.
        """
        original_func = getattr(expr, 'original_function', expr)
        func_name = self.scope.get_new_name(original_func.name+'_wrapper')
        func_scope = self.scope.new_child_scope(func_name)
        self.scope = func_scope
        class_dtype = expr.arguments[0].var.dtype if expr.cls_name else None

        is_bind_c_function_def = isinstance(expr, BindCFunctionDef)

        if expr.is_private:
            self.exit_scope()
            return self._get_untranslatable_function(func_name,
                         func_scope, expr,
                         "Private functions are not accessible from python")

        # Handle un-wrappable functions
        if any(isinstance(getattr(a, 'original_function_argument_variable', a.var), FunctionAddress) for a in expr.arguments):
            self.exit_scope()
            warnings.warn("Functions with functions as arguments will not be callable from Python")
            return self._get_untranslatable_function(func_name,
                         func_scope, expr,
                         "Cannot pass a function as an argument")

        # Add the variables to the expected symbols in the scope
        for a in expr.arguments:
            func_scope.insert_symbol(a.var.name)
        for a in getattr(expr, 'bind_c_arguments', ()):
            func_scope.insert_symbol(a.original_function_argument_variable.name)
        for r in expr.results:
            func_scope.insert_symbol(r.var.name)

        in_interface = len(expr.get_user_nodes(Interface)) > 0

        # Get variables describing the arguments and results that are seen from Python
        python_args = expr.bind_c_arguments if is_bind_c_function_def else expr.arguments
        python_results = expr.bind_c_results if is_bind_c_function_def else expr.results

        # Get variables describing the arguments and results that must be passed to the function
        original_c_args = expr.arguments
        original_c_results = expr.results

        # Get the arguments of the PyFunctionDef
        if in_interface:
            func_args = [FunctionDefArgument(a) for a in self._get_python_argument_variables(python_args)]
            body = []
        else:
            func_args, body = self._unpack_python_args(python_args, class_dtype)
            func_args = [FunctionDefArgument(a) for a in func_args]

        # Get the results of the PyFunctionDef
        python_result_variables = self._get_python_result_variables(python_results)
        body.extend([Allocate(p, shape=(), order=None, status='unallocated') for p in python_result_variables
                        if isinstance(p.dtype, CustomDataType)])

        # Get the code required to extract the C-compatible arguments from the Python arguments
        body += [l for a in python_args for l in self._wrap(a)]

        # Get the code required to wrap the C-compatible results into Python objects
        # This function creates variables so it must be called before extracting them from the scope.
        result_wrap = [l for r in python_results for l in self._wrap(r)]

        # Get the arguments and results which should be used to call the c-compatible function
        func_call_args = [self.scope.find(n.var.name, category='variables', raise_if_missing = True) for n in original_c_args]

        # Get the names of the results collected from the C-compatible function
        c_result_names = []
        for r in original_c_results:
            if isinstance(r, BindCFunctionDefResult):
                orig_var = r.original_function_result_variable
                if orig_var.rank == 0 and orig_var.dtype in NativeNumeric:
                    c_result_names.append(orig_var.name)
                    continue
            c_result_names.append(r.var.name)
        c_results = [self.scope.find(n, category='variables', raise_if_missing = True) for n in c_result_names]
        for n, r, o_r in zip(c_result_names, c_results, original_c_results):
            if isinstance(r, DottedVariable):
                self.scope.remove_variable(r, name=n)
                body.append(Allocate(r, shape=(), order=None, status='unallocated', like=o_r.var))
        c_results = [ObjectAddress(r) if r.dtype is BindCPointer() else r for r in c_results]
        c_results = [PointerCast(r, cast_type = o_r.var) if isinstance(r, DottedVariable) else r for r,o_r in zip(c_results, original_c_results)]

        # Call the C-compatible function
        n_c_results = len(c_results)
        if n_c_results == 0:
            body.append(FunctionCall(expr, func_call_args))
        elif n_c_results == 1:
            body.append(Assign(c_results[0], FunctionCall(expr, func_call_args)))
        else:
            body.append(Assign(c_results, FunctionCall(expr, func_call_args)))

        # Deallocate the C equivalent of any array arguments
        # The C equivalent is the same variable that is passed to the function unless the target language is Fortran.
        # In this case the function arguments are the data pointer and the shapes and strides, but the C equivalent
        # is an ndarray.
        for a in original_c_args:
            orig_var = getattr(a, 'original_function_argument_variable', a.var)
            if orig_var.is_ndarray:
                v = self.scope.find(orig_var.name, category='variables', raise_if_missing = True)
                if v.is_optional:
                    body.append(If( IfSection(PyccelIsNot(v, Nil()), [Deallocate(v)]) ))
                else:
                    body.append(Deallocate(v))
        body.extend(result_wrap)

        # Pack the Python compatible results of the function into one argument.
        n_py_results = len(python_result_variables)
        if n_py_results == 0:
            res = Py_None
            func_results = [FunctionDefResult(self.get_new_PyObject("result", is_temp=True))]
            body.append(FunctionCall(Py_INCREF, [res]))
        elif n_py_results == 1:
            res = python_result_variables[0]
            func_results = [FunctionDefResult(res)]
        else:
            res = self.get_new_PyObject("result")
            body.append(AliasAssign(res, PyBuildValueNode([ObjectAddress(r) for r in python_result_variables])))
            for r in python_result_variables:
                body.append(FunctionCall(Py_DECREF, [r]))
            func_results = [FunctionDefResult(res)]
        body.append(Return([res]))

        self.exit_scope()
        for a in python_args:
            if not a.bound_argument:
                self._python_object_map.pop(a)
        for r in python_results:
            self._python_object_map.pop(r)

        function = PyFunctionDef(func_name, func_args, func_results, body, scope=func_scope,
                docstring = expr.docstring, original_function = original_func)

        self.scope.functions[func_name] = function
        self._python_object_map[expr] = function

        return function

    def _wrap_FunctionDefArgument(self, expr):
        """
        Get the code which translates a Python `FunctionDefArgument` to a C-compatible `Variable`.

        Get the code necessary to transform a Variable passed as an argument in Python, from an object with
        datatype `PyccelPyObject` to a Variable that can be used in C code.

        The relevant `PyccelPyObject` is collected from `self._python_object_map`.

        The necessary steps are:
        - Create a variable to store the C-compatible result.
        - Initialise the variable to any provided default value.
        - Cast the Python object to the C object using utility functions.
        - Raise any useful errors (this is not necessary if the FunctionDef is in an interface as errors are
            raised while determining which function to call).

        Parameters
        ----------
        expr : FunctionDefArgument
            The argument of the C function.

        Returns
        -------
        list of pyccel.ast.basic.PyccelAstNode
            The code which translates the `PyccelPyObject` to a C-compatible variable.
        """

        in_interface = len(expr.get_user_nodes(Interface)) > 0

        orig_var = getattr(expr, 'original_function_argument_variable', expr.var)

        collect_arg = self._python_object_map[expr]

        if orig_var.is_ndarray or isinstance(orig_var.dtype, CustomDataType):
            arg_var = orig_var.clone(self.scope.get_expected_name(orig_var.name), is_argument = False, memory_handling='alias')
            self._wrapping_arrays = orig_var.is_ndarray
<<<<<<< HEAD
=======
            self.scope.insert_variable(arg_var, orig_var.name)
>>>>>>> 3d1c5d62
        else:
            kwargs = {'is_argument':False}
            if isinstance(orig_var.dtype, CustomDataType):
                kwargs['memory_handling']='alias'
                if isinstance(expr, BindCFunctionDefArgument):
                    kwargs['dtype'] = NativeVoid()

            arg_var = orig_var.clone(self.scope.get_expected_name(expr.var.name), **kwargs)
            self.scope.insert_variable(arg_var, expr.var.name)

        body = []

        # Initialise to any default value
        if expr.has_default:
            default_val = expr.value
            if isinstance(default_val, Nil):
                body.append(AliasAssign(arg_var, default_val))
            else:
                body.append(Assign(arg_var, default_val))

        # Collect the function which casts from a Python object to a C object
        dtype = orig_var.dtype
        if isinstance(dtype, CustomDataType):
<<<<<<< HEAD
            python_cls_base = self.scope.find(dtype.name, 'classes')
            scope = python_cls_base.scope
            attribute = scope.find('instance', 'variables')
            if expr.bound_argument:
                cast_type = collect_arg
                cast = []
            else:
                cast_type = Variable(dtype=self._python_object_map[dtype],
                                    name=self.scope.get_new_name(collect_arg.name),
                                    memory_handling='alias',
                                    cls_base = self.scope.find(dtype.name, 'classes'))
                self.scope.insert_variable(cast_type)
                cast = [AliasAssign(cast_type, PointerCast(collect_arg, cast_type))]
            c_res = attribute.clone(attribute.name, new_class = DottedVariable, lhs = cast_type)
            cast.append(AliasAssign(arg_var, PointerCast(c_res, orig_var)))
        elif arg_var.rank == 0:
            prec  = get_final_precision(arg_var)
=======
            python_cls_base = self.scope.find(dtype.name, 'classes', raise_if_missing = True)
            scope = python_cls_base.scope
            attribute = scope.find('instance', 'variables', raise_if_missing = True)
            cast_type = Variable(dtype=self._python_object_map[dtype],
                                name=self.scope.get_new_name(collect_arg.name),
                                memory_handling='alias',
                                cls_base = self.scope.find(dtype.name, 'classes', raise_if_missing = True))
            self.scope.insert_variable(cast_type)
            c_res = attribute.clone(attribute.name, new_class = DottedVariable, lhs = cast_type)
            cast = [AliasAssign(cast_type, PointerCast(collect_arg, cast_type)),
                    AliasAssign(arg_var, PointerCast(c_res, arg_var))]
        elif arg_var.rank == 0:
            prec  = get_final_precision(orig_var)
>>>>>>> 3d1c5d62
            try :
                cast_function = py_to_c_registry[(dtype, prec)]
            except KeyError:
                errors.report(PYCCEL_RESTRICTION_TODO, symbol=dtype,severity='fatal')
            cast_func = FunctionDef(name = cast_function,
                               body      = [],
                               arguments = [FunctionDefArgument(Variable(dtype=PyccelPyObject(), name = 'o', memory_handling='alias'))],
                               results   = [FunctionDefResult(Variable(dtype=dtype, name = 'v', precision = prec))])
            cast = [Assign(arg_var, FunctionCall(cast_func, [collect_arg]))]
        else:
            cast = [Assign(arg_var, FunctionCall(pyarray_to_ndarray, [collect_arg]))]

<<<<<<< HEAD
        if arg_var.is_optional:
=======
        if arg_var.is_optional and not isinstance(dtype, CustomDataType):
>>>>>>> 3d1c5d62
            memory_var = self.scope.get_temporary_variable(arg_var, name = arg_var.name + '_memory', is_optional = False)
            cast.insert(0, AliasAssign(arg_var, memory_var))

        # Create any necessary type checks and errors
        if expr.has_default:
            check_func, err = self._get_check_function(collect_arg, orig_var, False)
            body.append(If( IfSection(check_func, cast),
                        IfSection(PyccelIsNot(collect_arg, Py_None), [*err, Return([Nil()])])
                        ))
        elif not in_interface:
            check_func, err = self._get_check_function(collect_arg, orig_var, True)
            body.append(If( IfSection(check_func, cast),
                        IfSection(LiteralTrue(), [*err, Return([Nil()])])
                        ))
        else:
            body.extend(cast)

        return body

    def _wrap_BindCFunctionDefArgument(self, expr):
        """
        Get the code which translates a Python `FunctionDefArgument` to a C-compatible `Variable`.

        Get the code necessary to transform a Variable passed as an argument in Python, from an object with
        datatype `PyccelPyObject` to a Variable that can be used in C code to call code written in Fortran.

        This function calls the more general self._wrap_FunctionDefArgument, however some additional
        steps are necessary to handle arrays. In this case the arguments passed to the Fortran function are
        not the same as the C-compatible arguments so they must also be created and initialised.

        Parameters
        ----------
        expr : FunctionDefArgument
            The argument of the C function.

        Returns
        -------
        list of pyccel.ast.basic.PyccelAstNode
            The code which translates the `PyccelPyObject` to a C-compatible variable.
        """
        body = self._wrap_FunctionDefArgument(expr)

        orig_var = expr.original_function_argument_variable

        if orig_var.rank:
            bound_var_name = expr.var.name
            # Create variable to hold raw data pointer
            arg_var = expr.var.clone(self.scope.get_expected_name(bound_var_name), is_argument = False)
            # Create variables for the shapes and strides
            shape_vars = [s.clone(self.scope.get_expected_name(s.name), is_argument = False) for s in expr.shape]
            stride_vars = [s.clone(self.scope.get_expected_name(s.name), is_argument = False) for s in expr.strides]

            # Add variables to scope
            self.scope.insert_variable(arg_var, bound_var_name)
            for v,s in zip(shape_vars, expr.shape):
                self.scope.insert_variable(v,s.name)
            for v,s in zip(stride_vars, expr.strides):
                self.scope.insert_variable(v,s.name)

            # Get the C-compatible variable created in self._wrap_FunctionDefArgument
            c_arg = self.scope.find(orig_var.name, category='variables', raise_if_missing = True)

            # Unpack the C-compatible variable
            body.append(AliasAssign(arg_var, FunctionCall(array_get_data, [c_arg])))
            body.extend(Assign(s, FunctionCall(array_get_dim, [c_arg, i])) for i,s in enumerate(shape_vars))
            if orig_var.order == 'C':
                body.extend(Assign(s, FunctionCall(array_get_c_step, [c_arg, i])) for i,s in enumerate(stride_vars))
            else:
                body.extend(Assign(s, FunctionCall(array_get_f_step, [c_arg, i])) for i,s in enumerate(stride_vars))

        return body

    def _wrap_FunctionDefResult(self, expr):
        """
        Get the code which translates a C-compatible `Variable` to a Python `FunctionDefResult`.

        Get the code necessary to transform a Variable returned from a C-compatible function to an object with
        datatype `PyccelPyObject`.

        The relevant `PyccelPyObject` is collected from `self._python_object_map`.

        The necessary steps are:
        - Create a variable to store the C-compatible result.
        - Cast the C object to the Python object using utility functions.
        - Deallocate any unused memory (e.g. shapes of a C array).

        Parameters
        ----------
        expr : FunctionDefArgument
            The argument of the C function.

        Returns
        -------
        list of pyccel.ast.basic.PyccelAstNode
            The code which translates the variable to a `PyccelPyObject`.
        """

        orig_var = expr.var

        # Get the object with datatype PyccelPyObject
        python_res = self._python_object_map[expr]

        name = self.scope.get_expected_name(orig_var.name)

        body = []
        # Create a variable to store the C-compatible result.
        if orig_var.is_ndarray:
            # An array is a pointer to ensure the shape is freed but the data is passed through to NumPy
            c_res = orig_var.clone(name, is_argument = False, memory_handling='alias')
            self._wrapping_arrays = True
        elif isinstance(orig_var.dtype, CustomDataType):
            scope = python_res.cls_base.scope
            attribute = scope.find('instance', 'variables', raise_if_missing = True)
            c_res = attribute.clone(attribute.name, new_class = DottedVariable, lhs = python_res)
        else:
            c_res = orig_var.clone(name, is_argument = False)
        self.scope.insert_variable(c_res, orig_var.name)

        # Cast from C to Python
        if not isinstance(orig_var.dtype, CustomDataType):
            body = [AliasAssign(python_res, FunctionCall(C_to_Python(c_res), [c_res]))]

        # Deallocate any unused memory
        if orig_var.rank:
            body.append(Deallocate(c_res))

        return body

    def _wrap_BindCFunctionDefResult(self, expr):
        """
        Get the code which translates a C-compatible `Variable` to a Python `FunctionDefResult`.

        Get the code necessary to transform a Variable returned from a C-compatible function written in
        Fortran to an object with datatype `PyccelPyObject`.

        The relevant `PyccelPyObject` is collected from `self._python_object_map`.

        The necessary steps are:
        - Create a variable to store the C-compatible result.
        - For arrays also create variables for the Fortran-compatible results.
        - If necessary, pack the Fortran-compatible results into a C-compatible array.
        - Cast the Python object to the C object using utility functions.
        - Deallocate any unused memory (e.g. shapes of a C array).

        Parameters
        ----------
        expr : FunctionDefArgument
            The argument of the C function.

        Returns
        -------
        list of pyccel.ast.basic.PyccelAstNode
            The code which translates the variable to a `PyccelPyObject`.
        """

        orig_var = expr.original_function_result_variable

        python_res = self._python_object_map[expr]

        body = []

        orig_var_name = orig_var.name
        var_name = expr.var.name

        if orig_var.rank:
            # C-compatible result variable
            c_res = orig_var.clone(self.scope.get_new_name(orig_var_name), is_argument = False, memory_handling='alias')
            self._wrapping_arrays = True
            # Result of calling the bind-c function
            arg_var = expr.var.clone(self.scope.get_expected_name(var_name), is_argument = False, memory_handling='alias')
            shape_vars = [s.clone(self.scope.get_expected_name(s.name), is_argument = False) for s in expr.shape]
            # Save so we can find by iterating over func.results
            self.scope.insert_variable(arg_var, var_name)
            for v,s in zip(shape_vars, expr.shape):
                self.scope.insert_variable(v,s.name)
            # Save so we can find by iterating over func.bind_c_results
            self.scope.insert_variable(c_res, orig_var_name)

            body.append(Allocate(c_res, shape = shape_vars, order = orig_var.order, status='unallocated'))
            body.append(AliasAssign(DottedVariable(NativeVoid(), 'raw_data', memory_handling = 'alias', lhs=c_res), arg_var))
        elif isinstance(orig_var.dtype, CustomDataType):
            c_res = expr.var.clone(self.scope.get_expected_name(var_name), is_argument = False, memory_handling='alias')
            self.scope.insert_variable(c_res, var_name)
        else:
            c_res = orig_var.clone(self.scope.get_expected_name(orig_var_name), is_argument = False)
            self.scope.insert_variable(c_res, orig_var_name)

        if not isinstance(orig_var.dtype, CustomDataType):
            body.append(AliasAssign(python_res, FunctionCall(C_to_Python(c_res), [c_res])))
        else:
            scope = python_res.cls_base.scope
            attribute = scope.find('instance', 'variables', raise_if_missing = True)
            attrib_var = attribute.clone(attribute.name, new_class = DottedVariable, lhs = python_res)
            body.append(AliasAssign(attrib_var, c_res))

        if orig_var.rank:
            body.append(Deallocate(c_res))

        return body

    def _wrap_Variable(self, expr):
        """
        Get the code which translates a C-compatible module variable to an object with datatype `PyccelPyObject`.

        Get the code which translates a C-compatible module variable to an object with datatype `PyccelPyObject`.
        This new object is saved into self._python_object_map. The translation is achieved using utility
        functions.

        Parameters
        ----------
        expr : Variable
            The module variable.

        Returns
        -------
        list of pyccel.ast.basic.PyccelAstNode
            The code which translates the Variable to a Python-compatible variable.
        """

        # Ensure that cwrapper_ndarrays is imported
        if expr.rank > 0:
            self._wrapping_arrays = True

        # Create the resulting Variable with datatype `PyccelPyObject`
        py_equiv = self.scope.get_temporary_variable(PyccelPyObject(), memory_handling='alias')
        # Save the Variable so it can be located later
        self._python_object_map[expr] = py_equiv

        # Cast the C variable into a Python variable
        wrapper_function = C_to_Python(expr)
        return [AliasAssign(py_equiv, FunctionCall(wrapper_function, [expr]))]

    def _wrap_BindCArrayVariable(self, expr):
        """
        Get the code which translates a Fortran array module variable to an object with datatype `PyccelPyObject`.

        Get the code which translates a Fortran array module variable to an object with datatype `PyccelPyObject`
        which can be used as a Python module variable. This new object is saved into self._python_object_map.
        Fortran arrays are not compatible with C, but objects of type `BindCArrayVariable` contain wrapper
        functions which can be used to retrieve C-compatible variables.

        The necessary steps are:
        - Create the variables necessary to retrieve array objects from Fortran.
        - Call the bind c wrapper function to initialise these objects.
        - Pack the results into a C-compatible `ndarray`.
        - Use `self._wrap_Variable` to get the object with datatype `PyccelPyObject`.
        - Correct the key in self._python_object_map initialised by `self._wrap_Variable`.

        Parameters
        ----------
        expr : BindCArrayVariable
            The array module variable.

        Returns
        -------
        list of pyccel.ast.basic.PyccelAstNode
            The code which translates the Variable to a Python-compatible variable.
        """
        v = expr.original_variable

        # Get pointer to store raw array data
        var = self.scope.get_temporary_variable(dtype_or_var = NativeVoid(),
                name = v.name + '_data', memory_handling = 'alias')
        # Create variables to store the shape of the array
        shape = [self.scope.get_temporary_variable(NativeInteger(),
                v.name+'_size') for _ in range(v.rank)]
        # Get the bind_c function which wraps a fortran array and returns c objects
        var_wrapper = expr.wrapper_function
        # Call bind_c function
        call = Assign(PythonTuple(ObjectAddress(var), *shape), FunctionCall(var_wrapper, ()))

        # Create ndarray to store array data
        nd_var = self.scope.get_temporary_variable(dtype_or_var = v,
                name = v.name, memory_handling = 'alias')
        alloc = Allocate(nd_var, shape=shape, order=nd_var.order, status='unallocated')
        # Save raw_data into ndarray to obtain useable pointer
        set_data = AliasAssign(DottedVariable(NativeVoid(), 'raw_data',
                memory_handling = 'alias', lhs=nd_var), var)

        # Save the ndarray to vars_to_wrap to be handled as if it came from C
        body = [call, alloc, set_data] + self._wrap_Variable(nd_var)

        # Correct self._python_object_map key
        py_equiv = self._python_object_map.pop(nd_var)
        self._python_object_map[expr] = py_equiv

        return body

    def _wrap_ClassDef(self, expr):
        """
        Get the code which exposes a class definition to Python.

        Get the code which exposes a class definition to Python.

        Parameters
        ----------
        expr : ClassDef
            The class definition being wrapped.

        Returns
        -------
        PyClassDef
            The wrapped class definition.
        """
        name = expr.name
        struct_name = self.scope.get_new_name(f'Py{name}Object')

        type_name = self.scope.get_new_name(f'Py{name}Type')
        docstring = expr.docstring
        wrapped_class = PyClassDef(expr, struct_name, type_name, self.scope.new_child_scope(expr.name), docstring = docstring)

        orig_cls_dtype = expr.scope.parent_scope.cls_constructs[name]

        self._python_object_map[expr] = wrapped_class
        self._python_object_map[orig_cls_dtype] = \
                DataTypeFactory(struct_name, BaseClass=WrapperCustomDataType)()

        self.scope.insert_class(wrapped_class, name)
        orig_scope = expr.scope
        self.scope = wrapped_class.scope

        for f in expr.methods:
            if orig_scope.get_python_name(f.name) == '__del__':
                wrapped_class.add_new_method(self._get_class_destructor(f, orig_cls_dtype, expr))
            else:
                wrapped_class.add_new_method(self._wrap(f))

        self.exit_scope()

        return wrapped_class<|MERGE_RESOLUTION|>--- conflicted
+++ resolved
@@ -246,11 +246,7 @@
         error_code = ()
         dtype = arg.dtype
         if isinstance(dtype, CustomDataType):
-<<<<<<< HEAD
-            python_cls_base = self.scope.find(dtype.name, 'classes')
-=======
             python_cls_base = self.scope.find(dtype.name, 'classes', raise_if_missing = True)
->>>>>>> 3d1c5d62
             func_call = FunctionCall(PyObject_TypeCheck, [py_obj, python_cls_base.type_object])
         elif rank == 0:
             prec  = arg.precision
@@ -899,10 +895,7 @@
         if orig_var.is_ndarray or isinstance(orig_var.dtype, CustomDataType):
             arg_var = orig_var.clone(self.scope.get_expected_name(orig_var.name), is_argument = False, memory_handling='alias')
             self._wrapping_arrays = orig_var.is_ndarray
-<<<<<<< HEAD
-=======
             self.scope.insert_variable(arg_var, orig_var.name)
->>>>>>> 3d1c5d62
         else:
             kwargs = {'is_argument':False}
             if isinstance(orig_var.dtype, CustomDataType):
@@ -926,10 +919,9 @@
         # Collect the function which casts from a Python object to a C object
         dtype = orig_var.dtype
         if isinstance(dtype, CustomDataType):
-<<<<<<< HEAD
-            python_cls_base = self.scope.find(dtype.name, 'classes')
+            python_cls_base = self.scope.find(dtype.name, 'classes', raise_if_missing = True)
             scope = python_cls_base.scope
-            attribute = scope.find('instance', 'variables')
+            attribute = scope.find('instance', 'variables', raise_if_missing = True)
             if expr.bound_argument:
                 cast_type = collect_arg
                 cast = []
@@ -937,28 +929,13 @@
                 cast_type = Variable(dtype=self._python_object_map[dtype],
                                     name=self.scope.get_new_name(collect_arg.name),
                                     memory_handling='alias',
-                                    cls_base = self.scope.find(dtype.name, 'classes'))
+                                    cls_base = self.scope.find(dtype.name, 'classes', raise_if_missing = True))
                 self.scope.insert_variable(cast_type)
                 cast = [AliasAssign(cast_type, PointerCast(collect_arg, cast_type))]
             c_res = attribute.clone(attribute.name, new_class = DottedVariable, lhs = cast_type)
             cast.append(AliasAssign(arg_var, PointerCast(c_res, orig_var)))
         elif arg_var.rank == 0:
-            prec  = get_final_precision(arg_var)
-=======
-            python_cls_base = self.scope.find(dtype.name, 'classes', raise_if_missing = True)
-            scope = python_cls_base.scope
-            attribute = scope.find('instance', 'variables', raise_if_missing = True)
-            cast_type = Variable(dtype=self._python_object_map[dtype],
-                                name=self.scope.get_new_name(collect_arg.name),
-                                memory_handling='alias',
-                                cls_base = self.scope.find(dtype.name, 'classes', raise_if_missing = True))
-            self.scope.insert_variable(cast_type)
-            c_res = attribute.clone(attribute.name, new_class = DottedVariable, lhs = cast_type)
-            cast = [AliasAssign(cast_type, PointerCast(collect_arg, cast_type)),
-                    AliasAssign(arg_var, PointerCast(c_res, arg_var))]
-        elif arg_var.rank == 0:
             prec  = get_final_precision(orig_var)
->>>>>>> 3d1c5d62
             try :
                 cast_function = py_to_c_registry[(dtype, prec)]
             except KeyError:
@@ -971,11 +948,7 @@
         else:
             cast = [Assign(arg_var, FunctionCall(pyarray_to_ndarray, [collect_arg]))]
 
-<<<<<<< HEAD
-        if arg_var.is_optional:
-=======
         if arg_var.is_optional and not isinstance(dtype, CustomDataType):
->>>>>>> 3d1c5d62
             memory_var = self.scope.get_temporary_variable(arg_var, name = arg_var.name + '_memory', is_optional = False)
             cast.insert(0, AliasAssign(arg_var, memory_var))
 
