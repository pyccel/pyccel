--- conflicted
+++ resolved
@@ -44,12 +44,8 @@
 from pyccel.ast.c_concepts    import CStrStr
 from pyccel.ast.datatypes     import VoidType, PythonNativeInt, CustomDataType, DataTypeFactory
 from pyccel.ast.datatypes     import FixedSizeNumericType, HomogeneousTupleType, PythonNativeBool
-<<<<<<< HEAD
 from pyccel.ast.datatypes     import HomogeneousSetType, HomogeneousListType, InhomogeneousTupleType
-=======
-from pyccel.ast.datatypes     import HomogeneousSetType, HomogeneousListType
 from pyccel.ast.datatypes     import HomogeneousContainerType
->>>>>>> 92a704a4
 from pyccel.ast.datatypes     import TupleType, CharType, StringType
 from pyccel.ast.internals     import Slice
 from pyccel.ast.literals      import Nil, LiteralTrue, LiteralString, LiteralInteger
@@ -389,8 +385,7 @@
 
             type_checks = IfSection(type_check, [size_assign, iter_assign, Assign(type_check_condition, LiteralTrue()), internal_type_check])
             default_value = IfSection(LiteralTrue(), [Assign(type_check_condition, LiteralFalse())])
-<<<<<<< HEAD
-            body.append(If(set_checks, default_value))
+            body.append(If(type_checks, default_value))
 
         elif isinstance(arg.class_type, InhomogeneousTupleType):
             # Create type check result variable
@@ -417,9 +412,6 @@
             tuple_type_checks = IfSection(tuple_check, [If(tuple_elem_checks, default_value)])
             body.append(If(tuple_type_checks, default_value))
 
-=======
-            body.append(If(type_checks, default_value))
->>>>>>> 92a704a4
         else:
             errors.report(f"Can't check the type of an array of {arg.class_type}\n"+PYCCEL_RESTRICTION_TODO,
                     symbol=arg, severity='fatal')
@@ -2533,14 +2525,8 @@
         return {'body': body, 'args': [arg_var]}
 
     def _extract_HomogeneousSetType_FunctionDefArgument(self, orig_var, collect_arg, bound_argument,
-<<<<<<< HEAD
             is_bind_c_argument, funcdef, *, arg_var = None):
-        """
-        Extract the C-compatible homogeneous tuple FunctionDefArgument from the PythonObject.
-=======
-            is_bind_c_argument, *, arg_var = None):
         assert arg_var is None
->>>>>>> 92a704a4
 
         if orig_var.is_optional:
             errors.report("Optionals are not yet supported",
@@ -2583,7 +2569,7 @@
         self.scope = for_scope
         for_body = [AliasAssign(indexed_collect_arg, PyIter_Next(iter_obj))]
         for_body += self._extract_FunctionDefArgument(indexed_orig_var, indexed_collect_arg,
-                                    bound_argument, is_bind_c_argument, arg_var = indexed_orig_var)['body']
+                                    bound_argument, is_bind_c_argument, funcdef, arg_var = indexed_orig_var)['body']
         if is_bind_c_argument:
             for_body.append(Assign(IndexedElement(arr_var, idx), indexed_orig_var))
         else:
@@ -2660,7 +2646,7 @@
         self.scope = for_scope
         for_body = [AliasAssign(indexed_collect_arg, PyIter_Next(iter_obj))]
         for_body += self._extract_FunctionDefArgument(indexed_orig_var, indexed_collect_arg,
-                                    bound_argument, is_bind_c_argument, funcdef, arg_var = indexed_orig_var)['body']
+                                    bound_argument, is_bind_c_argument, arg_var = indexed_orig_var)['body']
         if is_bind_c_argument:
             for_body.append(Assign(IndexedElement(arr_var, idx), indexed_orig_var))
         else:
