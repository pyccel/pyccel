# coding: utf-8
#------------------------------------------------------------------------------------------#
# This file is part of Pyccel which is released under MIT License. See the LICENSE file or #
# go to https://github.com/pyccel/pyccel/blob/devel/LICENSE for full license details.      #
#------------------------------------------------------------------------------------------#
"""
Module describing the code-wrapping class : CToPythonWrapper
which creates an interface exposing C code to Python.
"""
import warnings
from pyccel.ast.bind_c        import BindCFunctionDef, BindCPointer, BindCFunctionDefArgument
from pyccel.ast.bind_c        import BindCModule, BindCVariable, BindCFunctionDefResult
from pyccel.ast.bind_c        import BindCClassDef, BindCClassProperty
from pyccel.ast.builtins      import PythonTuple
from pyccel.ast.class_defs    import StackArrayClass
from pyccel.ast.core          import Interface, If, IfSection, Return, FunctionCall
from pyccel.ast.core          import FunctionDef, FunctionDefArgument, FunctionDefResult
from pyccel.ast.core          import Assign, AliasAssign, Deallocate, Allocate
from pyccel.ast.core          import Import, Module, AugAssign, CommentBlock
from pyccel.ast.core          import FunctionAddress, Declare, ClassDef, AsName
from pyccel.ast.cwrapper      import PyModule, PyccelPyObject, PyArgKeywords, PyModule_Create
from pyccel.ast.cwrapper      import PyArg_ParseTupleNode, Py_None, PyClassDef, PyModInitFunc
from pyccel.ast.cwrapper      import py_to_c_registry, check_type_registry, PyBuildValueNode
from pyccel.ast.cwrapper      import PyErr_SetString, PyTypeError, PyNotImplementedError
from pyccel.ast.cwrapper      import PyAttributeError
from pyccel.ast.cwrapper      import C_to_Python, PyFunctionDef, PyInterface
from pyccel.ast.cwrapper      import PyModule_AddObject, Py_DECREF, PyObject_TypeCheck
from pyccel.ast.cwrapper      import Py_INCREF, PyType_Ready, WrapperCustomDataType
from pyccel.ast.cwrapper      import PyList_New, PyList_Append, PyList_GetItem, PyList_SetItem
from pyccel.ast.cwrapper      import PyccelPyTypeObject, PyCapsule_New, PyCapsule_Import
from pyccel.ast.cwrapper      import PySys_GetObject, PyUnicode_FromString, PyGetSetDefElement
from pyccel.ast.c_concepts    import ObjectAddress, PointerCast, CStackArray, CNativeInt
from pyccel.ast.datatypes     import VoidType, PythonNativeInt, CustomDataType, DataTypeFactory
<<<<<<< HEAD
from pyccel.ast.datatypes     import FixedSizeNumericType
from pyccel.ast.internals     import Slice
from pyccel.ast.literals      import Nil, LiteralTrue, LiteralString, LiteralInteger
from pyccel.ast.literals      import LiteralFalse, convert_to_literal
from pyccel.ast.numpytypes    import NumpyNDArrayType, NumpyInt64Type
from pyccel.ast.numpy_wrapper import PyArray_DATA, PyArray_SHAPE
from pyccel.ast.numpy_wrapper import PyArray_BASE
from pyccel.ast.numpy_wrapper import get_strides_and_size_from_numpy_array
=======
from pyccel.ast.datatypes     import FixedSizeNumericType, TupleType
from pyccel.ast.literals      import Nil, LiteralTrue, LiteralString, LiteralInteger
from pyccel.ast.literals      import LiteralFalse, convert_to_literal
from pyccel.ast.numpytypes    import NumpyNDArrayType, NumpyInt64Type
from pyccel.ast.numpy_wrapper import get_strides_and_shape_from_numpy_array, PyccelPyArrayObject
from pyccel.ast.numpy_wrapper import PyArray_DATA
>>>>>>> a444b071
from pyccel.ast.numpy_wrapper import pyarray_to_ndarray, PyArray_SetBaseObject, import_array
from pyccel.ast.numpy_wrapper import array_get_data, array_get_dim, PyccelPyArrayObject, to_pyarray
from pyccel.ast.numpy_wrapper import array_get_c_step, array_get_f_step
from pyccel.ast.numpy_wrapper import numpy_dtype_registry, numpy_flag_f_contig, numpy_flag_c_contig
from pyccel.ast.numpy_wrapper import pyarray_check, is_numpy_array, no_order_check
from pyccel.ast.operators     import PyccelNot, PyccelIsNot, PyccelUnarySub, PyccelEq, PyccelIs
from pyccel.ast.operators     import PyccelLt, IfTernaryOperator
from pyccel.ast.variable      import Variable, DottedVariable, IndexedElement
from pyccel.parser.scope      import Scope
from pyccel.errors.errors     import Errors
from pyccel.errors.messages   import PYCCEL_RESTRICTION_TODO
from .wrapper                 import Wrapper

errors = Errors()

cwrapper_ndarray_imports = [Import('cwrapper_ndarrays', Module('cwrapper_ndarrays', (), ())),
                            Import('ndarrays', Module('ndarrays', (), ()))]

class CToPythonWrapper(Wrapper):
    """
    Class for creating a wrapper exposing C code to Python.

    A class which provides all necessary functions for wrapping different AST
    objects such that the resulting AST is Python-compatible.

    Parameters
    ----------
    file_location : str
        The folder where the translated code is located and where the generated .so file will
        be located.
    """
    def __init__(self, file_location):
        # A map used to find the Python-compatible Variable equivalent to an object in the AST
        self._python_object_map = {}
        # Indicate if arrays were wrapped.
        self._wrapping_arrays = False
        # The object that should be returned to indicate an error
        self._error_exit_code = Nil()

        self._file_location = file_location
        super().__init__()

    def get_new_PyObject(self, name, dtype = None, is_temp = False):
        """
        Create new `PyccelPyObject` `Variable` with the desired name.

        Create a new `Variable` with the datatype `PyccelPyObject` and the desired name.
        A `PyccelPyObject` datatype means that this variable can be accessed and
        manipulated from Python.

        Parameters
        ----------
        name : str
            The desired name.

        dtype : DataType, optional
            The datatype of the object which will be represented by this PyObject.
            This is not necessary unless a variable sis required which will describe
            a class.

        is_temp : bool, default=False
            Indicates if the Variable is temporary. A temporary variable may be ignored
            by the printer.

        Returns
        -------
        Variable
            The new variable.
        """
        if isinstance(dtype, CustomDataType):
            var = Variable(self._python_object_map[dtype],
                           self.scope.get_new_name(name),
                           memory_handling='alias',
                           cls_base = self.scope.find(dtype.name, 'classes', raise_if_missing = True),
                           is_temp=is_temp)
        else:
            var = Variable(PyccelPyObject(),
                           self.scope.get_new_name(name),
                           memory_handling='alias',
                           is_temp=is_temp)
        self.scope.insert_variable(var)
        return var

    def _get_python_argument_variables(self, args):
        """
        Get a new set of `PyccelPyObject` `Variable`s representing each of the arguments.

        Create a new `PyccelPyObject` variable for each argument returned in Python.
        The results are saved to the `self._python_object_map` dictionary so they can be
        discovered later.

        Parameters
        ----------
        args : iterable of FunctionDefArguments
            The arguments of the function.

        Returns
        -------
        list of Variable
            Variables which will hold the arguments in Python.
        """
        orig_args = [getattr(a, 'original_function_argument_variable', a.var) for a in args]
        is_bound = [getattr(a, 'wrapping_bound_argument', a.bound_argument) for a in args]
        collect_args = [self.get_new_PyObject(o_a.name+'_obj',
                                              dtype = o_a.dtype if b else None)
                        for a, b, o_a in zip(args, is_bound, orig_args)]
        self._python_object_map.update(dict(zip(args, collect_args)))
        return collect_args

    def _unpack_python_args(self, args, class_base = None):
        """
        Unpack the arguments received from Python into the expected Python variables.

        Create the wrapper arguments of the current `FunctionDef` (`self`, `args`, `kwargs`).
        Get a new set of `PyccelPyObject` `Variable`s representing each of the expected
        arguments. Add the code which unpacks the `args` and `kwargs` into individual
        `PyccelPyObject`s for each of the expected arguments.

        Parameters
        ----------
        args : iterable of FunctionDefArguments
            The expected arguments of the function.

        class_base : DataType, optional
            The DataType of the class which the method belongs to. In the case of a method
            defined in a module this value is None.

        Returns
        -------
        func_args : list of Variable
            The arguments of the FunctionDef.

        body : list of pyccel.ast.basic.PyccelAstNode
            The code which unpacks the arguments.

        Examples
        --------
        >>> arg = Variable('int', 'x')
        >>> func_args = (FunctionDefArgument(arg),)
        >>> wrapper_args, body = self._unpack_python_args(func_args)
        >>> wrapper_args
        [Variable('self', dtype=PyccelPyObject()), Variable('args', dtype=PyccelPyObject()), Variable('kwargs', dtype=PyccelPyObject())]
        >>> body
        [<pyccel.ast.cwrapper.PyArgKeywords object at 0x7f99ec128cc0>, <pyccel.ast.core.If object at 0x7f99ed3a5b20>]
        >>> CWrapperCodePrinter('wrapper_file.c').doprint(expr)
        static char *kwlist[] = {
            "x",
            NULL
        };
        if (!PyArg_ParseTupleAndKeywords(args, kwargs, "O", kwlist, &x_obj))
        {
            return NULL;
        }
        """
        has_bound_arg = class_base is not None
        bound_arg = args[0] if has_bound_arg else None
        args = args[int(has_bound_arg):]
        # Create necessary variables
        func_args = [self.get_new_PyObject("self", class_base)] + [self.get_new_PyObject(n) for n in ("args", "kwargs")]
        arg_vars  = self._get_python_argument_variables(args)
        keyword_list_name = self.scope.get_new_name('kwlist')

        if has_bound_arg:
            self._python_object_map[bound_arg] = func_args[0]

        # Create the list of argument names
        arg_names = [getattr(a, 'original_function_argument_variable', a.var).name for a in args]
        keyword_list = PyArgKeywords(keyword_list_name, arg_names)

        # Parse arguments
        parse_node = PyArg_ParseTupleNode(*func_args[1:], args, arg_vars, keyword_list)

        # Initialise optionals
        body = [AliasAssign(py_arg, Py_None) for func_def_arg, py_arg in zip(args, arg_vars) if func_def_arg.has_default]

        body.append(keyword_list)
        body.append(If(IfSection(PyccelNot(parse_node), [Return([self._error_exit_code])])))

        return func_args, body

    def _get_python_result_variables(self, results):
        """
        Get a new set of `PyccelPyObject` `Variable`s representing each of the results.

        Create a new `PyccelPyObject` variable for each result returned in Python.
        The results are saved to the `self._python_object_map` dictionary so they can be
        discovered later.

        Parameters
        ----------
        results : iterable of FunctionDefResults
            The results of the function.

        Returns
        -------
        list of Variable
            Variables which will hold the results in Python.
        """
        collect_results = [self.get_new_PyObject(r.var.name+'_obj', getattr(r, 'original_function_result_variable', r.var).dtype) for r in results]
        self._python_object_map.update(dict(zip(results, collect_results)))
        return collect_results

    def _get_check_function(self, py_obj, arg, raise_error):
        """
        Get the function which checks if an argument has the expected type.

        Using the c-compatible description of a function argument, determine whether the Python
        object (with datatype `PyccelPyObject`) holds data which is compatible with the expected
        type. The check is returned along with any errors that may be raised depending upon the
        result and the value of `raise_error`.

        Parameters
        ----------
        py_obj : Variable
            The variable with datatype `PyccelPyObject` where the arguments is stored in Python.

        arg : Variable
            The C-compatible variable which holds all the details about the expected type.

        raise_error : bool
            True if an error should be raised in case of an unexpected type, False otherwise.

        Returns
        -------
        func_call : FunctionCall
            The function call which checks if the argument has the expected type.

        error_code : tuple of pyccel.ast.basic.PyccelAstNode
            The code which raises any necessary errors.
        """
        rank = arg.rank
        error_code = ()
        dtype = arg.dtype
        if isinstance(dtype, CustomDataType):
            python_cls_base = self.scope.find(dtype.name, 'classes', raise_if_missing = True)
            func_call = FunctionCall(PyObject_TypeCheck, [py_obj, python_cls_base.type_object])
        elif rank == 0:
            try :
                cast_function = check_type_registry[dtype]
            except KeyError:
                errors.report(f"Can't check the type of {dtype}\n"+PYCCEL_RESTRICTION_TODO,
                        symbol=arg, severity='fatal')
            func = FunctionDef(name = cast_function,
                               body      = [],
                               arguments = [FunctionDefArgument(Variable(PyccelPyObject(), name = 'o', memory_handling='alias'))],
                               results   = [FunctionDefResult(Variable(dtype, name = 'v'))])

            func_call = FunctionCall(func, [py_obj])
        elif isinstance(arg.class_type, NumpyNDArrayType):
            try :
                type_ref = numpy_dtype_registry[dtype]
            except KeyError:
                errors.report(f"Can't check the type of an array of {dtype}\n"+PYCCEL_RESTRICTION_TODO,
                        symbol=arg, severity='fatal')

            # order flag
            if rank == 1:
                flag     = no_order_check
            elif arg.order == 'F':
                flag = numpy_flag_f_contig
            else:
                flag = numpy_flag_c_contig

            if raise_error:
                check_func = pyarray_check
                func_call = FunctionCall(check_func, [ObjectAddress(LiteralString(arg.name)), py_obj, type_ref, LiteralInteger(rank), flag])
            else:
                check_func = is_numpy_array

                func_call = FunctionCall(check_func, [py_obj, type_ref, LiteralInteger(rank), flag])
        else:
            errors.report(f"Can't check the type of an array of {dtype}\n"+PYCCEL_RESTRICTION_TODO,
                    symbol=arg, severity='fatal')

        if raise_error and not isinstance(arg.class_type, NumpyNDArrayType):
            # No error code required for arrays as the error is raised inside pyarray_check
            message = LiteralString(f"Expected an argument of type {arg.class_type} for argument {arg.name}")
            python_error = FunctionCall(PyErr_SetString, [PyTypeError, message])
            error_code = (python_error,)

        return func_call, error_code

    def _get_type_check_function(self, name, args, funcs):
        """
        Determine the flags which allow correct function to be identified from the interface.

        Each function must be identifiable by a different integer value. This value is known
        as a flag. Different parts of the flag indicate the types of different arguments.
        Take for example the following function:
        ```python
        @types('int', 'int')
        @types('float', 'float')
        def f(a, b):
            pass
        ```
        The values 0 (int) and 1 (float) would indicate the type of the argument a. In order
        to preserve this information the values which indicate the type of the argument b
        must only change the part of the flag which does not contain this information. In other
        words `flag % n_types_a = flag_a`. Therefore the values 0 (int) and 2(float) indicate
        the type of the argument b.
        We then finally have the following four options:
          1. 0 = 0 + 0 => (int,int)
          2. 1 = 1 + 0 => (float,int)
          3. 2 = 0 + 2 => (int, float)
          4. 3 = 1 + 2 => (float, float)

        of which only the first and last flags indicate acceptable arguments.

        The function returns a dictionary whose keys are the functions and whose values are
        a list of the flags which would indicate the correct types.
        In the above example we would return `{func_0 : [0,0], func_1 : [1,2]}`.
        It also returns a FunctionDef which determines the index of the chosen function.

        Parameters
        ----------
        name : str
            The name of the function to be generated.

        args : iterable of Variable
            A list containing the variables of datatype `PyccelPyObject` describing the
            arguments that were passed to the function from Python.

        funcs : list of FunctionDefs
            The functions in the Interface.

        Returns
        -------
        func : FunctionDef
            The function which determines the key identifying the relevant function.

        argument_type_flags : dict
            A dictionary whose keys are the functions and whose values are the integer keys
            which indicate that the function should be chosen.
        """
        func_scope = self.scope.new_child_scope(name)
        self.scope = func_scope
        orig_funcs = [getattr(func, 'original_function', func) for func in funcs]
        type_indicator = Variable(PythonNativeInt(), self.scope.get_new_name('type_indicator'))

        # Initialise the argument_type_flags
        argument_type_flags = {func : 0 for func in funcs}

        # Initialise type_indicator
        body = [Assign(type_indicator, LiteralInteger(0))]

        step = 1
        for i, py_arg in enumerate(args):
            # Get the relevant typed arguments from the original functions
            interface_args = [getattr(func.arguments[i], 'original_function_argument_variable', func.arguments[i].var) for func in orig_funcs]
            # Get the type key
            interface_types = [(str(a.dtype), a.rank, a.order) for a in interface_args]
            # Get a dictionary mapping each unique type key to an example argument
            type_to_example_arg = dict(zip(interface_types, interface_args))
            # Get a list of unique keys
            possible_types = list(type_to_example_arg.keys())

            n_possible_types = len(possible_types)
            if n_possible_types != 1:
                # Update argument_type_flags with the index of the type key
                for func, t in zip(funcs, interface_types):
                    index = possible_types.index(t)*step
                    argument_type_flags[func] += index

                # Create the type checks and incrementation of the type_indicator
                if_blocks = []
                for index, t in enumerate(possible_types):
                    check_func_call, _ = self._get_check_function(py_arg, type_to_example_arg[t], False)
                    if_blocks.append(IfSection(check_func_call, [AugAssign(type_indicator, '+', LiteralInteger(index*step))]))
                body.append(If(*if_blocks, IfSection(LiteralTrue(),
                            [FunctionCall(PyErr_SetString, [PyTypeError, f"Unexpected type for argument {interface_args[0].name}"]),
                             Return([PyccelUnarySub(LiteralInteger(1))])])))

            # Update the step to ensure unique indices for each argument
            step *= n_possible_types

        body.append(Return([type_indicator]))

        self.exit_scope()

        docstring = CommentBlock("Assess the types. Raise an error for unexpected types and calculate an integer\n" +
                        "which indicates which function should be called.")

        # Build the function
        func = FunctionDef(name, [FunctionDefArgument(a) for a in args], [FunctionDefResult(type_indicator)],
                            body, docstring=docstring, scope=func_scope)

        return func, argument_type_flags

    def _get_untranslatable_function(self, name, scope, original_function, error_msg):
        """
        Create code for a function complaining about an object which cannot be wrapped.

        Certain functions are not handled in the wrapper (e.g. private),
        This creates a wrapper function which raises NotImplementedError
        exception and returns NULL.

        Parameters
        ----------
        name : str
            The name of the generated function.

        scope : Scope
            The scope of the generated function.

        original_function : FunctionDef
           The function we were trying to wrap.

        error_msg : str
            The message to be raised in the NotImplementedError.

        Returns
        -------
        PyFunctionDef
            The new function which raises the error.
        """
        func_args = [FunctionDefArgument(self.get_new_PyObject(n)) for n in ("self", "args", "kwargs")]
        if self._error_exit_code is Nil():
            func_results = [FunctionDefResult(self.get_new_PyObject("result", is_temp=True))]
        else:
            func_results = [FunctionDefResult(self.scope.get_temporary_variable(self._error_exit_code.class_type, "result"))]
        function = PyFunctionDef(name = name, arguments = func_args, results = func_results,
                body = [FunctionCall(PyErr_SetString, [PyNotImplementedError,
                                        LiteralString(error_msg)]),
                        Return([self._error_exit_code])],
                scope = scope, original_function = original_function)

        self.scope.functions[name] = function

        return function

    def _save_referenced_objects(self, func, func_args):
        """
        Save any arguments passed to the wrapper which are then stored in pointers.

        If arguments are saved into pointers (e.g. inside classes) then their reference
        counter must be incremented. This prevents them being deallocated if they go
        out of scope in Python. The class must then take care to decrement their
        reference counter when it is itself deallocated to prevent a memory leak.
        The attribute `FunctionDefArgument.persistent_target` indicates whether an
        argument is a target inside the function. When it is true then additional code
        is added to the wrapper body. This code increments the reference counter for
        the argument and adds the object to a list of objects whose reference counter
        must be decremented in the class destructor.

        Parameters
        ----------
        func : FunctionDef
            The function being wrapped.
        func_args : list[FunctionDefArgument] | list[Variable]
            The arguments passed by Python to the function (self, args, kwargs).

        Returns
        -------
        list
            A list of any expressions which should be added to the wrapper body to
            add references to the arguments.
        """
        body = []
        class_arg_var = func_args[0]
        if isinstance(class_arg_var, FunctionDefArgument):
            class_arg_var = class_arg_var.var
        class_scope = class_arg_var.cls_base.scope
        for a in func.arguments:
            if a.persistent_target:
                ref_attribute = class_scope.find('referenced_objects', 'variables', raise_if_missing = True)
                ref_list = ref_attribute.clone(ref_attribute.name, new_class = DottedVariable, lhs = class_arg_var)
                python_arg = self._python_object_map[a]
                if not isinstance(python_arg.dtype, PyccelPyObject):
                    python_arg = ObjectAddress(PointerCast(python_arg, PyList_Append.arguments[1].var))
                append_call = FunctionCall(PyList_Append, (ref_list, python_arg))
                body.extend([If(IfSection(PyccelEq(append_call, PyccelUnarySub(LiteralInteger(1))),
                                          [Return([self._error_exit_code])]))])
        return body

    def _incref_return_pointer(self, ref_obj, return_var, orig_var):
        """
        Get the code necessary to return an object which references another.

        Get the code necessary to return an object which references another Python object. This is necessary when
        wrapping functions (or getters) which return pointers (e.g. attributes of a class). For these objects the
        target must not be deallocated before the returned object is no longer needed. For arrays this is achieved
        using PyArray_SetBaseObject, to save the reference. For class instances the self instance is added to the
        list of referenced objects saved in the returned class.

        Parameters
        ----------
        ref_obj : Variable
            A variable representing the class instance which must not be deallocated too early.
        return_var : Variable
            The variable which will be returned from the function.
        orig_var : Variable
            The variable which will be returned from the function as it appeared in the original code.

        Returns
        -------
        list[PyccelAstNode]
            Any nodes which must be printed to increase reference counts.
        """
        if isinstance(orig_var.class_type, NumpyNDArrayType):
            save_ref_call = FunctionCall(PyArray_SetBaseObject,
                                    (ObjectAddress(PointerCast(return_var, PyArray_SetBaseObject.arguments[0].var)),
                                     ObjectAddress(PointerCast(ref_obj, PyArray_SetBaseObject.arguments[1].var))))
            return [FunctionCall(Py_INCREF, (ref_obj,)),
                    If(IfSection(PyccelLt(save_ref_call,LiteralInteger(0, dtype=CNativeInt())),
                                      [Return([self._error_exit_code])]))]
        elif isinstance(orig_var.dtype, CustomDataType):
            ref_attribute = return_var.cls_base.scope.find('referenced_objects', 'variables', raise_if_missing = True)
            ref_list = ref_attribute.clone(ref_attribute.name, new_class = DottedVariable, lhs = return_var)
            save_ref_call = FunctionCall(PyList_Append, (ref_list, ObjectAddress(PointerCast(ref_obj, ref_list))))
            return [If(IfSection(PyccelLt(save_ref_call,LiteralInteger(0, dtype=CNativeInt())),
                                      [Return([self._error_exit_code])]))]
        elif isinstance(orig_var.class_type, FixedSizeNumericType):
            return []
        else:
            raise NotImplementedError(f"Unsure how to preserve references for attribute of type {type(orig_var.class_type)}")

    def _add_object_to_mod(self, module_var, obj, name, initialised):
        """
        Get code for adding an object to the module.

        This function creates the AST nodes necessary to add an object to
        the module. This includes the creation of the success check and
        the dereferencing of any objects used.

        Parameters
        ----------
        module_var : Variable
            The variable containing the PyObject* which describes the module.

        obj : Variable
            The variable containing the PyObject* which should be added to the module.

        name : str
            The name by which the object will be known in Pyccel.

        initialised : list[Variable]
            A list of the variables which have had their reference counter incremented
            and must therefore decrement their counter if an error is raised.

        Returns
        -------
        list[PyccelAstNode]
            The code which adds the object to the module.
        """
        add_expr = PyModule_AddObject(module_var, LiteralString(name), obj)
        if_expr = If(IfSection(PyccelLt(add_expr, LiteralInteger(0)),
                        [FunctionCall(Py_DECREF, [i]) for i in initialised] +
                        [Return([self._error_exit_code])]))
        initialised.append(obj)
        return [if_expr, FunctionCall(Py_INCREF, (obj,))]

    def _build_module_init_function(self, expr, imports):
        """
        Build the function that will be called when the module is first imported.

        Build the function that will be called when the module is first imported.
        This function must call any initialisation function of the underlying
        module and must add any variables to the module variable.

        Parameters
        ----------
        expr : Module
            The module of interest.

        imports : list of Import
            A list of any imports that will appear in the PyModule.

        Returns
        -------
        PyModInitFunc
            The initialisation function.
        """

        mod_name = self.scope.get_python_name(getattr(expr, 'original_module', expr).name)
        # Initialise the scope
        func_name = self.scope.get_new_name(f'PyInit_{mod_name}')
        func_scope = self.scope.new_child_scope(func_name)
        self.scope = func_scope

        for v in expr.variables:
            func_scope.insert_symbol(v.name)

        n_classes = len(expr.classes)

        # Create necessary variables
        module_var = self.get_new_PyObject("mod")
        API_var_name = self.scope.get_new_name(f'Py{mod_name}_API')
        API_var = Variable(CStackArray(BindCPointer()), API_var_name, shape = (n_classes,),
                                    cls_base = StackArrayClass)
        self.scope.insert_variable(API_var)
        capsule_obj = self.get_new_PyObject(self.scope.get_new_name('c_api_object'))

        module_def_name = self.scope.get_new_name(f'{mod_name}_module')
        body = [AliasAssign(module_var, PyModule_Create(module_def_name)),
                If(IfSection(PyccelIs(module_var, Nil()), [Return([self._error_exit_code])]))]

        initialised = [module_var]

        # Save classes to the module variable
        for i,c in enumerate(expr.classes):
            wrapped_class = self._python_object_map[c]
            type_object = wrapped_class.type_object

            API_elem = IndexedElement(API_var, i)
            body.append(AliasAssign(API_elem, PointerCast(ObjectAddress(type_object), API_elem)))

        ok_code = LiteralInteger(0)

        # Save Capsule describing types (needed for dependent modules)
        body.append(AliasAssign(capsule_obj, PyCapsule_New(API_var, mod_name)))
        body.extend(self._add_object_to_mod(module_var, capsule_obj, '_C_API', initialised))

        body.append(FunctionCall(import_array, ()))
        import_funcs = [i.source_module.import_func for i in imports if isinstance(i.source_module, PyModule)]
        for i_func in import_funcs:
            body.append(If(IfSection(PyccelLt(FunctionCall(i_func, ()), ok_code),
                            [FunctionCall(Py_DECREF, [i]) for i in initialised] +
                            [Return([self._error_exit_code])])))

        # Call the initialisation function
        if expr.init_func:
            body.append(FunctionCall(expr.init_func, []))

        # Save classes to the module variable
        for i,c in enumerate(expr.classes):
            wrapped_class = self._python_object_map[c]
            type_object = wrapped_class.type_object
            class_name = wrapped_class.name

            ready_type = FunctionCall(PyType_Ready, (type_object,))
            if_expr = If(IfSection(PyccelLt(ready_type, LiteralInteger(0)),
                            [FunctionCall(Py_DECREF, [i]) for i in initialised] +
                            [Return([self._error_exit_code])]))
            body.append(if_expr)

            body.extend(self._add_object_to_mod(module_var, type_object, class_name, initialised))

        # Save module variables to the module variable
        for v in expr.variables:
            if v.is_private:
                continue
            body.extend(self._wrap(v))
            wrapped_var = self._python_object_map[v]
            name = getattr(v, 'indexed_name', v.name)
            var_name = self.scope.get_python_name(name)
            body.extend(self._add_object_to_mod(module_var, wrapped_var, var_name, initialised))

        body.append(Return([module_var]))

        self.exit_scope()

        return PyModInitFunc(func_name, body, [API_var], func_scope)

    def _build_module_import_function(self, expr):
        """
        Build the function that will be called in order to use the module from another module.

        Build the function that will be called when the module is first imported.
        This function must import the capsule created in the module initialisation.
        In order for this to work from any folder the `sys.path` list is modified to include
        the folder where the file is located (currently this is done by temporarily modifying
        an element of the list as the stable C-Python API doesn't contain any functions for
        reducing the size of lists).
        See <https://docs.python.org/3/extending/extending.html>
        for more details.

        Parameters
        ----------
        expr : Module
            The module of interest.

        Returns
        -------
        API_var : Variable
            The variable which contains the data extracted from the capsule.

        import_func : FunctionDef
            The import function.
        """
        mod_name = getattr(expr, 'original_module', expr).name
        # Initialise the scope
        func_name = self.scope.get_new_name(f'{mod_name}_import')

        API_var_name = self.scope.get_new_name(f'Py{mod_name}_API')
        API_var = Variable(CStackArray(BindCPointer()), API_var_name, shape = (None,),
                                    cls_base = StackArrayClass,
                                    memory_handling = 'alias')
        self.scope.insert_variable(API_var)

        func_scope = self.scope.new_child_scope(func_name)
        self.scope = func_scope

        ok_code = LiteralInteger(0, dtype=CNativeInt())
        error_code = PyccelUnarySub(LiteralInteger(1, dtype=CNativeInt()))

        # Create variables to temporarily modify the Python path so the file will be discovered
        current_path = func_scope.get_temporary_variable(PyccelPyObject(), 'current_path', memory_handling='alias')
        stash_path = func_scope.get_temporary_variable(PyccelPyObject(), 'stash_path', memory_handling='alias')

        body = [AliasAssign(current_path, FunctionCall(PySys_GetObject, [LiteralString("path")])),
                AliasAssign(stash_path, FunctionCall(PyList_GetItem, [current_path, LiteralInteger(0, dtype=CNativeInt())])),
                FunctionCall(Py_INCREF, [stash_path]),
                FunctionCall(PyList_SetItem, [current_path,
                                              LiteralInteger(0, dtype=CNativeInt()),
                                              FunctionCall(PyUnicode_FromString, [LiteralString(self._file_location)])]),
                AliasAssign(API_var, PyCapsule_Import(self.scope.get_python_name(mod_name))),
                FunctionCall(PyList_SetItem, [current_path, LiteralInteger(0, dtype=CNativeInt()), stash_path]),
                Return([IfTernaryOperator(PyccelIsNot(API_var, Nil()), ok_code, error_code)])]

        result = func_scope.get_temporary_variable(CNativeInt())
        self.exit_scope()
        import_func = FunctionDef(func_name, (), (FunctionDefResult(result),), body, is_static=True, scope = func_scope)

        return API_var, import_func

    def _allocate_class_instance(self, class_var, scope, is_alias):
        """
        Get all expressions necessary to allocate a new class description.

        Get all expressions necessary to allocate a new class description, this includes allocating
        the object itself, creating the list of referenced_objects and saving the alias status.

        Parameters
        ----------
        class_var : Variable
            The variable where the class instance is stored.

        scope : Scope
            The scope of the class (containing the class attributes).

        is_alias : bool
            A boolean indicating if an alias is being stored.

        Returns
        -------
        list[PyccelAstNode]
            A list of expressions necessary to allocate a new class description.
        """
        # Get the list of referenced objects
        ref_attribute = scope.find('referenced_objects', 'variables', raise_if_missing = True)
        ref_list = ref_attribute.clone(ref_attribute.name, new_class = DottedVariable, lhs = class_var)

        # Get alias attribute
        attribute = scope.find('is_alias', 'variables', raise_if_missing = True)
        alias_bool = attribute.clone(attribute.name, new_class = DottedVariable, lhs = class_var)

        alias_val = LiteralTrue() if is_alias else LiteralFalse()

        return [Allocate(class_var, shape=(), status='unallocated'),
                AliasAssign(ref_list, FunctionCall(PyList_New, ())),
                Assign(alias_bool, alias_val)]

    def _get_class_allocator(self, class_dtype, func = None):
        """
        Create the allocator for the class.

        Create a function which will allocate the memory for the class instance. This
        is equivalent to the `__new__` function.

        Parameters
        ----------
        class_dtype : DataType
            The datatype of the class being translated.

        func : FunctionDef, optional
            The function which provides a new instance of the class.

        Returns
        -------
        PyFunctionDef
            A function that can be called to create the class instance.
        """
        if func:
            func_name = self.scope.get_new_name(f'{func.name}___wrapper')
        else:
            func_name = self.scope.get_new_name(f'{class_dtype.name}__new___wrapper')
        func_scope = self.scope.new_child_scope(func_name)
        self.scope = func_scope

        self_var = Variable(PyccelPyTypeObject(), name=self.scope.get_new_name('self'),
                              memory_handling='alias')
        self.scope.insert_variable(self_var, 'self')
        func_args = [self_var] + [self.get_new_PyObject(n) for n in ("args", "kwargs")]
        func_args = [FunctionDefArgument(a) for a in func_args]

        func_results = [FunctionDefResult(self.get_new_PyObject("result", is_temp=True))]

        # Get the results of the PyFunctionDef
        python_result_var = self.get_new_PyObject('result_obj', class_dtype)
        scope = python_result_var.cls_base.scope
        attribute = scope.find('instance', 'variables', raise_if_missing = True)
        c_res = attribute.clone(attribute.name, new_class = DottedVariable, lhs = python_result_var)

        body = self._allocate_class_instance(python_result_var, scope, False)

        if func:
            body.append(AliasAssign(c_res, FunctionCall(func, ())))
        else:
            result_name = self.scope.get_new_name('result')
            result = Variable(class_dtype, result_name)
            body.append(Allocate(c_res, shape=(), status='unallocated',
                         like = result))

        body.append(Return([ObjectAddress(PointerCast(python_result_var, func_results[0].var))]))

        self.exit_scope()

        return PyFunctionDef(func_name, func_args, func_results,
                             body, scope=func_scope, original_function = None)

    def _get_class_initialiser(self, init_function, cls_dtype):
        """
        Create the constructor for the class.

        Create a function which will initialise the class. This function creates
        the `__new__` function to allocate the memory which stores the class
        instance and calls the `__init__` function.

        Parameters
        ----------
        init_function : FunctionDef
            The `__init__` function in the translated class.

        cls_dtype : DataType
            The datatype of the class being translated.

        Returns
        -------
        new_function : PyFunctionDef
            A function that can be called to create the class instance.

        init_function : PyFunctionDef
            A function that can be called to create the class instance.
        """
        original_func = getattr(init_function, 'original_function', init_function)
        original_name = original_func.cls_name or original_func.name
        func_name = self.scope.get_new_name(original_name+'_wrapper')
        func_scope = self.scope.new_child_scope(func_name)
        self.scope = func_scope
        self._error_exit_code = PyccelUnarySub(LiteralInteger(1, dtype=CNativeInt()))

        is_bind_c_function_def = isinstance(init_function, BindCFunctionDef)

        # Handle un-wrappable functions
        if any(isinstance(getattr(a, 'original_function_argument_variable', a.var), FunctionAddress) for a in init_function.arguments):
            self.exit_scope()
            warnings.warn("Functions with functions as arguments will not be callable from Python")
            return self._get_untranslatable_function(func_name,
                         func_scope, init_function,
                         "Cannot pass a function as an argument")

        # Add the variables to the expected symbols in the scope
        for a in init_function.arguments:
            func_scope.insert_symbol(getattr(a, 'original_function_argument_variable', a.var).name)
        for a in getattr(init_function, 'bind_c_arguments', ()):
            func_scope.insert_symbol(a.original_function_argument_variable.name)

        # Get variables describing the arguments and results that are seen from Python
        python_args = init_function.bind_c_arguments if is_bind_c_function_def else init_function.arguments

        # Get variables describing the arguments and results that must be passed to the function
        original_c_args = init_function.arguments

        # Get the arguments of the PyFunctionDef
        func_args, body = self._unpack_python_args(python_args, cls_dtype)
        func_args = [FunctionDefArgument(a) for a in func_args]

        # Get the results of the PyFunctionDef
        python_result_variable = Variable(CNativeInt(), self.scope.get_new_name(), is_temp = True)

        # Get the code required to extract the C-compatible arguments from the Python arguments
        wrapped_args = [self._wrap(a) for a in python_args]
        body += [l for a in wrapped_args for l in a['body']]

        # Get the arguments and results which should be used to call the c-compatible function
        func_call_args = [ca for a in wrapped_args for ca in a['args']]

        body.extend(self._save_referenced_objects(init_function, func_args))

        # Call the C-compatible function
        body.append(FunctionCall(init_function, func_call_args))

        # Deallocate the C equivalent of any array arguments
        # The C equivalent is the same variable that is passed to the function unless the target language is Fortran.
        # In this case the function arguments are the data pointer and the shapes and strides, but the C equivalent
        # is an ndarray.
        for a in original_c_args:
            orig_var = getattr(a, 'original_function_argument_variable', a.var)
            if not isinstance(a, BindCFunctionDefArgument) and orig_var.is_ndarray:
                v = self.scope.find(orig_var.name, category='variables', raise_if_missing = True)
                if v.is_optional:
                    body.append(If( IfSection(PyccelIsNot(v, Nil()), [Deallocate(v)]) ))
                else:
                    body.append(Deallocate(v))

        # Pack the Python compatible results of the function into one argument.
        func_results = [FunctionDefResult(python_result_variable)]
        body.append(Return([LiteralInteger(0, dtype=CNativeInt())]))

        self.exit_scope()
        for a in python_args:
            if not a.bound_argument:
                self._python_object_map.pop(a)

        function = PyFunctionDef(func_name, func_args, func_results, body, scope=func_scope,
                docstring = init_function.docstring, original_function = original_func)

        self.scope.functions[func_name] = function
        self._python_object_map[init_function] = function
        self._error_exit_code = Nil()

        return function

    def _get_class_destructor(self, del_function, cls_dtype, wrapper_scope):
        """
        Create the destructor for the class.

        Create a function which will act as a destructor for the class. This
        function calls the `__del__` function and frees the memory allocated
        to store the class instance.

        Parameters
        ----------
        del_function : FunctionDef
            The `__del__` function in the translated class.

        cls_dtype : DataType
            The datatype of the class being translated.

        wrapper_scope : Scope
            The scope for the wrapped version of the class.

        Returns
        -------
        PyFunctionDef
            A function that can be called to destroy the class instance.
        """
        original_func = getattr(del_function, 'original_function', del_function)
        original_name = original_func.cls_name or original_func.name
        func_name = self.scope.get_new_name(original_name+'_wrapper')
        func_scope = self.scope.new_child_scope(func_name)
        self.scope = func_scope

        # Add the variables to the expected symbols in the scope
        for a in del_function.arguments:
            func_scope.insert_symbol(a.var.name)
        func_arg = self.get_new_PyObject('self', cls_dtype)

        attribute = wrapper_scope.find('instance', 'variables')
        c_obj = attribute.clone(attribute.name, new_class = DottedVariable, lhs = func_arg)

        attribute = wrapper_scope.find('is_alias', 'variables')
        is_alias = attribute.clone(attribute.name, new_class = DottedVariable, lhs = func_arg)

        if isinstance(del_function, BindCFunctionDef):
            body = [FunctionCall(del_function, [c_obj])]
        else:
            body = [FunctionCall(del_function, [c_obj]),
                    Deallocate(c_obj)]
        body = [If(IfSection(PyccelNot(is_alias), body))]

        # Get the list of referenced objects
        ref_attribute = wrapper_scope.find('referenced_objects', 'variables', raise_if_missing = True)
        ref_list = ref_attribute.clone(ref_attribute.name, new_class = DottedVariable, lhs = func_arg)

        body.extend([FunctionCall(Py_DECREF, (ref_list,)),
                     Deallocate(func_arg)])

        self.exit_scope()

        function = PyFunctionDef(func_name, [FunctionDefArgument(func_arg)], [], body, scope=func_scope,
                original_function = original_func)

        self.scope.functions[func_name] = function
        self._python_object_map[del_function] = function

        return function

    def _get_array_parts(self, expr):
        """
        Get AST nodes describing the extraction of the data pointer, shape, and strides from a Python array object.

        Get AST nodes describing the extraction of the data pointer, shape, and strides from a Python array object.
        These nodes as well as the new objects can then be packed into a structure or passed directly to a function
        depending on the target language.

        Parameters
        ----------
        expr : FunctionDefArgument
            The argument of the function being wrapped.

        Returns
        -------
        dict[str, Any]
            A dictionary with the keys:
             - body : a list containing the AST nodes which extract the data pointer, shape, and strides.
             - data : a Variable describing a pointer in which the data is stored.
             - shape : a Variable describing a stack array in which the shape information is stored.
             - strides : a Variable describing a stack array in which the strides are stored.
        """
        collect_arg = self._python_object_map[expr]
        pyarray_collect_arg = PointerCast(collect_arg, Variable(PyccelPyArrayObject(), '_', memory_handling = 'alias'))
        orig_var = getattr(expr, 'original_function_argument_variable', expr.var)
        data_var = Variable(VoidType(), self.scope.get_new_name(orig_var.name + '_data'),
                            memory_handling='alias')
        shape_var = Variable(CStackArray(NumpyInt64Type()), self.scope.get_new_name(orig_var.name + '_shape'),
                            shape = (orig_var.rank,))
        stride_var = Variable(CStackArray(NumpyInt64Type()), self.scope.get_new_name(orig_var.name + '_strides'),
                            shape = (orig_var.rank,))
        self.scope.insert_variable(data_var)
        self.scope.insert_variable(shape_var)
        self.scope.insert_variable(stride_var)

        get_data = AliasAssign(data_var, FunctionCall(PyArray_DATA, [ObjectAddress(pyarray_collect_arg)]))
        get_strides_and_shape = FunctionCall(get_strides_and_shape_from_numpy_array,
                                        [ObjectAddress(collect_arg), shape_var, stride_var])

        body = [get_data, get_strides_and_shape]

        return {'body': body, 'data':data_var, 'shape':shape_var, 'strides':stride_var}

    def _call_wrapped_function(self, func, args, results):
        """
        Call the wrapped function.

        Call the wrapped function. The call is either a FunctionCall, an Assign or
        an AliasAssign depending on the number of results and the return type.

        Parameters
        ----------
        func : FunctionDef
            The function being wrapped.
        args : iterable[TypedAstNode]
            The arguments passed to the wrapped function.
        results : iterable[TypedAstNode]
            The results returned from the wrapped function.

        Returns
        -------
        FunctionCall | Assign | AliasAssign
            An AST node describing the function call.
        """
        n_results = len(results)
        if n_results == 0:
            return FunctionCall(func, args)
        elif n_results == 1:
            res = results[0]
            func_call = FunctionCall(func, args)
            if func_call.is_alias:
                if isinstance(res, PointerCast):
                    res = res.obj
                if isinstance(res, ObjectAddress):
                    res = res.obj
                return AliasAssign(res, func_call)
            else:
                return Assign(res, func_call)
        else:
            return Assign(results, FunctionCall(func, args))

    #--------------------------------------------------------------------------------------------------------------------------------------------

    def _wrap_Module(self, expr):
        """
        Build a `PyModule` from a `Module`.

        Create a `PyModule` which wraps a C-compatible `Module`.

        Parameters
        ----------
        expr : Module
            The module which can be called from C.

        Returns
        -------
        PyModule
            The module which can be called from Python.
        """
        # Define scope
        scope = expr.scope
        mod_scope = Scope(used_symbols = scope.local_used_symbols.copy(), original_symbols = scope.python_names.copy())
        self.scope = mod_scope

        imports = [self._wrap(i) for i in getattr(expr, 'original_module', expr).imports]
        imports = [i for i in imports if i]

        # Wrap classes
        classes = [self._wrap(i) for i in expr.classes]

        # Wrap functions
        funcs_to_wrap = [f for f in expr.funcs if f not in (expr.init_func, expr.free_func)]
        funcs_to_wrap = [f for f in funcs_to_wrap if not f.is_inline]

        # Add any functions removed by the Fortran printer
        removed_functions = getattr(expr, 'removed_functions', None)
        if removed_functions:
            funcs_to_wrap.extend(removed_functions)

        funcs = [self._wrap(f) for f in funcs_to_wrap]

        # Wrap interfaces
        interfaces = [self._wrap(i) for i in expr.interfaces if not i.is_inline]

        init_func = self._build_module_init_function(expr, imports)

        API_var, import_func = self._build_module_import_function(expr)

        self.exit_scope()

        imports += cwrapper_ndarray_imports if self._wrapping_arrays else []
        if not isinstance(expr, BindCModule):
            imports.append(Import(mod_scope.get_python_name(expr.name), expr))
        original_mod = getattr(expr, 'original_module', expr)
        original_mod_name = mod_scope.get_python_name(original_mod.name)
        return PyModule(original_mod_name, [API_var], funcs, imports = imports,
                        interfaces = interfaces, classes = classes, scope = mod_scope,
                        init_func = init_func, import_func = import_func)

    def _wrap_BindCModule(self, expr):
        """
        Build a `PyModule` from a `BindCModule`.

        Create a `PyModule` which wraps a C-compatible `BindCModule`. This function calls the
        more general `_wrap_Module` however additional steps are required to ensure that the
        Fortran functions and variables are declared in C.

        Parameters
        ----------
        expr : Module
            The module which can be called from C.

        Returns
        -------
        PyModule
            The module which can be called from Python.

        """
        pymod = self._wrap_Module(expr)

        # Add declarations for C-compatible variables
        decs = [Declare(v.clone(v.name.lower()), module_variable=True, external = True) \
                                    for v in expr.variables if not v.is_private and isinstance(v, BindCVariable)]
        pymod.declarations = decs

        external_funcs = []
        # Add external functions for functions wrapping array variables
        for v in expr.variable_wrappers:
            f = v.wrapper_function
            external_funcs.append(FunctionDef(f.name, f.arguments, f.results, [], is_header = True, scope = Scope()))

        # Add external functions for normal functions
        for f in expr.funcs:
            external_funcs.append(FunctionDef(f.name.lower(), f.arguments, f.results, [], is_header = True, scope = Scope()))

        for c in expr.classes:
            m = c.new_func
            external_funcs.append(FunctionDef(m.name, m.arguments, m.results, [], is_header = True, scope = Scope()))
            for m in c.methods:
                external_funcs.append(FunctionDef(m.name, m.arguments, m.results, [], is_header = True, scope = Scope()))
            for i in c.interfaces:
                for f in i.functions:
                    external_funcs.append(FunctionDef(f.name, f.arguments, f.results, [], is_header = True, scope = Scope()))
            for a in c.attributes:
                for f in (a.getter, a.setter):
                    external_funcs.append(FunctionDef(f.name, f.arguments, f.results, [], is_header = True, scope = Scope()))
        pymod.external_funcs = external_funcs

        return pymod

    def _wrap_Interface(self, expr):
        """
        Build a `PyInterface` from an `Interface`.

        Create a `PyInterface` which wraps a C-compatible `Interface`. The `PyInterface`
        should take three arguments (`self`, `args`, and `kwargs`) and return a
        `PyccelPyObject`. The arguments are unpacked into multiple `PyccelPyObject`s
        which are passed to `PyFunctionDef`s describing each of the internal
        `FunctionDef` objects. The appropriate `PyFunctionDef` is chosen using an
        additional function which calculates an integer type_indicator.

        Parameters
        ----------
        expr : Interface
            The interface which can be called from C.

        Returns
        -------
        PyInterface
            The interface which can be called from Python.

        See Also
        --------
        CToPythonWrapper._get_type_check_function : The function which defines the calculation
            of the type_indicator.
        """
        # Initialise the scope
        func_name = self.scope.get_new_name(expr.name+'_wrapper')
        func_scope = self.scope.new_child_scope(func_name)
        self.scope = func_scope
        original_funcs = expr.functions
        example_func = original_funcs[0]
        possible_class_base = expr.get_user_nodes((ClassDef,))
        if possible_class_base:
            class_dtype = possible_class_base[0].class_type
        else:
            class_dtype = None


        # Add the variables to the expected symbols in the scope
        for a in getattr(example_func, 'bind_c_arguments', example_func.arguments):
            func_scope.insert_symbol(a.var.name)

        # Create necessary arguments
        python_args = getattr(example_func, 'bind_c_arguments', example_func.arguments)
        func_args, body = self._unpack_python_args(python_args, class_dtype)

        # Get python arguments which will be passed to FunctionDefs
        python_arg_objs = [self._python_object_map[a] for a in python_args]

        type_indicator = Variable(PythonNativeInt(), self.scope.get_new_name('type_indicator'))
        self.scope.insert_variable(type_indicator)

        self.exit_scope()

        # Determine flags which indicate argument type
        type_check_name = self.scope.get_new_name(expr.name+'_type_check')
        type_check_func, argument_type_flags = self._get_type_check_function(type_check_name, python_arg_objs, original_funcs)

        self.scope = func_scope
        # Build the body of the function
        body.append(Assign(type_indicator, FunctionCall(type_check_func, python_arg_objs)))

        functions = []
        if_sections = []
        for func, index in argument_type_flags.items():
            # Add an IfSection calling the appropriate function if the type_indicator matches the index
            wrapped_func = self._python_object_map[func]
            if_sections.append(IfSection(PyccelEq(type_indicator, LiteralInteger(index)),
                                [Return([FunctionCall(wrapped_func, python_arg_objs)])]))
            functions.append(wrapped_func)
        if_sections.append(IfSection(LiteralTrue(),
                    [FunctionCall(PyErr_SetString, [PyTypeError, "Unexpected type combination"]),
                     Return([self._error_exit_code])]))
        body.append(If(*if_sections))
        self.exit_scope()

        interface_func = FunctionDef(func_name,
                                     [FunctionDefArgument(a) for a in func_args],
                                     [FunctionDefResult(self.get_new_PyObject("result", is_temp=True))],
                                     body,
                                     scope=func_scope)
        for a in python_args:
            self._python_object_map.pop(a)

        return PyInterface(func_name, functions, interface_func, type_check_func, expr)

    def _wrap_FunctionDef(self, expr):
        """
        Build a `PyFunctionDef` form a `FunctionDef`.

        Create a `PyFunctionDef` which wraps a C-compatible `FunctionDef`.
        The `PyFunctionDef` should take three arguments (`self`, `args`,
        and `kwargs`) and return a `PyccelPyObject`. If the function is
        called from an Interface then the arguments are `PyccelPyObject`s
        describing each of the arguments of the C-compatible function.

        Parameters
        ----------
        expr : FunctionDef
            The function which can be called from C.

        Returns
        -------
        PyFunctionDef
            The function which can be called from Python.
        """
        original_func = getattr(expr, 'original_function', expr)
        func_name = self.scope.get_new_name(expr.name+'_wrapper')
        func_scope = self.scope.new_child_scope(func_name)
        self.scope = func_scope

        possible_class_base = expr.get_user_nodes((ClassDef,))
        if possible_class_base:
            class_dtype = possible_class_base[0].class_type
        else:
            class_dtype = None

        is_bind_c_function_def = isinstance(expr, BindCFunctionDef)

        if expr.is_private:
            self.exit_scope()
            return self._get_untranslatable_function(func_name,
                         func_scope, expr,
                         "Private functions are not accessible from python")

        # Handle un-wrappable functions
        if any(isinstance(getattr(a, 'original_function_argument_variable', a.var), FunctionAddress) for a in expr.arguments):
            self.exit_scope()
            warnings.warn("Functions with functions as arguments will not be callable from Python")
            return self._get_untranslatable_function(func_name,
                         func_scope, expr,
                         "Cannot pass a function as an argument")

        # Add the variables to the expected symbols in the scope
        for a in expr.arguments:
            func_scope.insert_symbol(getattr(a, 'original_function_argument_variable', a.var).name)
        for a in getattr(expr, 'bind_c_arguments', ()):
            func_scope.insert_symbol(a.original_function_argument_variable.name)
        for r in expr.results:
            func_scope.insert_symbol(r.var.name)

        in_interface = len(expr.get_user_nodes(Interface)) > 0

        # Get variables describing the arguments and results that are seen from Python
        python_args = expr.bind_c_arguments if is_bind_c_function_def else expr.arguments
        python_results = expr.bind_c_results if is_bind_c_function_def else expr.results

        # Get variables describing the arguments and results that must be passed to the function
        original_c_args = expr.arguments
        original_c_results = expr.results

        # Get the arguments of the PyFunctionDef
        if in_interface:
            func_args = [FunctionDefArgument(a) for a in self._get_python_argument_variables(python_args)]
            body = []
        else:
            func_args, body = self._unpack_python_args(python_args, class_dtype)
            func_args = [FunctionDefArgument(a) for a in func_args]

        # Get the results of the PyFunctionDef
        python_result_variables = self._get_python_result_variables(python_results)
        for p_r, c_r in zip(python_result_variables, original_func.results):
            if isinstance(p_r.dtype, CustomDataType):
                body.extend(self._allocate_class_instance(p_r, p_r.cls_base.scope, c_r.var.is_alias))

        # Get the code required to extract the C-compatible arguments from the Python arguments
        wrapped_args = [self._wrap(a) for a in python_args]
        body += [l for a in wrapped_args for l in a['body']]

        # Get the code required to wrap the C-compatible results into Python objects
        # This function creates variables so it must be called before extracting them from the scope.
        wrapped_results = [self._wrap(r) for r in python_results]

        # Get the arguments and results which should be used to call the c-compatible function
        func_call_args = [ca for a in wrapped_args for ca in a['args']]

        # Get the names of the results collected from the C-compatible function
        body.extend(l for r in wrapped_results for l in r.get('setup',()))
        c_results = [r for wr in wrapped_results for r in wr['results']]

        if class_dtype:
            body.extend(self._save_referenced_objects(expr, func_args))

        # Call the C-compatible function
        body.append(self._call_wrapped_function(expr, func_call_args, c_results))

        # Deallocate the C equivalent of any array arguments
        # The C equivalent is the same variable that is passed to the function unless the target language is Fortran.
        # In this case known-size stack arrays are used which are automatically deallocated when they go out of scope.
        for a in original_c_args:
            orig_var = getattr(a, 'original_function_argument_variable', a.var)
            if not isinstance(a, BindCFunctionDefArgument) and orig_var.is_ndarray:
                v = self.scope.find(orig_var.name, category='variables', raise_if_missing = True)
                if v.is_optional:
                    body.append(If( IfSection(PyccelIsNot(v, Nil()), [Deallocate(v)]) ))
                else:
                    body.append(Deallocate(v))
        body.extend(l  for r in wrapped_results for l in r['body'])

        for p_r, c_r in zip(python_result_variables, original_func.results):
            arg_targets = expr.result_pointer_map.get(c_r.var, ())
            n_targets = len(arg_targets)
            if n_targets == 1:
                collect_arg = self._python_object_map[python_args[arg_targets[0]]]
                body.extend(self._incref_return_pointer(collect_arg, p_r, c_r.var))
            elif n_targets > 1:
                if isinstance(c_r.var.class_type, NumpyNDArrayType):
                    errors.report((f"Can't determine the pointer target for the return object {c_r}. "
                                "Please avoid calling this function to prevent accidental creation of dangling pointers."),
                            symbol = original_func, severity='warning')
                else:
                    for t in arg_targets:
                        collect_arg = self._python_object_map[python_args[t]]
                        body.extend(self._incref_return_pointer(collect_arg, p_r, c_r.var))

        # Pack the Python compatible results of the function into one argument.
        n_py_results = len(python_result_variables)
        if n_py_results == 0:
            res = Py_None
            func_results = [FunctionDefResult(self.get_new_PyObject("result", is_temp=True))]
            body.append(FunctionCall(Py_INCREF, [res]))
        elif n_py_results == 1:
            res = python_result_variables[0]
            func_results = [FunctionDefResult(res)]
        else:
            res = self.get_new_PyObject("result")
            body.append(AliasAssign(res, PyBuildValueNode([ObjectAddress(r) for r in python_result_variables])))
            for r in python_result_variables:
                body.append(FunctionCall(Py_DECREF, [r]))
            func_results = [FunctionDefResult(res)]
        body.append(Return([res]))

        self.exit_scope()
        for a in python_args:
            if not a.bound_argument:
                self._python_object_map.pop(a)
        for r in python_results:
            self._python_object_map.pop(r)

        function = PyFunctionDef(func_name, func_args, func_results, body, scope=func_scope,
                docstring = expr.docstring, original_function = original_func)

        self.scope.functions[func_name] = function
        self._python_object_map[expr] = function

        return function

    def _wrap_FunctionDefArgument(self, expr):
        """
        Get the code which translates a Python `FunctionDefArgument` to a C-compatible `Variable`.

        Get the code necessary to transform a Variable passed as an argument in Python, from an object with
        datatype `PyccelPyObject` to a Variable that can be used in C code.

        The relevant `PyccelPyObject` is collected from `self._python_object_map`.

        The necessary steps are:
        - Create a variable to store the C-compatible result.
        - Initialise the variable to any provided default value.
        - Cast the Python object to the C object using utility functions.
        - Raise any useful errors (this is not necessary if the FunctionDef is in an interface as errors are
            raised while determining which function to call).

        Parameters
        ----------
        expr : FunctionDefArgument
            The argument of the C function.

        Returns
        -------
        dict[str, Any]
            A dictionary with the keys:
             - body : a list of PyccelAstNodes containing the code which translates the `PyccelPyObject`
                        to a C-compatible variable.
             - args : a list of Variables which should be passed to call the function being wrapped.
        """

        collect_arg = self._python_object_map[expr]
        in_interface = len(expr.get_user_nodes(Interface)) > 0

        orig_var = getattr(expr, 'original_function_argument_variable', expr.var)
        bound_argument = getattr(expr, 'wrapping_bound_argument', expr.bound_argument)

        if orig_var.is_ndarray:
            arg_var = orig_var.clone(self.scope.get_expected_name(orig_var.name), is_argument = False,
                                    memory_handling='alias', new_class = Variable)
            self._wrapping_arrays = orig_var.is_ndarray
            self.scope.insert_variable(arg_var, orig_var.name)
        else:
            kwargs = {'is_argument': False}
            if isinstance(orig_var.dtype, CustomDataType):
                kwargs['memory_handling']='alias'
                if isinstance(expr, BindCFunctionDefArgument):
                    kwargs['class_type'] = VoidType()

            arg_var = orig_var.clone(self.scope.get_expected_name(orig_var.name), new_class = Variable,
                                    **kwargs)
            self.scope.insert_variable(arg_var, orig_var.name)

        body = []

        # Initialise to any default value
        if expr.has_default:
            default_val = expr.value
            if isinstance(default_val, Nil):
                body.append(AliasAssign(arg_var, default_val))
            else:
                body.append(Assign(arg_var, default_val))

        # Collect the function which casts from a Python object to a C object
        dtype = orig_var.dtype
        if isinstance(dtype, CustomDataType):
            python_cls_base = self.scope.find(dtype.name, 'classes', raise_if_missing = True)
            scope = python_cls_base.scope
            attribute = scope.find('instance', 'variables', raise_if_missing = True)
            if bound_argument:
                cast_type = collect_arg
                cast = []
            else:
                cast_type = Variable(self._python_object_map[dtype],
                                    self.scope.get_new_name(collect_arg.name),
                                    memory_handling='alias',
                                    cls_base = self.scope.find(dtype.name, 'classes', raise_if_missing = True))
                self.scope.insert_variable(cast_type)
                cast = [AliasAssign(cast_type, PointerCast(collect_arg, cast_type))]
            c_res = attribute.clone(attribute.name, new_class = DottedVariable, lhs = cast_type)
            cast_c_res = PointerCast(c_res, orig_var)
            cast.append(AliasAssign(arg_var, cast_c_res))
        elif arg_var.rank == 0:
            try :
                cast_function = py_to_c_registry[(dtype.primitive_type, dtype.precision)]
            except KeyError:
                errors.report(PYCCEL_RESTRICTION_TODO, symbol=dtype,severity='fatal')
            cast_func = FunctionDef(name = cast_function,
                               body      = [],
                               arguments = [FunctionDefArgument(Variable(PyccelPyObject(), name = 'o', memory_handling='alias'))],
                               results   = [FunctionDefResult(Variable(dtype, name = 'v'))])
            cast = [Assign(arg_var, FunctionCall(cast_func, [collect_arg]))]
        elif isinstance(orig_var.class_type, NumpyNDArrayType):
            unstrided_arg_var = arg_var.clone(self.scope.get_new_name(arg_var.name+'_unstrided'))
            expected_collect_arg = Variable(PyccelPyArrayObject(), 'dummy')
            numpy_collect_arg = ObjectAddress(PointerCast(collect_arg, expected_collect_arg))
            numpy_shape_array = Variable(CStackArray(NumpyInt64Type()), self.scope.get_new_name('shape'))

            base = Variable(PyccelPyArrayObject(), self.scope.get_new_name(arg_var.name + '_base'),
                            memory_handling='alias')

            slice_ends = Variable(CStackArray(NumpyInt64Type()), self.scope.get_new_name('ends'))
            slice_steps = Variable(CStackArray(NumpyInt64Type()), self.scope.get_new_name('steps'))

            self.scope.insert_variable(unstrided_arg_var)
            self.scope.insert_variable(numpy_shape_array)
            self.scope.insert_variable(slice_ends)
            self.scope.insert_variable(slice_steps)
            self.scope.insert_variable(base)

            shape = [IndexedElement(numpy_shape_array, i) for i in range(arg_var.rank)]

            base_assign = AliasAssign(base, PointerCast(FunctionCall(PyArray_BASE, [numpy_collect_arg]), base))

            slice_builder = FunctionCall(get_strides_and_size_from_numpy_array,
                                        [numpy_collect_arg, ObjectAddress(slice_ends), ObjectAddress(slice_steps),
                                         convert_to_literal(arg_var.order == 'F')])

            indices = [Slice(None, slice_ends[i], slice_steps[i]) for i in range(arg_var.rank)]

            no_base_code = IfSection(PyccelIs(base, Nil()),
                                [Assign(numpy_shape_array, FunctionCall(PyArray_SHAPE, [numpy_collect_arg])),
                                 Allocate(arg_var, shape = shape, status = 'unallocated',
                                         like = FunctionCall(PyArray_DATA, [numpy_collect_arg]))])
            has_base_code = IfSection(LiteralTrue(), [slice_builder,
                                      Assign(numpy_shape_array, FunctionCall(PyArray_SHAPE, [base])),
                                      Allocate(unstrided_arg_var, shape = shape, status = 'unallocated',
                                              like = FunctionCall(PyArray_DATA, [base])),
                                      Assign(arg_var, IndexedElement(unstrided_arg_var, *indices))])

            cast = [base_assign, If(no_base_code, has_base_code)]
        else:
            raise NotImplementedError(f"Wrapping function arguments not implemented for type {orig_var.class_type}")

        if arg_var.is_optional and not isinstance(dtype, CustomDataType):
            memory_var = self.scope.get_temporary_variable(arg_var, name = arg_var.name + '_memory', is_optional = False)
            cast.insert(0, AliasAssign(arg_var, memory_var))

        # Create any necessary type checks and errors
        if expr.has_default:
            check_func, err = self._get_check_function(collect_arg, orig_var, True)
            body.append(If( IfSection(PyccelIsNot(collect_arg, Py_None), [
                                If(IfSection(check_func, cast), IfSection(LiteralTrue(), [*err, Return([self._error_exit_code])]))])))
        elif not (in_interface or bound_argument):
            check_func, err = self._get_check_function(collect_arg, orig_var, True)
            body.append(If( IfSection(check_func, cast),
                        IfSection(LiteralTrue(), [*err, Return([self._error_exit_code])])
                        ))
        else:
            body.extend(cast)

        return {'body': body, 'args': [self.scope.find(orig_var.name, category='variables', raise_if_missing = True)]}

    def _wrap_BindCFunctionDefArgument(self, expr):
        """
        Get the code which translates a Python `FunctionDefArgument` to a C-compatible `Variable`.

        Get the code necessary to transform a Variable passed as an argument in Python, from an object with
        datatype `PyccelPyObject` to a Variable that can be used in C code to call code written in Fortran.

        This function calls the more general self._wrap_FunctionDefArgument, however some additional
        steps are necessary to handle arrays. In this case the arguments passed to the Fortran function are
        not the same as the C-compatible arguments so they must also be created and initialised.

        Parameters
        ----------
        expr : FunctionDefArgument
            The argument of the C function.

        Returns
        -------
        dict[str, Any]
            A dictionary with the keys:
             - body : a list of PyccelAstNodes containing the code which translates the `PyccelPyObject`
                        to a C-compatible variable.
             - args : a list of Variables which should be passed to call the function being wrapped.
        """
        orig_var = expr.original_function_argument_variable

        if orig_var.rank == 0:
            return self._wrap_FunctionDefArgument(expr)
        elif isinstance(orig_var.class_type, NumpyNDArrayType):
            self._wrapping_arrays = True
            collect_arg = self._python_object_map[expr]
            parts = self._get_array_parts(expr)
            body = parts['body']
            shape = parts['shape']
            strides = parts['strides']
            args = [parts['data']] + [IndexedElement(shape, i) for i in range(orig_var.rank)] \
                    + [IndexedElement(strides, i) for i in range(orig_var.rank)]
            check_func, err = self._get_check_function(collect_arg, orig_var, True)

            if_sections = []
            if orig_var.is_optional:
                default_body = [AliasAssign(parts['data'], Nil())] + \
                        [Assign(IndexedElement(shape, i), 0) for i in range(orig_var.rank)] + \
                        [Assign(IndexedElement(strides, i), 1) for i in range(orig_var.rank)]
                if_sections = [IfSection(PyccelIs(collect_arg, Py_None), default_body)]
            if_sections += [IfSection(check_func, body),
                        IfSection(LiteralTrue(), [*err, Return([self._error_exit_code])])]
            body = [If(*if_sections)]
            return {'body': body, 'args': args}
        else:
            raise NotImplementedError(f"Wrapping is not yet handled for type {orig_var.class_type}")

    def _wrap_FunctionDefResult(self, expr):
        """
        Get the code which translates a C-compatible `Variable` to a Python `FunctionDefResult`.

        Get the code necessary to transform a Variable returned from a C-compatible function to an object with
        datatype `PyccelPyObject`.

        The relevant `PyccelPyObject` is collected from `self._python_object_map`.

        The necessary steps are:
        - Create a variable to store the C-compatible result.
        - Cast the C object to the Python object using utility functions.
        - Deallocate any unused memory (e.g. shapes of a C array).

        Parameters
        ----------
        expr : FunctionDefArgument
            The argument of the C function.

        Returns
        -------
        dict[str, Any]
            A dictionary with the keys:
             - body : a list of PyccelAstNodes containing the code which translates the C-compatible variable
                        to a `PyccelPyObject`.
             - results : a list of Variables which are returned from the function being wrapped.
        """

        orig_var = expr.var

        # Get the object with datatype PyccelPyObject
        python_res = self._python_object_map[expr]

        name = self.scope.get_expected_name(orig_var.name)

        setup = []

        # Create a variable to store the C-compatible result.
        if isinstance(orig_var.class_type, NumpyNDArrayType):
            # An array is a pointer to ensure the shape is freed but the data is passed through to NumPy
            c_res = orig_var.clone(name, is_argument = False, memory_handling='alias')
            self._wrapping_arrays = True
            body = [AliasAssign(python_res, FunctionCall(C_to_Python(c_res), [c_res])),
                    Deallocate(c_res)]
        elif isinstance(orig_var.dtype, CustomDataType):
            scope = python_res.cls_base.scope
            attribute = scope.find('instance', 'variables', raise_if_missing = True)
            c_res = attribute.clone(attribute.name, new_class = DottedVariable, lhs = python_res)
            setup = [Allocate(c_res, shape=(), status='unallocated', like=orig_var)]
            result = PointerCast(c_res, cast_type = expr.var)
            return {'results': [result], 'body': [], 'setup': setup}

        elif orig_var.rank == 0:
            c_res = orig_var.clone(name, is_argument = False)
            body = [AliasAssign(python_res, FunctionCall(C_to_Python(c_res), [c_res]))]
        else:
            raise NotImplementedError(f"Wrapping function results is not implemented for type {orig_var.class_type}")

        self.scope.insert_variable(c_res, orig_var.name)

        return {'results': [c_res], 'body': body, 'setup': setup}

    def _wrap_BindCFunctionDefResult(self, expr):
        """
        Get the code which translates a C-compatible `Variable` to a Python `FunctionDefResult`.

        Get the code necessary to transform a Variable returned from a C-compatible function written in
        Fortran to an object with datatype `PyccelPyObject`.

        The relevant `PyccelPyObject` is collected from `self._python_object_map`.

        The necessary steps are:
        - Create a variable to store the C-compatible result.
        - For arrays also create variables for the Fortran-compatible results.
        - If necessary, pack the Fortran-compatible results into a C-compatible array.
        - Cast the Python object to the C object using utility functions.
        - Deallocate any unused memory (e.g. shapes of a C array).

        Parameters
        ----------
        expr : FunctionDefArgument
            The argument of the C function.

        Returns
        -------
        dict[str, Any]
            A dictionary with the keys:
             - body : a list of PyccelAstNodes containing the code which translates the C-compatible variable
                        to a `PyccelPyObject`.
             - results : a list of Variables which are returned from the function being wrapped.
        """

        orig_var = expr.original_function_result_variable

        python_res = self._python_object_map[expr]

        orig_var_name = orig_var.name
        var_name = expr.var.name

        if isinstance(orig_var.class_type, NumpyNDArrayType):
            # Result of calling the bind-c function
            data_var = Variable(VoidType(), self.scope.get_new_name(orig_var_name+'_data'), memory_handling='alias')
            shape_var = Variable(CStackArray(PythonNativeInt()), self.scope.get_new_name(orig_var_name+'_shape'),
                            shape = (orig_var.rank,), memory_handling='alias')
            typenum = numpy_dtype_registry[orig_var.dtype]
            # Save so we can find by iterating over func.results
            self.scope.insert_variable(data_var)
            self.scope.insert_variable(shape_var)

            funcdef = expr.get_user_nodes(FunctionDef)
            release_memory = False
            if funcdef:
                arg_targets = funcdef[0].result_pointer_map.get(orig_var, ())
                release_memory = len(arg_targets) == 0 and not isinstance(orig_var, DottedVariable)

            body = [AliasAssign(python_res, FunctionCall(to_pyarray,
                            [LiteralInteger(orig_var.rank), typenum, data_var, shape_var,
                             convert_to_literal(orig_var.order != 'F'),
                             convert_to_literal(release_memory)]))]

            shape_vars = [IndexedElement(shape_var, i) for i in range(orig_var.rank)]
            return {'results': [ObjectAddress(data_var)]+shape_vars, 'body': body}

        elif isinstance(orig_var.dtype, CustomDataType):
            c_res = expr.var.clone(self.scope.get_expected_name(var_name), is_argument = False, memory_handling='alias')
            self.scope.insert_variable(c_res, var_name)

            scope = python_res.cls_base.scope
            attribute = scope.find('instance', 'variables', raise_if_missing = True)
            attrib_var = attribute.clone(attribute.name, new_class = DottedVariable, lhs = python_res)
            body = [AliasAssign(attrib_var, c_res)]
            return {'results': [ObjectAddress(c_res)], 'body': body}

        elif orig_var.rank == 0:
            c_res = orig_var.clone(self.scope.get_expected_name(orig_var_name), is_argument = False,
                    new_class = Variable)
            self.scope.insert_variable(c_res, orig_var_name)

            body = [AliasAssign(python_res, FunctionCall(C_to_Python(c_res), [c_res]))]
            return {'results': [c_res], 'body': body}

        else:
            raise NotImplementedError(f"Wrapping is not yet handled for type {orig_var.class_type}")

    def _wrap_Variable(self, expr):
        """
        Get the code which translates a C-compatible module variable to an object with datatype `PyccelPyObject`.

        Get the code which translates a C-compatible module variable to an object with datatype `PyccelPyObject`.
        This new object is saved into self._python_object_map. The translation is achieved using utility
        functions.

        Parameters
        ----------
        expr : Variable
            The module variable.

        Returns
        -------
        list of pyccel.ast.basic.PyccelAstNode
            The code which translates the Variable to a Python-compatible variable.
        """

        # Ensure that cwrapper_ndarrays is imported
        if expr.rank > 0:
            self._wrapping_arrays = True

        # Create the resulting Variable with datatype `PyccelPyObject`
        py_equiv = self.scope.get_temporary_variable(PyccelPyObject(), memory_handling='alias')
        # Save the Variable so it can be located later
        self._python_object_map[expr] = py_equiv

        # Cast the C variable into a Python variable
        wrapper_function = C_to_Python(expr)
        return [AliasAssign(py_equiv, FunctionCall(wrapper_function, [expr]))]

    def _wrap_BindCArrayVariable(self, expr):
        """
        Get the code which translates a Fortran array module variable to an object with datatype `PyccelPyObject`.

        Get the code which translates a Fortran array module variable to an object with datatype `PyccelPyObject`
        which can be used as a Python module variable. This new object is saved into self._python_object_map.
        Fortran arrays are not compatible with C, but objects of type `BindCArrayVariable` contain wrapper
        functions which can be used to retrieve C-compatible variables.

        The necessary steps are:
        - Create the variables necessary to retrieve array objects from Fortran.
        - Call the bind c wrapper function to initialise these objects.
        - Pack the results into a C-compatible `ndarray`.
        - Use `self._wrap_Variable` to get the object with datatype `PyccelPyObject`.
        - Correct the key in self._python_object_map initialised by `self._wrap_Variable`.

        Parameters
        ----------
        expr : BindCArrayVariable
            The array module variable.

        Returns
        -------
        list of pyccel.ast.basic.PyccelAstNode
            The code which translates the Variable to a Python-compatible variable.
        """
        v = expr.original_variable

        # Get pointer to store raw array data
        var = self.scope.get_temporary_variable(dtype_or_var = VoidType(),
                name = v.name + '_data', memory_handling = 'alias')
        # Create variables to store the shape of the array
        shape = [self.scope.get_temporary_variable(PythonNativeInt(),
                v.name+'_size') for _ in range(v.rank)]
        # Get the bind_c function which wraps a fortran array and returns c objects
        var_wrapper = expr.wrapper_function
        # Call bind_c function
        call = Assign(PythonTuple(ObjectAddress(var), *shape), FunctionCall(var_wrapper, ()))

        # Create ndarray to store array data
        nd_var = self.scope.get_temporary_variable(dtype_or_var = v,
                name = v.name, memory_handling = 'alias')
        alloc = Allocate(nd_var, shape=shape, status='unallocated')
        # Save raw_data into ndarray to obtain useable pointer
        set_data = AliasAssign(DottedVariable(VoidType(), 'raw_data',
                memory_handling = 'alias', lhs=nd_var), var)

        # Save the ndarray to vars_to_wrap to be handled as if it came from C
        body = [call, alloc, set_data] + self._wrap_Variable(nd_var)

        # Correct self._python_object_map key
        py_equiv = self._python_object_map.pop(nd_var)
        self._python_object_map[expr] = py_equiv

        return body

    def _wrap_DottedVariable(self, expr):
        """
        Create all objects necessary to expose a class attribute to C.

        Create the getter and setter functions which expose the class attribute
        to C. Return these objects in a PyGetSetDefElement.
        See <https://docs.python.org/3/extending/newtypes_tutorial.html#providing-finer-control-over-data-attributes>
        for more information about the necessary prototypes.

        Parameters
        ----------
        expr : DottedVariable
            The class attribute.

        Returns
        -------
        PyGetSetDefElement
            An object which contains the new getter and setter functions that should be
            described in the array of PyGetSetDef objects.
        """
        lhs = expr.lhs
        class_type = lhs.cls_base
        python_class_type = self.scope.find(class_type.name, 'classes', raise_if_missing = True)
        class_scope = python_class_type.scope

        class_ptr_attrib = class_scope.find('instance', 'variables', raise_if_missing = True)

        # ----------------------------------------------------------------------------------
        #                        Create getter
        # ----------------------------------------------------------------------------------
        getter_name = self.scope.get_new_name(f'{class_type.name}_{expr.name}_getter')
        getter_scope = self.scope.new_child_scope(getter_name)
        self.scope = getter_scope
        getter_args = [self.get_new_PyObject('self_obj', dtype = lhs.dtype),
                       getter_scope.get_temporary_variable(VoidType(), memory_handling='alias')]
        self.scope.insert_symbol(expr.name)
        getter_result = self.get_new_PyObject(expr.name, dtype = expr.dtype)
        get_val_result = FunctionDefResult(expr.clone(expr.name, new_class = Variable))
        self._python_object_map[get_val_result] = getter_result

        class_obj = Variable(lhs.dtype, self.scope.get_new_name('self'), memory_handling='alias')
        self.scope.insert_variable(class_obj, 'self')

        attrib = expr.clone(expr.name, lhs = class_obj)
        # Cast the C variable into a Python variable
        result_wrapping = self._wrap(get_val_result)
        res_wrapper = result_wrapping['body']
        new_res_val = result_wrapping['results'][0]
        if new_res_val.rank > 0:
            body = [AliasAssign(new_res_val, attrib), *res_wrapper]
        elif isinstance(expr.dtype, CustomDataType):
            if isinstance(new_res_val, PointerCast):
                new_res_val = new_res_val.obj
            body = [Allocate(getter_result, shape=(), status='unallocated'),
                    AliasAssign(new_res_val, attrib),
                    *res_wrapper]
        else:
            body = [Assign(new_res_val, attrib), *res_wrapper]

        body.extend(self._incref_return_pointer(getter_args[0], getter_result, expr))

        getter_body = [AliasAssign(class_obj, PointerCast(class_ptr_attrib.clone(class_ptr_attrib.name,
                                                                                 new_class = DottedVariable,
                                                                                lhs = getter_args[0]),
                                                          cast_type = lhs)),
                       *body,
                       Return((getter_result,))]
        self.exit_scope()

        args = [FunctionDefArgument(a) for a in getter_args]
        getter = PyFunctionDef(getter_name, args, (FunctionDefResult(getter_result),), getter_body,
                                original_function = expr, scope = getter_scope)
        self._python_object_map.pop(get_val_result)

        # ----------------------------------------------------------------------------------
        #                        Create setter
        # ----------------------------------------------------------------------------------
        self._error_exit_code = PyccelUnarySub(LiteralInteger(1, dtype=CNativeInt()))
        setter_name = self.scope.get_new_name(f'{class_type.name}_{expr.name}_setter')
        setter_scope = self.scope.new_child_scope(setter_name)
        self.scope = setter_scope
        setter_args = [self.get_new_PyObject('self_obj', dtype = lhs.dtype),
                       self.get_new_PyObject(f'{expr.name}_obj'),
                       setter_scope.get_temporary_variable(VoidType(), memory_handling='alias')]
        setter_result = [FunctionDefResult(setter_scope.get_temporary_variable(CNativeInt()))]
        self.scope.insert_symbol(expr.name)
        new_set_val_arg = FunctionDefArgument(expr.clone(expr.name, new_class = Variable))
        self._python_object_map[new_set_val_arg] = setter_args[1]

        if isinstance(expr.class_type, FixedSizeNumericType) or expr.is_alias:
            class_obj = Variable(lhs.dtype, self.scope.get_new_name('self'), memory_handling='alias')
            self.scope.insert_variable(class_obj, 'self')

            attrib = expr.clone(expr.name, lhs = class_obj)
            wrap_arg = self._wrap(new_set_val_arg)
            arg_wrapper = wrap_arg['body']
            new_set_val = wrap_arg['args'][0]

            if expr.memory_handling == 'alias':
                update = AliasAssign(attrib, new_set_val)
            else:
                update = Assign(attrib, new_set_val)

            # Cast the C variable into a Python variable
            setter_body = [*arg_wrapper,
                           AliasAssign(class_obj, PointerCast(class_ptr_attrib.clone(class_ptr_attrib.name,
                                                                                     new_class = DottedVariable,
                                                                                    lhs = setter_args[0]),
                                                              cast_type = lhs)),
                           *self._incref_return_pointer(setter_args[1], setter_args[0], expr.lhs),
                           update,
                           Return((LiteralInteger(0, dtype=CNativeInt()),))]
        else:
            setter_body = [FunctionCall(PyErr_SetString, [PyAttributeError,
                                        LiteralString("Can't reallocate memory via Python interface.")]),
                        Return([self._error_exit_code])]
        self.exit_scope()

        args = [FunctionDefArgument(a) for a in setter_args]
        setter = PyFunctionDef(setter_name, args, setter_result, setter_body,
                                original_function = expr, scope = setter_scope)
        self._error_exit_code = Nil()
        self._python_object_map.pop(new_set_val_arg)
        # ----------------------------------------------------------------------------------

        python_name = class_type.scope.get_python_name(expr.name)
        return PyGetSetDefElement(python_name, getter, setter,
                                LiteralString(f"The attribute {python_name}"))

    def _wrap_BindCClassProperty(self, expr):
        """
        Create a PyGetSetDefElement to expose a class attribute/property to Python.

        Create getter and setter functions which are compatible with the expected prototype for
        `PyGetSetDef` and which call the getter and setter functions contained in the
        BindCClassProperty. The result is returned in a PyGetSetDefElement.
        See <https://docs.python.org/3/extending/newtypes_tutorial.html#providing-finer-control-over-data-attributes>
        for more information about the necessary prototypes.

        Parameters
        ----------
        expr : BindCClassProperty
            The object containing the getter and setter functions to be wrapped.

        Returns
        -------
        PyGetSetDefElement
            An object which contains the new getter and setter functions that should be
            described in the array of PyGetSetDef objects.
        """
        class_type = expr.class_type
        name = expr.python_name
        # ----------------------------------------------------------------------------------
        #                        Create getter
        # ----------------------------------------------------------------------------------
        getter_name = self.scope.get_new_name(f'{class_type.name}_{name}_getter')
        getter_scope = self.scope.new_child_scope(getter_name)
        self.scope = getter_scope

        get_val_arg = expr.getter.arguments[0]
        self.scope.insert_symbol(get_val_arg.original_function_argument_variable.name)
        get_val_result = expr.getter.bind_c_results[0]
        result_name = get_val_result.var.name
        self.scope.insert_symbol(result_name)
        for r in expr.getter.results:
            self.scope.insert_symbol(r.var.name)

        getter_args = [self.get_new_PyObject('self_obj', dtype = class_type),
                       getter_scope.get_temporary_variable(VoidType(), memory_handling='alias')]
        getter_result = self.get_new_PyObject(f'{name}_obj',
                                        dtype = getattr(get_val_result, 'original_function_result_variable', get_val_result.var).dtype)

        self._python_object_map[get_val_arg] = getter_args[0]
        self._python_object_map[get_val_result] = getter_result

        wrapped_args = self._wrap(get_val_arg)
        arg_code = wrapped_args['body']
        class_obj = wrapped_args['args'][0]

        # Cast the C variable into a Python variable
        result_wrapping = self._wrap(get_val_result)
        res_wrapper = result_wrapping['body']
        c_results = result_wrapping['results']

        call = self._call_wrapped_function(expr.getter, (class_obj,), c_results)

        if isinstance(getter_result.dtype, CustomDataType):
            arg_code.append(Allocate(getter_result, shape=(), status='unallocated'))

        wrapped_var = expr.getter.original_function
        res_wrapper.extend(self._incref_return_pointer(getter_args[0], getter_result, wrapped_var))

        getter_body = [*arg_code,
                       call,
                       *res_wrapper,
                       Return((getter_result,))]
        self.exit_scope()

        args = [FunctionDefArgument(a) for a in getter_args]
        getter = PyFunctionDef(getter_name, args, (FunctionDefResult(getter_result),), getter_body,
                                original_function = expr.getter, scope = getter_scope)

        # ----------------------------------------------------------------------------------
        #                        Create setter
        # ----------------------------------------------------------------------------------
        self._error_exit_code = PyccelUnarySub(LiteralInteger(1, dtype=CNativeInt()))
        setter_name = self.scope.get_new_name(f'{class_type.name}_{name}_setter')
        setter_scope = self.scope.new_child_scope(setter_name)
        self.scope = setter_scope

        original_args = expr.setter.bind_c_arguments
        f_wrapped_args = expr.setter.arguments

        self_arg = original_args[0]
        set_val_arg = original_args[1]
        for a in f_wrapped_args:
            self.scope.insert_symbol(a.var.name)
        self.scope.insert_symbol(self_arg.original_function_argument_variable.name)
        self.scope.insert_symbol(set_val_arg.original_function_argument_variable.name)

        setter_args = [self.get_new_PyObject('self_obj', dtype = class_type),
                       self.get_new_PyObject(f'{name}_obj'),
                       setter_scope.get_temporary_variable(VoidType(), memory_handling='alias')]
        setter_result = [FunctionDefResult(setter_scope.get_temporary_variable(CNativeInt()))]

        self._python_object_map[self_arg] = setter_args[0]
        self._python_object_map[set_val_arg] = setter_args[1]

        if isinstance(wrapped_var.class_type, FixedSizeNumericType) or wrapped_var.is_alias:
            wrapped_args = [self._wrap(a) for a in original_args]
            arg_code = [l for a in wrapped_args for l in a['body']]
            func_call_args = [ca for a in wrapped_args for ca in a['args']]

            setter_body = [*arg_code,
                           FunctionCall(expr.setter, func_call_args),
                           *self._save_referenced_objects(expr.setter, setter_args),
                           Return((LiteralInteger(0, dtype=CNativeInt()),))]
        else:
            setter_body = [FunctionCall(PyErr_SetString, [PyAttributeError,
                                        LiteralString("Can't reallocate memory via Python interface.")]),
                        Return([self._error_exit_code])]
        self.exit_scope()

        args = [FunctionDefArgument(a) for a in setter_args]
        setter = PyFunctionDef(setter_name, args, setter_result, setter_body,
                                original_function = expr, scope = setter_scope)
        self._error_exit_code = Nil()

        return PyGetSetDefElement(expr.python_name, getter, setter,
                                LiteralString(f"The attribute {expr.python_name}"))

    def _wrap_ClassDef(self, expr):
        """
        Get the code which exposes a class definition to Python.

        Get the code which exposes a class definition to Python.

        Parameters
        ----------
        expr : ClassDef
            The class definition being wrapped.

        Returns
        -------
        PyClassDef
            The wrapped class definition.
        """
        name = expr.name
        struct_name = self.scope.get_new_name(f'Py{name}Object')
        dtype = DataTypeFactory(struct_name, BaseClass=WrapperCustomDataType)()

        type_name = self.scope.get_new_name(f'Py{name}Type')
        docstring = expr.docstring
        wrapped_class = PyClassDef(expr, struct_name, type_name, self.scope.new_child_scope(expr.name),
                                   docstring = docstring, class_type = dtype)
        bound_class = isinstance(expr, BindCClassDef)

        orig_cls_dtype = expr.scope.parent_scope.cls_constructs[name]

        self._python_object_map[expr] = wrapped_class
        self._python_object_map[orig_cls_dtype] = dtype

        self.scope.insert_class(wrapped_class, name)
        orig_scope = expr.scope

        for f in expr.methods:
            orig_f = getattr(f, 'original_function', f)
            name = orig_f.name
            python_name = orig_scope.get_python_name(name)
            if python_name == '__del__':
                wrapped_class.add_new_method(self._get_class_destructor(f, orig_cls_dtype, wrapped_class.scope))
            elif python_name == '__init__':
                wrapped_class.add_new_method(self._get_class_initialiser(f, orig_cls_dtype))
            else:
                wrapped_class.add_new_method(self._wrap(f))

        for i in expr.interfaces:
            for f in i.functions:
                self._wrap(f)
            wrapped_class.add_new_interface(self._wrap(i))

        if bound_class:
            wrapped_class.add_alloc_method(self._get_class_allocator(orig_cls_dtype, expr.new_func))
        else:
            wrapped_class.add_alloc_method(self._get_class_allocator(orig_cls_dtype))

        # Pseudo-self variable is useful for pre-defined attributes which are not DottedVariables
        pseudo_self = Variable(expr.class_type, 'self', cls_base = expr)
        for a in expr.attributes:
            if isinstance(a.class_type, TupleType):
                errors.report("Tuples cannot yet be exposed to Python.",
                        severity='warning',
                        symbol=a)
                continue

            if bound_class or not a.is_private:
                if isinstance(a, (DottedVariable, BindCClassProperty)):
                    wrapped_class.add_property(self._wrap(a))
                else:
                    wrapped_class.add_property(self._wrap(a.clone(a.name, new_class = DottedVariable,
                                                            lhs=pseudo_self)))

        return wrapped_class

    def _wrap_Import(self, expr):
        """
        Examine an Import statement and collect any relevant objects.

        Examine an Import statement used in the module being wrapped. If it imports a class
        from a module then a PyClassDef is added to the scope imports to ensure that its
        description is available for functions wishing to use this type for an argument
        or return value.

        Parameters
        ----------
        expr : Import
            The import found in the module being wrapped.

        Returns
        -------
        Import | None
            The import needed in the wrapper, or None if none is necessary.
        """
        # Imports do not use collision handling as there is not enough context available.
        # This should be fixed when stub files and proper pickling is added
        import_wrapper = False
        for as_name in expr.target:
            t = as_name.object
            if isinstance(t, ClassDef):
                name = t.name
                struct_name = f'Py{name}Object'
                dtype = DataTypeFactory(struct_name, BaseClass=WrapperCustomDataType)()
                type_name = f'Py{name}Type'
                wrapped_class = PyClassDef(t, struct_name, type_name, Scope(), class_type = dtype)
                self._python_object_map[t] = wrapped_class
                self._python_object_map[t.class_type] = dtype
                self.scope.imports['classes'][t.name] = wrapped_class
                import_wrapper = True

        if import_wrapper:
            wrapper_name = f'{expr.source}_wrapper'
            mod_spoof = PyModule(expr.source_module.name, (), (), scope = Scope())
            return Import(wrapper_name, AsName(mod_spoof, expr.source), mod = mod_spoof)
        else:
            return None<|MERGE_RESOLUTION|>--- conflicted
+++ resolved
@@ -31,8 +31,7 @@
 from pyccel.ast.cwrapper      import PySys_GetObject, PyUnicode_FromString, PyGetSetDefElement
 from pyccel.ast.c_concepts    import ObjectAddress, PointerCast, CStackArray, CNativeInt
 from pyccel.ast.datatypes     import VoidType, PythonNativeInt, CustomDataType, DataTypeFactory
-<<<<<<< HEAD
-from pyccel.ast.datatypes     import FixedSizeNumericType
+from pyccel.ast.datatypes     import FixedSizeNumericType, TupleType
 from pyccel.ast.internals     import Slice
 from pyccel.ast.literals      import Nil, LiteralTrue, LiteralString, LiteralInteger
 from pyccel.ast.literals      import LiteralFalse, convert_to_literal
@@ -40,14 +39,7 @@
 from pyccel.ast.numpy_wrapper import PyArray_DATA, PyArray_SHAPE
 from pyccel.ast.numpy_wrapper import PyArray_BASE
 from pyccel.ast.numpy_wrapper import get_strides_and_size_from_numpy_array
-=======
-from pyccel.ast.datatypes     import FixedSizeNumericType, TupleType
-from pyccel.ast.literals      import Nil, LiteralTrue, LiteralString, LiteralInteger
-from pyccel.ast.literals      import LiteralFalse, convert_to_literal
-from pyccel.ast.numpytypes    import NumpyNDArrayType, NumpyInt64Type
 from pyccel.ast.numpy_wrapper import get_strides_and_shape_from_numpy_array, PyccelPyArrayObject
-from pyccel.ast.numpy_wrapper import PyArray_DATA
->>>>>>> a444b071
 from pyccel.ast.numpy_wrapper import pyarray_to_ndarray, PyArray_SetBaseObject, import_array
 from pyccel.ast.numpy_wrapper import array_get_data, array_get_dim, PyccelPyArrayObject, to_pyarray
 from pyccel.ast.numpy_wrapper import array_get_c_step, array_get_f_step
