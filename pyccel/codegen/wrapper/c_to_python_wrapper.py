--- conflicted
+++ resolved
@@ -989,12 +989,6 @@
 
         # Get variables describing the arguments and results that are seen from Python
         python_args = init_function.arguments
-<<<<<<< HEAD
-
-        # Get variables describing the arguments and results that must be passed to the function
-        original_c_args = init_function.arguments
-=======
->>>>>>> e8f4a5d3
 
         # Get the arguments of the PyFunctionDef
         func_args, body = self._unpack_python_args(python_args, cls_dtype)
