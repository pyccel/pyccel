# coding: utf-8
#------------------------------------------------------------------------------------------#
# This file is part of Pyccel which is released under MIT License. See the LICENSE file or #
# go to https://github.com/pyccel/pyccel/blob/devel/LICENSE for full license details.      #
#------------------------------------------------------------------------------------------#
"""
Module describing the code-wrapping class : CToPythonWrapper
which creates an interface exposing C code to Python.
"""
import warnings
from pyccel.ast.bind_c        import BindCFunctionDef, BindCPointer, BindCFunctionDefArgument
from pyccel.ast.bind_c        import BindCModule, BindCVariable, BindCFunctionDefResult
from pyccel.ast.bind_c        import BindCClassDef, BindCClassProperty
from pyccel.ast.builtins      import PythonTuple, PythonRange
from pyccel.ast.class_defs    import StackArrayClass
from pyccel.ast.core          import Interface, If, IfSection, Return, FunctionCall
from pyccel.ast.core          import FunctionDef, FunctionDefArgument, FunctionDefResult
from pyccel.ast.core          import Assign, AliasAssign, Deallocate, Allocate
from pyccel.ast.core          import Import, Module, AugAssign, CommentBlock, For
from pyccel.ast.core          import FunctionAddress, Declare, ClassDef, AsName, Iterable
from pyccel.ast.cwrapper      import PyModule, PyccelPyObject, PyArgKeywords, PyModule_Create
from pyccel.ast.cwrapper      import PyArg_ParseTupleNode, Py_None, PyClassDef, PyModInitFunc
from pyccel.ast.cwrapper      import py_to_c_registry, check_type_registry, PyBuildValueNode
from pyccel.ast.cwrapper      import PyErr_SetString, PyTypeError, PyNotImplementedError
from pyccel.ast.cwrapper      import PyAttributeError
from pyccel.ast.cwrapper      import C_to_Python, PyFunctionDef, PyInterface
from pyccel.ast.cwrapper      import PyModule_AddObject, Py_DECREF, PyObject_TypeCheck
from pyccel.ast.cwrapper      import Py_INCREF, PyType_Ready, WrapperCustomDataType
from pyccel.ast.cwrapper      import PyList_New, PyList_Append, PyList_GetItem, PyList_SetItem
from pyccel.ast.cwrapper      import PyccelPyTypeObject, PyCapsule_New, PyCapsule_Import
from pyccel.ast.cwrapper      import PySys_GetObject, PyUnicode_FromString, PyGetSetDefElement
from pyccel.ast.cwrapper      import PyTuple_Size, PyTuple_Check, PyTuple_GetItem
from pyccel.ast.c_concepts    import ObjectAddress, PointerCast, CStackArray, CNativeInt
from pyccel.ast.datatypes     import VoidType, PythonNativeInt, CustomDataType, DataTypeFactory
<<<<<<< HEAD
from pyccel.ast.datatypes     import FixedSizeNumericType, HomogeneousTupleType, PythonNativeBool
=======
from pyccel.ast.datatypes     import FixedSizeNumericType, TupleType
>>>>>>> f508fa36
from pyccel.ast.literals      import Nil, LiteralTrue, LiteralString, LiteralInteger
from pyccel.ast.literals      import LiteralFalse, convert_to_literal
from pyccel.ast.numpytypes    import NumpyNDArrayType
from pyccel.ast.numpy_wrapper import pyarray_to_ndarray, PyArray_SetBaseObject, import_array
from pyccel.ast.numpy_wrapper import array_get_data, array_get_dim, to_pyarray
from pyccel.ast.numpy_wrapper import array_get_c_step, array_get_f_step
from pyccel.ast.numpy_wrapper import numpy_dtype_registry, numpy_flag_f_contig, numpy_flag_c_contig
from pyccel.ast.numpy_wrapper import pyarray_check, is_numpy_array, no_order_check
from pyccel.ast.operators     import PyccelNot, PyccelIsNot, PyccelUnarySub, PyccelEq, PyccelIs
from pyccel.ast.operators     import PyccelLt, IfTernaryOperator, PyccelAnd
from pyccel.ast.variable      import Variable, DottedVariable, IndexedElement
from pyccel.parser.scope      import Scope
from pyccel.errors.errors     import Errors
from pyccel.errors.messages   import PYCCEL_RESTRICTION_TODO
from .wrapper                 import Wrapper

errors = Errors()

cwrapper_ndarray_imports = [Import('cwrapper_ndarrays', Module('cwrapper_ndarrays', (), ()))]

class CToPythonWrapper(Wrapper):
    """
    Class for creating a wrapper exposing C code to Python.

    A class which provides all necessary functions for wrapping different AST
    objects such that the resulting AST is Python-compatible.

    Parameters
    ----------
    file_location : str
        The folder where the translated code is located and where the generated .so file will
        be located.
    """
    def __init__(self, file_location):
        # A map used to find the Python-compatible Variable equivalent to an object in the AST
        self._python_object_map = {}
        # Indicate if arrays were wrapped.
        self._wrapping_arrays = False
        # The object that should be returned to indicate an error
        self._error_exit_code = Nil()

        self._file_location = file_location
        super().__init__()

    def get_new_PyObject(self, name, dtype = None, is_temp = False):
        """
        Create new `PyccelPyObject` `Variable` with the desired name.

        Create a new `Variable` with the datatype `PyccelPyObject` and the desired name.
        A `PyccelPyObject` datatype means that this variable can be accessed and
        manipulated from Python.

        Parameters
        ----------
        name : str
            The desired name.

        dtype : DataType, optional
            The datatype of the object which will be represented by this PyObject.
            This is not necessary unless a variable sis required which will describe
            a class.

        is_temp : bool, default=False
            Indicates if the Variable is temporary. A temporary variable may be ignored
            by the printer.

        Returns
        -------
        Variable
            The new variable.
        """
        if isinstance(dtype, CustomDataType):
            var = Variable(self._python_object_map[dtype],
                           self.scope.get_new_name(name),
                           memory_handling='alias',
                           cls_base = self.scope.find(dtype.name, 'classes', raise_if_missing = True),
                           is_temp=is_temp)
        else:
            var = Variable(PyccelPyObject(),
                           self.scope.get_new_name(name),
                           memory_handling='alias',
                           is_temp=is_temp)
        self.scope.insert_variable(var)
        return var

    def _get_python_argument_variables(self, args):
        """
        Get a new set of `PyccelPyObject` `Variable`s representing each of the arguments.

        Create a new `PyccelPyObject` variable for each argument returned in Python.
        The results are saved to the `self._python_object_map` dictionary so they can be
        discovered later.

        Parameters
        ----------
        args : iterable of FunctionDefArguments
            The arguments of the function.

        Returns
        -------
        list of Variable
            Variables which will hold the arguments in Python.
        """
        orig_args = [getattr(a, 'original_function_argument_variable', a.var) for a in args]
        is_bound = [getattr(a, 'wrapping_bound_argument', a.bound_argument) for a in args]
        collect_args = [self.get_new_PyObject(o_a.name+'_obj',
                                              dtype = o_a.dtype if b else None)
                        for a, b, o_a in zip(args, is_bound, orig_args)]
        self._python_object_map.update(dict(zip(args, collect_args)))
        return collect_args

    def _unpack_python_args(self, args, class_base = None):
        """
        Unpack the arguments received from Python into the expected Python variables.

        Create the wrapper arguments of the current `FunctionDef` (`self`, `args`, `kwargs`).
        Get a new set of `PyccelPyObject` `Variable`s representing each of the expected
        arguments. Add the code which unpacks the `args` and `kwargs` into individual
        `PyccelPyObject`s for each of the expected arguments.

        Parameters
        ----------
        args : iterable of FunctionDefArguments
            The expected arguments of the function.

        class_base : DataType, optional
            The DataType of the class which the method belongs to. In the case of a method
            defined in a module this value is None.

        Returns
        -------
        func_args : list of Variable
            The arguments of the FunctionDef.

        body : list of pyccel.ast.basic.PyccelAstNode
            The code which unpacks the arguments.

        Examples
        --------
        >>> arg = Variable('int', 'x')
        >>> func_args = (FunctionDefArgument(arg),)
        >>> wrapper_args, body = self._unpack_python_args(func_args)
        >>> wrapper_args
        [Variable('self', dtype=PyccelPyObject()), Variable('args', dtype=PyccelPyObject()), Variable('kwargs', dtype=PyccelPyObject())]
        >>> body
        [<pyccel.ast.cwrapper.PyArgKeywords object at 0x7f99ec128cc0>, <pyccel.ast.core.If object at 0x7f99ed3a5b20>]
        >>> CWrapperCodePrinter('wrapper_file.c').doprint(expr)
        static char *kwlist[] = {
            "x",
            NULL
        };
        if (!PyArg_ParseTupleAndKeywords(args, kwargs, "O", kwlist, &x_obj))
        {
            return NULL;
        }
        """
        has_bound_arg = class_base is not None
        bound_arg = args[0] if has_bound_arg else None
        args = args[int(has_bound_arg):]
        # Create necessary variables
        func_args = [self.get_new_PyObject("self", class_base)] + [self.get_new_PyObject(n) for n in ("args", "kwargs")]
        arg_vars  = self._get_python_argument_variables(args)
        keyword_list_name = self.scope.get_new_name('kwlist')

        if has_bound_arg:
            self._python_object_map[bound_arg] = func_args[0]

        # Create the list of argument names
        arg_names = [getattr(a, 'original_function_argument_variable', a.var).name for a in args]
        keyword_list = PyArgKeywords(keyword_list_name, arg_names)

        # Parse arguments
        parse_node = PyArg_ParseTupleNode(*func_args[1:], args, arg_vars, keyword_list)

        # Initialise optionals
        body = [AliasAssign(py_arg, Py_None) for func_def_arg, py_arg in zip(args, arg_vars) if func_def_arg.has_default]

        body.append(keyword_list)
        body.append(If(IfSection(PyccelNot(parse_node), [Return([self._error_exit_code])])))

        return func_args, body

    def _get_python_result_variables(self, results):
        """
        Get a new set of `PyccelPyObject` `Variable`s representing each of the results.

        Create a new `PyccelPyObject` variable for each result returned in Python.
        The results are saved to the `self._python_object_map` dictionary so they can be
        discovered later.

        Parameters
        ----------
        results : iterable of FunctionDefResults
            The results of the function.

        Returns
        -------
        list of Variable
            Variables which will hold the results in Python.
        """
        collect_results = [self.get_new_PyObject(r.var.name+'_obj', getattr(r, 'original_function_result_variable', r.var).dtype) for r in results]
        self._python_object_map.update(dict(zip(results, collect_results)))
        return collect_results

    def _get_type_check_condition(self, py_obj, arg, raise_error, body):
        """
        Get the condition which checks if an argument has the expected type.

        Using the c-compatible description of a function argument, determine whether the Python
        object (with datatype `PyccelPyObject`) holds data which is compatible with the expected
        type. The check is returned along with any errors that may be raised depending upon the
        result and the value of `raise_error`.

        Parameters
        ----------
        py_obj : Variable
            The variable with datatype `PyccelPyObject` where the arguments is stored in Python.

        arg : Variable
            The C-compatible variable which holds all the details about the expected type.

        raise_error : bool
            True if an error should be raised in case of an unexpected type, False otherwise.

        body : list
            A list describing code where the type check will occur. This allows any necessary code
            to be inserted into the code block. E.g. code which should be run before the condition
            can be checked.

        Returns
        -------
        type_check_condition : FunctionCall | Variable
            The function call which checks if the argument has the expected type or the variable
            indicating if the argument has the expected type.

        error_code : tuple of pyccel.ast.basic.PyccelAstNode
            The code which raises any necessary errors.
        """
        rank = arg.rank
        error_code = ()
        dtype = arg.dtype
        if isinstance(dtype, CustomDataType):
            python_cls_base = self.scope.find(dtype.name, 'classes', raise_if_missing = True)
            type_check_condition = FunctionCall(PyObject_TypeCheck, [py_obj, python_cls_base.type_object])
        elif rank == 0:
            try :
                cast_function = check_type_registry[dtype]
            except KeyError:
                errors.report(f"Can't check the type of {dtype}\n"+PYCCEL_RESTRICTION_TODO,
                        symbol=arg, severity='fatal')
            func = FunctionDef(name = cast_function,
                               body      = [],
                               arguments = [FunctionDefArgument(Variable(PyccelPyObject(), name = 'o', memory_handling='alias'))],
                               results   = [FunctionDefResult(Variable(dtype, name = 'v'))])

            type_check_condition = FunctionCall(func, [py_obj])
        elif isinstance(arg.class_type, NumpyNDArrayType):
            try :
                type_ref = numpy_dtype_registry[dtype]
            except KeyError:
                errors.report(f"Can't check the type of an array of {dtype}\n"+PYCCEL_RESTRICTION_TODO,
                        symbol=arg, severity='fatal')

            # order flag
            if rank == 1:
                flag     = no_order_check
            elif arg.order == 'F':
                flag = numpy_flag_f_contig
            else:
                flag = numpy_flag_c_contig

            if raise_error:
                check_func = pyarray_check
                func_call = FunctionCall(check_func, [ObjectAddress(LiteralString(arg.name)), py_obj, type_ref, LiteralInteger(rank), flag])
            else:
                check_func = is_numpy_array

            type_check_condition = FunctionCall(check_func, [py_obj, type_ref, LiteralInteger(rank), flag])
        elif isinstance(arg.class_type, HomogeneousTupleType):
            # Create type check result variable
            type_check_condition = self.scope.get_temporary_variable(PythonNativeBool(), 'is_homog_tuple')

            # Check if the object is a tuple
            tuple_check = FunctionCall(PyTuple_Check, [py_obj])

            # If the tuple is an object check that the elements have the right type
            for_scope = self.scope.create_new_loop_scope()
            size_var = self.scope.get_temporary_variable(PythonNativeInt(), 'size')
            idx = self.scope.get_temporary_variable(CNativeInt())
            indexed_py_obj = self.scope.get_temporary_variable(PyccelPyObject(), memory_handling='alias')

            indexed_init = AliasAssign(indexed_py_obj, FunctionCall(PyTuple_GetItem, [py_obj, idx]))
            size_assign = Assign(size_var, FunctionCall(PyTuple_Size, [py_obj]))
            for_body = [indexed_init]
            internal_type_check_condition, _ = self._get_type_check_condition(indexed_py_obj, arg[0], False, for_body)
            for_body.append(Assign(type_check_condition, PyccelAnd(type_check_condition, internal_type_check_condition)))
            internal_type_check = For(idx, Iterable(PythonRange(size_var)), for_body, scope = for_scope)

            tuple_checks = IfSection(tuple_check, [size_assign, Assign(type_check_condition, LiteralTrue()), internal_type_check])
            default_value = IfSection(LiteralTrue(), [Assign(type_check_condition, LiteralFalse())])
            body.append(If(tuple_checks, default_value))
        else:
            errors.report(f"Can't check the type of an array of {arg.class_type}\n"+PYCCEL_RESTRICTION_TODO,
                    symbol=arg, severity='fatal')

        if raise_error and not isinstance(arg.class_type, NumpyNDArrayType):
            # No error code required for arrays as the error is raised inside pyarray_check
            message = LiteralString(f"Expected an argument of type {arg.class_type} for argument {arg.name}")
            python_error = FunctionCall(PyErr_SetString, [PyTypeError, message])
            error_code = (python_error,)

        return type_check_condition, error_code

    def _get_type_check_function(self, name, args, funcs):
        """
        Determine the flags which allow correct function to be identified from the interface.

        Each function must be identifiable by a different integer value. This value is known
        as a flag. Different parts of the flag indicate the types of different arguments.
        Take for example the following function:
        ```python
        @types('int', 'int')
        @types('float', 'float')
        def f(a, b):
            pass
        ```
        The values 0 (int) and 1 (float) would indicate the type of the argument a. In order
        to preserve this information the values which indicate the type of the argument b
        must only change the part of the flag which does not contain this information. In other
        words `flag % n_types_a = flag_a`. Therefore the values 0 (int) and 2(float) indicate
        the type of the argument b.
        We then finally have the following four options:
          1. 0 = 0 + 0 => (int,int)
          2. 1 = 1 + 0 => (float,int)
          3. 2 = 0 + 2 => (int, float)
          4. 3 = 1 + 2 => (float, float)

        of which only the first and last flags indicate acceptable arguments.

        The function returns a dictionary whose keys are the functions and whose values are
        a list of the flags which would indicate the correct types.
        In the above example we would return `{func_0 : [0,0], func_1 : [1,2]}`.
        It also returns a FunctionDef which determines the index of the chosen function.

        Parameters
        ----------
        name : str
            The name of the function to be generated.

        args : iterable of Variable
            A list containing the variables of datatype `PyccelPyObject` describing the
            arguments that were passed to the function from Python.

        funcs : list of FunctionDefs
            The functions in the Interface.

        Returns
        -------
        func : FunctionDef
            The function which determines the key identifying the relevant function.

        argument_type_flags : dict
            A dictionary whose keys are the functions and whose values are the integer keys
            which indicate that the function should be chosen.
        """
        func_scope = self.scope.new_child_scope(name)
        self.scope = func_scope
        orig_funcs = [getattr(func, 'original_function', func) for func in funcs]
        type_indicator = Variable(PythonNativeInt(), self.scope.get_new_name('type_indicator'))

        # Initialise the argument_type_flags
        argument_type_flags = {func : 0 for func in funcs}

        # Initialise type_indicator
        body = [Assign(type_indicator, LiteralInteger(0))]

        step = 1
        for i, py_arg in enumerate(args):
            # Get the relevant typed arguments from the original functions
            interface_args = [getattr(func.arguments[i], 'original_function_argument_variable', func.arguments[i].var) for func in orig_funcs]
            # Get the type key
            interface_types = [(str(a.dtype), a.rank, a.order) for a in interface_args]
            # Get a dictionary mapping each unique type key to an example argument
            type_to_example_arg = dict(zip(interface_types, interface_args))
            # Get a list of unique keys
            possible_types = list(type_to_example_arg.keys())

            n_possible_types = len(possible_types)
            if n_possible_types != 1:
                # Update argument_type_flags with the index of the type key
                for func, t in zip(funcs, interface_types):
                    index = possible_types.index(t)*step
                    argument_type_flags[func] += index

                # Create the type checks and incrementation of the type_indicator
                if_blocks = []
                for index, t in enumerate(possible_types):
                    check_func_call, _ = self._get_type_check_condition(py_arg, type_to_example_arg[t], False, body)
                    if_blocks.append(IfSection(check_func_call, [AugAssign(type_indicator, '+', LiteralInteger(index*step))]))
                body.append(If(*if_blocks, IfSection(LiteralTrue(),
                            [FunctionCall(PyErr_SetString, [PyTypeError, f"Unexpected type for argument {interface_args[0].name}"]),
                             Return([PyccelUnarySub(LiteralInteger(1))])])))

            # Update the step to ensure unique indices for each argument
            step *= n_possible_types

        body.append(Return([type_indicator]))

        self.exit_scope()

        docstring = CommentBlock("Assess the types. Raise an error for unexpected types and calculate an integer\n" +
                        "which indicates which function should be called.")

        # Build the function
        func = FunctionDef(name, [FunctionDefArgument(a) for a in args], [FunctionDefResult(type_indicator)],
                            body, docstring=docstring, scope=func_scope)

        return func, argument_type_flags

    def _get_untranslatable_function(self, name, scope, original_function, error_msg):
        """
        Create code for a function complaining about an object which cannot be wrapped.

        Certain functions are not handled in the wrapper (e.g. private),
        This creates a wrapper function which raises NotImplementedError
        exception and returns NULL.

        Parameters
        ----------
        name : str
            The name of the generated function.

        scope : Scope
            The scope of the generated function.

        original_function : FunctionDef
           The function we were trying to wrap.

        error_msg : str
            The message to be raised in the NotImplementedError.

        Returns
        -------
        PyFunctionDef
            The new function which raises the error.
        """
        func_args = [FunctionDefArgument(self.get_new_PyObject(n)) for n in ("self", "args", "kwargs")]
        if self._error_exit_code is Nil():
            func_results = [FunctionDefResult(self.get_new_PyObject("result", is_temp=True))]
        else:
            func_results = [FunctionDefResult(self.scope.get_temporary_variable(self._error_exit_code.class_type, "result"))]
        function = PyFunctionDef(name = name, arguments = func_args, results = func_results,
                body = [FunctionCall(PyErr_SetString, [PyNotImplementedError,
                                        LiteralString(error_msg)]),
                        Return([self._error_exit_code])],
                scope = scope, original_function = original_function)

        self.scope.functions[name] = function

        return function

    def _save_referenced_objects(self, func, func_args):
        """
        Save any arguments passed to the wrapper which are then stored in pointers.

        If arguments are saved into pointers (e.g. inside classes) then their reference
        counter must be incremented. This prevents them being deallocated if they go
        out of scope in Python. The class must then take care to decrement their
        reference counter when it is itself deallocated to prevent a memory leak.
        The attribute `FunctionDefArgument.persistent_target` indicates whether an
        argument is a target inside the function. When it is true then additional code
        is added to the wrapper body. This code increments the reference counter for
        the argument and adds the object to a list of objects whose reference counter
        must be decremented in the class destructor.

        Parameters
        ----------
        func : FunctionDef
            The function being wrapped.
        func_args : list[FunctionDefArgument] | list[Variable]
            The arguments passed by Python to the function (self, args, kwargs).

        Returns
        -------
        list
            A list of any expressions which should be added to the wrapper body to
            add references to the arguments.
        """
        body = []
        class_arg_var = func_args[0]
        if isinstance(class_arg_var, FunctionDefArgument):
            class_arg_var = class_arg_var.var
        class_scope = class_arg_var.cls_base.scope
        for a in func.arguments:
            if a.persistent_target:
                ref_attribute = class_scope.find('referenced_objects', 'variables', raise_if_missing = True)
                ref_list = ref_attribute.clone(ref_attribute.name, new_class = DottedVariable, lhs = class_arg_var)
                python_arg = self._python_object_map[a]
                if not isinstance(python_arg.dtype, PyccelPyObject):
                    python_arg = ObjectAddress(PointerCast(python_arg, PyList_Append.arguments[1].var))
                append_call = FunctionCall(PyList_Append, (ref_list, python_arg))
                body.extend([If(IfSection(PyccelEq(append_call, PyccelUnarySub(LiteralInteger(1))),
                                          [Return([self._error_exit_code])]))])
        return body

    def _incref_return_pointer(self, ref_obj, return_var, orig_var):
        """
        Get the code necessary to return an object which references another.

        Get the code necessary to return an object which references another Python object. This is necessary when
        wrapping functions (or getters) which return pointers (e.g. attributes of a class). For these objects the
        target must not be deallocated before the returned object is no longer needed. For arrays this is achieved
        using PyArray_SetBaseObject, to save the reference. For class instances the self instance is added to the
        list of referenced objects saved in the returned class.

        Parameters
        ----------
        ref_obj : Variable
            A variable representing the class instance which must not be deallocated too early.
        return_var : Variable
            The variable which will be returned from the function.
        orig_var : Variable
            The variable which will be returned from the function as it appeared in the original code.

        Returns
        -------
        list[PyccelAstNode]
            Any nodes which must be printed to increase reference counts.
        """
        if isinstance(orig_var.class_type, NumpyNDArrayType):
            save_ref_call = FunctionCall(PyArray_SetBaseObject,
                                    (ObjectAddress(PointerCast(return_var, PyArray_SetBaseObject.arguments[0].var)),
                                     ObjectAddress(PointerCast(ref_obj, PyArray_SetBaseObject.arguments[1].var))))
            return [FunctionCall(Py_INCREF, (ref_obj,)),
                    If(IfSection(PyccelLt(save_ref_call,LiteralInteger(0, dtype=CNativeInt())),
                                      [Return([self._error_exit_code])]))]
        elif isinstance(orig_var.dtype, CustomDataType):
            ref_attribute = return_var.cls_base.scope.find('referenced_objects', 'variables', raise_if_missing = True)
            ref_list = ref_attribute.clone(ref_attribute.name, new_class = DottedVariable, lhs = return_var)
            save_ref_call = FunctionCall(PyList_Append, (ref_list, ObjectAddress(PointerCast(ref_obj, ref_list))))
            return [If(IfSection(PyccelLt(save_ref_call,LiteralInteger(0, dtype=CNativeInt())),
                                      [Return([self._error_exit_code])]))]
        elif isinstance(orig_var.class_type, FixedSizeNumericType):
            return []
        else:
            raise NotImplementedError(f"Unsure how to preserve references for attribute of type {type(orig_var.class_type)}")

    def _add_object_to_mod(self, module_var, obj, name, initialised):
        """
        Get code for adding an object to the module.

        This function creates the AST nodes necessary to add an object to
        the module. This includes the creation of the success check and
        the dereferencing of any objects used.

        Parameters
        ----------
        module_var : Variable
            The variable containing the PyObject* which describes the module.

        obj : Variable
            The variable containing the PyObject* which should be added to the module.

        name : str
            The name by which the object will be known in Pyccel.

        initialised : list[Variable]
            A list of the variables which have had their reference counter incremented
            and must therefore decrement their counter if an error is raised.

        Returns
        -------
        list[PyccelAstNode]
            The code which adds the object to the module.
        """
        add_expr = PyModule_AddObject(module_var, LiteralString(name), obj)
        if_expr = If(IfSection(PyccelLt(add_expr, LiteralInteger(0)),
                        [FunctionCall(Py_DECREF, [i]) for i in initialised] +
                        [Return([self._error_exit_code])]))
        initialised.append(obj)
        return [if_expr, FunctionCall(Py_INCREF, (obj,))]

    def _build_module_init_function(self, expr, imports):
        """
        Build the function that will be called when the module is first imported.

        Build the function that will be called when the module is first imported.
        This function must call any initialisation function of the underlying
        module and must add any variables to the module variable.

        Parameters
        ----------
        expr : Module
            The module of interest.

        imports : list of Import
            A list of any imports that will appear in the PyModule.

        Returns
        -------
        PyModInitFunc
            The initialisation function.
        """

        mod_name = self.scope.get_python_name(getattr(expr, 'original_module', expr).name)
        # Initialise the scope
        func_name = self.scope.get_new_name(f'PyInit_{mod_name}')
        func_scope = self.scope.new_child_scope(func_name)
        self.scope = func_scope

        for v in expr.variables:
            func_scope.insert_symbol(v.name)

        n_classes = len(expr.classes)

        # Create necessary variables
        module_var = self.get_new_PyObject("mod")
        API_var_name = self.scope.get_new_name(f'Py{mod_name}_API')
        API_var = Variable(CStackArray(BindCPointer()), API_var_name, shape = (n_classes,),
                                    cls_base = StackArrayClass)
        self.scope.insert_variable(API_var)
        capsule_obj = self.get_new_PyObject(self.scope.get_new_name('c_api_object'))

        module_def_name = self.scope.get_new_name(f'{mod_name}_module')
        body = [AliasAssign(module_var, PyModule_Create(module_def_name)),
                If(IfSection(PyccelIs(module_var, Nil()), [Return([self._error_exit_code])]))]

        initialised = [module_var]

        # Save classes to the module variable
        for i,c in enumerate(expr.classes):
            wrapped_class = self._python_object_map[c]
            type_object = wrapped_class.type_object

            API_elem = IndexedElement(API_var, i)
            body.append(AliasAssign(API_elem, PointerCast(ObjectAddress(type_object), API_elem)))

        ok_code = LiteralInteger(0)

        # Save Capsule describing types (needed for dependent modules)
        body.append(AliasAssign(capsule_obj, PyCapsule_New(API_var, mod_name)))
        body.extend(self._add_object_to_mod(module_var, capsule_obj, '_C_API', initialised))

        body.append(FunctionCall(import_array, ()))
        import_funcs = [i.source_module.import_func for i in imports if isinstance(i.source_module, PyModule)]
        for i_func in import_funcs:
            body.append(If(IfSection(PyccelLt(FunctionCall(i_func, ()), ok_code),
                            [FunctionCall(Py_DECREF, [i]) for i in initialised] +
                            [Return([self._error_exit_code])])))

        # Call the initialisation function
        if expr.init_func:
            body.append(FunctionCall(expr.init_func, []))

        # Save classes to the module variable
        for i,c in enumerate(expr.classes):
            wrapped_class = self._python_object_map[c]
            type_object = wrapped_class.type_object
            class_name = wrapped_class.name

            ready_type = FunctionCall(PyType_Ready, (type_object,))
            if_expr = If(IfSection(PyccelLt(ready_type, LiteralInteger(0)),
                            [FunctionCall(Py_DECREF, [i]) for i in initialised] +
                            [Return([self._error_exit_code])]))
            body.append(if_expr)

            body.extend(self._add_object_to_mod(module_var, type_object, class_name, initialised))

        # Save module variables to the module variable
        for v in expr.variables:
            if v.is_private:
                continue
            body.extend(self._wrap(v))
            wrapped_var = self._python_object_map[v]
            name = getattr(v, 'indexed_name', v.name)
            var_name = self.scope.get_python_name(name)
            body.extend(self._add_object_to_mod(module_var, wrapped_var, var_name, initialised))

        body.append(Return([module_var]))

        self.exit_scope()

        return PyModInitFunc(func_name, body, [API_var], func_scope)

    def _build_module_import_function(self, expr):
        """
        Build the function that will be called in order to use the module from another module.

        Build the function that will be called when the module is first imported.
        This function must import the capsule created in the module initialisation.
        In order for this to work from any folder the `sys.path` list is modified to include
        the folder where the file is located (currently this is done by temporarily modifying
        an element of the list as the stable C-Python API doesn't contain any functions for
        reducing the size of lists).
        See <https://docs.python.org/3/extending/extending.html>
        for more details.

        Parameters
        ----------
        expr : Module
            The module of interest.

        Returns
        -------
        API_var : Variable
            The variable which contains the data extracted from the capsule.

        import_func : FunctionDef
            The import function.
        """
        mod_name = getattr(expr, 'original_module', expr).name
        # Initialise the scope
        func_name = self.scope.get_new_name(f'{mod_name}_import')

        API_var_name = self.scope.get_new_name(f'Py{mod_name}_API')
        API_var = Variable(CStackArray(BindCPointer()), API_var_name, shape = (None,),
                                    cls_base = StackArrayClass,
                                    memory_handling = 'alias')
        self.scope.insert_variable(API_var)

        func_scope = self.scope.new_child_scope(func_name)
        self.scope = func_scope

        ok_code = LiteralInteger(0, dtype=CNativeInt())
        error_code = PyccelUnarySub(LiteralInteger(1, dtype=CNativeInt()))

        # Create variables to temporarily modify the Python path so the file will be discovered
        current_path = func_scope.get_temporary_variable(PyccelPyObject(), 'current_path', memory_handling='alias')
        stash_path = func_scope.get_temporary_variable(PyccelPyObject(), 'stash_path', memory_handling='alias')

        body = [AliasAssign(current_path, FunctionCall(PySys_GetObject, [LiteralString("path")])),
                AliasAssign(stash_path, FunctionCall(PyList_GetItem, [current_path, LiteralInteger(0, dtype=CNativeInt())])),
                FunctionCall(Py_INCREF, [stash_path]),
                FunctionCall(PyList_SetItem, [current_path,
                                              LiteralInteger(0, dtype=CNativeInt()),
                                              FunctionCall(PyUnicode_FromString, [LiteralString(self._file_location)])]),
                AliasAssign(API_var, PyCapsule_Import(self.scope.get_python_name(mod_name))),
                FunctionCall(PyList_SetItem, [current_path, LiteralInteger(0, dtype=CNativeInt()), stash_path]),
                Return([IfTernaryOperator(PyccelIsNot(API_var, Nil()), ok_code, error_code)])]

        result = func_scope.get_temporary_variable(CNativeInt())
        self.exit_scope()
        import_func = FunctionDef(func_name, (), (FunctionDefResult(result),), body, is_static=True, scope = func_scope)

        return API_var, import_func

    def _allocate_class_instance(self, class_var, scope, is_alias):
        """
        Get all expressions necessary to allocate a new class description.

        Get all expressions necessary to allocate a new class description, this includes allocating
        the object itself, creating the list of referenced_objects and saving the alias status.

        Parameters
        ----------
        class_var : Variable
            The variable where the class instance is stored.

        scope : Scope
            The scope of the class (containing the class attributes).

        is_alias : bool
            A boolean indicating if an alias is being stored.

        Returns
        -------
        list[PyccelAstNode]
            A list of expressions necessary to allocate a new class description.
        """
        # Get the list of referenced objects
        ref_attribute = scope.find('referenced_objects', 'variables', raise_if_missing = True)
        ref_list = ref_attribute.clone(ref_attribute.name, new_class = DottedVariable, lhs = class_var)

        # Get alias attribute
        attribute = scope.find('is_alias', 'variables', raise_if_missing = True)
        alias_bool = attribute.clone(attribute.name, new_class = DottedVariable, lhs = class_var)

        alias_val = LiteralTrue() if is_alias else LiteralFalse()

        return [Allocate(class_var, shape=(), status='unallocated'),
                AliasAssign(ref_list, FunctionCall(PyList_New, ())),
                Assign(alias_bool, alias_val)]

    def _get_class_allocator(self, class_dtype, func = None):
        """
        Create the allocator for the class.

        Create a function which will allocate the memory for the class instance. This
        is equivalent to the `__new__` function.

        Parameters
        ----------
        class_dtype : DataType
            The datatype of the class being translated.

        func : FunctionDef, optional
            The function which provides a new instance of the class.

        Returns
        -------
        PyFunctionDef
            A function that can be called to create the class instance.
        """
        if func:
            func_name = self.scope.get_new_name(f'{func.name}___wrapper')
        else:
            func_name = self.scope.get_new_name(f'{class_dtype.name}__new___wrapper')
        func_scope = self.scope.new_child_scope(func_name)
        self.scope = func_scope

        self_var = Variable(PyccelPyTypeObject(), name=self.scope.get_new_name('self'),
                              memory_handling='alias')
        self.scope.insert_variable(self_var)
        func_args = [self_var] + [self.get_new_PyObject(n) for n in ("args", "kwargs")]
        func_args = [FunctionDefArgument(a) for a in func_args]

        func_results = [FunctionDefResult(self.get_new_PyObject("result", is_temp=True))]

        # Get the results of the PyFunctionDef
        python_result_var = self.get_new_PyObject('result_obj', class_dtype)
        scope = python_result_var.cls_base.scope
        attribute = scope.find('instance', 'variables', raise_if_missing = True)
        c_res = attribute.clone(attribute.name, new_class = DottedVariable, lhs = python_result_var)

        body = self._allocate_class_instance(python_result_var, scope, False)

        if func:
            body.append(AliasAssign(c_res, FunctionCall(func, ())))
        else:
            result_name = self.scope.get_new_name('result')
            result = Variable(class_dtype, result_name)
            body.append(Allocate(c_res, shape=(), status='unallocated',
                         like = result))

        body.append(Return([ObjectAddress(PointerCast(python_result_var, func_results[0].var))]))

        self.exit_scope()

        return PyFunctionDef(func_name, func_args, func_results,
                             body, scope=func_scope, original_function = None)

    def _get_class_initialiser(self, init_function, cls_dtype):
        """
        Create the constructor for the class.

        Create a function which will initialise the class. This function creates
        the `__new__` function to allocate the memory which stores the class
        instance and calls the `__init__` function.

        Parameters
        ----------
        init_function : FunctionDef
            The `__init__` function in the translated class.

        cls_dtype : DataType
            The datatype of the class being translated.

        Returns
        -------
        new_function : PyFunctionDef
            A function that can be called to create the class instance.

        init_function : PyFunctionDef
            A function that can be called to create the class instance.
        """
        original_func = getattr(init_function, 'original_function', init_function)
        original_name = original_func.cls_name or original_func.name
        func_name = self.scope.get_new_name(original_name+'_wrapper')
        func_scope = self.scope.new_child_scope(func_name)
        self.scope = func_scope
        self._error_exit_code = PyccelUnarySub(LiteralInteger(1, dtype=CNativeInt()))

        is_bind_c_function_def = isinstance(init_function, BindCFunctionDef)

        # Handle un-wrappable functions
        if any(isinstance(getattr(a, 'original_function_argument_variable', a.var), FunctionAddress) for a in init_function.arguments):
            self.exit_scope()
            warnings.warn("Functions with functions as arguments will not be callable from Python")
            return self._get_untranslatable_function(func_name,
                         func_scope, init_function,
                         "Cannot pass a function as an argument")

        # Add the variables to the expected symbols in the scope
        for a in init_function.arguments:
            func_scope.insert_symbol(a.var.name)
        for a in getattr(init_function, 'bind_c_arguments', ()):
            func_scope.insert_symbol(a.original_function_argument_variable.name)

        # Get variables describing the arguments and results that are seen from Python
        python_args = init_function.bind_c_arguments if is_bind_c_function_def else init_function.arguments

        # Get variables describing the arguments and results that must be passed to the function
        original_c_args = init_function.arguments

        # Get the arguments of the PyFunctionDef
        func_args, body = self._unpack_python_args(python_args, cls_dtype)
        func_args = [FunctionDefArgument(a) for a in func_args]

        # Get the results of the PyFunctionDef
        python_result_variable = Variable(CNativeInt(), self.scope.get_new_name(), is_temp = True)

        # Get the code required to extract the C-compatible arguments from the Python arguments
        body += [l for a in python_args for l in self._wrap(a)]

        # Get the arguments and results which should be used to call the c-compatible function
        func_call_args = [self.scope.find(n.var.name, category='variables', raise_if_missing = True) for n in original_c_args]

        body.extend(self._save_referenced_objects(init_function, func_args))

        # Call the C-compatible function
        body.append(FunctionCall(init_function, func_call_args))

        # Deallocate the C equivalent of any array arguments
        # The C equivalent is the same variable that is passed to the function unless the target language is Fortran.
        # In this case the function arguments are the data pointer and the shapes and strides, but the C equivalent
        # is an ndarray.
        for a in original_c_args:
            orig_var = getattr(a, 'original_function_argument_variable', a.var)
            if orig_var.is_ndarray:
                v = self.scope.find(orig_var.name, category='variables', raise_if_missing = True)
                if v.is_optional:
                    body.append(If( IfSection(PyccelIsNot(v, Nil()), [Deallocate(v)]) ))
                else:
                    body.append(Deallocate(v))

        # Pack the Python compatible results of the function into one argument.
        func_results = [FunctionDefResult(python_result_variable)]
        body.append(Return([LiteralInteger(0, dtype=CNativeInt())]))

        self.exit_scope()
        for a in python_args:
            if not a.bound_argument:
                self._python_object_map.pop(a)

        function = PyFunctionDef(func_name, func_args, func_results, body, scope=func_scope,
                docstring = init_function.docstring, original_function = original_func)

        self.scope.functions[func_name] = function
        self._python_object_map[init_function] = function
        self._error_exit_code = Nil()

        return function

    def _get_class_destructor(self, del_function, cls_dtype, wrapper_scope):
        """
        Create the destructor for the class.

        Create a function which will act as a destructor for the class. This
        function calls the `__del__` function and frees the memory allocated
        to store the class instance.

        Parameters
        ----------
        del_function : FunctionDef
            The `__del__` function in the translated class.

        cls_dtype : DataType
            The datatype of the class being translated.

        wrapper_scope : Scope
            The scope for the wrapped version of the class.

        Returns
        -------
        PyFunctionDef
            A function that can be called to destroy the class instance.
        """
        original_func = getattr(del_function, 'original_function', del_function)
        original_name = original_func.cls_name or original_func.name
        func_name = self.scope.get_new_name(original_name+'_wrapper')
        func_scope = self.scope.new_child_scope(func_name)
        self.scope = func_scope

        # Add the variables to the expected symbols in the scope
        for a in del_function.arguments:
            func_scope.insert_symbol(a.var.name)
        func_arg = self.get_new_PyObject('self', cls_dtype)

        attribute = wrapper_scope.find('instance', 'variables')
        c_obj = attribute.clone(attribute.name, new_class = DottedVariable, lhs = func_arg)

        attribute = wrapper_scope.find('is_alias', 'variables')
        is_alias = attribute.clone(attribute.name, new_class = DottedVariable, lhs = func_arg)

        if isinstance(del_function, BindCFunctionDef):
            body = [FunctionCall(del_function, [c_obj])]
        else:
            body = [FunctionCall(del_function, [c_obj]),
                    Deallocate(c_obj)]
        body = [If(IfSection(PyccelNot(is_alias), body))]

        # Get the list of referenced objects
        ref_attribute = wrapper_scope.find('referenced_objects', 'variables', raise_if_missing = True)
        ref_list = ref_attribute.clone(ref_attribute.name, new_class = DottedVariable, lhs = func_arg)

        body.extend([FunctionCall(Py_DECREF, (ref_list,)),
                     Deallocate(func_arg)])

        self.exit_scope()

        function = PyFunctionDef(func_name, [FunctionDefArgument(func_arg)], [], body, scope=func_scope,
                original_function = original_func)

        self.scope.functions[func_name] = function
        self._python_object_map[del_function] = function

        return function

    def _call_wrapped_function(self, func, args, results):
        """
        Call the wrapped function.

        Call the wrapped function. The call is either a FunctionCall, an Assign or
        an AliasAssign depending on the number of results and the return type.

        Parameters
        ----------
        func : FunctionDef
            The function being wrapped.
        args : iterable[TypedAstNode]
            The arguments passed to the wrapped function.
        results : iterable[TypedAstNode]
            The results returned from the wrapped function.

        Returns
        -------
        FunctionCall | Assign | AliasAssign
            An AST node describing the function call.
        """
        n_results = len(results)
        if n_results == 0:
            return FunctionCall(func, args)
        elif n_results == 1:
            res = results[0]
            func_call = FunctionCall(func, args)
            if func_call.is_alias:
                if isinstance(res, PointerCast):
                    res = res.obj
                if isinstance(res, ObjectAddress):
                    res = res.obj
                return AliasAssign(res, func_call)
            else:
                return Assign(res, func_call)
        else:
            return Assign(results, FunctionCall(func, args))

    #--------------------------------------------------------------------------------------------------------------------------------------------

    def _wrap_Module(self, expr):
        """
        Build a `PyModule` from a `Module`.

        Create a `PyModule` which wraps a C-compatible `Module`.

        Parameters
        ----------
        expr : Module
            The module which can be called from C.

        Returns
        -------
        PyModule
            The module which can be called from Python.
        """
        # Define scope
        scope = expr.scope
        mod_scope = Scope(used_symbols = scope.local_used_symbols.copy(), original_symbols = scope.python_names.copy())
        self.scope = mod_scope

        imports = [self._wrap(i) for i in getattr(expr, 'original_module', expr).imports]
        imports = [i for i in imports if i]

        # Wrap classes
        classes = [self._wrap(i) for i in expr.classes]

        # Wrap functions
        funcs_to_wrap = [f for f in expr.funcs if f not in (expr.init_func, expr.free_func)]
        funcs_to_wrap = [f for f in funcs_to_wrap if not f.is_inline]

        # Add any functions removed by the Fortran printer
        removed_functions = getattr(expr, 'removed_functions', None)
        if removed_functions:
            funcs_to_wrap.extend(removed_functions)

        funcs = [self._wrap(f) for f in funcs_to_wrap]

        # Wrap interfaces
        interfaces = [self._wrap(i) for i in expr.interfaces if not i.is_inline]

        init_func = self._build_module_init_function(expr, imports)

        API_var, import_func = self._build_module_import_function(expr)

        self.exit_scope()

        imports += cwrapper_ndarray_imports if self._wrapping_arrays else []
        if not isinstance(expr, BindCModule):
            imports.append(Import(mod_scope.get_python_name(expr.name), expr))
        original_mod = getattr(expr, 'original_module', expr)
        original_mod_name = mod_scope.get_python_name(original_mod.name)
        return PyModule(original_mod_name, [API_var], funcs, imports = imports,
                        interfaces = interfaces, classes = classes, scope = mod_scope,
                        init_func = init_func, import_func = import_func)

    def _wrap_BindCModule(self, expr):
        """
        Build a `PyModule` from a `BindCModule`.

        Create a `PyModule` which wraps a C-compatible `BindCModule`. This function calls the
        more general `_wrap_Module` however additional steps are required to ensure that the
        Fortran functions and variables are declared in C.

        Parameters
        ----------
        expr : Module
            The module which can be called from C.

        Returns
        -------
        PyModule
            The module which can be called from Python.

        """
        pymod = self._wrap_Module(expr)

        # Add declarations for C-compatible variables
        decs = [Declare(v.clone(v.name.lower()), module_variable=True, external = True) \
                                    for v in expr.variables if not v.is_private and isinstance(v, BindCVariable)]
        pymod.declarations = decs

        external_funcs = []
        # Add external functions for functions wrapping array variables
        for v in expr.variable_wrappers:
            f = v.wrapper_function
            external_funcs.append(FunctionDef(f.name, f.arguments, f.results, [], is_header = True, scope = Scope()))

        # Add external functions for normal functions
        for f in expr.funcs:
            external_funcs.append(FunctionDef(f.name.lower(), f.arguments, f.results, [], is_header = True, scope = Scope()))

        for c in expr.classes:
            m = c.new_func
            external_funcs.append(FunctionDef(m.name, m.arguments, m.results, [], is_header = True, scope = Scope()))
            for m in c.methods:
                external_funcs.append(FunctionDef(m.name, m.arguments, m.results, [], is_header = True, scope = Scope()))
            for i in c.interfaces:
                for f in i.functions:
                    external_funcs.append(FunctionDef(f.name, f.arguments, f.results, [], is_header = True, scope = Scope()))
            for a in c.attributes:
                for f in (a.getter, a.setter):
                    external_funcs.append(FunctionDef(f.name, f.arguments, f.results, [], is_header = True, scope = Scope()))
        pymod.external_funcs = external_funcs

        return pymod

    def _wrap_Interface(self, expr):
        """
        Build a `PyInterface` from an `Interface`.

        Create a `PyInterface` which wraps a C-compatible `Interface`. The `PyInterface`
        should take three arguments (`self`, `args`, and `kwargs`) and return a
        `PyccelPyObject`. The arguments are unpacked into multiple `PyccelPyObject`s
        which are passed to `PyFunctionDef`s describing each of the internal
        `FunctionDef` objects. The appropriate `PyFunctionDef` is chosen using an
        additional function which calculates an integer type_indicator.

        Parameters
        ----------
        expr : Interface
            The interface which can be called from C.

        Returns
        -------
        PyInterface
            The interface which can be called from Python.

        See Also
        --------
        CToPythonWrapper._get_type_check_function : The function which defines the calculation
            of the type_indicator.
        """
        # Initialise the scope
        func_name = self.scope.get_new_name(expr.name+'_wrapper')
        func_scope = self.scope.new_child_scope(func_name)
        self.scope = func_scope
        original_funcs = expr.functions
        example_func = original_funcs[0]
        possible_class_base = expr.get_user_nodes((ClassDef,))
        if possible_class_base:
            class_dtype = possible_class_base[0].class_type
        else:
            class_dtype = None


        # Add the variables to the expected symbols in the scope
        for a in getattr(example_func, 'bind_c_arguments', example_func.arguments):
            func_scope.insert_symbol(a.var.name)

        # Create necessary arguments
        python_args = getattr(example_func, 'bind_c_arguments', example_func.arguments)
        func_args, body = self._unpack_python_args(python_args, class_dtype)

        # Get python arguments which will be passed to FunctionDefs
        python_arg_objs = [self._python_object_map[a] for a in python_args]

        type_indicator = Variable(PythonNativeInt(), self.scope.get_new_name('type_indicator'))
        self.scope.insert_variable(type_indicator)

        self.exit_scope()

        # Determine flags which indicate argument type
        type_check_name = self.scope.get_new_name(expr.name+'_type_check')
        type_check_func, argument_type_flags = self._get_type_check_function(type_check_name, python_arg_objs, original_funcs)

        self.scope = func_scope
        # Build the body of the function
        body.append(Assign(type_indicator, FunctionCall(type_check_func, python_arg_objs)))

        functions = []
        if_sections = []
        for func, index in argument_type_flags.items():
            # Add an IfSection calling the appropriate function if the type_indicator matches the index
            wrapped_func = self._python_object_map[func]
            if_sections.append(IfSection(PyccelEq(type_indicator, LiteralInteger(index)),
                                [Return([FunctionCall(wrapped_func, python_arg_objs)])]))
            functions.append(wrapped_func)
        if_sections.append(IfSection(LiteralTrue(),
                    [FunctionCall(PyErr_SetString, [PyTypeError, "Unexpected type combination"]),
                     Return([self._error_exit_code])]))
        body.append(If(*if_sections))
        self.exit_scope()

        interface_func = FunctionDef(func_name,
                                     [FunctionDefArgument(a) for a in func_args],
                                     [FunctionDefResult(self.get_new_PyObject("result", is_temp=True))],
                                     body,
                                     scope=func_scope)
        for a in python_args:
            self._python_object_map.pop(a)

        return PyInterface(func_name, functions, interface_func, type_check_func, expr)

    def _wrap_FunctionDef(self, expr):
        """
        Build a `PyFunctionDef` form a `FunctionDef`.

        Create a `PyFunctionDef` which wraps a C-compatible `FunctionDef`.
        The `PyFunctionDef` should take three arguments (`self`, `args`,
        and `kwargs`) and return a `PyccelPyObject`. If the function is
        called from an Interface then the arguments are `PyccelPyObject`s
        describing each of the arguments of the C-compatible function.

        Parameters
        ----------
        expr : FunctionDef
            The function which can be called from C.

        Returns
        -------
        PyFunctionDef
            The function which can be called from Python.
        """
        original_func = getattr(expr, 'original_function', expr)
        func_name = self.scope.get_new_name(expr.name+'_wrapper')
        func_scope = self.scope.new_child_scope(func_name)
        self.scope = func_scope

        possible_class_base = expr.get_user_nodes((ClassDef,))
        if possible_class_base:
            class_dtype = possible_class_base[0].class_type
        else:
            class_dtype = None

        is_bind_c_function_def = isinstance(expr, BindCFunctionDef)

        if expr.is_private:
            self.exit_scope()
            return self._get_untranslatable_function(func_name,
                         func_scope, expr,
                         "Private functions are not accessible from python")

        # Handle un-wrappable functions
        if any(isinstance(getattr(a, 'original_function_argument_variable', a.var), FunctionAddress) for a in expr.arguments):
            self.exit_scope()
            warnings.warn("Functions with functions as arguments will not be callable from Python")
            return self._get_untranslatable_function(func_name,
                         func_scope, expr,
                         "Cannot pass a function as an argument")

        # Add the variables to the expected symbols in the scope
        for a in expr.arguments:
            func_scope.insert_symbol(a.var.name)
        for a in getattr(expr, 'bind_c_arguments', ()):
            func_scope.insert_symbol(a.original_function_argument_variable.name)
        for r in expr.results:
            func_scope.insert_symbol(r.var.name)

        in_interface = len(expr.get_user_nodes(Interface)) > 0

        # Get variables describing the arguments and results that are seen from Python
        python_args = expr.bind_c_arguments if is_bind_c_function_def else expr.arguments
        python_results = expr.bind_c_results if is_bind_c_function_def else expr.results

        # Get variables describing the arguments and results that must be passed to the function
        original_c_args = expr.arguments
        original_c_results = expr.results

        # Get the arguments of the PyFunctionDef
        if in_interface:
            func_args = [FunctionDefArgument(a) for a in self._get_python_argument_variables(python_args)]
            body = []
        else:
            func_args, body = self._unpack_python_args(python_args, class_dtype)
            func_args = [FunctionDefArgument(a) for a in func_args]

        # Get the results of the PyFunctionDef
        python_result_variables = self._get_python_result_variables(python_results)
        for p_r, c_r in zip(python_result_variables, original_func.results):
            if isinstance(p_r.dtype, CustomDataType):
                body.extend(self._allocate_class_instance(p_r, p_r.cls_base.scope, c_r.var.is_alias))

        # Get the code required to extract the C-compatible arguments from the Python arguments
        body += [l for a in python_args for l in self._wrap(a)]

        # Get the code required to wrap the C-compatible results into Python objects
        # This function creates variables so it must be called before extracting them from the scope.
        wrapped_results = [self._wrap(r) for r in python_results]

        # Get the arguments and results which should be used to call the c-compatible function
        func_call_args = [self.scope.find(n.var.name, category='variables', raise_if_missing = True) for n in original_c_args]

        # Get the names of the results collected from the C-compatible function
        body.extend(l for r in wrapped_results for l in r.get('setup',()))
        c_results = [r for wr in wrapped_results for r in wr['results']]

        if class_dtype:
            body.extend(self._save_referenced_objects(expr, func_args))

        # Call the C-compatible function
        body.append(self._call_wrapped_function(expr, func_call_args, c_results))

        # Deallocate the C equivalent of any array arguments
        # The C equivalent is the same variable that is passed to the function unless the target language is Fortran.
        # In this case the function arguments are the data pointer and the shapes and strides, but the C equivalent
        # is an ndarray.
        for a in original_c_args:
            orig_var = getattr(a, 'original_function_argument_variable', a.var)
            if orig_var.is_ndarray:
                v = self.scope.find(orig_var.name, category='variables', raise_if_missing = True)
                if v.is_optional:
                    body.append(If( IfSection(PyccelIsNot(v, Nil()), [Deallocate(v)]) ))
                else:
                    body.append(Deallocate(v))
        body.extend(l  for r in wrapped_results for l in r['body'])

        for p_r, c_r in zip(python_result_variables, original_func.results):
            arg_targets = expr.result_pointer_map.get(c_r.var, ())
            n_targets = len(arg_targets)
            if n_targets == 1:
                collect_arg = self._python_object_map[python_args[arg_targets[0]]]
                body.extend(self._incref_return_pointer(collect_arg, p_r, c_r.var))
            elif n_targets > 1:
                if isinstance(c_r.var.class_type, NumpyNDArrayType):
                    errors.report((f"Can't determine the pointer target for the return object {c_r}. "
                                "Please avoid calling this function to prevent accidental creation of dangling pointers."),
                            symbol = original_func, severity='warning')
                else:
                    for t in arg_targets:
                        collect_arg = self._python_object_map[python_args[t]]
                        body.extend(self._incref_return_pointer(collect_arg, p_r, c_r.var))

        # Pack the Python compatible results of the function into one argument.
        n_py_results = len(python_result_variables)
        if n_py_results == 0:
            res = Py_None
            func_results = [FunctionDefResult(self.get_new_PyObject("result", is_temp=True))]
            body.append(FunctionCall(Py_INCREF, [res]))
        elif n_py_results == 1:
            res = python_result_variables[0]
            func_results = [FunctionDefResult(res)]
        else:
            res = self.get_new_PyObject("result")
            body.append(AliasAssign(res, PyBuildValueNode([ObjectAddress(r) for r in python_result_variables])))
            for r in python_result_variables:
                body.append(FunctionCall(Py_DECREF, [r]))
            func_results = [FunctionDefResult(res)]
        body.append(Return([res]))

        self.exit_scope()
        for a in python_args:
            if not a.bound_argument:
                self._python_object_map.pop(a)
        for r in python_results:
            self._python_object_map.pop(r)

        function = PyFunctionDef(func_name, func_args, func_results, body, scope=func_scope,
                docstring = expr.docstring, original_function = original_func)

        self.scope.functions[func_name] = function
        self._python_object_map[expr] = function

        return function

    def _wrap_FunctionDefArgument(self, expr):
        """
        Get the code which translates a Python `FunctionDefArgument` to a C-compatible `Variable`.

        Get the code necessary to transform a Variable passed as an argument in Python, from an object with
        datatype `PyccelPyObject` to a Variable that can be used in C code.

        The relevant `PyccelPyObject` is collected from `self._python_object_map`.

        The necessary steps are:
        - Create a variable to store the C-compatible result.
        - Initialise the variable to any provided default value.
        - Cast the Python object to the C object using utility functions.
        - Raise any useful errors (this is not necessary if the FunctionDef is in an interface as errors are
            raised while determining which function to call).

        Parameters
        ----------
        expr : FunctionDefArgument
            The argument of the C function.

        Returns
        -------
        list of pyccel.ast.basic.PyccelAstNode
            The code which translates the `PyccelPyObject` to a C-compatible variable.
        """

        collect_arg = self._python_object_map[expr]
        in_interface = len(expr.get_user_nodes(Interface)) > 0

        orig_var = getattr(expr, 'original_function_argument_variable', expr.var)
        bound_argument = getattr(expr, 'wrapping_bound_argument', expr.bound_argument)

        if isinstance(orig_var.class_type, NumpyNDArrayType):
            arg_var = orig_var.clone(self.scope.get_expected_name(orig_var.name), is_argument = False,
                                    memory_handling='alias', new_class = Variable)
            self._wrapping_arrays = True
            self.scope.insert_variable(arg_var, orig_var.name)
        elif isinstance(orig_var.class_type, HomogeneousTupleType):
            arg_var = orig_var.clone(self.scope.get_expected_name(orig_var.name), is_argument = False,
                                    memory_handling='heap', new_class = Variable)
            self._wrapping_arrays = True
            self.scope.insert_variable(arg_var, orig_var.name)
        else:
            kwargs = {'is_argument': False}
            if isinstance(orig_var.dtype, CustomDataType):
                kwargs['memory_handling']='alias'
                if isinstance(expr, BindCFunctionDefArgument):
                    kwargs['class_type'] = VoidType()

            arg_var = orig_var.clone(self.scope.get_expected_name(expr.var.name), new_class = Variable,
                                    **kwargs)
            self.scope.insert_variable(arg_var, expr.var.name)

        body = []

        # Initialise to any default value
        if expr.has_default:
            default_val = expr.value
            if isinstance(default_val, Nil):
                body.append(AliasAssign(arg_var, default_val))
            else:
                body.append(Assign(arg_var, default_val))

        # Collect the function which casts from a Python object to a C object
        dtype = orig_var.dtype
        cast = self._extract_FunctionDefArgument(orig_var, arg_var, collect_arg, bound_argument)

        if arg_var.is_optional and not isinstance(dtype, CustomDataType):
            memory_var = self.scope.get_temporary_variable(arg_var, name = arg_var.name + '_memory', is_optional = False)
            cast.insert(0, AliasAssign(arg_var, memory_var))

        # Create any necessary type checks and errors
        if expr.has_default:
            check_func, err = self._get_type_check_condition(collect_arg, orig_var, False, body)
            body.append(If( IfSection(check_func, cast),
                        IfSection(PyccelIsNot(collect_arg, Py_None), [*err, Return([self._error_exit_code])])
                        ))
        elif not (in_interface or bound_argument):
            check_func, err = self._get_type_check_condition(collect_arg, orig_var, True, body)
            body.append(If( IfSection(check_func, cast),
                        IfSection(LiteralTrue(), [*err, Return([self._error_exit_code])])
                        ))
        else:
            body.extend(cast)

        return body

    def _wrap_BindCFunctionDefArgument(self, expr):
        """
        Get the code which translates a Python `FunctionDefArgument` to a C-compatible `Variable`.

        Get the code necessary to transform a Variable passed as an argument in Python, from an object with
        datatype `PyccelPyObject` to a Variable that can be used in C code to call code written in Fortran.

        This function calls the more general self._wrap_FunctionDefArgument, however some additional
        steps are necessary to handle arrays. In this case the arguments passed to the Fortran function are
        not the same as the C-compatible arguments so they must also be created and initialised.

        Parameters
        ----------
        expr : FunctionDefArgument
            The argument of the C function.

        Returns
        -------
        list of pyccel.ast.basic.PyccelAstNode
            The code which translates the `PyccelPyObject` to a C-compatible variable.
        """
        body = self._wrap_FunctionDefArgument(expr)

        orig_var = expr.original_function_argument_variable

        if isinstance(orig_var.class_type, (NumpyNDArrayType, HomogeneousTupleType)):
            bound_var_name = expr.var.name
            # Create variable to hold raw data pointer
            arg_var = expr.var.clone(self.scope.get_expected_name(bound_var_name), is_argument = False)
            # Create variables for the shapes and strides
            shape_vars = [s.clone(self.scope.get_expected_name(s.name), is_argument = False) for s in expr.shape]
            stride_vars = [s.clone(self.scope.get_expected_name(s.name), is_argument = False) for s in expr.strides]

            # Add variables to scope
            self.scope.insert_variable(arg_var, bound_var_name)
            for v,s in zip(shape_vars, expr.shape):
                self.scope.insert_variable(v,s.name)
            for v,s in zip(stride_vars, expr.strides):
                self.scope.insert_variable(v,s.name)

            # Get the C-compatible variable created in self._wrap_FunctionDefArgument
            c_arg = self.scope.find(orig_var.name, category='variables', raise_if_missing = True)

            # Unpack the C-compatible variable
            body.append(AliasAssign(arg_var, FunctionCall(array_get_data, [c_arg])))
            body.extend(Assign(s, FunctionCall(array_get_dim, [c_arg, i])) for i,s in enumerate(shape_vars))
            if orig_var.order == 'C':
                body.extend(Assign(s, FunctionCall(array_get_c_step, [c_arg, i])) for i,s in enumerate(stride_vars))
            else:
                body.extend(Assign(s, FunctionCall(array_get_f_step, [c_arg, i])) for i,s in enumerate(stride_vars))

        return body

    def _wrap_FunctionDefResult(self, expr):
        """
        Get the code which translates a C-compatible `Variable` to a Python `FunctionDefResult`.

        Get the code necessary to transform a Variable returned from a C-compatible function to an object with
        datatype `PyccelPyObject`.

        The relevant `PyccelPyObject` is collected from `self._python_object_map`.

        The necessary steps are:
        - Create a variable to store the C-compatible result.
        - Cast the C object to the Python object using utility functions.
        - Deallocate any unused memory (e.g. shapes of a C array).

        Parameters
        ----------
        expr : FunctionDefArgument
            The argument of the C function.

        Returns
        -------
        dict[str, Any]
            A dictionary with the keys:
             - body : a list of PyccelAstNodes containing the code which translates the C-compatible variable
                        to a `PyccelPyObject`.
             - results : a list of Variables which are returned from the function being wrapped.
        """

        orig_var = expr.var

        # Get the object with datatype PyccelPyObject
        python_res = self._python_object_map[expr]

        name = self.scope.get_expected_name(orig_var.name)

        setup = []

        # Create a variable to store the C-compatible result.
        if isinstance(orig_var.class_type, NumpyNDArrayType):
            # An array is a pointer to ensure the shape is freed but the data is passed through to NumPy
            c_res = orig_var.clone(name, is_argument = False, memory_handling='alias')
            self._wrapping_arrays = True
            body = [AliasAssign(python_res, FunctionCall(C_to_Python(c_res), [c_res])),
                    Deallocate(c_res)]
        elif isinstance(orig_var.dtype, CustomDataType):
            scope = python_res.cls_base.scope
            attribute = scope.find('instance', 'variables', raise_if_missing = True)
            c_res = attribute.clone(attribute.name, new_class = DottedVariable, lhs = python_res)
            setup = [Allocate(c_res, shape=(), status='unallocated', like=orig_var)]
            result = PointerCast(c_res, cast_type = expr.var)
            return {'results': [result], 'body': [], 'setup': setup}

        elif orig_var.rank == 0:
            c_res = orig_var.clone(name, is_argument = False)
            body = [AliasAssign(python_res, FunctionCall(C_to_Python(c_res), [c_res]))]
        else:
            raise NotImplementedError(f"Wrapping function results is not implemented for type {orig_var.class_type}")

        self.scope.insert_variable(c_res, orig_var.name)

        return {'results': [c_res], 'body': body, 'setup': setup}

    def _wrap_BindCFunctionDefResult(self, expr):
        """
        Get the code which translates a C-compatible `Variable` to a Python `FunctionDefResult`.

        Get the code necessary to transform a Variable returned from a C-compatible function written in
        Fortran to an object with datatype `PyccelPyObject`.

        The relevant `PyccelPyObject` is collected from `self._python_object_map`.

        The necessary steps are:
        - Create a variable to store the C-compatible result.
        - For arrays also create variables for the Fortran-compatible results.
        - If necessary, pack the Fortran-compatible results into a C-compatible array.
        - Cast the Python object to the C object using utility functions.
        - Deallocate any unused memory (e.g. shapes of a C array).

        Parameters
        ----------
        expr : FunctionDefArgument
            The argument of the C function.

        Returns
        -------
        dict[str, Any]
            A dictionary with the keys:
             - body : a list of PyccelAstNodes containing the code which translates the C-compatible variable
                        to a `PyccelPyObject`.
             - results : a list of Variables which are returned from the function being wrapped.
        """

        orig_var = expr.original_function_result_variable

        python_res = self._python_object_map[expr]

        orig_var_name = orig_var.name
        var_name = expr.var.name

        if isinstance(orig_var.class_type, NumpyNDArrayType):
            # Result of calling the bind-c function
            data_var = Variable(VoidType(), self.scope.get_new_name(orig_var_name+'_data'), memory_handling='alias')
            shape_var = Variable(CStackArray(PythonNativeInt()), self.scope.get_new_name(orig_var_name+'_shape'),
                            shape = (orig_var.rank,), memory_handling='alias')
            typenum = numpy_dtype_registry[orig_var.dtype]
            # Save so we can find by iterating over func.results
            self.scope.insert_variable(data_var)
            self.scope.insert_variable(shape_var)

            funcdef = expr.get_user_nodes(FunctionDef)
            release_memory = False
            if funcdef:
                arg_targets = funcdef[0].result_pointer_map.get(orig_var, ())
                release_memory = len(arg_targets) == 0 and not isinstance(orig_var, DottedVariable)

            body = [AliasAssign(python_res, FunctionCall(to_pyarray,
                            [LiteralInteger(orig_var.rank), typenum, data_var, shape_var,
                             convert_to_literal(orig_var.order != 'F'),
                             convert_to_literal(release_memory)]))]

            shape_vars = [IndexedElement(shape_var, i) for i in range(orig_var.rank)]
            return {'results': [ObjectAddress(data_var)]+shape_vars, 'body': body}

        elif isinstance(orig_var.dtype, CustomDataType):
            c_res = expr.var.clone(self.scope.get_expected_name(var_name), is_argument = False, memory_handling='alias')
            self.scope.insert_variable(c_res, var_name)

            scope = python_res.cls_base.scope
            attribute = scope.find('instance', 'variables', raise_if_missing = True)
            attrib_var = attribute.clone(attribute.name, new_class = DottedVariable, lhs = python_res)
            body = [AliasAssign(attrib_var, c_res)]
            return {'results': [ObjectAddress(c_res)], 'body': body}

        elif orig_var.rank == 0:
            c_res = orig_var.clone(self.scope.get_expected_name(orig_var_name), is_argument = False,
                    new_class = Variable)
            self.scope.insert_variable(c_res, orig_var_name)

            body = [AliasAssign(python_res, FunctionCall(C_to_Python(c_res), [c_res]))]
            return {'results': [c_res], 'body': body}

        else:
            raise NotImplementedError(f"Wrapping is not yet handled for type {orig_var.class_type}")

    def _wrap_Variable(self, expr):
        """
        Get the code which translates a C-compatible module variable to an object with datatype `PyccelPyObject`.

        Get the code which translates a C-compatible module variable to an object with datatype `PyccelPyObject`.
        This new object is saved into self._python_object_map. The translation is achieved using utility
        functions.

        Parameters
        ----------
        expr : Variable
            The module variable.

        Returns
        -------
        list of pyccel.ast.basic.PyccelAstNode
            The code which translates the Variable to a Python-compatible variable.
        """

        # Ensure that cwrapper_ndarrays is imported
        if expr.rank > 0:
            self._wrapping_arrays = True

        # Create the resulting Variable with datatype `PyccelPyObject`
        py_equiv = self.scope.get_temporary_variable(PyccelPyObject(), memory_handling='alias')
        # Save the Variable so it can be located later
        self._python_object_map[expr] = py_equiv

        # Cast the C variable into a Python variable
        wrapper_function = C_to_Python(expr)
        return [AliasAssign(py_equiv, FunctionCall(wrapper_function, [expr]))]

    def _wrap_BindCArrayVariable(self, expr):
        """
        Get the code which translates a Fortran array module variable to an object with datatype `PyccelPyObject`.

        Get the code which translates a Fortran array module variable to an object with datatype `PyccelPyObject`
        which can be used as a Python module variable. This new object is saved into self._python_object_map.
        Fortran arrays are not compatible with C, but objects of type `BindCArrayVariable` contain wrapper
        functions which can be used to retrieve C-compatible variables.

        The necessary steps are:
        - Create the variables necessary to retrieve array objects from Fortran.
        - Call the bind c wrapper function to initialise these objects.
        - Pack the results into a C-compatible `ndarray`.
        - Use `self._wrap_Variable` to get the object with datatype `PyccelPyObject`.
        - Correct the key in self._python_object_map initialised by `self._wrap_Variable`.

        Parameters
        ----------
        expr : BindCArrayVariable
            The array module variable.

        Returns
        -------
        list of pyccel.ast.basic.PyccelAstNode
            The code which translates the Variable to a Python-compatible variable.
        """
        v = expr.original_variable

        # Get pointer to store raw array data
        var = self.scope.get_temporary_variable(dtype_or_var = VoidType(),
                name = v.name + '_data', memory_handling = 'alias')
        # Create variables to store the shape of the array
        shape = [self.scope.get_temporary_variable(PythonNativeInt(),
                v.name+'_size') for _ in range(v.rank)]
        # Get the bind_c function which wraps a fortran array and returns c objects
        var_wrapper = expr.wrapper_function
        # Call bind_c function
        call = Assign(PythonTuple(ObjectAddress(var), *shape), FunctionCall(var_wrapper, ()))

        # Create ndarray to store array data
        nd_var = self.scope.get_temporary_variable(dtype_or_var = v,
                name = v.name, memory_handling = 'alias')
        alloc = Allocate(nd_var, shape=shape, status='unallocated')
        # Save raw_data into ndarray to obtain useable pointer
        set_data = AliasAssign(DottedVariable(VoidType(), 'raw_data',
                memory_handling = 'alias', lhs=nd_var), var)

        # Save the ndarray to vars_to_wrap to be handled as if it came from C
        body = [call, alloc, set_data] + self._wrap_Variable(nd_var)

        # Correct self._python_object_map key
        py_equiv = self._python_object_map.pop(nd_var)
        self._python_object_map[expr] = py_equiv

        return body

    def _wrap_DottedVariable(self, expr):
        """
        Create all objects necessary to expose a class attribute to C.

        Create the getter and setter functions which expose the class attribute
        to C. Return these objects in a PyGetSetDefElement.
        See <https://docs.python.org/3/extending/newtypes_tutorial.html#providing-finer-control-over-data-attributes>
        for more information about the necessary prototypes.

        Parameters
        ----------
        expr : DottedVariable
            The class attribute.

        Returns
        -------
        PyGetSetDefElement
            An object which contains the new getter and setter functions that should be
            described in the array of PyGetSetDef objects.
        """
        lhs = expr.lhs
        class_type = lhs.cls_base
        python_class_type = self.scope.find(class_type.name, 'classes', raise_if_missing = True)
        class_scope = python_class_type.scope

        class_ptr_attrib = class_scope.find('instance', 'variables', raise_if_missing = True)

        # ----------------------------------------------------------------------------------
        #                        Create getter
        # ----------------------------------------------------------------------------------
        getter_name = self.scope.get_new_name(f'{class_type.name}_{expr.name}_getter')
        getter_scope = self.scope.new_child_scope(getter_name)
        self.scope = getter_scope
        getter_args = [self.get_new_PyObject('self_obj', dtype = lhs.dtype),
                       getter_scope.get_temporary_variable(VoidType(), memory_handling='alias')]
        self.scope.insert_symbol(expr.name)
        getter_result = self.get_new_PyObject(expr.name, dtype = expr.dtype)
        get_val_result = FunctionDefResult(expr.clone(expr.name, new_class = Variable))
        self._python_object_map[get_val_result] = getter_result

        class_obj = Variable(lhs.dtype, self.scope.get_new_name('self'), memory_handling='alias')
        self.scope.insert_variable(class_obj)

        attrib = expr.clone(expr.name, lhs = class_obj)
        # Cast the C variable into a Python variable
        result_wrapping = self._wrap(get_val_result)
        res_wrapper = result_wrapping['body']
        new_res_val = result_wrapping['results'][0]
        if new_res_val.rank > 0:
            body = [AliasAssign(new_res_val, attrib), *res_wrapper]
        elif isinstance(expr.dtype, CustomDataType):
            if isinstance(new_res_val, PointerCast):
                new_res_val = new_res_val.obj
            body = [Allocate(getter_result, shape=(), status='unallocated'),
                    AliasAssign(new_res_val, attrib),
                    *res_wrapper]
        else:
            body = [Assign(new_res_val, attrib), *res_wrapper]

        body.extend(self._incref_return_pointer(getter_args[0], getter_result, expr))

        getter_body = [AliasAssign(class_obj, PointerCast(class_ptr_attrib.clone(class_ptr_attrib.name,
                                                                                 new_class = DottedVariable,
                                                                                lhs = getter_args[0]),
                                                          cast_type = lhs)),
                       *body,
                       Return((getter_result,))]
        self.exit_scope()

        args = [FunctionDefArgument(a) for a in getter_args]
        getter = PyFunctionDef(getter_name, args, (FunctionDefResult(getter_result),), getter_body,
                                original_function = expr, scope = getter_scope)
        self._python_object_map.pop(get_val_result)

        # ----------------------------------------------------------------------------------
        #                        Create setter
        # ----------------------------------------------------------------------------------
        self._error_exit_code = PyccelUnarySub(LiteralInteger(1, dtype=CNativeInt()))
        setter_name = self.scope.get_new_name(f'{class_type.name}_{expr.name}_setter')
        setter_scope = self.scope.new_child_scope(setter_name)
        self.scope = setter_scope
        setter_args = [self.get_new_PyObject('self_obj', dtype = lhs.dtype),
                       self.get_new_PyObject(f'{expr.name}_obj'),
                       setter_scope.get_temporary_variable(VoidType(), memory_handling='alias')]
        setter_result = [FunctionDefResult(setter_scope.get_temporary_variable(CNativeInt()))]
        self.scope.insert_symbol(expr.name)
        new_set_val_arg = FunctionDefArgument(expr.clone(expr.name, new_class = Variable))
        self._python_object_map[new_set_val_arg] = setter_args[1]

        if isinstance(expr.class_type, FixedSizeNumericType) or expr.is_alias:
            class_obj = Variable(lhs.dtype, self.scope.get_new_name('self'), memory_handling='alias')
            self.scope.insert_variable(class_obj)

            attrib = expr.clone(expr.name, lhs = class_obj)
            arg_wrapper = self._wrap(new_set_val_arg)
            new_set_val = self.scope.find(expr.name, category='variables', raise_if_missing = True)

            if expr.memory_handling == 'alias':
                update = AliasAssign(attrib, new_set_val)
            else:
                update = Assign(attrib, new_set_val)

            # Cast the C variable into a Python variable
            setter_body = [*arg_wrapper,
                           AliasAssign(class_obj, PointerCast(class_ptr_attrib.clone(class_ptr_attrib.name,
                                                                                     new_class = DottedVariable,
                                                                                    lhs = setter_args[0]),
                                                              cast_type = lhs)),
                           *self._incref_return_pointer(setter_args[1], setter_args[0], expr.lhs),
                           update,
                           Return((LiteralInteger(0, dtype=CNativeInt()),))]
        else:
            setter_body = [FunctionCall(PyErr_SetString, [PyAttributeError,
                                        LiteralString("Can't reallocate memory via Python interface.")]),
                        Return([self._error_exit_code])]
        self.exit_scope()

        args = [FunctionDefArgument(a) for a in setter_args]
        setter = PyFunctionDef(setter_name, args, setter_result, setter_body,
                                original_function = expr, scope = setter_scope)
        self._error_exit_code = Nil()
        self._python_object_map.pop(new_set_val_arg)
        # ----------------------------------------------------------------------------------

        python_name = class_type.scope.get_python_name(expr.name)
        return PyGetSetDefElement(python_name, getter, setter,
                                LiteralString(f"The attribute {python_name}"))

    def _wrap_BindCClassProperty(self, expr):
        """
        Create a PyGetSetDefElement to expose a class attribute/property to Python.

        Create getter and setter functions which are compatible with the expected prototype for
        `PyGetSetDef` and which call the getter and setter functions contained in the
        BindCClassProperty. The result is returned in a PyGetSetDefElement.
        See <https://docs.python.org/3/extending/newtypes_tutorial.html#providing-finer-control-over-data-attributes>
        for more information about the necessary prototypes.

        Parameters
        ----------
        expr : BindCClassProperty
            The object containing the getter and setter functions to be wrapped.

        Returns
        -------
        PyGetSetDefElement
            An object which contains the new getter and setter functions that should be
            described in the array of PyGetSetDef objects.
        """
        class_type = expr.class_type
        name = expr.python_name
        # ----------------------------------------------------------------------------------
        #                        Create getter
        # ----------------------------------------------------------------------------------
        getter_name = self.scope.get_new_name(f'{class_type.name}_{name}_getter')
        getter_scope = self.scope.new_child_scope(getter_name)
        self.scope = getter_scope

        get_val_arg = expr.getter.arguments[0]
        self.scope.insert_symbol(get_val_arg.var.name)
        get_val_result = expr.getter.bind_c_results[0]
        result_name = get_val_result.var.name
        self.scope.insert_symbol(result_name)
        for r in expr.getter.results:
            self.scope.insert_symbol(r.var.name)

        getter_args = [self.get_new_PyObject('self_obj', dtype = class_type),
                       getter_scope.get_temporary_variable(VoidType(), memory_handling='alias')]
        getter_result = self.get_new_PyObject(f'{name}_obj',
                                        dtype = getattr(get_val_result, 'original_function_result_variable', get_val_result.var).dtype)

        self._python_object_map[get_val_arg] = getter_args[0]
        self._python_object_map[get_val_result] = getter_result

        arg_code = self._wrap(get_val_arg)
        class_obj = self.scope.find(get_val_arg.var.name, raise_if_missing = True)

        # Cast the C variable into a Python variable
        result_wrapping = self._wrap(get_val_result)
        res_wrapper = result_wrapping['body']
        c_results = result_wrapping['results']

        call = self._call_wrapped_function(expr.getter, (class_obj,), c_results)

        if isinstance(getter_result.dtype, CustomDataType):
            arg_code.append(Allocate(getter_result, shape=(), status='unallocated'))

        wrapped_var = expr.getter.original_function
        res_wrapper.extend(self._incref_return_pointer(getter_args[0], getter_result, wrapped_var))

        getter_body = [*arg_code,
                       call,
                       *res_wrapper,
                       Return((getter_result,))]
        self.exit_scope()

        args = [FunctionDefArgument(a) for a in getter_args]
        getter = PyFunctionDef(getter_name, args, (FunctionDefResult(getter_result),), getter_body,
                                original_function = expr.getter, scope = getter_scope)

        # ----------------------------------------------------------------------------------
        #                        Create setter
        # ----------------------------------------------------------------------------------
        self._error_exit_code = PyccelUnarySub(LiteralInteger(1, dtype=CNativeInt()))
        setter_name = self.scope.get_new_name(f'{class_type.name}_{name}_setter')
        setter_scope = self.scope.new_child_scope(setter_name)
        self.scope = setter_scope

        original_args = expr.setter.bind_c_arguments
        f_wrapped_args = expr.setter.arguments

        self_arg = original_args[0]
        set_val_arg = original_args[1]
        for a in f_wrapped_args:
            self.scope.insert_symbol(a.var.name)
        self.scope.insert_symbol(self_arg.original_function_argument_variable.name)
        self.scope.insert_symbol(set_val_arg.original_function_argument_variable.name)

        setter_args = [self.get_new_PyObject('self_obj', dtype = class_type),
                       self.get_new_PyObject(f'{name}_obj'),
                       setter_scope.get_temporary_variable(VoidType(), memory_handling='alias')]
        setter_result = [FunctionDefResult(setter_scope.get_temporary_variable(CNativeInt()))]

        self._python_object_map[self_arg] = setter_args[0]
        self._python_object_map[set_val_arg] = setter_args[1]

        if isinstance(wrapped_var.class_type, FixedSizeNumericType) or wrapped_var.is_alias:
            arg_code = [l for a in original_args for l in self._wrap(a)]

            func_call_args = [self.scope.find(n.var.name, category='variables', raise_if_missing = True) for n in f_wrapped_args]

            setter_body = [*arg_code,
                           FunctionCall(expr.setter, func_call_args),
                           *self._save_referenced_objects(expr.setter, setter_args),
                           Return((LiteralInteger(0, dtype=CNativeInt()),))]
        else:
            setter_body = [FunctionCall(PyErr_SetString, [PyAttributeError,
                                        LiteralString("Can't reallocate memory via Python interface.")]),
                        Return([self._error_exit_code])]
        self.exit_scope()

        args = [FunctionDefArgument(a) for a in setter_args]
        setter = PyFunctionDef(setter_name, args, setter_result, setter_body,
                                original_function = expr, scope = setter_scope)
        self._error_exit_code = Nil()

        return PyGetSetDefElement(expr.python_name, getter, setter,
                                LiteralString(f"The attribute {expr.python_name}"))

    def _wrap_ClassDef(self, expr):
        """
        Get the code which exposes a class definition to Python.

        Get the code which exposes a class definition to Python.

        Parameters
        ----------
        expr : ClassDef
            The class definition being wrapped.

        Returns
        -------
        PyClassDef
            The wrapped class definition.
        """
        name = expr.name
        struct_name = self.scope.get_new_name(f'Py{name}Object')
        dtype = DataTypeFactory(struct_name, BaseClass=WrapperCustomDataType)()

        type_name = self.scope.get_new_name(f'Py{name}Type')
        docstring = expr.docstring
        wrapped_class = PyClassDef(expr, struct_name, type_name, self.scope.new_child_scope(expr.name),
                                   docstring = docstring, class_type = dtype)
        bound_class = isinstance(expr, BindCClassDef)

        orig_cls_dtype = expr.scope.parent_scope.cls_constructs[name]

        self._python_object_map[expr] = wrapped_class
        self._python_object_map[orig_cls_dtype] = dtype

        self.scope.insert_class(wrapped_class, name)
        orig_scope = expr.scope

        for f in expr.methods:
            orig_f = getattr(f, 'original_function', f)
            name = orig_f.name
            python_name = orig_scope.get_python_name(name)
            if python_name == '__del__':
                wrapped_class.add_new_method(self._get_class_destructor(f, orig_cls_dtype, wrapped_class.scope))
            elif python_name == '__init__':
                wrapped_class.add_new_method(self._get_class_initialiser(f, orig_cls_dtype))
            else:
                wrapped_class.add_new_method(self._wrap(f))

        for i in expr.interfaces:
            for f in i.functions:
                self._wrap(f)
            wrapped_class.add_new_interface(self._wrap(i))

        if bound_class:
            wrapped_class.add_alloc_method(self._get_class_allocator(orig_cls_dtype, expr.new_func))
        else:
            wrapped_class.add_alloc_method(self._get_class_allocator(orig_cls_dtype))

        # Pseudo-self variable is useful for pre-defined attributes which are not DottedVariables
        pseudo_self = Variable(expr.class_type, 'self', cls_base = expr)
        for a in expr.attributes:
            if isinstance(a.class_type, TupleType):
                errors.report("Tuples cannot yet be exposed to Python.",
                        severity='warning',
                        symbol=a)
                continue

            if bound_class or not a.is_private:
                if isinstance(a, (DottedVariable, BindCClassProperty)):
                    wrapped_class.add_property(self._wrap(a))
                else:
                    wrapped_class.add_property(self._wrap(a.clone(a.name, new_class = DottedVariable,
                                                            lhs=pseudo_self)))

        return wrapped_class

    def _wrap_Import(self, expr):
        """
        Examine an Import statement and collect any relevant objects.

        Examine an Import statement used in the module being wrapped. If it imports a class
        from a module then a PyClassDef is added to the scope imports to ensure that its
        description is available for functions wishing to use this type for an argument
        or return value.

        Parameters
        ----------
        expr : Import
            The import found in the module being wrapped.

        Returns
        -------
        Import | None
            The import needed in the wrapper, or None if none is necessary.
        """
        # Imports do not use collision handling as there is not enough context available.
        # This should be fixed when stub files and proper pickling is added
        import_wrapper = False
        for as_name in expr.target:
            t = as_name.object
            if isinstance(t, ClassDef):
                name = t.name
                struct_name = f'Py{name}Object'
                dtype = DataTypeFactory(struct_name, BaseClass=WrapperCustomDataType)()
                type_name = f'Py{name}Type'
                wrapped_class = PyClassDef(t, struct_name, type_name, Scope(), class_type = dtype)
                self._python_object_map[t] = wrapped_class
                self._python_object_map[t.class_type] = dtype
                self.scope.imports['classes'][t.name] = wrapped_class
                import_wrapper = True

        if import_wrapper:
            wrapper_name = f'{expr.source}_wrapper'
            mod_spoof = PyModule(expr.source_module.name, (), (), scope = Scope())
            return Import(wrapper_name, AsName(mod_spoof, expr.source), mod = mod_spoof)
        else:
            return None

    def _extract_FunctionDefArgument(self, orig_var, arg_var, collect_arg, bound_argument):
        """
        Extract the C-compatible FunctionDefArgument from the PythonObject.

        Extract the C-compatible FunctionDefArgument from the PythonObject.
        The C-compatible argument is extracted from collect_arg which holds a Python
        oject into arg_var.

        The extraction is done by finding the appropriate function
        _extract_X_FunctionDefArgument for the object expr. X is the class type of the
        object expr. If this function does not exist then the method resolution order
        is used to search for other compatible _extract_X_FunctionDefArgument functions.
        If none are found then an error is raised.

        Parameters
        ----------
        orig_var : Variable | IndexedElement
            An object representing the variable or an element of the variable from the
            FunctionDefArgument being wrapped.

        arg_var : Variable | IndexedElement
            A variable or an element of the variable representing the argument that
            will be passed to the low-level function call.

        collect_arg : Variable
            A variable with type PythonObject* holding the Python argument from which the
            C-compatible argument should be collected.

        bound_argument : bool
            True if the argument is the self argument of a class method. False otherwise.
            This should always be False for this function.

        Returns
        -------
        list[PyccelAstNode]
            A list of expressions which extract the argument from collect_arg into arg_var.
        """
        class_type = orig_var.class_type

        classes = type(class_type).__mro__
        for cls in classes:
            annotation_method = f'_extract_{cls.__name__}_FunctionDefArgument'
            if hasattr(self, annotation_method):
                return getattr(self, annotation_method)(orig_var, arg_var, collect_arg, bound_argument)

        # Unknown object, we raise an error.
        return errors.report(PYCCEL_RESTRICTION_TODO, symbol=orig_var,
            severity='fatal')

    def _extract_FixedSizeType_FunctionDefArgument(self, orig_var, arg_var, collect_arg, bound_argument):
        """
        Extract the C-compatible scalar FunctionDefArgument from the PythonObject.

        Extract the C-compatible scalar FunctionDefArgument from the PythonObject.
        The C-compatible argument is extracted from collect_arg which holds a Python
        oject into arg_var.

        The extraction is done by calling a function from the C-Python API. These functions
        are indexed in the dictionary `py_to_c_registry`.

        Parameters
        ----------
        orig_var : Variable | IndexedElement
            An object representing the variable or an element of the variable from the
            FunctionDefArgument being wrapped.

        arg_var : Variable | IndexedElement
            A variable or an element of the variable representing the argument that
            will be passed to the low-level function call.

        collect_arg : Variable
            A variable with type PythonObject* holding the Python argument from which the
            C-compatible argument should be collected.

        bound_argument : bool
            True if the argument is the self argument of a class method. False otherwise.
            This should always be False for this function.

        Returns
        -------
        list[PyccelAstNode]
            A list of expressions which extract the argument from collect_arg into arg_var.
        """
        assert not bound_argument
        dtype = orig_var.dtype
        try :
            cast_function = py_to_c_registry[(dtype.primitive_type, dtype.precision)]
        except KeyError:
            errors.report(PYCCEL_RESTRICTION_TODO, symbol=dtype,severity='fatal')
        cast_func = FunctionDef(name = cast_function,
                           body      = [],
                           arguments = [FunctionDefArgument(Variable(PyccelPyObject(), name = 'o', memory_handling='alias'))],
                           results   = [FunctionDefResult(Variable(dtype, name = 'v'))])
        return [Assign(arg_var, FunctionCall(cast_func, [collect_arg]))]

    def _extract_CustomDataType_FunctionDefArgument(self, orig_var, arg_var, collect_arg, bound_argument):
        """
        Extract the C-compatible class FunctionDefArgument from the PythonObject.

        Extract the C-compatible class FunctionDefArgument from the PythonObject.
        The C-compatible argument is extracted from collect_arg which holds a Python
        oject into arg_var.

        The extraction is done by accessing the pointer from the `instance` attribute of the
        Pyccel generated class definition.

        Parameters
        ----------
        orig_var : Variable | IndexedElement
            An object representing the variable or an element of the variable from the
            FunctionDefArgument being wrapped.

        arg_var : Variable | IndexedElement
            A variable or an element of the variable representing the argument that
            will be passed to the low-level function call.

        collect_arg : Variable
            A variable with type PythonObject* holding the Python argument from which the
            C-compatible argument should be collected.

        bound_argument : bool
            True if the argument is the self argument of a class method. False otherwise.
            This should always be False for this function.

        Returns
        -------
        list[PyccelAstNode]
            A list of expressions which extract the argument from collect_arg into arg_var.
        """
        dtype = orig_var.dtype
        python_cls_base = self.scope.find(dtype.name, 'classes', raise_if_missing = True)
        scope = python_cls_base.scope
        attribute = scope.find('instance', 'variables', raise_if_missing = True)
        if bound_argument:
            cast_type = collect_arg
            cast = []
        else:
            cast_type = Variable(self._python_object_map[dtype],
                                self.scope.get_new_name(collect_arg.name),
                                memory_handling='alias',
                                cls_base = self.scope.find(dtype.name, 'classes', raise_if_missing = True))
            self.scope.insert_variable(cast_type)
            cast = [AliasAssign(cast_type, PointerCast(collect_arg, cast_type))]
        c_res = attribute.clone(attribute.name, new_class = DottedVariable, lhs = cast_type)
        cast_c_res = PointerCast(c_res, orig_var)
        cast.append(AliasAssign(arg_var, cast_c_res))
        return cast

    def _extract_NumpyNDArrayType_FunctionDefArgument(self, orig_var, arg_var, collect_arg, bound_argument):
        """
        Extract the C-compatible NumPy array FunctionDefArgument from the PythonObject.

        Extract the C-compatible NumPy array FunctionDefArgument from the PythonObject.
        The C-compatible argument is extracted from collect_arg which holds a Python
        oject into arg_var.

        The extraction is done by calling the function `pyarray_to_ndarray` from the stdlib.

        Parameters
        ----------
        orig_var : Variable | IndexedElement
            An object representing the variable or an element of the variable from the
            FunctionDefArgument being wrapped.

        arg_var : Variable | IndexedElement
            A variable or an element of the variable representing the argument that
            will be passed to the low-level function call.

        collect_arg : Variable
            A variable with type PythonObject* holding the Python argument from which the
            C-compatible argument should be collected.

        bound_argument : bool
            True if the argument is the self argument of a class method. False otherwise.
            This should always be False for this function.

        Returns
        -------
        list[PyccelAstNode]
            A list of expressions which extract the argument from collect_arg into arg_var.
        """
        assert not bound_argument
        return [Assign(arg_var, FunctionCall(pyarray_to_ndarray, [collect_arg]))]

    def _extract_HomogeneousTupleType_FunctionDefArgument(self, orig_var, arg_var, collect_arg, bound_argument):
        """
        Extract the C-compatible homogeneous tuple FunctionDefArgument from the PythonObject.

        Extract the C-compatible homogeneous tuple FunctionDefArgument from the PythonObject.
        The C-compatible argument is extracted from collect_arg which holds a Python
        oject into arg_var.

        The extraction is done by allocating an array and filling the elements with values
        extracted from the indexed Python tuple in collect_arg.

        Parameters
        ----------
        orig_var : Variable | IndexedElement
            An object representing the variable or an element of the variable from the
            FunctionDefArgument being wrapped.

        arg_var : Variable | IndexedElement
            A variable or an element of the variable representing the argument that
            will be passed to the low-level function call.

        collect_arg : Variable
            A variable with type PythonObject* holding the Python argument from which the
            C-compatible argument should be collected.

        bound_argument : bool
            True if the argument is the self argument of a class method. False otherwise.
            This should always be False for this function.

        Returns
        -------
        list[PyccelAstNode]
            A list of expressions which extract the argument from collect_arg into arg_var.
        """
        if arg_var.rank > 1:
            errors.report("Wrapping multi-level tuples is not yet supported",
                    severity='fatal', symbol=arg_var)

        assert not bound_argument
        idx = self.scope.get_temporary_variable(CNativeInt())
        size_var = self.scope.get_temporary_variable(PythonNativeInt(), f'{orig_var.name}_size')
        indexed_orig_var = IndexedElement(orig_var, idx)
        indexed_arg_var = IndexedElement(arg_var, idx)
        indexed_collect_arg = self.scope.get_temporary_variable(PyccelPyObject(), memory_handling='alias')

        cast = [Assign(size_var, FunctionCall(PyTuple_Size, [collect_arg])),
                Allocate(arg_var, shape = (size_var,), status = 'unallocated')]

        for_scope = self.scope.create_new_loop_scope()
        self.scope = for_scope
        for_body = [AliasAssign(indexed_collect_arg, FunctionCall(PyTuple_GetItem, [collect_arg, idx]))]
        for_body += self._extract_FunctionDefArgument(indexed_orig_var, indexed_arg_var, indexed_collect_arg, bound_argument)
        self.exit_scope()

        cast.append(For(idx, Iterable(PythonRange(size_var)), for_body, scope = for_scope))
        return cast<|MERGE_RESOLUTION|>--- conflicted
+++ resolved
@@ -32,11 +32,8 @@
 from pyccel.ast.cwrapper      import PyTuple_Size, PyTuple_Check, PyTuple_GetItem
 from pyccel.ast.c_concepts    import ObjectAddress, PointerCast, CStackArray, CNativeInt
 from pyccel.ast.datatypes     import VoidType, PythonNativeInt, CustomDataType, DataTypeFactory
-<<<<<<< HEAD
 from pyccel.ast.datatypes     import FixedSizeNumericType, HomogeneousTupleType, PythonNativeBool
-=======
-from pyccel.ast.datatypes     import FixedSizeNumericType, TupleType
->>>>>>> f508fa36
+from pyccel.ast.datatypes     import TupleType
 from pyccel.ast.literals      import Nil, LiteralTrue, LiteralString, LiteralInteger
 from pyccel.ast.literals      import LiteralFalse, convert_to_literal
 from pyccel.ast.numpytypes    import NumpyNDArrayType
