--- conflicted
+++ resolved
@@ -21,11 +21,7 @@
 from pyccel.ast.cwrapper      import py_to_c_registry, check_type_registry, PyBuildValueNode
 from pyccel.ast.cwrapper      import PyErr_SetString, PyTypeError, PyNotImplementedError
 from pyccel.ast.cwrapper      import C_to_Python, PyFunctionDef, PyInterface
-<<<<<<< HEAD
 from pyccel.ast.cwrapper      import PyModule_AddObject, Py_DECREF, PyObject_TypeCheck
-=======
-from pyccel.ast.cwrapper      import PyModule_AddObject, Py_DECREF
->>>>>>> b1361928
 from pyccel.ast.cwrapper      import Py_INCREF, PyType_Ready, WrapperCustomDataType
 from pyccel.ast.c_concepts    import ObjectAddress, PointerCast
 from pyccel.ast.datatypes     import NativeVoid, NativeInteger, CustomDataType, DataTypeFactory
@@ -97,11 +93,7 @@
                                 cls_base = self.scope.find(dtype.name, 'classes'),
                                 is_temp=is_temp)
             except KeyError as e:
-<<<<<<< HEAD
-                raise NotImplementedError("Can't return an object whose type was imported") from e
-=======
                 raise NotImplementedError("Can't return an object whose type was imported. See #1650") from e
->>>>>>> b1361928
         else:
             var = Variable(dtype=PyccelPyObject(),
                             name=self.scope.get_new_name(name),
