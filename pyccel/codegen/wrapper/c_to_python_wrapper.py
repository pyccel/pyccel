--- conflicted
+++ resolved
@@ -755,12 +755,8 @@
         for a in original_c_args:
             orig_var = getattr(a, 'original_function_argument_variable', a.var)
             if isinstance(a, BindCFunctionDefArgument):
-<<<<<<< HEAD
-                if orig_var.is_optional and not orig_var.is_ndarray:
-=======
                 orig_var = a.original_function_argument_variable
                 if orig_var.rank == 0 and orig_var.dtype in NativeNumeric:
->>>>>>> 91b541e4
                     func_call_arg_names.append(orig_var.name)
                     continue
             func_call_arg_names.append(orig_var.name)
