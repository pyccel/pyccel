--- conflicted
+++ resolved
@@ -33,13 +33,9 @@
 from pyccel.ast.datatypes     import NativeNumeric
 from pyccel.ast.internals     import get_final_precision
 from pyccel.ast.literals      import Nil, LiteralTrue, LiteralString, LiteralInteger
-<<<<<<< HEAD
 from pyccel.ast.literals      import LiteralFalse
 from pyccel.ast.numpyext      import NumpyNDArrayType
-from pyccel.ast.numpy_wrapper import pyarray_to_ndarray, PyArray_SetBaseObject
-=======
-from pyccel.ast.numpy_wrapper import pyarray_to_ndarray, import_array
->>>>>>> 614052ad
+from pyccel.ast.numpy_wrapper import pyarray_to_ndarray, PyArray_SetBaseObject, import_array
 from pyccel.ast.numpy_wrapper import array_get_data, array_get_dim
 from pyccel.ast.numpy_wrapper import array_get_c_step, array_get_f_step
 from pyccel.ast.numpy_wrapper import numpy_dtype_registry, numpy_flag_f_contig, numpy_flag_c_contig
@@ -503,8 +499,6 @@
                                           [Return([self._error_exit_code])]))])
         return body
 
-<<<<<<< HEAD
-
     def _incref_return_pointer(self, ref_obj, return_var, orig_var):
         """
         Get the code necessary to return an object which references another.
@@ -523,35 +517,10 @@
             The variable which will be returned from the function.
         orig_var : Variable
             The variable which will be returned from the function as it appeared in the original code.
-=======
-    def _add_object_to_mod(self, module_var, obj, name, initialised):
-        """
-        Get code for adding an object to the module.
-
-        This function creates the AST nodes necessary to add an object to
-        the module. This includes the creation of the success check and
-        the dereferencing of any objects used.
-
-        Parameters
-        ----------
-        module_var : Variable
-            The variable containing the PyObject* which describes the module.
-
-        obj : Variable
-            The variable containing the PyObject* which should be added to the module.
-
-        name : str
-            The name by which the object will be known in Pyccel.
-
-        initialised : list[Variable]
-            A list of the variables which have had their reference counter incremented
-            and must therefore decrement their counter if an error is raised.
->>>>>>> 614052ad
 
         Returns
         -------
         list[PyccelAstNode]
-<<<<<<< HEAD
             Any nodes which must be printed to increase reference counts.
         """
         if not orig_var.is_alias:
@@ -572,9 +541,32 @@
         else:
             raise NotImplementedError("Unsure how to preserve references for attribute of type {type(expr.class_type)}")
 
-
-    def _build_module_exec_function(self, expr):
-=======
+    def _add_object_to_mod(self, module_var, obj, name, initialised):
+        """
+        Get code for adding an object to the module.
+
+        This function creates the AST nodes necessary to add an object to
+        the module. This includes the creation of the success check and
+        the dereferencing of any objects used.
+
+        Parameters
+        ----------
+        module_var : Variable
+            The variable containing the PyObject* which describes the module.
+
+        obj : Variable
+            The variable containing the PyObject* which should be added to the module.
+
+        name : str
+            The name by which the object will be known in Pyccel.
+
+        initialised : list[Variable]
+            A list of the variables which have had their reference counter incremented
+            and must therefore decrement their counter if an error is raised.
+
+        Returns
+        -------
+        list[PyccelAstNode]
             The code which adds the object to the module.
         """
         add_expr = PyModule_AddObject(module_var, LiteralString(name), obj)
@@ -585,7 +577,6 @@
         return [if_expr, FunctionCall(Py_INCREF, (obj,))]
 
     def _build_module_init_function(self, expr, imports):
->>>>>>> 614052ad
         """
         Build the function that will be called when the module is first imported.
 
