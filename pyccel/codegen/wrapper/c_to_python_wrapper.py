--- conflicted
+++ resolved
@@ -2043,11 +2043,6 @@
             The wrapped class definition.
         """
         name = expr.name
-<<<<<<< HEAD
-=======
-        struct_name = self.scope.get_new_name(f'Py{name}Object')
-        dtype = DataTypeFactory(struct_name, self.scope.get_python_name(struct_name), BaseClass=WrapperCustomDataType)()
->>>>>>> 187462d2
 
         bound_class = isinstance(expr, BindCClassDef)
 
