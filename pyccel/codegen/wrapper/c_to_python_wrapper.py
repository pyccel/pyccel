# coding: utf-8
#------------------------------------------------------------------------------------------#
# This file is part of Pyccel which is released under MIT License. See the LICENSE file or #
# go to https://github.com/pyccel/pyccel/blob/devel/LICENSE for full license details.      #
#------------------------------------------------------------------------------------------#
"""
Module describing the code-wrapping class : CToPythonWrapper
which creates an interface exposing C code to Python.
"""
import warnings
from pyccel.ast.bind_c        import BindCFunctionDef, BindCPointer
from pyccel.ast.bind_c        import BindCModule, BindCModuleVariable, BindCVariable
from pyccel.ast.bind_c        import BindCClassDef, BindCClassProperty, BindCArrayType
from pyccel.ast.builtins      import PythonTuple, PythonRange, PythonLen, PythonSet
from pyccel.ast.builtins      import VariableIterator, PythonStr, PythonList
from pyccel.ast.builtin_methods.dict_methods import DictItems
from pyccel.ast.builtin_methods.list_methods import ListAppend
from pyccel.ast.builtin_methods.set_methods import SetAdd, SetPop
from pyccel.ast.class_defs    import StackArrayClass
from pyccel.ast.core          import Interface, If, IfSection, Return, FunctionCall
from pyccel.ast.core          import FunctionDef, FunctionDefArgument, FunctionDefResult
from pyccel.ast.core          import Assign, AliasAssign, Deallocate, Allocate
from pyccel.ast.core          import Import, Module, AugAssign, CommentBlock, For
from pyccel.ast.core          import FunctionAddress, Declare, ClassDef, AsName
from pyccel.ast.cwrapper      import PyModule, PyccelPyObject, PyArgKeywords, PyModule_Create
from pyccel.ast.cwrapper      import PyArg_ParseTupleNode, Py_None, PyClassDef, PyModInitFunc
from pyccel.ast.cwrapper      import py_to_c_registry, check_type_registry, PyBuildValueNode
from pyccel.ast.cwrapper      import PyErr_SetString, PyTypeError, PyNotImplementedError
from pyccel.ast.cwrapper      import PyAttributeError, Py_ssize_t, Py_ssize_t_Cast
from pyccel.ast.cwrapper      import C_to_Python, PyFunctionDef, PyInterface, PyTuple_Pack
from pyccel.ast.cwrapper      import PyModule_AddObject, Py_DECREF, PyObject_TypeCheck
from pyccel.ast.cwrapper      import Py_INCREF, PyType_Ready, WrapperCustomDataType
from pyccel.ast.cwrapper      import PyList_New, PyList_Append, PyList_GetItem, PyList_SetItem
from pyccel.ast.cwrapper      import PyccelPyTypeObject, PyCapsule_New, PyCapsule_Import
from pyccel.ast.cwrapper      import PySys_GetObject, PyUnicode_FromString, PyGetSetDefElement
from pyccel.ast.cwrapper      import PyTuple_Size, PyTuple_Check, PyTuple_New
from pyccel.ast.cwrapper      import PyTuple_GetItem, PyTuple_SetItem
from pyccel.ast.cwrapper      import PySet_New, PySet_Add, PyList_Check, PyList_Size
from pyccel.ast.cwrapper      import PySet_Size, PySet_Check, PyObject_GetIter, PySet_Clear
from pyccel.ast.cwrapper      import PyIter_Next, PyList_Clear, PyArgumentError
from pyccel.ast.cwrapper      import PyDict_New, PyDict_SetItem
from pyccel.ast.cwrapper      import PyUnicode_AsUTF8, PyUnicode_Check, PyUnicode_GetLength
from pyccel.ast.c_concepts    import ObjectAddress, PointerCast, CStackArray, CNativeInt
from pyccel.ast.c_concepts    import CStrStr
from pyccel.ast.datatypes     import VoidType, PythonNativeInt, CustomDataType, DataTypeFactory
from pyccel.ast.datatypes     import FixedSizeNumericType, HomogeneousTupleType, PythonNativeBool
from pyccel.ast.datatypes     import HomogeneousSetType, HomogeneousListType
from pyccel.ast.datatypes     import HomogeneousContainerType
from pyccel.ast.datatypes     import TupleType, CharType, StringType
from pyccel.ast.internals     import Slice
from pyccel.ast.literals      import Nil, LiteralTrue, LiteralString, LiteralInteger
from pyccel.ast.literals      import LiteralFalse, convert_to_literal
from pyccel.ast.numpytypes    import NumpyNDArrayType, NumpyInt64Type, NumpyInt32Type
from pyccel.ast.numpy_wrapper import PyArray_DATA
from pyccel.ast.numpy_wrapper import get_strides_and_shape_from_numpy_array
from pyccel.ast.numpy_wrapper import pyarray_to_ndarray, PyArray_SetBaseObject, import_array
from pyccel.ast.numpy_wrapper import PyccelPyArrayObject, to_pyarray
from pyccel.ast.numpy_wrapper import numpy_dtype_registry, numpy_flag_f_contig, numpy_flag_c_contig
from pyccel.ast.numpy_wrapper import pyarray_check, is_numpy_array, no_order_check
from pyccel.ast.operators     import PyccelNot, PyccelIsNot, PyccelUnarySub, PyccelEq, PyccelIs
from pyccel.ast.operators     import PyccelLt, IfTernaryOperator, PyccelMul, PyccelAnd
from pyccel.ast.operators     import PyccelNe
from pyccel.ast.variable      import Variable, DottedVariable, IndexedElement
from pyccel.parser.scope      import Scope
from pyccel.errors.errors     import Errors
from pyccel.errors.messages   import PYCCEL_RESTRICTION_TODO
from .wrapper                 import Wrapper

errors = Errors()

cwrapper_ndarray_imports = [Import('cwrapper_ndarrays', Module('cwrapper_ndarrays', (), ())),
                            Import('ndarrays', Module('ndarrays', (), ()))]

magic_binary_funcs = ('__add__',
                      '__sub__',
                      '__mul__',
                      '__truediv__',
                      '__pow__',
                      '__lshift__',
                      '__rshift__',
                      '__and__',
                      '__or__',
                      '__iadd__',
                      '__isub__',
                      '__imul__',
                      '__itruediv__',
                      '__ipow__',
                      '__ilshift__',
                      '__irshift__',
                      '__iand__',
                      '__ior__',
                      '__getitem__'
                      )

class CToPythonWrapper(Wrapper):
    """
    Class for creating a wrapper exposing C code to Python.

    A class which provides all necessary functions for wrapping different AST
    objects such that the resulting AST is Python-compatible.

    Parameters
    ----------
    sharedlib_dirpath : str
        The folder where the generated .so file will be located.
    verbose : int
        The level of verbosity.
    """
    target_language = 'Python'
    start_language = 'C'

    def __init__(self, sharedlib_dirpath, verbose):
        # A map used to find the Python-compatible Variable equivalent to an object in the AST
        self._python_object_map = {}
        # The object that should be returned to indicate an error
        self._error_exit_code = Nil()

        self._sharedlib_dirpath = sharedlib_dirpath
        super().__init__(verbose)

    def get_new_PyObject(self, name, dtype = None, is_temp = False):
        """
        Create new `PyccelPyObject` `Variable` with the desired name.

        Create a new `Variable` with the datatype `PyccelPyObject` and the desired name.
        A `PyccelPyObject` datatype means that this variable can be accessed and
        manipulated from Python.

        Parameters
        ----------
        name : str
            The desired name.

        dtype : DataType, optional
            The datatype of the object which will be represented by this PyObject.
            This is not necessary unless a variable sis required which will describe
            a class.

        is_temp : bool, default=False
            Indicates if the Variable is temporary. A temporary variable may be ignored
            by the printer.

        Returns
        -------
        Variable
            The new variable.
        """
        if isinstance(dtype, CustomDataType):
            var = Variable(self._python_object_map[dtype],
                           self.scope.get_new_name(name),
                           memory_handling='alias',
                           cls_base = self.scope.find(dtype.name, 'classes', raise_if_missing = True),
                           is_temp=is_temp)
        else:
            var = Variable(PyccelPyObject(),
                           self.scope.get_new_name(name),
                           memory_handling='alias',
                           is_temp=is_temp)
        self.scope.insert_variable(var)
        return var

    def _get_python_argument_variables(self, args):
        """
        Get a new set of `PyccelPyObject` `Variable`s representing each of the arguments.

        Create a new `PyccelPyObject` variable for each argument returned in Python.
        The results are saved to the `self._python_object_map` dictionary so they can be
        discovered later.

        Parameters
        ----------
        args : iterable of FunctionDefArguments
            The arguments of the function.

        Returns
        -------
        list of Variable
            Variables which will hold the arguments in Python.
        """
        orig_args = [getattr(a.var, 'original_var', a.var) for a in args]
        is_bound = [getattr(a, 'wrapping_bound_argument', a.bound_argument) for a in args]
        collect_args = [self.get_new_PyObject(o_a.name+'_obj',
                                              dtype = o_a.dtype if b else None)
                        for a, b, o_a in zip(args, is_bound, orig_args)]
        self._python_object_map.update(dict(zip(args, collect_args)))
        return collect_args

    def _unpack_python_args(self, args, class_base = None):
        """
        Unpack the arguments received from Python into the expected Python variables.

        Create the wrapper arguments of the current `FunctionDef` (`self`, `args`, `kwargs`).
        Get a new set of `PyccelPyObject` `Variable`s representing each of the expected
        arguments. Add the code which unpacks the `args` and `kwargs` into individual
        `PyccelPyObject`s for each of the expected arguments.

        Parameters
        ----------
        args : iterable of FunctionDefArguments
            The expected arguments of the function.

        class_base : DataType, optional
            The DataType of the class which the method belongs to. In the case of a method
            defined in a module this value is None.

        Returns
        -------
        func_args : list of Variable
            The arguments of the FunctionDef.

        body : list of pyccel.ast.basic.PyccelAstNode
            The code which unpacks the arguments.

        Examples
        --------
        >>> arg = Variable('int', 'x')
        >>> func_args = (FunctionDefArgument(arg),)
        >>> wrapper_args, body = self._unpack_python_args(func_args)
        >>> wrapper_args
        [Variable('self', dtype=PyccelPyObject()), Variable('args', dtype=PyccelPyObject()), Variable('kwargs', dtype=PyccelPyObject())]
        >>> body
        [<pyccel.ast.cwrapper.PyArgKeywords object at 0x7f99ec128cc0>, <pyccel.ast.core.If object at 0x7f99ed3a5b20>]
        >>> CWrapperCodePrinter('wrapper_file.c').doprint(expr)
        static char *kwlist[] = {
            "x",
            NULL
        };
        if (!PyArg_ParseTupleAndKeywords(args, kwargs, "O", kwlist, &x_obj))
        {
            return NULL;
        }
        """
        has_bound_arg = class_base is not None
        bound_arg = args[0] if has_bound_arg else None
        args = args[int(has_bound_arg):]
        # Create necessary variables
        func_args = [self.get_new_PyObject("self", class_base)] + [self.get_new_PyObject(n) for n in ("args", "kwargs")]
        arg_vars  = self._get_python_argument_variables(args)
        keyword_list_name = self.scope.get_new_name('kwlist')

        if has_bound_arg:
            self._python_object_map[bound_arg] = func_args[0]

        # Create the list of argument names
        arg_names = [getattr(a.var, 'original_var', a.var).name for a in args]
        keyword_list = PyArgKeywords(keyword_list_name, arg_names)

        # Parse arguments
        parse_node = PyArg_ParseTupleNode(*func_args[1:], args, arg_vars, keyword_list)

        # Initialise optionals
        body = [AliasAssign(py_arg, Py_None) for func_def_arg, py_arg in zip(args, arg_vars) if func_def_arg.has_default]

        body.append(keyword_list)
        body.append(If(IfSection(PyccelNot(parse_node), [Return(self._error_exit_code)])))

        return func_args, body

    def _get_python_result_variables(self, results):
        """
        Get a new set of `PyccelPyObject` `Variable`s representing each of the results.

        Create a new `PyccelPyObject` variable for each result returned in Python.
        The results are saved to the `self._python_object_map` dictionary so they can be
        discovered later.

        Parameters
        ----------
        results : iterable of FunctionDefResults
            The results of the function.

        Returns
        -------
        list of Variable
            Variables which will hold the results in Python.
        """
        collect_results = [self.get_new_PyObject(r.var.name+'_obj', getattr(r, 'original_function_result_variable', r.var).dtype) for r in results]
        self._python_object_map.update(dict(zip(results, collect_results)))
        return collect_results

    def _get_type_check_condition(self, py_obj, arg, raise_error, body, allow_empty_arrays):
        """
        Get the condition which checks if an argument has the expected type.

        Using the C-compatible description of a function argument, determine whether the Python
        object (with datatype `PyccelPyObject`) holds data which is compatible with the expected
        type. The check is returned along with any errors that may be raised depending upon the
        result and the value of `raise_error`.

        Parameters
        ----------
        py_obj : Variable
            The variable with datatype `PyccelPyObject` where the arguments is stored in Python.

        arg : Variable
            The C-compatible variable which holds all the details about the expected type.

        raise_error : bool
            True if an error should be raised in case of an unexpected type, False otherwise.

        body : list
            A list describing code where the type check will occur. This allows any necessary code
            to be inserted into the code block. E.g. code which should be run before the condition
            can be checked.

        allow_empty_arrays : bool
            A boolean indicating whether empty arrays are authorised. This is necessary as STC
            does not handle empty arrays.

        Returns
        -------
        type_check_condition : FunctionCall | Variable
            The function call which checks if the argument has the expected type or the variable
            indicating if the argument has the expected type.

        error_code : tuple of pyccel.ast.basic.PyccelAstNode
            The code which raises any necessary errors.
        """
        rank = arg.rank
        error_code = ()
        dtype = arg.dtype
        if isinstance(dtype, CustomDataType):
            python_cls_base = self.scope.find(dtype.name, 'classes', raise_if_missing = True)
            type_check_condition = PyObject_TypeCheck(py_obj, python_cls_base.type_object)
        elif isinstance(dtype, StringType):
            type_check_condition = PyccelNe(PyUnicode_Check(py_obj), LiteralInteger(0))
        elif rank == 0:
            try :
                cast_function = check_type_registry[dtype]
            except KeyError:
                errors.report(f"Can't check the type of {dtype}\n"+PYCCEL_RESTRICTION_TODO,
                        symbol=arg, severity='fatal')
            func = FunctionDef(name = cast_function,
                               body      = [],
                               arguments = [FunctionDefArgument(Variable(PyccelPyObject(), name = 'o', memory_handling='alias'))],
                               results   = FunctionDefResult(Variable(PythonNativeBool(), name = 'v')))

            type_check_condition = func(py_obj)
        elif isinstance(arg.class_type, NumpyNDArrayType):
            try :
                type_ref = numpy_dtype_registry[dtype]
            except KeyError:
                errors.report(f"Can't check the type of an array of {dtype}\n"+PYCCEL_RESTRICTION_TODO,
                        symbol=arg, severity='fatal')

            # order flag
            if rank == 1:
                flag     = no_order_check
            elif arg.order == 'F':
                flag = numpy_flag_f_contig
            else:
                flag = numpy_flag_c_contig

            allow_empty = convert_to_literal(allow_empty_arrays)

            if raise_error:
                type_check_condition = pyarray_check(CStrStr(LiteralString(arg.name)), py_obj, type_ref,
                                 LiteralInteger(rank), flag, allow_empty)
            else:
                type_check_condition = is_numpy_array(py_obj, type_ref, LiteralInteger(rank), flag, allow_empty)

        elif isinstance(arg.class_type, HomogeneousContainerType):
            # Create type check result variable
            type_check_condition = self.scope.get_temporary_variable(PythonNativeBool(), 'is_homog_set')

            check_funcs = {'set': PySet_Check,
                           'tuple': PyTuple_Check,
                           'list': PyList_Check}

            size_getter = {'set': PySet_Size,
                           'tuple': PyTuple_Size,
                           'list': PyList_Size}

            if arg.class_type.name not in check_funcs:
                return errors.report(f"Wrapping function arguments is not implemented for type {arg.class_type}. "
                        + PYCCEL_RESTRICTION_TODO, symbol=arg, severity='fatal')

            # Check if the object is a set
            type_check = PyccelNe(check_funcs[arg.class_type.name](py_obj), LiteralInteger(0))

            # If the set is an object check that the elements have the right type
            for_scope = self.scope.create_new_loop_scope()
            size_var = self.scope.get_temporary_variable(PythonNativeInt(), 'size')
            idx = self.scope.get_temporary_variable(CNativeInt())
            indexed_py_obj = self.scope.get_temporary_variable(PyccelPyObject(), memory_handling='alias')
            iter_obj = self.scope.get_temporary_variable(PyccelPyObject(), 'iter', memory_handling='alias')

            size_assign = Assign(size_var, size_getter[arg.class_type.name](py_obj))
            iter_assign = AliasAssign(iter_obj, PyObject_GetIter(py_obj))
            indexed_init = AliasAssign(indexed_py_obj, PyIter_Next(iter_obj))
            for_body = [indexed_init]
            internal_type_check_condition, _ = self._get_type_check_condition(indexed_py_obj, arg[0], False,
                                                                              for_body, allow_empty_arrays)
            for_body.append(Assign(type_check_condition, PyccelAnd(type_check_condition, internal_type_check_condition)))
            internal_type_check = For((idx,), PythonRange(size_var), for_body, scope = for_scope)

            type_checks = IfSection(type_check, [size_assign, iter_assign, Assign(type_check_condition, LiteralTrue()), internal_type_check])
            default_value = IfSection(LiteralTrue(), [Assign(type_check_condition, LiteralFalse())])
            body.append(If(type_checks, default_value))
        else:
            errors.report(f"Can't check the type of an array of {arg.class_type}\n"+PYCCEL_RESTRICTION_TODO,
                    symbol=arg, severity='fatal')

        if raise_error and not isinstance(arg.class_type, NumpyNDArrayType):
            # No error code required for arrays as the error is raised inside pyarray_check
            python_error = PyArgumentError(PyTypeError,
                                f"Expected an argument of type {arg.class_type} for argument {arg.name}. Received {{type(arg)}}",
                                arg = py_obj)
            error_code = (python_error,)

        return type_check_condition, error_code

    def _get_type_check_function(self, name, args, funcs):
        """
        Determine the flags which allow correct function to be identified from the interface.

        Each function must be identifiable by a different integer value. This value is known
        as a flag. Different parts of the flag indicate the types of different arguments.
        Take for example the following function:
        ```python
        @types('int', 'int')
        @types('float', 'float')
        def f(a, b):
            pass
        ```
        The values 0 (int) and 1 (float) would indicate the type of the argument a. In order
        to preserve this information the values which indicate the type of the argument b
        must only change the part of the flag which does not contain this information. In other
        words `flag % n_types_a = flag_a`. Therefore the values 0 (int) and 2(float) indicate
        the type of the argument b.
        We then finally have the following four options:
          1. 0 = 0 + 0 => (int,int)
          2. 1 = 1 + 0 => (float,int)
          3. 2 = 0 + 2 => (int, float)
          4. 3 = 1 + 2 => (float, float)

        of which only the first and last flags indicate acceptable arguments.

        The function returns a dictionary whose keys are the functions and whose values are
        a list of the flags which would indicate the correct types.
        In the above example we would return `{func_0 : [0,0], func_1 : [1,2]}`.
        It also returns a FunctionDef which determines the index of the chosen function.

        Parameters
        ----------
        name : str
            The name of the function to be generated.

        args : iterable of Variable
            A list containing the variables of datatype `PyccelPyObject` describing the
            arguments that were passed to the function from Python.

        funcs : list of FunctionDefs
            The functions in the Interface.

        Returns
        -------
        func : FunctionDef
            The function which determines the key identifying the relevant function.

        argument_type_flags : dict
            A dictionary whose keys are the functions and whose values are the integer keys
            which indicate that the function should be chosen.
        """
        args = [a.clone(a.name, is_argument = True) for a in args]
        func_scope = self.scope.new_child_scope(name)
        self.scope = func_scope
        orig_funcs = [getattr(func, 'original_function', func) for func in funcs]
        type_indicator = Variable(PythonNativeInt(), self.scope.get_new_name('type_indicator'))
        is_bind_c = isinstance(funcs[0], BindCFunctionDef)

        # Initialise the argument_type_flags
        argument_type_flags = {func : 0 for func in funcs}

        # Initialise type_indicator
        body = [Assign(type_indicator, LiteralInteger(0))]

        step = 1
        for i, py_arg in enumerate(args):
            # Get the relevant typed arguments from the original functions
            interface_args = [func.arguments[i].var for func in orig_funcs]
            # Get a dictionary mapping each unique type key to an example argument
            type_to_example_arg = {a.class_type : a for a in interface_args}
            # Get a list of unique keys
            possible_types = list(type_to_example_arg.keys())

            n_possible_types = len(possible_types)
            if n_possible_types != 1:
                # Update argument_type_flags with the index of the type key
                for func, a in zip(funcs, interface_args):
                    index = next(i for i, p_t in enumerate(possible_types) if p_t is a.class_type)*step
                    argument_type_flags[func] += index

                # Create the type checks and incrementation of the type_indicator
                if_blocks = []
                for index, t in enumerate(possible_types):
                    check_func_call, _ = self._get_type_check_condition(py_arg, type_to_example_arg[t], False, body,
                                allow_empty_arrays = is_bind_c)
                    if_blocks.append(IfSection(check_func_call, [AugAssign(type_indicator, '+', LiteralInteger(index*step))]))
                body.append(If(*if_blocks, IfSection(LiteralTrue(),
                            [PyArgumentError(PyTypeError, f"Unexpected type for argument {interface_args[0].name}. Received {{type(arg)}}",
                                arg = py_arg),
                             Return(PyccelUnarySub(LiteralInteger(1)))])))
            elif not orig_funcs[0].arguments[i].has_default:
                check_func_call, err_body = self._get_type_check_condition(py_arg, type_to_example_arg.popitem()[1], True, body,
                                allow_empty_arrays = is_bind_c)
                err_body = err_body + (Return(PyccelUnarySub(LiteralInteger(1))), )
                if_sec = IfSection(PyccelNot(check_func_call), err_body)
                body.append(If(if_sec))

            # Update the step to ensure unique indices for each argument
            step *= n_possible_types

        body.append(Return(type_indicator))

        self.exit_scope()

        docstring = CommentBlock("Assess the types. Raise an error for unexpected types and calculate an integer\n" +
                        "which indicates which function should be called.")

        # Build the function
        func = FunctionDef(name, [FunctionDefArgument(a) for a in args], body,
                            FunctionDefResult(type_indicator), docstring=docstring, scope=func_scope)

        return func, argument_type_flags

    def _get_untranslatable_function(self, name, scope, original_function, error_msg):
        """
        Create code for a function complaining about an object which cannot be wrapped.

        Certain functions are not handled in the wrapper (e.g. private),
        This creates a wrapper function which raises NotImplementedError
        exception and returns NULL.

        Parameters
        ----------
        name : str
            The name of the generated function.

        scope : Scope
            The scope of the generated function.

        original_function : FunctionDef
           The function we were trying to wrap.

        error_msg : str
            The message to be raised in the NotImplementedError.

        Returns
        -------
        PyFunctionDef
            The new function which raises the error.
        """
        current_scope = self.scope
        self.scope = scope
        func_args = [FunctionDefArgument(self.get_new_PyObject(n)) for n in ("self", "args", "kwargs")]
        if self._error_exit_code is Nil():
            func_results = FunctionDefResult(self.get_new_PyObject("result", is_temp=True))
        else:
            func_results = FunctionDefResult(self.scope.get_temporary_variable(self._error_exit_code.class_type, "result"))
        function = PyFunctionDef(name = name, arguments = func_args, results = func_results,
                body = [PyErr_SetString(PyNotImplementedError, CStrStr(LiteralString(error_msg))),
                        Return(self._error_exit_code)],
                scope = scope, original_function = original_function)

        self.scope = current_scope

        self.scope.insert_function(function, name)

        return function

    def _save_referenced_objects(self, func, func_args):
        """
        Save any arguments passed to the wrapper which are then stored in pointers.

        If arguments are saved into pointers (e.g. inside classes) then their reference
        counter must be incremented. This prevents them being deallocated if they go
        out of scope in Python. The class must then take care to decrement their
        reference counter when it is itself deallocated to prevent a memory leak.
        The attribute `FunctionDefArgument.persistent_target` indicates whether an
        argument is a target inside the function. When it is true then additional code
        is added to the wrapper body. This code increments the reference counter for
        the argument and adds the object to a list of objects whose reference counter
        must be decremented in the class destructor.

        Parameters
        ----------
        func : FunctionDef
            The function being wrapped.
        func_args : list[FunctionDefArgument] | list[Variable]
            The arguments passed by Python to the function (self, args, kwargs).

        Returns
        -------
        list
            A list of any expressions which should be added to the wrapper body to
            add references to the arguments.
        """
        body = []
        class_arg_var = func_args[0]
        if isinstance(class_arg_var, FunctionDefArgument):
            class_arg_var = class_arg_var.var
        class_scope = class_arg_var.cls_base.scope
        for a in func.arguments:
            if a.persistent_target:
                ref_attribute = class_scope.find('referenced_objects', 'variables', raise_if_missing = True)
                ref_list = ref_attribute.clone(ref_attribute.name, new_class = DottedVariable, lhs = class_arg_var)
                python_arg = self._python_object_map[a]
                if not isinstance(python_arg.dtype, PyccelPyObject):
                    python_arg = ObjectAddress(PointerCast(python_arg, PyList_Append.arguments[1].var))
                append_call = PyList_Append(ref_list, python_arg)
                body.extend([If(IfSection(PyccelEq(append_call, PyccelUnarySub(LiteralInteger(1))),
                                          [Return(self._error_exit_code)]))])
        return body

    def _incref_return_pointer(self, ref_obj, return_var, orig_var):
        """
        Get the code necessary to return an object which references another.

        Get the code necessary to return an object which references another Python object. This is necessary when
        wrapping functions (or getters) which return pointers (e.g. attributes of a class). For these objects the
        target must not be deallocated before the returned object is no longer needed. For arrays this is achieved
        using PyArray_SetBaseObject, to save the reference. For class instances the self instance is added to the
        list of referenced objects saved in the returned class.

        Parameters
        ----------
        ref_obj : Variable
            A variable representing the class instance which must not be deallocated too early.
        return_var : Variable
            The variable which will be returned from the function.
        orig_var : Variable
            The variable which will be returned from the function as it appeared in the original code.

        Returns
        -------
        list[PyccelAstNode]
            Any nodes which must be printed to increase reference counts.
        """
        if isinstance(orig_var.class_type, NumpyNDArrayType):
            save_ref_call = PyArray_SetBaseObject(
                    ObjectAddress(PointerCast(return_var, PyArray_SetBaseObject.arguments[0].var)),
                    ObjectAddress(PointerCast(ref_obj, PyArray_SetBaseObject.arguments[1].var)))
            return [Py_INCREF(ref_obj),
                    If(IfSection(PyccelLt(save_ref_call,LiteralInteger(0, dtype=CNativeInt())),
                                      [Return(self._error_exit_code)]))]
        elif isinstance(orig_var.dtype, CustomDataType):
            ref_attribute = return_var.cls_base.scope.find('referenced_objects', 'variables', raise_if_missing = True)
            ref_list = ref_attribute.clone(ref_attribute.name, new_class = DottedVariable, lhs = return_var)
            save_ref_call = PyList_Append(ref_list, ObjectAddress(PointerCast(ref_obj, ref_list)))
            return [If(IfSection(PyccelLt(save_ref_call,LiteralInteger(0, dtype=CNativeInt())),
                                      [Return(self._error_exit_code)]))]
        elif isinstance(orig_var.class_type, FixedSizeNumericType):
            return []
        else:
            raise NotImplementedError(f"Unsure how to preserve references for attribute of type {type(orig_var.class_type)}")

    def _add_object_to_mod(self, module_var, obj, name, initialised):
        """
        Get code for adding an object to the module.

        This function creates the AST nodes necessary to add an object to
        the module. This includes the creation of the success check and
        the dereferencing of any objects used.

        Parameters
        ----------
        module_var : Variable
            The variable containing the PyObject* which describes the module.

        obj : Variable
            The variable containing the PyObject* which should be added to the module.

        name : str
            The name by which the object will be known in Pyccel.

        initialised : list[Variable]
            A list of the variables which have had their reference counter incremented
            and must therefore decrement their counter if an error is raised.

        Returns
        -------
        list[PyccelAstNode]
            The code which adds the object to the module.
        """
        add_expr = PyModule_AddObject(module_var, CStrStr(LiteralString(name)), obj)
        if_expr = If(IfSection(PyccelLt(add_expr, LiteralInteger(0)),
                        [Py_DECREF(i) for i in initialised] +
                        [Return(self._error_exit_code)]))
        initialised.append(obj)
        return [if_expr, Py_INCREF(obj)]

    def _build_module_init_function(self, expr, imports):
        """
        Build the function that will be called when the module is first imported.

        Build the function that will be called when the module is first imported.
        This function must call any initialisation function of the underlying
        module and must add any variables to the module variable.

        Parameters
        ----------
        expr : Module
            The module of interest.

        imports : list of Import
            A list of any imports that will appear in the PyModule.

        Returns
        -------
        PyModInitFunc
            The initialisation function.
        """

        mod_name = self.scope.get_python_name(getattr(expr, 'original_module', expr).name)
        # Initialise the scope
        func_name = self.scope.get_new_name(f'PyInit_{mod_name}')
        func_scope = self.scope.new_child_scope(func_name)
        self.scope = func_scope

        for v in expr.variables:
            func_scope.insert_symbol(v.name)

        n_classes = len(expr.classes)

        # Create necessary variables
        module_var = self.get_new_PyObject("mod")
        API_var_name = self.scope.get_new_name(f'Py{mod_name}_API')
        API_var = Variable(CStackArray(BindCPointer()), API_var_name, shape = (n_classes,),
                                    cls_base = StackArrayClass)
        self.scope.insert_variable(API_var)
        capsule_obj = self.get_new_PyObject(self.scope.get_new_name('c_api_object'))

        module_def_name = self.scope.get_new_name(f'{mod_name}_module')
        body = [AliasAssign(module_var, PyModule_Create(module_def_name)),
                If(IfSection(PyccelIs(module_var, Nil()), [Return(self._error_exit_code)]))]

        initialised = [module_var]

        # Save classes to the module variable
        for i,c in enumerate(expr.classes):
            wrapped_class = self._python_object_map[c]
            type_object = wrapped_class.type_object

            API_elem = IndexedElement(API_var, i)
            body.append(AliasAssign(API_elem, PointerCast(ObjectAddress(type_object), API_elem)))

        ok_code = LiteralInteger(0)

        # Save Capsule describing types (needed for dependent modules)
        body.append(AliasAssign(capsule_obj, PyCapsule_New(API_var, mod_name)))
        body.extend(self._add_object_to_mod(module_var, capsule_obj, '_C_API', initialised))

        body.append(import_array())
        import_funcs = [i.source_module.import_func for i in imports if isinstance(i.source_module, PyModule)]
        for i_func in import_funcs:
            body.append(If(IfSection(PyccelLt(i_func(), ok_code),
                            [Py_DECREF(i) for i in initialised] +
                            [Return(self._error_exit_code)])))

        # Call the initialisation function
        if expr.init_func:
            body.append(expr.init_func())

        # Save classes to the module variable
        for i,c in enumerate(expr.classes):
            wrapped_class = self._python_object_map[c]
            type_object = wrapped_class.type_object
            class_name = wrapped_class.name

            ready_type = PyType_Ready(type_object)
            if_expr = If(IfSection(PyccelLt(ready_type, LiteralInteger(0)),
                            [Py_DECREF(i) for i in initialised] +
                            [Return(self._error_exit_code)]))
            body.append(if_expr)

            body.extend(self._add_object_to_mod(module_var, type_object, class_name, initialised))

        # Save module variables to the module variable
        for v in expr.variables:
            if v.is_private:
                continue
            body.extend(self._wrap(v))
            wrapped_var = self._python_object_map[v]
            name = getattr(v, 'indexed_name', v.name)
            var_name = self.scope.get_python_name(name)
            body.extend(self._add_object_to_mod(module_var, wrapped_var, var_name, initialised))

        body.append(Return(module_var))

        self.exit_scope()

        return PyModInitFunc(func_name, body, [API_var], func_scope)

    def _build_module_import_function(self, expr):
        """
        Build the function that will be called in order to use the module from another module.

        Build the function that will be called when the module is first imported.
        This function must import the capsule created in the module initialisation.
        In order for this to work from any folder the `sys.path` list is modified to include
        the folder where the file is located (currently this is done by temporarily modifying
        an element of the list as the stable C-Python API doesn't contain any functions for
        reducing the size of lists).
        See <https://docs.python.org/3/extending/extending.html>
        for more details.

        Parameters
        ----------
        expr : Module
            The module of interest.

        Returns
        -------
        API_var : Variable
            The variable which contains the data extracted from the capsule.

        import_func : FunctionDef
            The import function.
        """
        mod_name = getattr(expr, 'original_module', expr).name
        # Initialise the scope
        func_name = self.scope.get_new_name(f'{mod_name}_import')

        API_var_name = self.scope.get_new_name(f'Py{mod_name}_API')
        API_var = Variable(CStackArray(BindCPointer()), API_var_name, shape = (None,),
                                    cls_base = StackArrayClass,
                                    memory_handling = 'alias')
        self.scope.insert_variable(API_var)

        func_scope = self.scope.new_child_scope(func_name)
        self.scope = func_scope

        ok_code = LiteralInteger(0, dtype=CNativeInt())
        error_code = PyccelUnarySub(LiteralInteger(1, dtype=CNativeInt()))
        self._error_exit_code = error_code

        # Create variables to temporarily modify the Python path so the file will be discovered
        current_path = func_scope.get_temporary_variable(PyccelPyObject(), 'current_path', memory_handling='alias')
        stash_path = func_scope.get_temporary_variable(PyccelPyObject(), 'stash_path', memory_handling='alias')

        body = [AliasAssign(current_path, PySys_GetObject(CStrStr(LiteralString("path")))),
                AliasAssign(stash_path, PyList_GetItem(current_path, LiteralInteger(0, dtype=CNativeInt()))),
                Py_INCREF(stash_path),
                If(IfSection(PyccelEq(PyList_SetItem(current_path, LiteralInteger(0, dtype=CNativeInt()),
                                                PyUnicode_FromString(CStrStr(LiteralString(self._sharedlib_dirpath)))),
                                      PyccelUnarySub(LiteralInteger(1))),
                             [Return(self._error_exit_code)])),
                AliasAssign(API_var, PyCapsule_Import(self.scope.get_python_name(mod_name))),
                If(IfSection(PyccelEq(PyList_SetItem(current_path, LiteralInteger(0, dtype=CNativeInt()), stash_path),
                                      PyccelUnarySub(LiteralInteger(1))),
                             [Return(self._error_exit_code)])),
                Return(IfTernaryOperator(PyccelIsNot(API_var, Nil()), ok_code, error_code))]

        result = func_scope.get_temporary_variable(CNativeInt())
        self.exit_scope()
        self._error_exit_code = Nil()
        import_func = FunctionDef(func_name, (), body, FunctionDefResult(result), is_static=True, scope = func_scope)

        return API_var, import_func

    def _allocate_class_instance(self, class_var, scope, is_alias):
        """
        Get all expressions necessary to allocate a new class description.

        Get all expressions necessary to allocate a new class description, this includes allocating
        the object itself, creating the list of referenced_objects and saving the alias status.

        Parameters
        ----------
        class_var : Variable
            The variable where the class instance is stored.

        scope : Scope
            The scope of the class (containing the class attributes).

        is_alias : bool
            A boolean indicating if an alias is being stored.

        Returns
        -------
        list[PyccelAstNode]
            A list of expressions necessary to allocate a new class description.
        """
        # Get the list of referenced objects
        ref_attribute = scope.find('referenced_objects', 'variables', raise_if_missing = True)
        ref_list = ref_attribute.clone(ref_attribute.name, new_class = DottedVariable, lhs = class_var)

        # Get alias attribute
        attribute = scope.find('is_alias', 'variables', raise_if_missing = True)
        alias_bool = attribute.clone(attribute.name, new_class = DottedVariable, lhs = class_var)

        alias_val = LiteralTrue() if is_alias else LiteralFalse()

        return [Allocate(class_var, shape=None, status='unallocated'),
                AliasAssign(ref_list, PyList_New()),
                Assign(alias_bool, alias_val)]

    def _get_class_allocator(self, class_dtype, func = None):
        """
        Create the allocator for the class.

        Create a function which will allocate the memory for the class instance. This
        is equivalent to the `__new__` function.

        Parameters
        ----------
        class_dtype : DataType
            The datatype of the class being translated.

        func : FunctionDef, optional
            The function which provides a new instance of the class.

        Returns
        -------
        PyFunctionDef
            A function that can be called to create the class instance.
        """
        if func:
            func_name = self.scope.get_new_name(f'{func.name}___wrapper')
        else:
            func_name = self.scope.get_new_name(f'{class_dtype.name}__new___wrapper')
        func_scope = self.scope.new_child_scope(func_name)
        self.scope = func_scope

        self_var = Variable(PyccelPyTypeObject(), name=self.scope.get_new_name('self'),
                              memory_handling='alias')
        self.scope.insert_variable(self_var, 'self')
        func_args = [self_var] + [self.get_new_PyObject(n) for n in ("args", "kwargs")]
        func_args = [FunctionDefArgument(a) for a in func_args]

        func_results = FunctionDefResult(self.get_new_PyObject("result", is_temp=True))

        # Get the results of the PyFunctionDef
        python_result_var = self.get_new_PyObject('result_obj', class_dtype)
        scope = python_result_var.cls_base.scope
        attribute = scope.find('instance', 'variables', raise_if_missing = True)
        c_res = attribute.clone(attribute.name, new_class = DottedVariable, lhs = python_result_var)

        body = self._allocate_class_instance(python_result_var, scope, False)

        if func:
            body.append(AliasAssign(c_res, func()))
        else:
            result_name = self.scope.get_new_name('result')
            result = Variable(class_dtype, result_name)
            body.append(Allocate(c_res, shape=None, status='unallocated',
                         like = result))

        body.append(Return(PointerCast(python_result_var, func_results.var)))

        self.exit_scope()

        return PyFunctionDef(func_name, func_args, body, func_results,
                             scope=func_scope, original_function = None)

    def _get_class_initialiser(self, init_function, cls_dtype):
        """
        Create the constructor for the class.

        Create a function which will initialise the class. This function creates
        the `__new__` function to allocate the memory which stores the class
        instance and calls the `__init__` function.

        Parameters
        ----------
        init_function : FunctionDef
            The `__init__` function in the translated class.

        cls_dtype : DataType
            The datatype of the class being translated.

        Returns
        -------
        new_function : PyFunctionDef
            A function that can be called to create the class instance.

        init_function : PyFunctionDef
            A function that can be called to create the class instance.
        """
        original_func = getattr(init_function, 'original_function', init_function)
        original_name = original_func.cls_name or original_func.name
        func_name = self.scope.get_new_name(original_name+'_wrapper')
        func_scope = self.scope.new_child_scope(func_name)
        self.scope = func_scope
        self._error_exit_code = PyccelUnarySub(LiteralInteger(1, dtype=CNativeInt()))

        is_bind_c_function_def = isinstance(init_function, BindCFunctionDef)

        # Handle un-wrappable functions
        if any(isinstance(a.var, FunctionAddress) for a in init_function.arguments):
            self.exit_scope()
            warnings.warn("Functions with functions as arguments will not be callable from Python")
            return self._get_untranslatable_function(func_name,
                         func_scope, init_function,
                         "Cannot pass a function as an argument")

        # Add the variables to the expected symbols in the scope
        for a in init_function.arguments:
            a_var = a.var
            func_scope.insert_symbol(getattr(a_var, 'original_var', a_var).name)

        # Get variables describing the arguments and results that are seen from Python
        python_args = init_function.arguments

        # Get the arguments of the PyFunctionDef
        func_args, body = self._unpack_python_args(python_args, cls_dtype)
        func_args = [FunctionDefArgument(a) for a in func_args]

        # Get the results of the PyFunctionDef
        python_result_variable = Variable(CNativeInt(), self.scope.get_new_name(), is_temp = True)

        # Get the code required to extract the C-compatible arguments from the Python arguments
        wrapped_args = [self._wrap(a) for a in python_args]
        body += [l for a in wrapped_args for l in a['body']]

        # Get the arguments and results which should be used to call the c-compatible function
        func_call_args = [ca for a in wrapped_args for ca in a['args']]

        body.extend(self._save_referenced_objects(init_function, func_args))

        # Call the C-compatible function
        body.append(init_function(*func_call_args))

        # Pack the Python compatible results of the function into one argument.
        func_results = FunctionDefResult(python_result_variable)
        body.append(Return(LiteralInteger(0, dtype=CNativeInt())))

        self.exit_scope()
        for a in python_args:
            if not a.bound_argument:
                self._python_object_map.pop(a)

        function = PyFunctionDef(func_name, func_args, body, func_results, scope=func_scope,
                docstring = init_function.docstring, original_function = original_func)

        self.scope.insert_function(function, func_name)
        self._python_object_map[init_function] = function
        self._error_exit_code = Nil()

        return function

    def _get_class_destructor(self, del_function, cls_dtype, wrapper_scope):
        """
        Create the destructor for the class.

        Create a function which will act as a destructor for the class. This
        function calls the `__del__` function and frees the memory allocated
        to store the class instance.

        Parameters
        ----------
        del_function : FunctionDef
            The `__del__` function in the translated class.

        cls_dtype : DataType
            The datatype of the class being translated.

        wrapper_scope : Scope
            The scope for the wrapped version of the class.

        Returns
        -------
        PyFunctionDef
            A function that can be called to destroy the class instance.
        """
        original_func = getattr(del_function, 'original_function', del_function)
        original_name = original_func.cls_name or original_func.name
        func_name = self.scope.get_new_name(original_name+'_wrapper')
        func_scope = self.scope.new_child_scope(func_name)
        self.scope = func_scope

        # Add the variables to the expected symbols in the scope
        for a in del_function.arguments:
            func_scope.insert_symbol(a.var.name)
        func_arg = self.get_new_PyObject('self', cls_dtype)

        attribute = wrapper_scope.find('instance', 'variables')
        c_obj = attribute.clone(attribute.name, new_class = DottedVariable, lhs = func_arg)

        attribute = wrapper_scope.find('is_alias', 'variables')
        is_alias = attribute.clone(attribute.name, new_class = DottedVariable, lhs = func_arg)

        if isinstance(del_function, BindCFunctionDef):
            body = [del_function(c_obj)]
        else:
            body = [del_function(c_obj),
                    Deallocate(c_obj)]
        body = [If(IfSection(PyccelNot(is_alias), body))]

        # Get the list of referenced objects
        ref_attribute = wrapper_scope.find('referenced_objects', 'variables', raise_if_missing = True)
        ref_list = ref_attribute.clone(ref_attribute.name, new_class = DottedVariable, lhs = func_arg)

        body.extend([Py_DECREF(ref_list),
                     Deallocate(func_arg)])

        self.exit_scope()

        function = PyFunctionDef(func_name, [FunctionDefArgument(func_arg)], body, scope=func_scope,
                original_function = original_func)

        self.scope.insert_function(function, func_name)
        self._python_object_map[del_function] = function

        return function

    def _get_array_parts(self, orig_var, collect_arg):
        """
        Get AST nodes describing the extraction of the data pointer, shape, and strides from a Python array object.

        Get AST nodes describing the extraction of the data pointer, shape, and strides from a Python array object.
        These nodes as well as the new objects can then be packed into a structure or passed directly to a function
        depending on the target language.

        Parameters
        ----------
        orig_var : Variable | IndexedElement
            An object representing the variable or an element of the variable from the
            FunctionDefArgument being wrapped.

        collect_arg : Variable
            A variable with type PythonObject* holding the Python argument from which the
            C-compatible argument should be collected.

        Returns
        -------
        dict[str, Any]
            A dictionary with the keys:
             - body : a list containing the AST nodes which extract the data pointer, shape, and strides.
             - data : a Variable describing a pointer in which the data is stored.
             - shape : a Variable describing a stack array in which the shape information is stored.
             - strides : a Variable describing a stack array in which the strides are stored.
        """
        pyarray_collect_arg = PointerCast(collect_arg, Variable(PyccelPyArrayObject(), '_', memory_handling = 'alias'))
        data_var = Variable(VoidType(), self.scope.get_new_name(orig_var.name + '_data'),
                            memory_handling='alias')
        shape_var = Variable(CStackArray(NumpyInt64Type()), self.scope.get_new_name(orig_var.name + '_shape'),
                            shape = (orig_var.rank,))
        stride_var = Variable(CStackArray(NumpyInt64Type()), self.scope.get_new_name(orig_var.name + '_strides'),
                            shape = (orig_var.rank,))
        self.scope.insert_variable(data_var)
        self.scope.insert_variable(shape_var)
        self.scope.insert_variable(stride_var)

        get_data = AliasAssign(data_var, PyArray_DATA(ObjectAddress(pyarray_collect_arg)))
        get_strides_and_shape = get_strides_and_shape_from_numpy_array(
                                        ObjectAddress(collect_arg), shape_var, stride_var)

        body = [get_data, get_strides_and_shape]

        return {'body': body, 'data':data_var, 'shape':shape_var, 'strides':stride_var}

    def _call_wrapped_function(self, func, args, results):
        """
        Call the wrapped function.

        Call the wrapped function. The call is either a FunctionCall, an Assign or
        an AliasAssign depending on the number of results and the return type.

        Parameters
        ----------
        func : FunctionDef
            The function being wrapped.
        args : iterable[TypedAstNode]
            The arguments passed to the wrapped function.
        results : iterable[TypedAstNode]
            The results returned from the wrapped function.

        Returns
        -------
        FunctionCall | Assign | AliasAssign
            An AST node describing the function call.
        """
        n_results = len(results)
        if n_results == 0:
            return func(*args)
        elif isinstance(results, PythonTuple):
            return Assign(results, func(*args))
        elif n_results == 1:
            res = results[0]
            func_call = func(*args)
            if func_call.is_alias:
                if isinstance(res, PointerCast):
                    res = res.obj
                if isinstance(res, ObjectAddress):
                    res = res.obj
                return AliasAssign(res, func_call)
            else:
                return Assign(res, func_call)
        else:
            return Assign(results, func(*args))

    def connect_pointer_targets(self, orig_var, python_res, funcdef, is_bind_c):
        """
        Get the code to connect pointers to their targets.

        Get the code to connect pointers to their targets. The connection is done via reference
        counting to ensure that the target is not cleaned by the garbage collector before the
        pointer.

        Parameters
        ----------
        orig_var : Variable
            The result of the function being wrapped.
        python_res : Variable
            The Python accessible result of the function being wrapped.
        funcdef : FunctionDef
            The function being wrapped.
        is_bind_c : bool
            True if the code is translated from a C-compatible language. False if the
            translated code is in C.

        Returns
        -------
        list
            Any nodes which must be printed to increase reference counts.
        """
        python_args = funcdef.arguments
        arg_targets = funcdef.result_pointer_map.get(orig_var, ())
        n_targets = len(arg_targets)
        if n_targets == 1:
            collect_arg = self._python_object_map[python_args[arg_targets[0]]]
            return self._incref_return_pointer(collect_arg, python_res, orig_var)
        elif n_targets > 1:
            if isinstance(orig_var.class_type, NumpyNDArrayType):
                raise errors.report((f"Can't determine the pointer target for the return object {orig_var}. "
                            "Please avoid calling this function to prevent accidental creation of dangling pointers."),
                        symbol = getattr(funcdef, 'original_function', funcdef), severity='warning')
            else:
                body = []
                for t in arg_targets:
                    collect_arg = self._python_object_map[python_args[t]]
                    body.extend(self._incref_return_pointer(collect_arg, python_res, orig_var))
                return body
        return []

    #--------------------------------------------------------------------------------------------------------------------------------------------

    def _wrap_Module(self, expr):
        """
        Build a `PyModule` from a `Module`.

        Create a `PyModule` which wraps a C-compatible `Module`.

        Parameters
        ----------
        expr : Module
            The module which can be called from C.

        Returns
        -------
        PyModule
            The module which can be called from Python.
        """
        # Define scope
        scope = expr.scope
        mod_scope = Scope(used_symbols = scope.local_used_symbols.copy(), original_symbols = scope.python_names.copy())
        self.scope = mod_scope

        imports = [self._wrap(i) for i in getattr(expr, 'original_module', expr).imports]
        imports = [i for i in imports if i]

        # Ensure all class types are declared
        for c in expr.classes:
            name = c.name
            struct_name = self.scope.get_new_name(f'Py{name}Object')
            dtype = DataTypeFactory(struct_name, BaseClass=WrapperCustomDataType)()

            type_name = self.scope.get_new_name(f'Py{name}Type')
            wrapped_class = PyClassDef(c, struct_name, type_name, self.scope.new_child_scope(name),
                                       docstring = c.docstring, class_type = dtype)

            orig_cls_dtype = c.scope.parent_scope.cls_constructs[name]
            self._python_object_map[c] = wrapped_class
            self._python_object_map[orig_cls_dtype] = dtype

            self.scope.insert_class(wrapped_class, name)

        # Wrap classes
        classes = [self._wrap(i) for i in expr.classes]

        # Wrap functions
        funcs_to_wrap = [f for f in expr.funcs if f not in (expr.init_func, expr.free_func)]
        funcs_to_wrap = [f for f in funcs_to_wrap if not f.is_inline]

        # Add any functions removed by the Fortran printer
        removed_functions = getattr(expr, 'removed_functions', None)
        if removed_functions:
            funcs_to_wrap.extend(removed_functions)

        funcs = [self._wrap(f) for f in funcs_to_wrap]

        # Wrap interfaces
        interfaces = [self._wrap(i) for i in expr.interfaces if not i.is_inline]

        init_func = self._build_module_init_function(expr, imports)

        API_var, import_func = self._build_module_import_function(expr)

        self.exit_scope()

        if not isinstance(expr, BindCModule):
            imports.append(Import(mod_scope.get_python_name(expr.name), expr))
        original_mod = getattr(expr, 'original_module', expr)
        original_mod_name = mod_scope.get_python_name(original_mod.name)
        return PyModule(original_mod_name, [API_var], funcs, imports = imports,
                        interfaces = interfaces, classes = classes, scope = mod_scope,
                        init_func = init_func, import_func = import_func)

    def _wrap_BindCModule(self, expr):
        """
        Build a `PyModule` from a `BindCModule`.

        Create a `PyModule` which wraps a C-compatible `BindCModule`. This function calls the
        more general `_wrap_Module` however additional steps are required to ensure that the
        Fortran functions and variables are declared in C.

        Parameters
        ----------
        expr : Module
            The module which can be called from C.

        Returns
        -------
        PyModule
            The module which can be called from Python.
        """
        pymod = self._wrap_Module(expr)

        # Add declarations for C-compatible variables
        decs = [Declare(v.clone(v.name.lower()), module_variable=True, external = True) \
                                    for v in expr.variables if not v.is_private and isinstance(v, BindCModuleVariable)]
        pymod.declarations = decs

        external_funcs = []
        # Add external functions for functions wrapping array variables
        for v in expr.variable_wrappers:
            f = v.wrapper_function
            external_funcs.append(FunctionDef(f.name, f.arguments, [], f.results, is_header = True, scope = f.scope))

        # Add external functions for normal functions
        external_funcs.extend(FunctionDef(f.name.lower(), f.arguments, [], f.results, is_header = True, scope = f.scope)
                              for f in expr.funcs)
        external_funcs.extend(FunctionDef(f.name.lower(), f.arguments, [], f.results, is_header = True, scope = f.scope)
                              for i in expr.interfaces for f in i.functions)

        for c in expr.classes:
            m = c.new_func
            external_funcs.append(FunctionDef(m.name, m.arguments, [], m.results, is_header = True, scope = m.scope))
            for m in c.methods:
                external_funcs.append(FunctionDef(m.name, m.arguments, [], m.results, is_header = True, scope = m.scope))
            for i in c.interfaces:
                for f in i.functions:
                    external_funcs.append(FunctionDef(f.name, f.arguments, [], f.results, is_header = True, scope = f.scope))
            for a in c.attributes:
                for f in (a.getter, a.setter):
                    if f:
                        external_funcs.append(FunctionDef(f.name, f.arguments, [], f.results, is_header = True, scope = f.scope))
        pymod.external_funcs = external_funcs

        return pymod

    def _wrap_Interface(self, expr):
        """
        Build a `PyInterface` from an `Interface`.

        Create a `PyInterface` which wraps a C-compatible `Interface`. The `PyInterface`
        should take three arguments (`self`, `args`, and `kwargs`) and return a
        `PyccelPyObject`. The arguments are unpacked into multiple `PyccelPyObject`s
        which are passed to `PyFunctionDef`s describing each of the internal
        `FunctionDef` objects. The appropriate `PyFunctionDef` is chosen using an
        additional function which calculates an integer type_indicator.

        Parameters
        ----------
        expr : Interface
            The interface which can be called from C.

        Returns
        -------
        PyInterface
            The interface which can be called from Python.

        See Also
        --------
        CToPythonWrapper._get_type_check_function : The function which defines the calculation
            of the type_indicator.
        """
        # Initialise the scope
        func_name = self.scope.get_new_name(expr.name+'_wrapper')
        func_scope = self.scope.new_child_scope(func_name)
        self.scope = func_scope
        original_funcs = expr.functions
        example_func = original_funcs[0]
        possible_class_base = expr.get_user_nodes((ClassDef,))
        if possible_class_base:
            class_dtype = possible_class_base[0].class_type
        else:
            class_dtype = None

        for f in original_funcs:
            self._wrap(f)

        # Add the variables to the expected symbols in the scope
        for a in example_func.arguments:
            func_scope.insert_symbol(a.var.name)

        # Create necessary arguments
        python_args = example_func.arguments
        func_args, body = self._unpack_python_args(python_args, class_dtype)

        # Get python arguments which will be passed to FunctionDefs
        python_arg_objs = [self._python_object_map[a] for a in python_args]

        type_indicator = Variable(PythonNativeInt(), self.scope.get_new_name('type_indicator'))
        self.scope.insert_variable(type_indicator)

        self.exit_scope()

        # Determine flags which indicate argument type
        type_check_name = self.scope.get_new_name(expr.name+'_type_check')
        type_check_func, argument_type_flags = self._get_type_check_function(type_check_name, python_arg_objs, original_funcs)

        self.scope = func_scope
        # Build the body of the function
        body.append(Assign(type_indicator, type_check_func(*python_arg_objs)))

        functions = []
        if_sections = []
        for func, index in argument_type_flags.items():
            # Add an IfSection calling the appropriate function if the type_indicator matches the index
            wrapped_func = self._python_object_map[func]
            if_sections.append(IfSection(PyccelEq(type_indicator, LiteralInteger(index)),
                                [Return(wrapped_func(*python_arg_objs))]))
            functions.append(wrapped_func)
        if_sections.append(IfSection(PyccelEq(type_indicator, PyccelUnarySub(LiteralInteger(1))),
                    [Return(self._error_exit_code)]))
        if_sections.append(IfSection(LiteralTrue(),
                    [PyErr_SetString(PyTypeError, CStrStr(LiteralString("Unexpected type combination"))),
                     Return(self._error_exit_code)]))
        body.append(If(*if_sections))
        self.exit_scope()

        interface_func = FunctionDef(func_name,
                                     [FunctionDefArgument(a) for a in func_args],
                                     body,
                                     FunctionDefResult(self.get_new_PyObject("result", is_temp=True)),
                                     scope=func_scope)
        for a in python_args:
            self._python_object_map.pop(a)

        return PyInterface(func_name, functions, interface_func, type_check_func, expr)

    def _wrap_FunctionDef(self, expr):
        """
        Build a `PyFunctionDef` from a `FunctionDef`.

        Create a `PyFunctionDef` which wraps a C-compatible `FunctionDef`.
        The `PyFunctionDef` should take three arguments (`self`, `args`,
        and `kwargs`) and return a `PyccelPyObject`. If the function is
        called from an Interface then the arguments are `PyccelPyObject`s
        describing each of the arguments of the C-compatible function.

        Parameters
        ----------
        expr : FunctionDef
            The function which can be called from C.

        Returns
        -------
        PyFunctionDef
            The function which can be called from Python.
        """
        original_func = getattr(expr, 'original_function', expr)
        func_name = self.scope.get_new_name(expr.name+'_wrapper')
        func_scope = self.scope.new_child_scope(func_name)
        self.scope = func_scope
        original_func_name = original_func.scope.get_python_name(original_func.name)

        possible_class_base = expr.get_user_nodes((ClassDef,))
        if possible_class_base:
            class_dtype = possible_class_base[0].class_type
        else:
            class_dtype = None

        is_bind_c_function_def = isinstance(expr, BindCFunctionDef)

        if expr.is_private:
            self.exit_scope()
            return self._get_untranslatable_function(func_name,
                         func_scope, expr,
                         "Private functions are not accessible from python")

        # Handle un-wrappable functions
        if any(isinstance(a.var, FunctionAddress) for a in expr.arguments):
            self.exit_scope()
            warnings.warn("Functions with functions as arguments will not be callable from Python")
            return self._get_untranslatable_function(func_name,
                         func_scope, expr,
                         "Cannot pass a function as an argument")

        # Add the variables to the expected symbols in the scope
        for a in expr.arguments:
            a_var = a.var
            func_scope.insert_symbol(getattr(a_var, 'original_var', a_var).name)

        in_interface = len(expr.get_user_nodes(Interface)) > 0

        # Get variables describing the arguments and results that are seen from Python
        python_args = expr.arguments
        python_results = expr.results

        # Get the arguments of the PyFunctionDef
        if 'property' in original_func.decorators:
            func_args = [self.get_new_PyObject('self_obj', dtype = class_dtype),
                         func_scope.get_temporary_variable(VoidType(), memory_handling='alias')]
            self._python_object_map[python_args[0]] = func_args[0]
            func_args = [FunctionDefArgument(a) for a in func_args]
            body = []
        else:
            if in_interface or original_func_name in magic_binary_funcs or original_func_name == '__len__':
                func_args = [FunctionDefArgument(a) for a in self._get_python_argument_variables(python_args)]
                body = []
            else:
                func_args, body = self._unpack_python_args(python_args, class_dtype)
                func_args = [FunctionDefArgument(a) for a in func_args]

        # Get the code required to extract the C-compatible arguments from the Python arguments
        wrapped_args = [self._wrap(a) for a in python_args]
        body += [l for a in wrapped_args for l in a['body']]

        # Get the code required to wrap the C-compatible results into Python objects
        # This function creates variables so it must be called before extracting them from the scope.
        if original_func_name in magic_binary_funcs and original_func_name.startswith('__i'):
            res = func_args[0].var.clone(self.scope.get_new_name(func_args[0].var.name), is_argument=False)
            wrapped_results = {'c_results': [], 'py_result': res, 'body': []}
            body.append(AliasAssign(res, func_args[0].var))
            body.append(Py_INCREF(res))
        else:
            wrapped_results = self._extract_FunctionDefResult(python_results.var, is_bind_c_function_def, expr)

        # Get the arguments and results which should be used to call the c-compatible function
        func_call_args = [ca for a in wrapped_args for ca in a['args']]

        # Get the names of the results collected from the C-compatible function
        body.extend(l for l in wrapped_results.get('setup',()))
        c_results =  wrapped_results['c_results']
        python_result_variable = wrapped_results['py_result']

        if class_dtype:
            body.extend(self._save_referenced_objects(expr, func_args))

        # Call the C-compatible function
        body.append(self._call_wrapped_function(expr, func_call_args, c_results))

        # Deallocate the C equivalent of any array arguments
        # The C equivalent is the same variable that is passed to the function unless the target language is Fortran.
        # In this case known-size stack arrays are used which are automatically deallocated when they go out of scope.
        for a in python_args:
            orig_var = a.var
            if orig_var.is_ndarray:
                v = self.scope.find(orig_var.name, category='variables', raise_if_missing = True)
                if v.is_optional:
                    body.append(If( IfSection(PyccelIsNot(v, Nil()), [Deallocate(v)]) ))
                else:
                    body.append(Deallocate(v))

        if original_func_name == '__len__':
            self.scope.remove_variable(python_result_variable)
            python_result_variable = c_results[0]
        else:
            body.extend(wrapped_results['body'])
        body.extend(ai for arg in wrapped_args for ai in arg['clean_up'])

        # Pack the Python compatible results of the function into one argument.
        if python_result_variable is Py_None:
            res = Py_None
            func_results = FunctionDefResult(self.get_new_PyObject("result", is_temp=True))
            body.append(Py_INCREF(res))
        elif original_func_name == '__len__':
            res = Py_ssize_t_Cast(python_result_variable)
            func_results = FunctionDefResult(Variable(Py_ssize_t(), self.scope.get_new_name(), is_temp = True))
        else:
            res = python_result_variable
            func_results = FunctionDefResult(res)
        body.append(Return(res))

        self.exit_scope()
        for a in python_args:
            if not a.bound_argument:
                self._python_object_map.pop(a)

        function = PyFunctionDef(func_name, func_args, body, func_results, scope=func_scope,
                docstring = expr.docstring, original_function = original_func)

        self.scope.insert_function(function, func_name)
        self._python_object_map[expr] = function

        if 'property' in original_func.decorators:
            python_name = original_func.scope.get_python_name(original_func.name)
            docstring = LiteralString(
                            '\n'.join(original_func.docstring.comments)
                            if original_func.docstring else f"The attribute {python_name}")
            return PyGetSetDefElement(python_name, function, None, CStrStr(docstring))
        else:
            return function

    def _wrap_FunctionDefArgument(self, expr):
        """
        Get the code which translates a Python `FunctionDefArgument` to a C-compatible `Variable`.

        Get the code necessary to transform a Variable passed as an argument in Python, from an object with
        datatype `PyccelPyObject` to a Variable that can be used in C code.

        The relevant `PyccelPyObject` is collected from `self._python_object_map`.

        The necessary steps are:
        - Create a variable to store the C-compatible result.
        - Initialise the variable to any provided default value.
        - Cast the Python object to the C object using utility functions.
        - Raise any useful errors (this is not necessary if the FunctionDef is in an interface as errors are
            raised while determining which function to call).

        Parameters
        ----------
        expr : FunctionDefArgument
            The argument of the C function.

        Returns
        -------
        dict[str, Any]
            A dictionary with the keys:
             - body : a list of PyccelAstNodes containing the code which translates the `PyccelPyObject`
                        to a C-compatible variable.
             - args : a list of Variables which should be passed to call the function being wrapped.
        """

        collect_arg = self._python_object_map[expr]
        in_interface = len(expr.get_user_nodes(Interface)) > 0
        is_bind_c_argument = isinstance(expr.var, BindCVariable)

        orig_var = getattr(expr.var, 'original_var', expr.var)
        bound_argument = expr.bound_argument

        # Collect the function which casts from a Python object to a C object
        arg_extraction = self._extract_FunctionDefArgument(orig_var, collect_arg, bound_argument, is_bind_c_argument)

        body = []
        cast = arg_extraction['body']
        arg_vars = arg_extraction['args']

        # Initialise to any default value
        if expr.has_default:
            if 'default_init' in arg_extraction:
                for i, l in enumerate(arg_extraction['default_init']):
                    body.insert(i, l)
            else:
                assert len(arg_vars) == 1
                arg_var = arg_vars[0]
                default_val = expr.value
                if isinstance(default_val, Nil):
                    body.insert(0, AliasAssign(arg_var, default_val))
                else:
                    body.insert(0, Assign(arg_var, default_val))

        # Create any necessary type checks and errors
        if expr.has_default:
            check_func, err = self._get_type_check_condition(collect_arg, orig_var, True, body,
                    allow_empty_arrays = is_bind_c_argument)
            body.append(If( IfSection(PyccelIsNot(collect_arg, Py_None), [
                                If(IfSection(check_func, cast), IfSection(LiteralTrue(), [*err, Return(self._error_exit_code)]))])))
        elif not (in_interface or bound_argument):
            check_func, err = self._get_type_check_condition(collect_arg, orig_var, True, body,
                    allow_empty_arrays = is_bind_c_argument)
            body.append(If( IfSection(PyccelNot(check_func), [*err, Return(self._error_exit_code)])))
            body.extend(cast)
        else:
            body.extend(cast)

        return {'body': body, 'args': arg_vars, 'clean_up': arg_extraction.get('clean_up', ())}

    def _wrap_Variable(self, expr):
        """
        Get the code which translates a C-compatible module variable to an object with datatype `PyccelPyObject`.

        Get the code which translates a C-compatible module variable to an object with datatype `PyccelPyObject`.
        This new object is saved into self._python_object_map. The translation is achieved using utility
        functions.

        Parameters
        ----------
        expr : Variable
            The module variable.

        Returns
        -------
        list of pyccel.ast.basic.PyccelAstNode
            The code which translates the Variable to a Python-compatible variable.
        """

        # Create the resulting Variable with datatype `PyccelPyObject`
        py_equiv = self.scope.get_temporary_variable(PyccelPyObject(), memory_handling='alias')
        # Save the Variable so it can be located later
        self._python_object_map[expr] = py_equiv

        if isinstance(expr.class_type, NumpyNDArrayType):
            # Cast the C variable into a Python variable
            typenum = numpy_dtype_registry[expr.dtype]
            data_var = DottedVariable(VoidType(), 'data', memory_handling='alias',
                        lhs=expr)
            shape_var = DottedVariable(CStackArray(NumpyInt32Type()), 'shape',
                        lhs=expr)
            release_memory = False
            return [AliasAssign(py_equiv, to_pyarray(
                             LiteralInteger(expr.rank), typenum, data_var, shape_var,
                             convert_to_literal(expr.order != 'F'),
                             convert_to_literal(release_memory)))]
        else:
            wrapper_function = C_to_Python(expr)
            return [AliasAssign(py_equiv, wrapper_function(expr))]

    def _wrap_BindCArrayVariable(self, expr):
        """
        Get the code which translates a Fortran array module variable to an object with datatype `PyccelPyObject`.

        Get the code which translates a Fortran array module variable to an object with datatype `PyccelPyObject`
        which can be used as a Python module variable. This new object is saved into self._python_object_map.
        Fortran arrays are not compatible with C, but objects of type `BindCArrayVariable` contain wrapper
        functions which can be used to retrieve C-compatible variables.

        The necessary steps are:
        - Create the variables necessary to retrieve array objects from Fortran.
        - Call the bind c wrapper function to initialise these objects.
        - Pack the results into a C-compatible `ndarray`.
        - Use `self._wrap_Variable` to get the object with datatype `PyccelPyObject`.
        - Correct the key in self._python_object_map initialised by `self._wrap_Variable`.

        Parameters
        ----------
        expr : BindCArrayVariable
            The array module variable.

        Returns
        -------
        list of pyccel.ast.basic.PyccelAstNode
            The code which translates the Variable to a Python-compatible variable.
        """
        v = expr.original_variable

        typenum = numpy_dtype_registry[v.dtype]
        # Get pointer to store raw array data
        data_var = self.scope.get_temporary_variable(dtype_or_var = VoidType(),
                name = v.name + '_data', memory_handling = 'alias')
        # Create variables to store the shape of the array
        shape_var = self.scope.get_temporary_variable(CStackArray(NumpyInt32Type()), name = v.name+'_size',
                shape = (v.rank,))
        shape = [IndexedElement(shape_var, i) for i in range(v.rank)]
        # Get the bind_c function which wraps a fortran array and returns c objects
        var_wrapper = expr.wrapper_function
        # Call bind_c function
        call = Assign(PythonTuple(ObjectAddress(data_var), *shape), var_wrapper())

        # Create the resulting Variable with datatype `PyccelPyObject`
        py_equiv = self.scope.get_temporary_variable(PyccelPyObject(), memory_handling='alias')
        self._python_object_map[expr] = py_equiv

        release_memory = False
        # Save the ndarray to vars_to_wrap to be handled as if it came from C
        return [call, AliasAssign(py_equiv, to_pyarray(LiteralInteger(v.rank), typenum,
                            data_var, shape_var, convert_to_literal(v.order != 'F'),
                            convert_to_literal(release_memory)))]

    def _wrap_DottedVariable(self, expr):
        """
        Create all objects necessary to expose a class attribute to C.

        Create the getter and setter functions which expose the class attribute
        to C. Return these objects in a PyGetSetDefElement.
        See <https://docs.python.org/3/extending/newtypes_tutorial.html#providing-finer-control-over-data-attributes>
        for more information about the necessary prototypes.

        Parameters
        ----------
        expr : DottedVariable
            The class attribute.

        Returns
        -------
        PyGetSetDefElement
            An object which contains the new getter and setter functions that should be
            described in the array of PyGetSetDef objects.
        """
        lhs = expr.lhs
        class_type = lhs.cls_base
        python_class_type = self.scope.find(class_type.name, 'classes', raise_if_missing = True)
        class_scope = python_class_type.scope

        class_ptr_attrib = class_scope.find('instance', 'variables', raise_if_missing = True)

        # ----------------------------------------------------------------------------------
        #                        Create getter
        # ----------------------------------------------------------------------------------
        getter_name = self.scope.get_new_name(f'{class_type.name}_{expr.name}_getter')
        getter_scope = self.scope.new_child_scope(getter_name)
        self.scope = getter_scope
        getter_args = [self.get_new_PyObject('self_obj', dtype = lhs.dtype),
                       getter_scope.get_temporary_variable(VoidType(), memory_handling='alias')]
        self.scope.insert_symbol(expr.name)

        class_obj = Variable(lhs.dtype, self.scope.get_new_name('self'), memory_handling='alias')
        self.scope.insert_variable(class_obj, 'self')

        attrib = expr.clone(expr.name, lhs = class_obj)
        # Cast the C variable into a Python variable
        result_wrapping = self._extract_FunctionDefResult(expr.clone(expr.name, new_class = Variable), False)
        res_wrapper = result_wrapping['body']
        new_res_val = result_wrapping['c_results'][0]
        getter_result = result_wrapping['py_result']
        setup = result_wrapping.get('setup', ())
        if new_res_val.rank > 0:
            body = [AliasAssign(new_res_val, attrib), *res_wrapper]
        elif isinstance(expr.dtype, CustomDataType):
            if isinstance(new_res_val, PointerCast):
                new_res_val = new_res_val.obj
            body = [Allocate(getter_result, shape=None, status='unallocated'),
                    AliasAssign(new_res_val, attrib),
                    *res_wrapper]
        else:
            body = [Assign(new_res_val, attrib), *res_wrapper]

        body.extend(self._incref_return_pointer(getter_args[0], getter_result, expr))

        getter_body = [*setup, AliasAssign(class_obj, PointerCast(class_ptr_attrib.clone(class_ptr_attrib.name,
                                                                                 new_class = DottedVariable,
                                                                                lhs = getter_args[0]),
                                                          cast_type = lhs)),
                       *body,
                       Return(getter_result)]
        self.exit_scope()

        args = [FunctionDefArgument(a) for a in getter_args]
        getter = PyFunctionDef(getter_name, args, getter_body, FunctionDefResult(getter_result),
                                original_function = expr, scope = getter_scope)

        # ----------------------------------------------------------------------------------
        #                        Create setter
        # ----------------------------------------------------------------------------------
        self._error_exit_code = PyccelUnarySub(LiteralInteger(1, dtype=CNativeInt()))
        setter_name = self.scope.get_new_name(f'{class_type.name}_{expr.name}_setter')
        setter_scope = self.scope.new_child_scope(setter_name)
        self.scope = setter_scope
        setter_args = [self.get_new_PyObject('self_obj', dtype = lhs.dtype),
                       self.get_new_PyObject(f'{expr.name}_obj'),
                       setter_scope.get_temporary_variable(VoidType(), memory_handling='alias')]
        setter_result = FunctionDefResult(setter_scope.get_temporary_variable(CNativeInt()))
        self.scope.insert_symbol(expr.name)
        new_set_val_arg = FunctionDefArgument(expr.clone(expr.name, new_class = Variable))
        self._python_object_map[new_set_val_arg] = setter_args[1]

        if isinstance(expr.class_type, FixedSizeNumericType) or expr.is_alias:
            class_obj = Variable(lhs.dtype, self.scope.get_new_name('self'), memory_handling='alias')
            self.scope.insert_variable(class_obj, 'self')

            attrib = expr.clone(expr.name, lhs = class_obj)
            wrap_arg = self._wrap(new_set_val_arg)
            arg_wrapper = wrap_arg['body']
            new_set_val = wrap_arg['args'][0]

            if expr.memory_handling == 'alias':
                update = AliasAssign(attrib, new_set_val)
            else:
                update = Assign(attrib, new_set_val)

            # Cast the C variable into a Python variable
            setter_body = [*arg_wrapper,
                           AliasAssign(class_obj, PointerCast(class_ptr_attrib.clone(class_ptr_attrib.name,
                                                                                     new_class = DottedVariable,
                                                                                    lhs = setter_args[0]),
                                                              cast_type = lhs)),
                           *self._incref_return_pointer(setter_args[1], setter_args[0], expr.lhs),
                           update,
                           Return(LiteralInteger(0, dtype=CNativeInt()))]
        else:
            setter_body = [PyErr_SetString(PyAttributeError,
                                        CStrStr(LiteralString("Can't reallocate memory via Python interface."))),
                        Return(self._error_exit_code)]
        self.exit_scope()

        args = [FunctionDefArgument(a) for a in setter_args]
        setter = PyFunctionDef(setter_name, args, setter_body, setter_result,
                                original_function = expr, scope = setter_scope)
        self._error_exit_code = Nil()
        self._python_object_map.pop(new_set_val_arg)
        # ----------------------------------------------------------------------------------

        python_name = class_type.scope.get_python_name(expr.name)
        return PyGetSetDefElement(python_name, getter, setter,
                                CStrStr(LiteralString(f"The attribute {python_name}")))

    def _wrap_BindCClassProperty(self, expr):
        """
        Create a PyGetSetDefElement to expose a class attribute/property to Python.

        Create getter and setter functions which are compatible with the expected prototype for
        `PyGetSetDef` and which call the getter and setter functions contained in the
        BindCClassProperty. The result is returned in a PyGetSetDefElement.
        See <https://docs.python.org/3/extending/newtypes_tutorial.html#providing-finer-control-over-data-attributes>
        for more information about the necessary prototypes.

        Parameters
        ----------
        expr : BindCClassProperty
            The object containing the getter and setter functions to be wrapped.

        Returns
        -------
        PyGetSetDefElement
            An object which contains the new getter and setter functions that should be
            described in the array of PyGetSetDef objects.
        """
        class_type = expr.class_type
        name = expr.python_name
        # ----------------------------------------------------------------------------------
        #                        Create getter
        # ----------------------------------------------------------------------------------
        getter_name = self.scope.get_new_name(f'{class_type.name}_{name}_getter')
        getter_scope = self.scope.new_child_scope(getter_name)
        self.scope = getter_scope

        get_val_arg = expr.getter.arguments[0]
        self.scope.insert_symbol(get_val_arg.var.original_var.name)
        get_val_result = expr.getter.results

        getter_args = [self.get_new_PyObject('self_obj', dtype = class_type),
                       getter_scope.get_temporary_variable(VoidType(), memory_handling='alias')]

        self._python_object_map[get_val_arg] = getter_args[0]

        wrapped_args = self._wrap(get_val_arg)
        arg_code = wrapped_args['body']
        class_obj = wrapped_args['args'][0]

        # Cast the C variable into a Python variable
        get_val_result_var = getattr(get_val_result, 'original_function_result_variable', get_val_result.var)
        result_wrapping = self._extract_FunctionDefResult(get_val_result_var, True)
        res_wrapper = result_wrapping['body']
        c_results = result_wrapping['c_results']
        getter_result = result_wrapping['py_result']
        setup = result_wrapping.get('setup', ())

        call = self._call_wrapped_function(expr.getter, (class_obj,), c_results)

        if isinstance(getter_result.dtype, CustomDataType):
            arg_code.append(Allocate(getter_result, shape=None, status='unallocated'))

        if isinstance(expr.getter.original_function, DottedVariable):
            wrapped_var = expr.getter.original_function
        else:
            wrapped_var = expr.getter.original_function.results.var
        res_wrapper.extend(self._incref_return_pointer(getter_args[0], getter_result, wrapped_var))

        getter_body = [*setup,
                       *arg_code,
                       call,
                       *res_wrapper,
                       Return(getter_result)]
        self.exit_scope()

        args = [FunctionDefArgument(a) for a in getter_args]
        getter = PyFunctionDef(getter_name, args, getter_body, FunctionDefResult(getter_result),
                                original_function = expr.getter, scope = getter_scope)

        # ----------------------------------------------------------------------------------
        #                        Create setter
        # ----------------------------------------------------------------------------------
        if expr.setter:
            self._error_exit_code = PyccelUnarySub(LiteralInteger(1, dtype=CNativeInt()))
            setter_name = self.scope.get_new_name(f'{class_type.name}_{name}_setter')
            setter_scope = self.scope.new_child_scope(setter_name)
            self.scope = setter_scope

            original_args = expr.setter.arguments
            f_wrapped_args = expr.setter.arguments

            self_arg = original_args[0]
            set_val_arg = original_args[1]
            for a in f_wrapped_args:
                self.scope.insert_symbol(a.var.name)
            self.scope.insert_symbol(self_arg.var.original_var.name)
            self.scope.insert_symbol(set_val_arg.var.original_var.name)

            setter_args = [self.get_new_PyObject('self_obj', dtype = class_type),
                           self.get_new_PyObject(f'{name}_obj'),
                           setter_scope.get_temporary_variable(VoidType(), memory_handling='alias')]
            setter_result = FunctionDefResult(setter_scope.get_temporary_variable(CNativeInt()))

            self._python_object_map[self_arg] = setter_args[0]
            self._python_object_map[set_val_arg] = setter_args[1]

            if isinstance(wrapped_var.class_type, FixedSizeNumericType) or wrapped_var.is_alias:
                wrapped_args = [self._wrap(a) for a in original_args]
                arg_code = [l for a in wrapped_args for l in a['body']]
                func_call_args = [ca for a in wrapped_args for ca in a['args']]

                setter_body = [*arg_code,
                               expr.setter(*func_call_args),
                               *self._save_referenced_objects(expr.setter, setter_args),
                               Return(LiteralInteger(0, dtype=CNativeInt()))]
            else:
                setter_body = [PyErr_SetString(PyAttributeError,
                                            CStrStr(LiteralString("Can't reallocate memory via Python interface."))),
                            Return(self._error_exit_code)]
            self.exit_scope()

            args = [FunctionDefArgument(a) for a in setter_args]
            setter = PyFunctionDef(setter_name, args, setter_body, setter_result,
                                    original_function = expr, scope = setter_scope)
        else:
            setter = None

        self._error_exit_code = Nil()

        docstring = LiteralString(
                        '\n'.join(expr.docstring.comments)
                        if expr.docstring else f"The attribute {expr.python_name}")
        return PyGetSetDefElement(expr.python_name, getter, setter, CStrStr(docstring))

    def _wrap_ClassDef(self, expr):
        """
        Get the code which exposes a class definition to Python.

        Get the code which exposes a class definition to Python.

        Parameters
        ----------
        expr : ClassDef
            The class definition being wrapped.

        Returns
        -------
        PyClassDef
            The wrapped class definition.
        """
        name = expr.name
<<<<<<< HEAD
        struct_name = self.scope.get_new_name(f'Py{name}Object')
        dtype = DataTypeFactory(struct_name, self.scope.get_python_name(struct_name), BaseClass=WrapperCustomDataType)()
=======
>>>>>>> 7d186fbb

        bound_class = isinstance(expr, BindCClassDef)

        orig_cls_dtype = expr.scope.parent_scope.cls_constructs[name]
        wrapped_class = self._python_object_map[expr]

        orig_scope = expr.scope

        for f in expr.methods:
            if f.is_inline:
                continue
            orig_f = getattr(f, 'original_function', f)
            name = orig_f.name
            python_name = orig_scope.get_python_name(name)
            if python_name == '__del__':
                wrapped_class.add_new_method(self._get_class_destructor(f, orig_cls_dtype, wrapped_class.scope))
            elif python_name == '__init__':
                wrapped_class.add_new_method(self._get_class_initialiser(f, orig_cls_dtype))
            elif python_name in (*magic_binary_funcs, '__len__'):
                wrapped_class.add_new_magic_method(self._wrap(f))
            elif 'property' in f.decorators:
                wrapped_class.add_property(self._wrap(f))
            else:
                wrapped_class.add_new_method(self._wrap(f))

        for i in expr.interfaces:
            for f in i.functions:
                self._wrap(f)
            wrapped_class.add_new_interface(self._wrap(i))

        if bound_class:
            wrapped_class.add_alloc_method(self._get_class_allocator(orig_cls_dtype, expr.new_func))
        else:
            wrapped_class.add_alloc_method(self._get_class_allocator(orig_cls_dtype))

        # Pseudo-self variable is useful for pre-defined attributes which are not DottedVariables
        pseudo_self = Variable(expr.class_type, 'self', cls_base = expr)
        for a in expr.attributes:
            if isinstance(a.class_type, TupleType):
                errors.report("Tuples cannot yet be exposed to Python.",
                        severity='warning',
                        symbol=a)
                continue

            if bound_class or not a.is_private:
                if isinstance(a, (DottedVariable, BindCClassProperty)):
                    wrapped_class.add_property(self._wrap(a))
                else:
                    wrapped_class.add_property(self._wrap(a.clone(a.name, new_class = DottedVariable,
                                                            lhs=pseudo_self)))

        return wrapped_class

    def _wrap_Import(self, expr):
        """
        Examine an Import statement and collect any relevant objects.

        Examine an Import statement used in the module being wrapped. If it imports a class
        from a module then a PyClassDef is added to the scope imports to ensure that its
        description is available for functions wishing to use this type for an argument
        or return value.

        Parameters
        ----------
        expr : Import
            The import found in the module being wrapped.

        Returns
        -------
        Import | None
            The import needed in the wrapper, or None if none is necessary.
        """
        # Imports do not use collision handling as there is not enough context available.
        # This should be fixed when stub files and proper pickling is added
        import_wrapper = False
        for as_name in expr.target:
            t = as_name.object
            if isinstance(t, ClassDef):
                name = t.name
                struct_name = f'Py{name}Object'
                dtype = DataTypeFactory(struct_name, struct_name, BaseClass=WrapperCustomDataType)()
                type_name = f'Py{name}Type'
                wrapped_class = PyClassDef(t, struct_name, type_name, Scope(), class_type = dtype)
                self._python_object_map[t] = wrapped_class
                self._python_object_map[t.class_type] = dtype
                self.scope.imports['classes'][t.name] = wrapped_class
                import_wrapper = True

        if import_wrapper:
            wrapper_name = f'{expr.source}_wrapper'
            mod_spoof = PyModule(expr.source_module.name, (), (), scope = Scope())
            return Import(wrapper_name, AsName(mod_spoof, expr.source), mod = mod_spoof)
        else:
            return None

    def _extract_FunctionDefArgument(self, orig_var, collect_arg, bound_argument,
            is_bind_c_argument, *, arg_var = None):
        """
        Extract the C-compatible FunctionDefArgument from the PythonObject.

        Extract the C-compatible FunctionDefArgument from the PythonObject.
        The C-compatible argument is extracted from collect_arg which holds a Python
        object into arg_var.

        The extraction is done by finding the appropriate function
        _extract_X_FunctionDefArgument for the object expr. X is the class type of the
        object expr. If this function does not exist then the method resolution order
        is used to search for other compatible _extract_X_FunctionDefArgument functions.
        If none are found then an error is raised.

        Parameters
        ----------
        orig_var : Variable | IndexedElement
            An object representing the variable or an element of the variable from the
            FunctionDefArgument being wrapped.

        collect_arg : Variable
            A variable with type PythonObject* holding the Python argument from which the
            C-compatible argument should be collected.

        bound_argument : bool
            True if the argument is the self argument of a class method. False otherwise.
            This should always be False for this function.

        is_bind_c_argument : bool
            True if the argument was defined in a BindCFunctionDef. False otherwise.

        arg_var : Variable | IndexedElement, optional
            A variable or an element of the variable representing the argument that
            will be passed to the low-level function call.

        Returns
        -------
        dict
            A dictionary describing the objects necessary to access the argument.
        """
        class_type = orig_var.class_type

        classes = type(class_type).__mro__
        for cls in classes:
            annotation_method = f'_extract_{cls.__name__}_FunctionDefArgument'
            if hasattr(self, annotation_method):
                return getattr(self, annotation_method)(orig_var, collect_arg, bound_argument,
                                                is_bind_c_argument, arg_var = arg_var)

        # Unknown object, we raise an error.
        return errors.report(f"Wrapping function arguments is not implemented for type {class_type}. "+PYCCEL_RESTRICTION_TODO, symbol=orig_var,
            severity='fatal')

    def _extract_FixedSizeType_FunctionDefArgument(self, orig_var, collect_arg, bound_argument,
            is_bind_c_argument, *, arg_var = None):
        """
        Extract the C-compatible scalar FunctionDefArgument from the PythonObject.

        Extract the C-compatible scalar FunctionDefArgument from the PythonObject.
        The C-compatible argument is extracted from collect_arg which holds a Python
        object into arg_var.

        The extraction is done by calling a function from the C-Python API. These functions
        are indexed in the dictionary `py_to_c_registry`.

        Parameters
        ----------
        orig_var : Variable | IndexedElement
            An object representing the variable or an element of the variable from the
            FunctionDefArgument being wrapped.

        collect_arg : Variable
            A variable with type PythonObject* holding the Python argument from which the
            C-compatible argument should be collected.

        bound_argument : bool
            True if the argument is the self argument of a class method. False otherwise.
            This should always be False for this function.

        is_bind_c_argument : bool
            True if the argument was defined in a BindCFunctionDef. False otherwise.

        arg_var : Variable | IndexedElement
            A variable or an element of the variable representing the argument that
            will be passed to the low-level function call.

        Returns
        -------
        dict
            A dictionary describing the objects necessary to access the argument.
        """
        assert not bound_argument
        if arg_var is None:
            arg_var = orig_var.clone(self.scope.get_expected_name(orig_var.name), new_class = Variable,
                                    is_argument = False, is_const = False)
            self.scope.insert_variable(arg_var, orig_var.name)

        dtype = orig_var.dtype
        try :
            cast_function = py_to_c_registry[(dtype.primitive_type, dtype.precision)]
        except KeyError:
            errors.report(PYCCEL_RESTRICTION_TODO, symbol=dtype,severity='fatal')
        cast_func = FunctionDef(name = cast_function,
                           body      = [],
                           arguments = [FunctionDefArgument(Variable(PyccelPyObject(), name = 'o', memory_handling='alias'))],
                           results   = FunctionDefResult(Variable(dtype, name = 'v')))

        body = [Assign(arg_var, cast_func(collect_arg))]

        if getattr(orig_var, 'is_optional', False):
            memory_var = self.scope.get_temporary_variable(arg_var, name = arg_var.name + '_memory', is_optional = False)
            body.insert(0, AliasAssign(arg_var, memory_var))

        return {'body': body,
                'args': [arg_var]}

    def _extract_CustomDataType_FunctionDefArgument(self, orig_var, collect_arg, bound_argument,
            is_bind_c_argument, *, arg_var = None):
        """
        Extract the C-compatible class FunctionDefArgument from the PythonObject.

        Extract the C-compatible class FunctionDefArgument from the PythonObject.
        The C-compatible argument is extracted from collect_arg which holds a Python
        object into arg_var.

        The extraction is done by accessing the pointer from the `instance` attribute of the
        Pyccel generated class definition.

        Parameters
        ----------
        orig_var : Variable | IndexedElement
            An object representing the variable or an element of the variable from the
            FunctionDefArgument being wrapped.

        collect_arg : Variable
            A variable with type PythonObject* holding the Python argument from which the
            C-compatible argument should be collected.

        bound_argument : bool
            True if the argument is the self argument of a class method. False otherwise.
            This should always be False for this function.

        is_bind_c_argument : bool
            True if the argument was defined in a BindCFunctionDef. False otherwise.

        arg_var : Variable | IndexedElement, optional
            A variable or an element of the variable representing the argument that
            will be passed to the low-level function call.

        Returns
        -------
        dict
            A dictionary describing the objects necessary to access the argument.
        """
        if arg_var is None:
            kwargs = {'is_argument': False}
            kwargs['memory_handling']='alias'
            if is_bind_c_argument:
                kwargs['class_type'] = VoidType()

            arg_var = orig_var.clone(self.scope.get_expected_name(orig_var.name), new_class = Variable,
                                    **kwargs)
            self.scope.insert_variable(arg_var, orig_var.name)

        dtype = orig_var.dtype
        python_cls_base = self.scope.find(dtype.name, 'classes', raise_if_missing = True)
        scope = python_cls_base.scope
        attribute = scope.find('instance', 'variables', raise_if_missing = True)
        if bound_argument:
            cast_type = collect_arg
            cast = []
        else:
            cast_type = Variable(self._python_object_map[dtype],
                                self.scope.get_new_name(collect_arg.name),
                                memory_handling='alias',
                                cls_base = self.scope.find(dtype.name, 'classes', raise_if_missing = True))
            self.scope.insert_variable(cast_type)
            cast = [AliasAssign(cast_type, PointerCast(collect_arg, cast_type))]
        c_res = attribute.clone(attribute.name, new_class = DottedVariable, lhs = cast_type)
        cast_c_res = PointerCast(c_res, orig_var)
        cast.append(AliasAssign(arg_var, cast_c_res))
        return {'body': cast, 'args': [arg_var]}

    def _extract_NumpyNDArrayType_FunctionDefArgument(self, orig_var, collect_arg, bound_argument,
            is_bind_c_argument, *, arg_var = None):
        """
        Extract the C-compatible NumPy array FunctionDefArgument from the PythonObject.

        Extract the C-compatible NumPy array FunctionDefArgument from the PythonObject.
        The C-compatible argument is extracted from collect_arg which holds a Python
        object into arg_var.

        The extraction is done by calling the function `pyarray_to_ndarray` from the stdlib.

        Parameters
        ----------
        orig_var : Variable | IndexedElement
            An object representing the variable or an element of the variable from the
            FunctionDefArgument being wrapped.

        collect_arg : Variable
            A variable with type PythonObject* holding the Python argument from which the
            C-compatible argument should be collected.

        bound_argument : bool
            True if the argument is the self argument of a class method. False otherwise.
            This should always be False for this function.

        is_bind_c_argument : bool
            True if the argument was defined in a BindCFunctionDef. False otherwise.

        arg_var : Variable | IndexedElement, optional
            A variable or an element of the variable representing the argument that
            will be passed to the low-level function call.

        Returns
        -------
        dict
            A dictionary describing the objects necessary to access the argument.
        """
        assert arg_var is None
        parts = self._get_array_parts(orig_var, collect_arg)
        body = parts['body']
        shape = parts['shape']
        strides = parts['strides']
        shape_elems = [IndexedElement(shape, i) for i in range(orig_var.rank)]
        stride_elems = [IndexedElement(strides, i) for i in range(orig_var.rank)]
        args = [parts['data']] + shape_elems + stride_elems
        default_body = [AliasAssign(parts['data'], Nil())] + \
                [Assign(s, 0) for s in shape_elems] + \
                [Assign(s, 1) for s in stride_elems]

        if is_bind_c_argument:
            rank = orig_var.rank
            arg_var = Variable(BindCArrayType(rank, True), self.scope.get_new_name(orig_var.name),
                        shape = (LiteralInteger(rank*2+1),))
            self.scope.insert_symbolic_alias(IndexedElement(arg_var, LiteralInteger(0)), ObjectAddress(parts['data']))
            for i,s in enumerate(shape):
                self.scope.insert_symbolic_alias(IndexedElement(arg_var, LiteralInteger(i+1)), s)
            for i,s in enumerate(strides):
                self.scope.insert_symbolic_alias(IndexedElement(arg_var, LiteralInteger(i+rank+1)), s)

            return {'body': body, 'args': [arg_var], 'default_init': default_body}

        arg_var = orig_var.clone(self.scope.get_new_name(orig_var.name), is_argument = False, is_optional=False,
                                memory_handling='alias', new_class = Variable, allows_negative_indexes = False,
                                is_const = False)
        self.scope.insert_variable(arg_var)
        if orig_var.is_optional:
            sliced_arg_var = orig_var.clone(self.scope.get_new_name(orig_var.name), is_argument = False,
                                    is_optional=False, memory_handling='alias', new_class = Variable,
                                    allows_negative_indexes = False, is_const = False)
            self.scope.insert_variable(sliced_arg_var)
        else:
            sliced_arg_var = orig_var.clone(self.scope.get_expected_name(orig_var.name), is_argument = False,
                                    is_optional=False, memory_handling='alias', new_class = Variable,
                                    allows_negative_indexes = False, is_const = False)
            self.scope.insert_variable(sliced_arg_var, orig_var.name)

        original_size = tuple(PyccelMul(sh, st) for sh, st in zip(shape_elems, stride_elems))

        body.append(Allocate(arg_var, shape=original_size, status='unallocated', like=args[0]))
        body.append(AliasAssign(sliced_arg_var, IndexedElement(arg_var, *[Slice(None, None, s) for s in stride_elems])))

        collect_arg = sliced_arg_var
        if orig_var.is_optional:
            optional_arg_var = sliced_arg_var.clone(self.scope.get_expected_name(orig_var.name), is_optional = True)
            self.scope.insert_variable(optional_arg_var)
            body.append(AliasAssign(optional_arg_var, sliced_arg_var))
            default_body.append(AliasAssign(optional_arg_var, Nil()))
            collect_arg = optional_arg_var
        return {'body': body, 'args': [collect_arg], 'default_init': default_body}

    def _extract_HomogeneousTupleType_FunctionDefArgument(self, orig_var, collect_arg, bound_argument,
            is_bind_c_argument, *, arg_var = None):
        """
        Extract the C-compatible homogeneous tuple FunctionDefArgument from the PythonObject.

        Extract the C-compatible homogeneous tuple FunctionDefArgument from the PythonObject.
        The C-compatible argument is extracted from collect_arg which holds a Python
        object into arg_var.

        The extraction is done by allocating an array and filling the elements with values
        extracted from the indexed Python tuple in collect_arg.

        Parameters
        ----------
        orig_var : Variable | IndexedElement
            An object representing the variable or an element of the variable from the
            FunctionDefArgument being wrapped.

        collect_arg : Variable
            A variable with type PythonObject* holding the Python argument from which the
            C-compatible argument should be collected.

        bound_argument : bool
            True if the argument is the self argument of a class method. False otherwise.
            This should always be False for this function.

        is_bind_c_argument : bool
            True if the argument was defined in a BindCFunctionDef. False otherwise.

        arg_var : Variable | IndexedElement, optional
            A variable or an element of the variable representing the argument that
            will be passed to the low-level function call.

        Returns
        -------
        dict
            A dictionary describing the objects necessary to access the argument.
        """
        assert arg_var is None

        if orig_var.rank > 1:
            errors.report("Wrapping multi-level tuples is not yet supported",
                    severity='fatal', symbol=orig_var)

        if orig_var.is_optional:
            errors.report("Optional tuples are not yet supported",
                    severity='fatal', symbol=orig_var)

        size_var = self.scope.get_temporary_variable(PythonNativeInt(), self.scope.get_new_name(f'{orig_var.name}_size'))

        if is_bind_c_argument:
            data_var = Variable(CStackArray(orig_var.class_type.element_type), self.scope.get_new_name(orig_var.name + '_data'),
                                memory_handling='alias')
            self.scope.insert_variable(data_var)
            arg_var = Variable(BindCArrayType(1, False), self.scope.get_new_name(orig_var.name),
                        shape = (LiteralInteger(2),))
            self.scope.insert_symbolic_alias(IndexedElement(arg_var, LiteralInteger(0)), ObjectAddress(data_var))
            self.scope.insert_symbolic_alias(IndexedElement(arg_var, LiteralInteger(1)), size_var)
            fill_var = data_var
            like = Variable(orig_var.class_type.element_type, '_')
        else:
            arg_var = orig_var.clone(self.scope.get_expected_name(orig_var.name), is_argument = False,
                                    memory_handling='heap', new_class = Variable)
            self.scope.insert_variable(arg_var, orig_var.name)
            fill_var = arg_var
            like = None

        arg_vars = [arg_var]

        assert not bound_argument
        idx = self.scope.get_temporary_variable(CNativeInt())
        indexed_orig_var = IndexedElement(orig_var, idx)
        indexed_arg_var = IndexedElement(fill_var, idx)
        indexed_collect_arg = self.scope.get_temporary_variable(PyccelPyObject(), memory_handling='alias')

        body = [Assign(size_var, PyTuple_Size(collect_arg)),
                Allocate(fill_var, shape = (size_var,), status = 'unallocated', like = like)]

        for_scope = self.scope.create_new_loop_scope()
        self.scope = for_scope
        for_body = [AliasAssign(indexed_collect_arg, PyTuple_GetItem(collect_arg, idx))]
        for_body += self._extract_FunctionDefArgument(indexed_orig_var, indexed_collect_arg,
                                    bound_argument, is_bind_c_argument, arg_var = indexed_arg_var)['body']
        self.exit_scope()

        body.append(For((idx,), PythonRange(size_var), for_body, scope = for_scope))


        return {'body': body, 'args': arg_vars}

    def _extract_HomogeneousSetType_FunctionDefArgument(self, orig_var, collect_arg, bound_argument,
            is_bind_c_argument, *, arg_var = None):
        assert arg_var is None

        if orig_var.is_optional:
            errors.report("Optionals are not yet supported",
                    severity='fatal', symbol=orig_var)

        assert not bound_argument

        size_var = self.scope.get_temporary_variable(PythonNativeInt(), self.scope.get_new_name(f'{orig_var.name}_size'))
        body = [Assign(size_var, PySet_Size(collect_arg))]

        if is_bind_c_argument:
            element_type = orig_var.class_type.element_type
            #raise errors.report("Fortran set interface is not yet implemented", severity='fatal', symbol=orig_var)
            arr_var = Variable(NumpyNDArrayType(element_type, 1, None), self.scope.get_expected_name(orig_var.name),
                                shape = (size_var,), memory_handling = 'heap')
            self.scope.insert_variable(arr_var, orig_var.name)
            arg_var = Variable(BindCArrayType(1, False), self.scope.get_new_name(orig_var.name),
                        shape = (LiteralInteger(2),))
            data = DottedVariable(VoidType(), 'data', lhs=arr_var)
            self.scope.insert_symbolic_alias(IndexedElement(arg_var, LiteralInteger(0)), data)
            self.scope.insert_symbolic_alias(IndexedElement(arg_var, LiteralInteger(1)), size_var)
            arg_vars = [arg_var]
            body.append(Allocate(arr_var, shape = (size_var,), status='unallocated'))
        else:
            arg_var = orig_var.clone(self.scope.get_expected_name(orig_var.name), is_argument = False,
                                    memory_handling='heap', new_class = Variable, is_const = False)
            self.scope.insert_variable(arg_var, orig_var.name)
            arg_vars = [arg_var]
            body.append(Assign(arg_var, PythonSet()))

        idx = self.scope.get_temporary_variable(CNativeInt())
        indexed_orig_var = self.scope.get_temporary_variable(orig_var.class_type.element_type)
        indexed_collect_arg = self.scope.get_temporary_variable(PyccelPyObject(), memory_handling='alias')

        iter_obj = self.scope.get_temporary_variable(PyccelPyObject(), 'iter', memory_handling='alias')

        body.append(AliasAssign(iter_obj, PyObject_GetIter(collect_arg)))

        for_scope = self.scope.create_new_loop_scope()
        self.scope = for_scope
        for_body = [AliasAssign(indexed_collect_arg, PyIter_Next(iter_obj))]
        for_body += self._extract_FunctionDefArgument(indexed_orig_var, indexed_collect_arg,
                                    bound_argument, is_bind_c_argument, arg_var = indexed_orig_var)['body']
        if is_bind_c_argument:
            for_body.append(Assign(IndexedElement(arr_var, idx), indexed_orig_var))
        else:
            for_body.append(SetAdd(arg_var, indexed_orig_var))
        self.exit_scope()

        body.append(For((idx,), PythonRange(size_var), for_body, scope = for_scope))

        clean_up = []
        if not orig_var.is_const:
            if is_bind_c_argument:
                errors.report("Python built-in containers should be passed as constant arguments when "
                              "translating to languages other than C. Any changes to the set will not "
                              "be reflected in the calling code.",
                              severity='warning', symbol=orig_var)
            else:
                element_extraction = self._extract_FunctionDefResult(IndexedElement(orig_var, idx),
                                                is_bind_c_argument, None)
                elem_set = PySet_Add(collect_arg, element_extraction['py_result'])
                for_body = [*element_extraction['body'],
                        If(IfSection(PyccelEq(elem_set, PyccelUnarySub(LiteralInteger(1))),
                                                 [Return(self._error_exit_code)]))]

                loop_iterator = VariableIterator(arg_var)
                loop_iterator.set_loop_counter(idx)
                clean_up = [If(IfSection(PyccelEq(PySet_Clear(collect_arg), PyccelUnarySub(LiteralInteger(1))),
                                                 [Return(self._error_exit_code)])),
                        For((element_extraction['c_results'][0],), loop_iterator, for_body, for_scope)]

        return {'body': body, 'args': arg_vars, 'clean_up': clean_up}

    def _extract_HomogeneousListType_FunctionDefArgument(self, orig_var, collect_arg, bound_argument,
            is_bind_c_argument, *, arg_var = None):
        assert arg_var is None

        if orig_var.is_optional:
            errors.report("Optionals are not yet supported",
                    severity='fatal', symbol=orig_var)

        assert not bound_argument

        size_var = self.scope.get_temporary_variable(PythonNativeInt(), self.scope.get_new_name(f'{orig_var.name}_size'))
        body = [Assign(size_var, PyList_Size(collect_arg))]

        if is_bind_c_argument:
            element_type = orig_var.class_type.element_type
            #raise errors.report("Fortran set interface is not yet implemented", severity='fatal', symbol=orig_var)
            arr_var = Variable(NumpyNDArrayType(element_type, 1, None), self.scope.get_expected_name(orig_var.name),
                                shape = (size_var,), memory_handling = 'heap')
            self.scope.insert_variable(arr_var, orig_var.name)
            arg_var = Variable(BindCArrayType(1, False), self.scope.get_new_name(orig_var.name),
                        shape = (LiteralInteger(2),))
            data = DottedVariable(VoidType(), 'data', lhs=arr_var)
            self.scope.insert_symbolic_alias(IndexedElement(arg_var, LiteralInteger(0)), data)
            self.scope.insert_symbolic_alias(IndexedElement(arg_var, LiteralInteger(1)), size_var)
            arg_vars = [arg_var]
            body.append(Allocate(arr_var, shape = (size_var,), status='unallocated'))
        else:
            arg_var = orig_var.clone(self.scope.get_expected_name(orig_var.name), is_argument = False,
                                    memory_handling='heap', new_class = Variable, is_const = False)
            self.scope.insert_variable(arg_var, orig_var.name)
            arg_vars = [arg_var]
            body.append(Assign(arg_var, PythonList()))

        idx = self.scope.get_temporary_variable(CNativeInt())
        indexed_orig_var = self.scope.get_temporary_variable(orig_var.class_type.element_type)
        indexed_collect_arg = self.scope.get_temporary_variable(PyccelPyObject(), memory_handling='alias')

        iter_obj = self.scope.get_temporary_variable(PyccelPyObject(), 'iter', memory_handling='alias')

        body.append(AliasAssign(iter_obj, PyObject_GetIter(collect_arg)))

        for_scope = self.scope.create_new_loop_scope()
        self.scope = for_scope
        for_body = [AliasAssign(indexed_collect_arg, PyIter_Next(iter_obj))]
        for_body += self._extract_FunctionDefArgument(indexed_orig_var, indexed_collect_arg,
                                    bound_argument, is_bind_c_argument, arg_var = indexed_orig_var)['body']
        if is_bind_c_argument:
            for_body.append(Assign(IndexedElement(arr_var, idx), indexed_orig_var))
        else:
            for_body.append(ListAppend(arg_var, indexed_orig_var))
        self.exit_scope()

        body.append(For((idx,), PythonRange(size_var), for_body, scope = for_scope))

        clean_up = []
        if not orig_var.is_const:
            if is_bind_c_argument:
                errors.report("Lists should be passed as constant arguments when translating to languages other than C." +
                              "Any changes to the list will not be reflected in the calling code.",
                              severity='warning', symbol=orig_var)
            else:
                element_extraction = self._extract_FunctionDefResult(IndexedElement(orig_var, idx),
                                                is_bind_c_argument, None)
                elem_set = PyList_Append(collect_arg, element_extraction['py_result'])
                for_body = [*element_extraction['body'],
                        If(IfSection(PyccelEq(elem_set, PyccelUnarySub(LiteralInteger(1))),
                                                 [Return(self._error_exit_code)]))]

                loop_iterator = VariableIterator(arg_var)
                loop_iterator.set_loop_counter(idx)
                clean_up = [If(IfSection(PyccelEq(PyList_Clear(collect_arg), PyccelUnarySub(LiteralInteger(1))),
                                                 [Return(self._error_exit_code)])),
                        For((element_extraction['c_results'][0],), loop_iterator, for_body, for_scope)]

        return {'body': body, 'args': arg_vars, 'clean_up': clean_up}

    def _extract_StringType_FunctionDefArgument(self, orig_var, collect_arg, bound_argument,
            is_bind_c_argument, *, arg_var = None):
        """
        Extract the C-compatible string FunctionDefArgument from the PythonObject.

        Extract the C-compatible string FunctionDefArgument from the PythonObject.
        The C-compatible argument is extracted from collect_arg which holds a Python
        object into arg_var.

        The extraction is done by allocating an array and filling the elements with values
        extracted from the indexed Python tuple in collect_arg.

        Parameters
        ----------
        orig_var : Variable | IndexedElement
            An object representing the variable or an element of the variable from the
            FunctionDefArgument being wrapped.

        collect_arg : Variable
            A variable with type PythonObject* holding the Python argument from which the
            C-compatible argument should be collected.

        bound_argument : bool
            True if the argument is the self argument of a class method. False otherwise.
            This should always be False for this function.

        is_bind_c_argument : bool
            True if the argument was saved in a BindCFunctionDefArgument. False otherwise.

        arg_var : Variable | IndexedElement, optional
            A variable or an element of the variable representing the argument that
            will be passed to the low-level function call.

        Returns
        -------
        list[PyccelAstNode]
            A list of expressions which extract the argument from collect_arg into arg_var.
        """
        assert bound_argument is False

        if is_bind_c_argument:
            if arg_var is None:
                data_var = Variable(CStackArray(CharType()), self.scope.get_expected_name(orig_var.name),
                                    shape = (None,), memory_handling='alias', is_const = True)
                size_var = Variable(PythonNativeInt(), self.scope.get_new_name(f'{data_var.name}_size'))
                arg_var = Variable(BindCArrayType(1, False), self.scope.get_new_name(orig_var.name),
                                    shape = (LiteralInteger(2),))
                self.scope.insert_variable(data_var, orig_var.name)
                self.scope.insert_variable(size_var)
                self.scope.insert_variable(arg_var, tuple_recursive = False)
                self.scope.insert_symbolic_alias(arg_var[0], ObjectAddress(data_var))
                self.scope.insert_symbolic_alias(arg_var[1], size_var)

            if getattr(orig_var, 'is_optional', False):
                body = [AliasAssign(orig_var, PyUnicode_AsUTF8(collect_arg)),
                        Assign(self.scope.collect_tuple_element(arg_var[1]), PyUnicode_GetLength(collect_arg))]
            else:
                body = [Assign(orig_var, PyUnicode_AsUTF8(collect_arg)),
                        Assign(self.scope.collect_tuple_element(arg_var[1]), PyUnicode_GetLength(collect_arg))]

            default_init = [AliasAssign(data_var, Nil()),
                            Assign(size_var, 0)]
        else:

            if arg_var is None:
                arg_var = orig_var.clone(self.scope.get_expected_name(orig_var.name), new_class = Variable,
                                        is_argument = False)
                self.scope.insert_variable(arg_var, orig_var.name)

            body = [Assign(orig_var, PythonStr(PyUnicode_AsUTF8(collect_arg)))]

            default_init = [AliasAssign(arg_var, Nil())]
            if getattr(orig_var, 'is_optional', False):
                memory_var = self.scope.get_temporary_variable(arg_var, name = arg_var.name + '_memory', is_optional = False,
                                                clone_scope = self.scope)
                body.insert(0, AliasAssign(arg_var, memory_var))

        return {'body': body,
                'args': [arg_var],
                'default_init': default_init}

    def _extract_FunctionDefResult(self, orig_var, is_bind_c, funcdef = None):
        """
        Get the code which translates a C-compatible `Variable` to a Python `FunctionDefResult`.

        Get the code necessary to transform a Variable returned from a C-compatible function written in
        Fortran to an object with datatype `PyccelPyObject`.

        Parameters
        ----------
        orig_var : Variable | IndexedElement
            An object representing the variable or an element of the variable from the
            FunctionDefResult being wrapped.

        is_bind_c : bool
            True if the result comes from a C-binding from another language. False otherwise.

        funcdef : FunctionDef
            The function being wrapped.

        Returns
        -------
        dict[str, Any]
            A dictionary with the keys:
             - body : a list of PyccelAstNodes containing the code which translates the C-compatible variable
                        to a `PyccelPyObject`.
             - c_results : a list of Variables which are returned from the function being wrapped.
             - py_result : the Variable returned to Python.
             - setup : An optional key containing a list of PyccelAstNodes with code which should be
                        run before calling the function being wrapped.
        """
        if orig_var is Nil():
            return {'c_results': [], 'py_result': Py_None, 'body': []}

        if isinstance(orig_var, BindCVariable):
            class_type = orig_var.original_var.class_type
        else:
            class_type = orig_var.class_type

        classes = type(class_type).__mro__
        for cls in classes:
            annotation_method = f'_extract_{cls.__name__}_FunctionDefResult'
            if hasattr(self, annotation_method):
                return getattr(self, annotation_method)(orig_var, is_bind_c, funcdef)

        # Unknown object, we raise an error.
        return errors.report(f"Wrapping function results is not implemented for type {class_type}. " + PYCCEL_RESTRICTION_TODO, symbol=orig_var,
            severity='fatal')

    def _extract_CustomDataType_FunctionDefResult(self, wrapped_var, is_bind_c, funcdef):
        """
        Get the code which translates a `Variable` containing a class instance to a PyObject.

        Get the code which translates a `Variable` containing a class instance to a PyObject.

        Parameters
        ----------
        wrapped_var : Variable | IndexedElement
            An object representing the variable or an element of the variable from the
            FunctionDefResult being wrapped.
        is_bind_c : bool
            True if the result comes from a C-binding from another language. False otherwise.
        funcdef : FunctionDef
            The function being wrapped.

        Returns
        -------
        dict
            A dictionary describing the objects necessary to collect the result.
        """
        orig_var = getattr(wrapped_var, 'original_var', wrapped_var)
        name = orig_var.name
        python_res = self.get_new_PyObject(f'{name}_obj', orig_var.dtype)
        setup = self._allocate_class_instance(python_res, python_res.cls_base.scope, orig_var.is_alias)
        if is_bind_c:
            c_res = orig_var.clone(self.scope.get_new_name(orig_var.name), is_argument = False,
                                    memory_handling='alias', new_class = Variable)
            self.scope.insert_variable(c_res, orig_var.name)
            scope = python_res.cls_base.scope
            attribute = scope.find('instance', 'variables', raise_if_missing = True)
            attrib_var = attribute.clone(attribute.name, new_class = DottedVariable, lhs = python_res)
            body = [AliasAssign(attrib_var, c_res)]
            result = ObjectAddress(c_res)
        else:
            scope = python_res.cls_base.scope
            attribute = scope.find('instance', 'variables', raise_if_missing = True)
            c_res = attribute.clone(attribute.name, new_class = DottedVariable, lhs = python_res)
            setup.append(Allocate(c_res, shape=None, status='unallocated', like=orig_var))
            result = PointerCast(c_res, cast_type = orig_var)
            body = []

        if funcdef:
            body.extend(self.connect_pointer_targets(orig_var, python_res, funcdef, is_bind_c))

        return {'c_results': [result], 'py_result': python_res, 'body': body, 'setup': setup}

    def _extract_FixedSizeType_FunctionDefResult(self, orig_var, is_bind_c, funcdef):
        """
        Get the code which translates a `Variable` containing a scalar to a PyObject.

        Get the code which translates a `Variable` containing a scalar to a PyObject.

        Parameters
        ----------
        orig_var : Variable | IndexedElement
            An object representing the variable or an element of the variable from the
            FunctionDefResult being wrapped.
        is_bind_c : bool
            True if the result comes from a C-binding from another language. False otherwise.
        funcdef : FunctionDef
            The function being wrapped.

        Returns
        -------
        dict
            A dictionary describing the objects necessary to collect the result.
        """
        name = getattr(orig_var, 'name', 'tmp')
        py_res = self.get_new_PyObject(f'{name}_obj', orig_var.dtype)
        c_res = Variable(orig_var.class_type, self.scope.get_new_name(name))
        self.scope.insert_variable(c_res)

        body = [AliasAssign(py_res, FunctionCall(C_to_Python(c_res), [c_res]))]
        return {'c_results': [c_res], 'py_result': py_res, 'body': body}

    def _extract_NumpyNDArrayType_FunctionDefResult(self, orig_var, is_bind_c, funcdef):
        """
        Get the code which translates a `Variable` containing an array to a PyObject.

        Get the code which translates a `Variable` containing an array to a PyObject.

        Parameters
        ----------
        orig_var : Variable | IndexedElement
            An object representing the variable or an element of the variable from the
            FunctionDefResult being wrapped.
        is_bind_c : bool
            True if the result comes from a C-binding from another language. False otherwise.
        funcdef : FunctionDef
            The function being wrapped.

        Returns
        -------
        dict
            A dictionary describing the objects necessary to collect the result.
        """
        if is_bind_c:
            return self._extract_BindCArrayType_FunctionDefResult(orig_var, funcdef)
        name = self.scope.get_new_name(orig_var.name)
        py_res = self.get_new_PyObject(f'{name}_obj', orig_var.dtype)
        c_res = orig_var.clone(name, is_argument = False, memory_handling='alias')
        typenum = numpy_dtype_registry[orig_var.dtype]
        data_var = DottedVariable(VoidType(), 'data', memory_handling='alias',
                    lhs=c_res)
        shape_var = DottedVariable(CStackArray(PythonNativeInt()), 'shape',
                    lhs=c_res)
        release_memory = False
        if funcdef:
            arg_targets = funcdef.result_pointer_map.get(orig_var, ())
            release_memory = len(arg_targets) == 0 and not isinstance(orig_var, DottedVariable)
        body = [AliasAssign(py_res, to_pyarray(
                         LiteralInteger(orig_var.rank), typenum, data_var, shape_var,
                         convert_to_literal(orig_var.order != 'F'),
                         convert_to_literal(release_memory)))]
        self.scope.insert_variable(c_res)
        c_result_vars = [c_res]

        if funcdef:
            body.extend(self.connect_pointer_targets(orig_var, py_res, funcdef, False))

        return {'c_results': c_result_vars, 'py_result': py_res, 'body': body}

    def _extract_BindCArrayType_FunctionDefResult(self, wrapped_var, funcdef):
        """
        Get the code which translates a `Variable` containing an array to a PyObject.

        Get the code which translates a `Variable` containing a BindCArray, which describes an
        array in Fortran, to a PyObject.

        Parameters
        ----------
        wrapped_var : Variable | IndexedElement
            An object representing the variable or an element of the variable from the
            FunctionDefResult being wrapped.
        funcdef : FunctionDef
            The function being wrapped.

        Returns
        -------
        dict
            A dictionary describing the objects necessary to collect the result.
        """
        orig_var = wrapped_var.original_var
        name = orig_var.name
        py_res = self.get_new_PyObject(f'{name}_obj', orig_var.dtype)
        # Result of calling the bind-c function
        data_var = Variable(VoidType(), self.scope.get_new_name(name+'_data'), memory_handling='alias')
        shape_var = Variable(CStackArray(NumpyInt32Type()), self.scope.get_new_name(name+'_shape'),
                        shape = (orig_var.rank,), memory_handling='alias')
        typenum = numpy_dtype_registry[orig_var.dtype]
        # Save so we can find by iterating over func.results
        self.scope.insert_variable(data_var)
        self.scope.insert_variable(shape_var)

        release_memory = False
        if funcdef:
            arg_targets = funcdef.result_pointer_map.get(orig_var, ())
            release_memory = len(arg_targets) == 0 and not isinstance(orig_var, DottedVariable)

        body = [AliasAssign(py_res, to_pyarray(
                         LiteralInteger(orig_var.rank), typenum, data_var, shape_var,
                         convert_to_literal(orig_var.order != 'F'),
                         convert_to_literal(release_memory)))]

        shape_vars = [IndexedElement(shape_var, i) for i in range(orig_var.rank)]
        c_result_vars = [ObjectAddress(data_var)]+shape_vars

        if funcdef:
            body.extend(self.connect_pointer_targets(orig_var, py_res, funcdef, True))

        return {'c_results': c_result_vars, 'py_result': py_res, 'body': body}

    def _extract_InhomogeneousTupleType_FunctionDefResult(self, wrapped_var, is_bind_c, funcdef):
        """
        Get the code which translates a `Variable` containing an inhomogeneous tuple to a PyObject.

        Get the code which translates a `Variable` containing an inhomogeneous tuple to a PyObject.

        Parameters
        ----------
        wrapped_var : Variable | IndexedElement
            An object representing the variable or an element of the variable from the
            FunctionDefResult being wrapped.
        is_bind_c : bool
            True if the result comes from a C-binding from another language. False otherwise.
        funcdef : FunctionDef
            The function being wrapped.

        Returns
        -------
        dict
            A dictionary describing the objects necessary to collect the result.
        """
        orig_var = getattr(wrapped_var, 'original_var', wrapped_var)
        name = orig_var.name if isinstance(orig_var, Variable) else 'Out'
        c_compatible_var = getattr(wrapped_var, 'new_var', wrapped_var)
        extract_elems = [self._extract_FunctionDefResult(funcdef.scope.collect_tuple_element(e),
                                                         is_bind_c, funcdef) for e in c_compatible_var]
        body = [l for e in extract_elems for l in e['body']]
        setup = [l for e in extract_elems for l in e.get('setup', ())]
        c_result_vars = [r for e in extract_elems for r in e['c_results']]
        py_result_vars = [e['py_result'] for e in extract_elems]
        py_res = self.get_new_PyObject(f'{name}_obj')
        body.append(AliasAssign(py_res, PyTuple_Pack(*[ObjectAddress(r) for r in py_result_vars])))
        body.extend(Py_DECREF(r) for r in py_result_vars)

        return {'c_results': PythonTuple(*c_result_vars), 'py_result': py_res, 'body': body, 'setup': setup}

    def _extract_HomogeneousContainerType_FunctionDefResult(self, wrapped_var, is_bind_c, funcdef):
        """
        Get the code which translates a `Variable` containing a homogeneous container to a PyObject.

        Get the code which translates a `Variable` containing a homogeneous container to a PyObject.
        This function handles lists, sets, and tuples.
        The current implementation for tuples is not working correctly as Pyccel does not handle
        function calls to functions returning tuples correctly.

        Parameters
        ----------
        wrapped_var : Variable | IndexedElement
            An object representing the variable or an element of the variable from the
            FunctionDefResult being wrapped.
        is_bind_c : bool
            True if the result comes from a C-binding from another language. False otherwise.
        funcdef : FunctionDef
            The function being wrapped.

        Returns
        -------
        dict
            A dictionary describing the objects necessary to collect the result.
        """
        if isinstance(wrapped_var, PythonTuple):
            return self._extract_InhomogeneousTupleType_FunctionDefResult(wrapped_var, is_bind_c, funcdef)

        orig_var = getattr(wrapped_var, 'original_var', wrapped_var)
        name = getattr(orig_var, 'name', 'tmp')
        py_res = self.get_new_PyObject(f'{name}_obj', orig_var.dtype)
        if is_bind_c:
            result = wrapped_var.new_var
            ptr_var = funcdef.scope.collect_tuple_element(result[0])
            shape_var = funcdef.scope.collect_tuple_element(result[1])
            c_res = Variable(CStackArray(orig_var.class_type.element_type),
                             self.scope.get_new_name(ptr_var.name))
            loop_size = shape_var.clone(self.scope.get_new_name(shape_var.name), is_argument = False)
            c_results = [ObjectAddress(c_res), loop_size]
        else:
            c_res = orig_var.clone(self.scope.get_new_name(name), is_argument = False)
            c_results = [c_res]
            loop_size = Variable(PythonNativeInt(), self.scope.get_new_name(f'{name}_size'))
        idx = Variable(PythonNativeInt(), self.scope.get_new_name())
        self.scope.insert_variable(c_res)
        self.scope.insert_variable(loop_size)
        self.scope.insert_variable(idx)

        for_scope = self.scope.create_new_loop_scope()
        self.scope = for_scope
        element_extraction = self._extract_FunctionDefResult(IndexedElement(orig_var, idx), is_bind_c, funcdef)
        self.exit_scope()

        class_type = orig_var.class_type
        if isinstance(class_type, HomogeneousSetType):
            if is_bind_c:
                element = IndexedElement(c_res, idx)
            else:
                element = SetPop(c_res)
            elem_set = PySet_Add(py_res, element_extraction['py_result'])
            init = PySet_New()
        elif isinstance(class_type, HomogeneousListType):
            element = IndexedElement(c_res, idx)
            elem_set = PyList_SetItem(py_res, idx, element_extraction['py_result'])
            init = PyList_New(loop_size)
        elif isinstance(class_type, HomogeneousTupleType):
            element = IndexedElement(c_res, idx)
            elem_set = PyTuple_SetItem(py_res, idx, element_extraction['py_result'])
            init = PyTuple_New(loop_size)
        else:
            raise NotImplementedError(f"Don't know how to return an object of type {class_type}")

        for_body = [Assign(element_extraction['c_results'][0], element),
                *element_extraction['body'],
                If(IfSection(PyccelEq(elem_set, PyccelUnarySub(LiteralInteger(1))),
                                         [Return(self._error_exit_code)]))]
        body = [Assign(loop_size, PythonLen(c_res))] if not is_bind_c else []
        body += [AliasAssign(py_res, init),
                 For((idx,), PythonRange(loop_size), for_body, for_scope)]
        if is_bind_c:
            body.append(Deallocate(c_res))

        return {'c_results': c_results, 'py_result': py_res, 'body': body}

    def _extract_DictType_FunctionDefResult(self, wrapped_var, is_bind_c, funcdef):
        """
        Get the code which translates a `Variable` containing a dictionary to a PyObject.

        Get the code which translates a `Variable` containing a dictionary to a PyObject.

        Parameters
        ----------
        wrapped_var : Variable | IndexedElement
            An object representing the variable or an element of the variable from the
            FunctionDefResult being wrapped.
        is_bind_c : bool
            True if the result was saved in a BindCFunctionDefResult. False otherwise.
        funcdef : FunctionDef
            The function being wrapped.

        Returns
        -------
        dict
            A dictionary describing the objects necessary to collect the result.
        """
        orig_var = getattr(wrapped_var, 'original_var', wrapped_var)
        name = getattr(orig_var, 'name', 'tmp')
        py_res = self.get_new_PyObject(f'{name}_obj', orig_var.dtype)
        if is_bind_c:
            result = wrapped_var.new_var
            key_ptr_var = funcdef.scope.collect_tuple_element(result[0])
            val_ptr_var = funcdef.scope.collect_tuple_element(result[1])
            shape_var = funcdef.scope.collect_tuple_element(result[2])
            key_c_res = Variable(CStackArray(orig_var.class_type.key_type),
                             self.scope.get_new_name(key_ptr_var.name))
            val_c_res = Variable(CStackArray(orig_var.class_type.value_type),
                             self.scope.get_new_name(val_ptr_var.name))
            loop_size = shape_var.clone(self.scope.get_new_name(shape_var.name), is_argument = False)
            c_results = [ObjectAddress(key_c_res), ObjectAddress(val_c_res), loop_size]
            iterable = PythonRange(shape_var)
            self.scope.insert_variable(key_c_res)
            self.scope.insert_variable(val_c_res)
            self.scope.insert_variable(shape_var)
            idx = Variable(PythonNativeInt(), self.scope.get_new_name())
            self.scope.insert_variable(idx)
            iterable.set_loop_counter(idx)
            key_elem = IndexedElement(key_c_res, idx)
            val_elem = IndexedElement(val_c_res, idx)
        else:
            c_res = orig_var.clone(self.scope.get_new_name(name), is_argument = False)
            c_results = [c_res]
            iterable = DictItems(c_res)
            self.scope.insert_variable(c_res)
            iterable.set_loop_counter(Variable(PythonNativeInt(), self.scope.get_new_name()))
            key_elem, val_elem = iterable.get_python_iterable_item()


        for_scope = self.scope.create_new_loop_scope()
        self.scope = for_scope
        key_extraction = self._extract_FunctionDefResult(key_elem, is_bind_c, funcdef)
        value_extraction = self._extract_FunctionDefResult(val_elem, is_bind_c, funcdef)
        elem_set = PyDict_SetItem(py_res, key_extraction['py_result'], value_extraction['py_result'])
        for_body = [*key_extraction['body'], *value_extraction['body'],
                    If(IfSection(PyccelEq(elem_set, PyccelUnarySub(LiteralInteger(1))),
                                         [Return(self._error_exit_code)]))]
        if is_bind_c:
            for_body = [Assign(key_extraction['c_results'][0], key_elem),
                        Assign(value_extraction['c_results'][0], val_elem)] + for_body
        self.exit_scope()
        for_loop = For((key_extraction['c_results'][0], value_extraction['c_results'][0]),
                        iterable, for_body, for_scope)

        body = [AliasAssign(py_res, PyDict_New()),
                for_loop]

        return {'c_results': c_results, 'py_result': py_res, 'body': body}

    def _extract_StringType_FunctionDefResult(self, wrapped_var, is_bind_c, funcdef):
        orig_var = getattr(wrapped_var, 'original_var', wrapped_var)
        name = getattr(orig_var, 'name', 'tmp')
        py_res = self.get_new_PyObject(f'{name}_obj', orig_var.dtype)
        if is_bind_c:
            c_res = Variable(CharType(), self.scope.get_new_name(name+'_data'), memory_handling='alias')
            self.scope.insert_variable(c_res)
            char_data = ObjectAddress(c_res)
            result = [char_data]
        else:
            c_res = Variable(StringType(), self.scope.get_new_name(name), memory_handling='heap')
            self.scope.insert_variable(c_res)
            char_data = CStrStr(c_res)
            result = [c_res]

        body = [AliasAssign(py_res, PyBuildValueNode([char_data]))]
        if is_bind_c:
            body.append(Deallocate(c_res))
        return {'c_results': result, 'py_result': py_res, 'body': body}
<|MERGE_RESOLUTION|>--- conflicted
+++ resolved
@@ -1265,7 +1265,8 @@
         for c in expr.classes:
             name = c.name
             struct_name = self.scope.get_new_name(f'Py{name}Object')
-            dtype = DataTypeFactory(struct_name, BaseClass=WrapperCustomDataType)()
+            dtype = DataTypeFactory(struct_name, self.scope.get_python_name(struct_name),
+                                    BaseClass=WrapperCustomDataType)()
 
             type_name = self.scope.get_new_name(f'Py{name}Type')
             wrapped_class = PyClassDef(c, struct_name, type_name, self.scope.new_child_scope(name),
@@ -2043,11 +2044,6 @@
             The wrapped class definition.
         """
         name = expr.name
-<<<<<<< HEAD
-        struct_name = self.scope.get_new_name(f'Py{name}Object')
-        dtype = DataTypeFactory(struct_name, self.scope.get_python_name(struct_name), BaseClass=WrapperCustomDataType)()
-=======
->>>>>>> 7d186fbb
 
         bound_class = isinstance(expr, BindCClassDef)
 
