--- conflicted
+++ resolved
@@ -1644,14 +1644,8 @@
                                 If(IfSection(check_func, cast), IfSection(LiteralTrue(), [*err, Return(self._error_exit_code)]))])))
         elif not (in_interface or bound_argument):
             check_func, err = self._get_type_check_condition(collect_arg, orig_var, True, body)
-<<<<<<< HEAD
-            body.append(If( IfSection(check_func, cast),
-                        IfSection(LiteralTrue(), [*err, Return(self._error_exit_code)])
-                        ))
-=======
             body.append(If( IfSection(PyccelNot(check_func), [*err, Return([self._error_exit_code])])))
             body.extend(cast)
->>>>>>> 10592dc0
         else:
             body.extend(cast)
 
