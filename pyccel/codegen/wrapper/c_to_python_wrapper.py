# coding: utf-8
#------------------------------------------------------------------------------------------#
# This file is part of Pyccel which is released under MIT License. See the LICENSE file or #
# go to https://github.com/pyccel/pyccel/blob/devel/LICENSE for full license details.      #
#------------------------------------------------------------------------------------------#
"""
Module describing the code-wrapping class : CToPythonWrapper
which creates an interface exposing C code to Python.
"""
import warnings
from pyccel.ast.bind_c        import BindCFunctionDef, BindCPointer, BindCFunctionDefArgument
from pyccel.ast.bind_c        import BindCModule, BindCVariable, BindCFunctionDefResult
from pyccel.ast.bind_c        import BindCClassDef, BindCClassProperty
from pyccel.ast.builtins      import PythonTuple
from pyccel.ast.class_defs    import StackArrayClass
from pyccel.ast.core          import Interface, If, IfSection, Return, FunctionCall
from pyccel.ast.core          import FunctionDef, FunctionDefArgument, FunctionDefResult
from pyccel.ast.core          import Assign, AliasAssign, Deallocate, Allocate
from pyccel.ast.core          import Import, Module, AugAssign, CommentBlock
from pyccel.ast.core          import FunctionAddress, Declare, ClassDef, AsName
from pyccel.ast.cwrapper      import PyModule, PyccelPyObject, PyArgKeywords, PyModule_Create
from pyccel.ast.cwrapper      import PyArg_ParseTupleNode, Py_None, PyClassDef, PyModInitFunc
from pyccel.ast.cwrapper      import py_to_c_registry, check_type_registry, PyBuildValueNode
from pyccel.ast.cwrapper      import PyErr_SetString, PyTypeError, PyNotImplementedError
from pyccel.ast.cwrapper      import PyAttributeError
from pyccel.ast.cwrapper      import C_to_Python, PyFunctionDef, PyInterface
from pyccel.ast.cwrapper      import PyModule_AddObject, Py_DECREF, PyObject_TypeCheck
from pyccel.ast.cwrapper      import Py_INCREF, PyType_Ready, WrapperCustomDataType
from pyccel.ast.cwrapper      import PyList_New, PyList_Append, PyList_GetItem, PyList_SetItem
from pyccel.ast.cwrapper      import PyccelPyTypeObject, PyCapsule_New, PyCapsule_Import
from pyccel.ast.cwrapper      import PySys_GetObject, PyUnicode_FromString, PyGetSetDefElement
from pyccel.ast.c_concepts    import ObjectAddress, PointerCast, CStackArray, CNativeInt
from pyccel.ast.datatypes     import VoidType, PythonNativeInt, CustomDataType, DataTypeFactory
from pyccel.ast.datatypes     import FixedSizeNumericType
from pyccel.ast.literals      import Nil, LiteralTrue, LiteralString, LiteralInteger
<<<<<<< HEAD
from pyccel.ast.literals      import LiteralFalse
from pyccel.ast.numpytypes    import NumpyNDArrayType, NumpyInt64Type
from pyccel.ast.numpy_wrapper import get_strides_and_shape_from_numpy_array, PyccelPyArrayObject
from pyccel.ast.numpy_wrapper import PyArray_DATA
=======
from pyccel.ast.literals      import LiteralFalse, convert_to_literal
from pyccel.ast.numpytypes    import NumpyNDArrayType
>>>>>>> b739d46f
from pyccel.ast.numpy_wrapper import pyarray_to_ndarray, PyArray_SetBaseObject, import_array
from pyccel.ast.numpy_wrapper import array_get_data, array_get_dim, to_pyarray
from pyccel.ast.numpy_wrapper import array_get_c_step, array_get_f_step
from pyccel.ast.numpy_wrapper import numpy_dtype_registry, numpy_flag_f_contig, numpy_flag_c_contig
from pyccel.ast.numpy_wrapper import pyarray_check, is_numpy_array, no_order_check
from pyccel.ast.operators     import PyccelNot, PyccelIsNot, PyccelUnarySub, PyccelEq, PyccelIs
from pyccel.ast.operators     import PyccelLt, IfTernaryOperator
from pyccel.ast.variable      import Variable, DottedVariable, IndexedElement
from pyccel.parser.scope      import Scope
from pyccel.errors.errors     import Errors
from pyccel.errors.messages   import PYCCEL_RESTRICTION_TODO
from .wrapper                 import Wrapper

errors = Errors()

cwrapper_ndarray_imports = [Import('cwrapper_ndarrays', Module('cwrapper_ndarrays', (), ())),
                            Import('ndarrays', Module('ndarrays', (), ()))]

class CToPythonWrapper(Wrapper):
    """
    Class for creating a wrapper exposing C code to Python.

    A class which provides all necessary functions for wrapping different AST
    objects such that the resulting AST is Python-compatible.

    Parameters
    ----------
    file_location : str
        The folder where the translated code is located and where the generated .so file will
        be located.
    """
    def __init__(self, file_location):
        # A map used to find the Python-compatible Variable equivalent to an object in the AST
        self._python_object_map = {}
        # Indicate if arrays were wrapped.
        self._wrapping_arrays = False
        # The object that should be returned to indicate an error
        self._error_exit_code = Nil()

        self._file_location = file_location
        super().__init__()

    def get_new_PyObject(self, name, dtype = None, is_temp = False):
        """
        Create new `PyccelPyObject` `Variable` with the desired name.

        Create a new `Variable` with the datatype `PyccelPyObject` and the desired name.
        A `PyccelPyObject` datatype means that this variable can be accessed and
        manipulated from Python.

        Parameters
        ----------
        name : str
            The desired name.

        dtype : DataType, optional
            The datatype of the object which will be represented by this PyObject.
            This is not necessary unless a variable sis required which will describe
            a class.

        is_temp : bool, default=False
            Indicates if the Variable is temporary. A temporary variable may be ignored
            by the printer.

        Returns
        -------
        Variable
            The new variable.
        """
        if isinstance(dtype, CustomDataType):
            var = Variable(self._python_object_map[dtype],
                           self.scope.get_new_name(name),
                           memory_handling='alias',
                           cls_base = self.scope.find(dtype.name, 'classes', raise_if_missing = True),
                           is_temp=is_temp)
        else:
            var = Variable(PyccelPyObject(),
                           self.scope.get_new_name(name),
                           memory_handling='alias',
                           is_temp=is_temp)
        self.scope.insert_variable(var)
        return var

    def _get_python_argument_variables(self, args):
        """
        Get a new set of `PyccelPyObject` `Variable`s representing each of the arguments.

        Create a new `PyccelPyObject` variable for each argument returned in Python.
        The results are saved to the `self._python_object_map` dictionary so they can be
        discovered later.

        Parameters
        ----------
        args : iterable of FunctionDefArguments
            The arguments of the function.

        Returns
        -------
        list of Variable
            Variables which will hold the arguments in Python.
        """
        orig_args = [getattr(a, 'original_function_argument_variable', a.var) for a in args]
        is_bound = [getattr(a, 'wrapping_bound_argument', a.bound_argument) for a in args]
        collect_args = [self.get_new_PyObject(o_a.name+'_obj',
                                              dtype = o_a.dtype if b else None)
                        for a, b, o_a in zip(args, is_bound, orig_args)]
        self._python_object_map.update(dict(zip(args, collect_args)))
        return collect_args

    def _unpack_python_args(self, args, class_base = None):
        """
        Unpack the arguments received from Python into the expected Python variables.

        Create the wrapper arguments of the current `FunctionDef` (`self`, `args`, `kwargs`).
        Get a new set of `PyccelPyObject` `Variable`s representing each of the expected
        arguments. Add the code which unpacks the `args` and `kwargs` into individual
        `PyccelPyObject`s for each of the expected arguments.

        Parameters
        ----------
        args : iterable of FunctionDefArguments
            The expected arguments of the function.

        class_base : DataType, optional
            The DataType of the class which the method belongs to. In the case of a method
            defined in a module this value is None.

        Returns
        -------
        func_args : list of Variable
            The arguments of the FunctionDef.

        body : list of pyccel.ast.basic.PyccelAstNode
            The code which unpacks the arguments.

        Examples
        --------
        >>> arg = Variable('int', 'x')
        >>> func_args = (FunctionDefArgument(arg),)
        >>> wrapper_args, body = self._unpack_python_args(func_args)
        >>> wrapper_args
        [Variable('self', dtype=PyccelPyObject()), Variable('args', dtype=PyccelPyObject()), Variable('kwargs', dtype=PyccelPyObject())]
        >>> body
        [<pyccel.ast.cwrapper.PyArgKeywords object at 0x7f99ec128cc0>, <pyccel.ast.core.If object at 0x7f99ed3a5b20>]
        >>> CWrapperCodePrinter('wrapper_file.c').doprint(expr)
        static char *kwlist[] = {
            "x",
            NULL
        };
        if (!PyArg_ParseTupleAndKeywords(args, kwargs, "O", kwlist, &x_obj))
        {
            return NULL;
        }
        """
        has_bound_arg = class_base is not None
        bound_arg = args[0] if has_bound_arg else None
        args = args[int(has_bound_arg):]
        # Create necessary variables
        func_args = [self.get_new_PyObject("self", class_base)] + [self.get_new_PyObject(n) for n in ("args", "kwargs")]
        arg_vars  = self._get_python_argument_variables(args)
        keyword_list_name = self.scope.get_new_name('kwlist')

        if has_bound_arg:
            self._python_object_map[bound_arg] = func_args[0]

        # Create the list of argument names
        arg_names = [getattr(a, 'original_function_argument_variable', a.var).name for a in args]
        keyword_list = PyArgKeywords(keyword_list_name, arg_names)

        # Parse arguments
        parse_node = PyArg_ParseTupleNode(*func_args[1:], args, arg_vars, keyword_list)

        # Initialise optionals
        body = [AliasAssign(py_arg, Py_None) for func_def_arg, py_arg in zip(args, arg_vars) if func_def_arg.has_default]

        body.append(keyword_list)
        body.append(If(IfSection(PyccelNot(parse_node), [Return([self._error_exit_code])])))

        return func_args, body

    def _get_python_result_variables(self, results):
        """
        Get a new set of `PyccelPyObject` `Variable`s representing each of the results.

        Create a new `PyccelPyObject` variable for each result returned in Python.
        The results are saved to the `self._python_object_map` dictionary so they can be
        discovered later.

        Parameters
        ----------
        results : iterable of FunctionDefResults
            The results of the function.

        Returns
        -------
        list of Variable
            Variables which will hold the results in Python.
        """
        collect_results = [self.get_new_PyObject(r.var.name+'_obj', getattr(r, 'original_function_result_variable', r.var).dtype) for r in results]
        self._python_object_map.update(dict(zip(results, collect_results)))
        return collect_results

    def _get_check_function(self, py_obj, arg, raise_error):
        """
        Get the function which checks if an argument has the expected type.

        Using the c-compatible description of a function argument, determine whether the Python
        object (with datatype `PyccelPyObject`) holds data which is compatible with the expected
        type. The check is returned along with any errors that may be raised depending upon the
        result and the value of `raise_error`.

        Parameters
        ----------
        py_obj : Variable
            The variable with datatype `PyccelPyObject` where the arguments is stored in Python.

        arg : Variable
            The C-compatible variable which holds all the details about the expected type.

        raise_error : bool
            True if an error should be raised in case of an unexpected type, False otherwise.

        Returns
        -------
        func_call : FunctionCall
            The function call which checks if the argument has the expected type.

        error_code : tuple of pyccel.ast.basic.PyccelAstNode
            The code which raises any necessary errors.
        """
        rank = arg.rank
        error_code = ()
        dtype = arg.dtype
        if isinstance(dtype, CustomDataType):
            python_cls_base = self.scope.find(dtype.name, 'classes', raise_if_missing = True)
            func_call = FunctionCall(PyObject_TypeCheck, [py_obj, python_cls_base.type_object])
        elif rank == 0:
            try :
                cast_function = check_type_registry[dtype]
            except KeyError:
                errors.report(f"Can't check the type of {dtype}\n"+PYCCEL_RESTRICTION_TODO,
                        symbol=arg, severity='fatal')
            func = FunctionDef(name = cast_function,
                               body      = [],
                               arguments = [FunctionDefArgument(Variable(PyccelPyObject(), name = 'o', memory_handling='alias'))],
                               results   = [FunctionDefResult(Variable(dtype, name = 'v'))])

            func_call = FunctionCall(func, [py_obj])
        elif isinstance(arg.class_type, NumpyNDArrayType):
            try :
                type_ref = numpy_dtype_registry[dtype]
            except KeyError:
                errors.report(f"Can't check the type of an array of {dtype}\n"+PYCCEL_RESTRICTION_TODO,
                        symbol=arg, severity='fatal')

            # order flag
            if rank == 1:
                flag     = no_order_check
            elif arg.order == 'F':
                flag = numpy_flag_f_contig
            else:
                flag = numpy_flag_c_contig

            if raise_error:
                check_func = pyarray_check
                func_call = FunctionCall(check_func, [ObjectAddress(LiteralString(arg.name)), py_obj, type_ref, LiteralInteger(rank), flag])
            else:
                check_func = is_numpy_array

                func_call = FunctionCall(check_func, [py_obj, type_ref, LiteralInteger(rank), flag])
        else:
            errors.report(f"Can't check the type of an array of {dtype}\n"+PYCCEL_RESTRICTION_TODO,
                    symbol=arg, severity='fatal')

        if raise_error and not isinstance(arg.class_type, NumpyNDArrayType):
            # No error code required for arrays as the error is raised inside pyarray_check
            message = LiteralString(f"Expected an argument of type {arg.class_type} for argument {arg.name}")
            python_error = FunctionCall(PyErr_SetString, [PyTypeError, message])
            error_code = (python_error,)

        return func_call, error_code

    def _get_type_check_function(self, name, args, funcs):
        """
        Determine the flags which allow correct function to be identified from the interface.

        Each function must be identifiable by a different integer value. This value is known
        as a flag. Different parts of the flag indicate the types of different arguments.
        Take for example the following function:
        ```python
        @types('int', 'int')
        @types('float', 'float')
        def f(a, b):
            pass
        ```
        The values 0 (int) and 1 (float) would indicate the type of the argument a. In order
        to preserve this information the values which indicate the type of the argument b
        must only change the part of the flag which does not contain this information. In other
        words `flag % n_types_a = flag_a`. Therefore the values 0 (int) and 2(float) indicate
        the type of the argument b.
        We then finally have the following four options:
          1. 0 = 0 + 0 => (int,int)
          2. 1 = 1 + 0 => (float,int)
          3. 2 = 0 + 2 => (int, float)
          4. 3 = 1 + 2 => (float, float)

        of which only the first and last flags indicate acceptable arguments.

        The function returns a dictionary whose keys are the functions and whose values are
        a list of the flags which would indicate the correct types.
        In the above example we would return `{func_0 : [0,0], func_1 : [1,2]}`.
        It also returns a FunctionDef which determines the index of the chosen function.

        Parameters
        ----------
        name : str
            The name of the function to be generated.

        args : iterable of Variable
            A list containing the variables of datatype `PyccelPyObject` describing the
            arguments that were passed to the function from Python.

        funcs : list of FunctionDefs
            The functions in the Interface.

        Returns
        -------
        func : FunctionDef
            The function which determines the key identifying the relevant function.

        argument_type_flags : dict
            A dictionary whose keys are the functions and whose values are the integer keys
            which indicate that the function should be chosen.
        """
        func_scope = self.scope.new_child_scope(name)
        self.scope = func_scope
        orig_funcs = [getattr(func, 'original_function', func) for func in funcs]
        type_indicator = Variable(PythonNativeInt(), self.scope.get_new_name('type_indicator'))

        # Initialise the argument_type_flags
        argument_type_flags = {func : 0 for func in funcs}

        # Initialise type_indicator
        body = [Assign(type_indicator, LiteralInteger(0))]

        step = 1
        for i, py_arg in enumerate(args):
            # Get the relevant typed arguments from the original functions
            interface_args = [getattr(func.arguments[i], 'original_function_argument_variable', func.arguments[i].var) for func in orig_funcs]
            # Get the type key
            interface_types = [(str(a.dtype), a.rank, a.order) for a in interface_args]
            # Get a dictionary mapping each unique type key to an example argument
            type_to_example_arg = dict(zip(interface_types, interface_args))
            # Get a list of unique keys
            possible_types = list(type_to_example_arg.keys())

            n_possible_types = len(possible_types)
            if n_possible_types != 1:
                # Update argument_type_flags with the index of the type key
                for func, t in zip(funcs, interface_types):
                    index = possible_types.index(t)*step
                    argument_type_flags[func] += index

                # Create the type checks and incrementation of the type_indicator
                if_blocks = []
                for index, t in enumerate(possible_types):
                    check_func_call, _ = self._get_check_function(py_arg, type_to_example_arg[t], False)
                    if_blocks.append(IfSection(check_func_call, [AugAssign(type_indicator, '+', LiteralInteger(index*step))]))
                body.append(If(*if_blocks, IfSection(LiteralTrue(),
                            [FunctionCall(PyErr_SetString, [PyTypeError, f"Unexpected type for argument {interface_args[0].name}"]),
                             Return([PyccelUnarySub(LiteralInteger(1))])])))

            # Update the step to ensure unique indices for each argument
            step *= n_possible_types

        body.append(Return([type_indicator]))

        self.exit_scope()

        docstring = CommentBlock("Assess the types. Raise an error for unexpected types and calculate an integer\n" +
                        "which indicates which function should be called.")

        # Build the function
        func = FunctionDef(name, [FunctionDefArgument(a) for a in args], [FunctionDefResult(type_indicator)],
                            body, docstring=docstring, scope=func_scope)

        return func, argument_type_flags

    def _get_untranslatable_function(self, name, scope, original_function, error_msg):
        """
        Create code for a function complaining about an object which cannot be wrapped.

        Certain functions are not handled in the wrapper (e.g. private),
        This creates a wrapper function which raises NotImplementedError
        exception and returns NULL.

        Parameters
        ----------
        name : str
            The name of the generated function.

        scope : Scope
            The scope of the generated function.

        original_function : FunctionDef
           The function we were trying to wrap.

        error_msg : str
            The message to be raised in the NotImplementedError.

        Returns
        -------
        PyFunctionDef
            The new function which raises the error.
        """
        func_args = [FunctionDefArgument(self.get_new_PyObject(n)) for n in ("self", "args", "kwargs")]
        if self._error_exit_code is Nil():
            func_results = [FunctionDefResult(self.get_new_PyObject("result", is_temp=True))]
        else:
            func_results = [FunctionDefResult(self.scope.get_temporary_variable(self._error_exit_code.class_type, "result"))]
        function = PyFunctionDef(name = name, arguments = func_args, results = func_results,
                body = [FunctionCall(PyErr_SetString, [PyNotImplementedError,
                                        LiteralString(error_msg)]),
                        Return([self._error_exit_code])],
                scope = scope, original_function = original_function)

        self.scope.functions[name] = function

        return function

    def _save_referenced_objects(self, func, func_args):
        """
        Save any arguments passed to the wrapper which are then stored in pointers.

        If arguments are saved into pointers (e.g. inside classes) then their reference
        counter must be incremented. This prevents them being deallocated if they go
        out of scope in Python. The class must then take care to decrement their
        reference counter when it is itself deallocated to prevent a memory leak.
        The attribute `FunctionDefArgument.persistent_target` indicates whether an
        argument is a target inside the function. When it is true then additional code
        is added to the wrapper body. This code increments the reference counter for
        the argument and adds the object to a list of objects whose reference counter
        must be decremented in the class destructor.

        Parameters
        ----------
        func : FunctionDef
            The function being wrapped.
        func_args : list[FunctionDefArgument] | list[Variable]
            The arguments passed by Python to the function (self, args, kwargs).

        Returns
        -------
        list
            A list of any expressions which should be added to the wrapper body to
            add references to the arguments.
        """
        body = []
        class_arg_var = func_args[0]
        if isinstance(class_arg_var, FunctionDefArgument):
            class_arg_var = class_arg_var.var
        class_scope = class_arg_var.cls_base.scope
        for a in func.arguments:
            if a.persistent_target:
                ref_attribute = class_scope.find('referenced_objects', 'variables', raise_if_missing = True)
                ref_list = ref_attribute.clone(ref_attribute.name, new_class = DottedVariable, lhs = class_arg_var)
                python_arg = self._python_object_map[a]
                if not isinstance(python_arg.dtype, PyccelPyObject):
                    python_arg = ObjectAddress(PointerCast(python_arg, PyList_Append.arguments[1].var))
                append_call = FunctionCall(PyList_Append, (ref_list, python_arg))
                body.extend([If(IfSection(PyccelEq(append_call, PyccelUnarySub(LiteralInteger(1))),
                                          [Return([self._error_exit_code])]))])
        return body

    def _incref_return_pointer(self, ref_obj, return_var, orig_var):
        """
        Get the code necessary to return an object which references another.

        Get the code necessary to return an object which references another Python object. This is necessary when
        wrapping functions (or getters) which return pointers (e.g. attributes of a class). For these objects the
        target must not be deallocated before the returned object is no longer needed. For arrays this is achieved
        using PyArray_SetBaseObject, to save the reference. For class instances the self instance is added to the
        list of referenced objects saved in the returned class.

        Parameters
        ----------
        ref_obj : Variable
            A variable representing the class instance which must not be deallocated too early.
        return_var : Variable
            The variable which will be returned from the function.
        orig_var : Variable
            The variable which will be returned from the function as it appeared in the original code.

        Returns
        -------
        list[PyccelAstNode]
            Any nodes which must be printed to increase reference counts.
        """
        if isinstance(orig_var.class_type, NumpyNDArrayType):
            save_ref_call = FunctionCall(PyArray_SetBaseObject,
                                    (ObjectAddress(PointerCast(return_var, PyArray_SetBaseObject.arguments[0].var)),
                                     ObjectAddress(PointerCast(ref_obj, PyArray_SetBaseObject.arguments[1].var))))
            return [FunctionCall(Py_INCREF, (ref_obj,)),
                    If(IfSection(PyccelLt(save_ref_call,LiteralInteger(0, dtype=CNativeInt())),
                                      [Return([self._error_exit_code])]))]
        elif isinstance(orig_var.dtype, CustomDataType):
            ref_attribute = return_var.cls_base.scope.find('referenced_objects', 'variables', raise_if_missing = True)
            ref_list = ref_attribute.clone(ref_attribute.name, new_class = DottedVariable, lhs = return_var)
            save_ref_call = FunctionCall(PyList_Append, (ref_list, ObjectAddress(PointerCast(ref_obj, ref_list))))
            return [If(IfSection(PyccelLt(save_ref_call,LiteralInteger(0, dtype=CNativeInt())),
                                      [Return([self._error_exit_code])]))]
        elif isinstance(orig_var.class_type, FixedSizeNumericType):
            return []
        else:
            raise NotImplementedError(f"Unsure how to preserve references for attribute of type {type(orig_var.class_type)}")

    def _add_object_to_mod(self, module_var, obj, name, initialised):
        """
        Get code for adding an object to the module.

        This function creates the AST nodes necessary to add an object to
        the module. This includes the creation of the success check and
        the dereferencing of any objects used.

        Parameters
        ----------
        module_var : Variable
            The variable containing the PyObject* which describes the module.

        obj : Variable
            The variable containing the PyObject* which should be added to the module.

        name : str
            The name by which the object will be known in Pyccel.

        initialised : list[Variable]
            A list of the variables which have had their reference counter incremented
            and must therefore decrement their counter if an error is raised.

        Returns
        -------
        list[PyccelAstNode]
            The code which adds the object to the module.
        """
        add_expr = PyModule_AddObject(module_var, LiteralString(name), obj)
        if_expr = If(IfSection(PyccelLt(add_expr, LiteralInteger(0)),
                        [FunctionCall(Py_DECREF, [i]) for i in initialised] +
                        [Return([self._error_exit_code])]))
        initialised.append(obj)
        return [if_expr, FunctionCall(Py_INCREF, (obj,))]

    def _build_module_init_function(self, expr, imports):
        """
        Build the function that will be called when the module is first imported.

        Build the function that will be called when the module is first imported.
        This function must call any initialisation function of the underlying
        module and must add any variables to the module variable.

        Parameters
        ----------
        expr : Module
            The module of interest.

        imports : list of Import
            A list of any imports that will appear in the PyModule.

        Returns
        -------
        PyModInitFunc
            The initialisation function.
        """

        mod_name = self.scope.get_python_name(getattr(expr, 'original_module', expr).name)
        # Initialise the scope
        func_name = self.scope.get_new_name(f'PyInit_{mod_name}')
        func_scope = self.scope.new_child_scope(func_name)
        self.scope = func_scope

        for v in expr.variables:
            func_scope.insert_symbol(v.name)

        n_classes = len(expr.classes)

        # Create necessary variables
        module_var = self.get_new_PyObject("mod")
        API_var_name = self.scope.get_new_name(f'Py{mod_name}_API')
        API_var = Variable(CStackArray(BindCPointer()), API_var_name, shape = (n_classes,),
                                    cls_base = StackArrayClass)
        self.scope.insert_variable(API_var)
        capsule_obj = self.get_new_PyObject(self.scope.get_new_name('c_api_object'))

        module_def_name = self.scope.get_new_name(f'{mod_name}_module')
        body = [AliasAssign(module_var, PyModule_Create(module_def_name)),
                If(IfSection(PyccelIs(module_var, Nil()), [Return([self._error_exit_code])]))]

        initialised = [module_var]

        # Save classes to the module variable
        for i,c in enumerate(expr.classes):
            wrapped_class = self._python_object_map[c]
            type_object = wrapped_class.type_object

            API_elem = IndexedElement(API_var, i)
            body.append(AliasAssign(API_elem, PointerCast(ObjectAddress(type_object), API_elem)))

        ok_code = LiteralInteger(0)

        # Save Capsule describing types (needed for dependent modules)
        body.append(AliasAssign(capsule_obj, PyCapsule_New(API_var, mod_name)))
        body.extend(self._add_object_to_mod(module_var, capsule_obj, '_C_API', initialised))

        body.append(FunctionCall(import_array, ()))
        import_funcs = [i.source_module.import_func for i in imports if isinstance(i.source_module, PyModule)]
        for i_func in import_funcs:
            body.append(If(IfSection(PyccelLt(FunctionCall(i_func, ()), ok_code),
                            [FunctionCall(Py_DECREF, [i]) for i in initialised] +
                            [Return([self._error_exit_code])])))

        # Call the initialisation function
        if expr.init_func:
            body.append(FunctionCall(expr.init_func, []))

        # Save classes to the module variable
        for i,c in enumerate(expr.classes):
            wrapped_class = self._python_object_map[c]
            type_object = wrapped_class.type_object
            class_name = wrapped_class.name

            ready_type = FunctionCall(PyType_Ready, (type_object,))
            if_expr = If(IfSection(PyccelLt(ready_type, LiteralInteger(0)),
                            [FunctionCall(Py_DECREF, [i]) for i in initialised] +
                            [Return([self._error_exit_code])]))
            body.append(if_expr)

            body.extend(self._add_object_to_mod(module_var, type_object, class_name, initialised))

        # Save module variables to the module variable
        for v in expr.variables:
            if v.is_private:
                continue
            body.extend(self._wrap(v))
            wrapped_var = self._python_object_map[v]
            name = getattr(v, 'indexed_name', v.name)
            var_name = self.scope.get_python_name(name)
            body.extend(self._add_object_to_mod(module_var, wrapped_var, var_name, initialised))

        body.append(Return([module_var]))

        self.exit_scope()

        return PyModInitFunc(func_name, body, [API_var], func_scope)

    def _build_module_import_function(self, expr):
        """
        Build the function that will be called in order to use the module from another module.

        Build the function that will be called when the module is first imported.
        This function must import the capsule created in the module initialisation.
        In order for this to work from any folder the `sys.path` list is modified to include
        the folder where the file is located (currently this is done by temporarily modifying
        an element of the list as the stable C-Python API doesn't contain any functions for
        reducing the size of lists).
        See <https://docs.python.org/3/extending/extending.html>
        for more details.

        Parameters
        ----------
        expr : Module
            The module of interest.

        Returns
        -------
        API_var : Variable
            The variable which contains the data extracted from the capsule.

        import_func : FunctionDef
            The import function.
        """
        mod_name = getattr(expr, 'original_module', expr).name
        # Initialise the scope
        func_name = self.scope.get_new_name(f'{mod_name}_import')

        API_var_name = self.scope.get_new_name(f'Py{mod_name}_API')
        API_var = Variable(CStackArray(BindCPointer()), API_var_name, shape = (None,),
                                    cls_base = StackArrayClass,
                                    memory_handling = 'alias')
        self.scope.insert_variable(API_var)

        func_scope = self.scope.new_child_scope(func_name)
        self.scope = func_scope

        ok_code = LiteralInteger(0, dtype=CNativeInt())
        error_code = PyccelUnarySub(LiteralInteger(1, dtype=CNativeInt()))

        # Create variables to temporarily modify the Python path so the file will be discovered
        current_path = func_scope.get_temporary_variable(PyccelPyObject(), 'current_path', memory_handling='alias')
        stash_path = func_scope.get_temporary_variable(PyccelPyObject(), 'stash_path', memory_handling='alias')

        body = [AliasAssign(current_path, FunctionCall(PySys_GetObject, [LiteralString("path")])),
                AliasAssign(stash_path, FunctionCall(PyList_GetItem, [current_path, LiteralInteger(0, dtype=CNativeInt())])),
                FunctionCall(Py_INCREF, [stash_path]),
                FunctionCall(PyList_SetItem, [current_path,
                                              LiteralInteger(0, dtype=CNativeInt()),
                                              FunctionCall(PyUnicode_FromString, [LiteralString(self._file_location)])]),
                AliasAssign(API_var, PyCapsule_Import(self.scope.get_python_name(mod_name))),
                FunctionCall(PyList_SetItem, [current_path, LiteralInteger(0, dtype=CNativeInt()), stash_path]),
                Return([IfTernaryOperator(PyccelIsNot(API_var, Nil()), ok_code, error_code)])]

        result = func_scope.get_temporary_variable(CNativeInt())
        self.exit_scope()
        import_func = FunctionDef(func_name, (), (FunctionDefResult(result),), body, is_static=True, scope = func_scope)

        return API_var, import_func

    def _allocate_class_instance(self, class_var, scope, is_alias):
        """
        Get all expressions necessary to allocate a new class description.

        Get all expressions necessary to allocate a new class description, this includes allocating
        the object itself, creating the list of referenced_objects and saving the alias status.

        Parameters
        ----------
        class_var : Variable
            The variable where the class instance is stored.

        scope : Scope
            The scope of the class (containing the class attributes).

        is_alias : bool
            A boolean indicating if an alias is being stored.

        Returns
        -------
        list[PyccelAstNode]
            A list of expressions necessary to allocate a new class description.
        """
        # Get the list of referenced objects
        ref_attribute = scope.find('referenced_objects', 'variables', raise_if_missing = True)
        ref_list = ref_attribute.clone(ref_attribute.name, new_class = DottedVariable, lhs = class_var)

        # Get alias attribute
        attribute = scope.find('is_alias', 'variables', raise_if_missing = True)
        alias_bool = attribute.clone(attribute.name, new_class = DottedVariable, lhs = class_var)

        alias_val = LiteralTrue() if is_alias else LiteralFalse()

        return [Allocate(class_var, shape=(), status='unallocated'),
                AliasAssign(ref_list, FunctionCall(PyList_New, ())),
                Assign(alias_bool, alias_val)]

    def _get_class_allocator(self, class_dtype, func = None):
        """
        Create the allocator for the class.

        Create a function which will allocate the memory for the class instance. This
        is equivalent to the `__new__` function.

        Parameters
        ----------
        class_dtype : DataType
            The datatype of the class being translated.

        func : FunctionDef, optional
            The function which provides a new instance of the class.

        Returns
        -------
        PyFunctionDef
            A function that can be called to create the class instance.
        """
        if func:
            func_name = self.scope.get_new_name(f'{func.name}___wrapper')
        else:
            func_name = self.scope.get_new_name(f'{class_dtype.name}__new___wrapper')
        func_scope = self.scope.new_child_scope(func_name)
        self.scope = func_scope

        self_var = Variable(PyccelPyTypeObject(), name=self.scope.get_new_name('self'),
                              memory_handling='alias')
        self.scope.insert_variable(self_var, 'self')
        func_args = [self_var] + [self.get_new_PyObject(n) for n in ("args", "kwargs")]
        func_args = [FunctionDefArgument(a) for a in func_args]

        func_results = [FunctionDefResult(self.get_new_PyObject("result", is_temp=True))]

        # Get the results of the PyFunctionDef
        python_result_var = self.get_new_PyObject('result_obj', class_dtype)
        scope = python_result_var.cls_base.scope
        attribute = scope.find('instance', 'variables', raise_if_missing = True)
        c_res = attribute.clone(attribute.name, new_class = DottedVariable, lhs = python_result_var)

        body = self._allocate_class_instance(python_result_var, scope, False)

        if func:
            body.append(AliasAssign(c_res, FunctionCall(func, ())))
        else:
            result_name = self.scope.get_new_name('result')
            result = Variable(class_dtype, result_name)
            body.append(Allocate(c_res, shape=(), status='unallocated',
                         like = result))

        body.append(Return([ObjectAddress(PointerCast(python_result_var, func_results[0].var))]))

        self.exit_scope()

        return PyFunctionDef(func_name, func_args, func_results,
                             body, scope=func_scope, original_function = None)

    def _get_class_initialiser(self, init_function, cls_dtype):
        """
        Create the constructor for the class.

        Create a function which will initialise the class. This function creates
        the `__new__` function to allocate the memory which stores the class
        instance and calls the `__init__` function.

        Parameters
        ----------
        init_function : FunctionDef
            The `__init__` function in the translated class.

        cls_dtype : DataType
            The datatype of the class being translated.

        Returns
        -------
        new_function : PyFunctionDef
            A function that can be called to create the class instance.

        init_function : PyFunctionDef
            A function that can be called to create the class instance.
        """
        original_func = getattr(init_function, 'original_function', init_function)
        original_name = original_func.cls_name or original_func.name
        func_name = self.scope.get_new_name(original_name+'_wrapper')
        func_scope = self.scope.new_child_scope(func_name)
        self.scope = func_scope
        self._error_exit_code = PyccelUnarySub(LiteralInteger(1, dtype=CNativeInt()))

        is_bind_c_function_def = isinstance(init_function, BindCFunctionDef)

        # Handle un-wrappable functions
        if any(isinstance(getattr(a, 'original_function_argument_variable', a.var), FunctionAddress) for a in init_function.arguments):
            self.exit_scope()
            warnings.warn("Functions with functions as arguments will not be callable from Python")
            return self._get_untranslatable_function(func_name,
                         func_scope, init_function,
                         "Cannot pass a function as an argument")

        # Add the variables to the expected symbols in the scope
        for a in init_function.arguments:
            func_scope.insert_symbol(getattr(a, 'original_function_argument_variable', a.var).name)
        for a in getattr(init_function, 'bind_c_arguments', ()):
            func_scope.insert_symbol(a.original_function_argument_variable.name)

        # Get variables describing the arguments and results that are seen from Python
        python_args = init_function.bind_c_arguments if is_bind_c_function_def else init_function.arguments

        # Get variables describing the arguments and results that must be passed to the function
        original_c_args = init_function.arguments

        # Get the arguments of the PyFunctionDef
        func_args, body = self._unpack_python_args(python_args, cls_dtype)
        func_args = [FunctionDefArgument(a) for a in func_args]

        # Get the results of the PyFunctionDef
        python_result_variable = Variable(CNativeInt(), self.scope.get_new_name(), is_temp = True)

        # Get the code required to extract the C-compatible arguments from the Python arguments
        wrapped_args = [self._wrap(a) for a in python_args]
        body += [l for a in wrapped_args for l in a['body']]

        # Get the arguments and results which should be used to call the c-compatible function
        func_call_args = [ca for a in wrapped_args for ca in a['args']]

        body.extend(self._save_referenced_objects(init_function, func_args))

        # Call the C-compatible function
        body.append(FunctionCall(init_function, func_call_args))

        # Deallocate the C equivalent of any array arguments
        # The C equivalent is the same variable that is passed to the function unless the target language is Fortran.
        # In this case the function arguments are the data pointer and the shapes and strides, but the C equivalent
        # is an ndarray.
        for a in original_c_args:
            orig_var = getattr(a, 'original_function_argument_variable', a.var)
            if not isinstance(a, BindCFunctionDefArgument) and orig_var.is_ndarray:
                v = self.scope.find(orig_var.name, category='variables', raise_if_missing = True)
                if v.is_optional:
                    body.append(If( IfSection(PyccelIsNot(v, Nil()), [Deallocate(v)]) ))
                else:
                    body.append(Deallocate(v))

        # Pack the Python compatible results of the function into one argument.
        func_results = [FunctionDefResult(python_result_variable)]
        body.append(Return([LiteralInteger(0, dtype=CNativeInt())]))

        self.exit_scope()
        for a in python_args:
            if not a.bound_argument:
                self._python_object_map.pop(a)

        function = PyFunctionDef(func_name, func_args, func_results, body, scope=func_scope,
                docstring = init_function.docstring, original_function = original_func)

        self.scope.functions[func_name] = function
        self._python_object_map[init_function] = function
        self._error_exit_code = Nil()

        return function

    def _get_class_destructor(self, del_function, cls_dtype, wrapper_scope):
        """
        Create the destructor for the class.

        Create a function which will act as a destructor for the class. This
        function calls the `__del__` function and frees the memory allocated
        to store the class instance.

        Parameters
        ----------
        del_function : FunctionDef
            The `__del__` function in the translated class.

        cls_dtype : DataType
            The datatype of the class being translated.

        wrapper_scope : Scope
            The scope for the wrapped version of the class.

        Returns
        -------
        PyFunctionDef
            A function that can be called to destroy the class instance.
        """
        original_func = getattr(del_function, 'original_function', del_function)
        original_name = original_func.cls_name or original_func.name
        func_name = self.scope.get_new_name(original_name+'_wrapper')
        func_scope = self.scope.new_child_scope(func_name)
        self.scope = func_scope

        # Add the variables to the expected symbols in the scope
        for a in del_function.arguments:
            func_scope.insert_symbol(a.var.name)
        func_arg = self.get_new_PyObject('self', cls_dtype)

        attribute = wrapper_scope.find('instance', 'variables')
        c_obj = attribute.clone(attribute.name, new_class = DottedVariable, lhs = func_arg)

        attribute = wrapper_scope.find('is_alias', 'variables')
        is_alias = attribute.clone(attribute.name, new_class = DottedVariable, lhs = func_arg)

        if isinstance(del_function, BindCFunctionDef):
            body = [FunctionCall(del_function, [c_obj])]
        else:
            body = [FunctionCall(del_function, [c_obj]),
                    Deallocate(c_obj)]
        body = [If(IfSection(PyccelNot(is_alias), body))]

        # Get the list of referenced objects
        ref_attribute = wrapper_scope.find('referenced_objects', 'variables', raise_if_missing = True)
        ref_list = ref_attribute.clone(ref_attribute.name, new_class = DottedVariable, lhs = func_arg)

        body.extend([FunctionCall(Py_DECREF, (ref_list,)),
                     Deallocate(func_arg)])

        self.exit_scope()

        function = PyFunctionDef(func_name, [FunctionDefArgument(func_arg)], [], body, scope=func_scope,
                original_function = original_func)

        self.scope.functions[func_name] = function
        self._python_object_map[del_function] = function

        return function

<<<<<<< HEAD
    def _get_array_parts(self, expr):
        """
        Get AST nodes describing the extraction of the data pointer, shape, and strides from a Python array object.

        Get AST nodes describing the extraction of the data pointer, shape, and strides from a Python array object.
        These noes as well as the new objects can then be packed into a structure or passed directly to a function
        depending on the target language.

        Parameters
        ----------
        expr : FunctionDefArgument
            The argument of the function being wrapped.

        Returns
        -------
        dict[str, Any]
            A dictionary with the keys:
             - body : a list containing the AST nodes which extract the data pointer, shape, and strides.
             - data : a Variable describing a pointer in which the data is stored.
             - shape : a Variable describing a stack array in which the shape information is stored.
             - strides : a Variable describing a stack array in which the strides are stored.
        """
        collect_arg = self._python_object_map[expr]
        pyarray_collect_arg = PointerCast(collect_arg, Variable(PyccelPyArrayObject(), '_', memory_handling = 'alias'))
        orig_var = getattr(expr, 'original_function_argument_variable', expr.var)
        data_var = Variable(VoidType(), self.scope.get_new_name(orig_var.name + '_data'),
                            memory_handling='alias')
        shape_var = Variable(CStackArray(NumpyInt64Type()), self.scope.get_new_name(orig_var.name + '_shape'),
                            shape = (orig_var.rank,))
        stride_var = Variable(CStackArray(NumpyInt64Type()), self.scope.get_new_name(orig_var.name + '_strides'),
                            shape = (orig_var.rank,))
        self.scope.insert_variable(data_var)
        self.scope.insert_variable(shape_var)
        self.scope.insert_variable(stride_var)

        get_data = AliasAssign(data_var, FunctionCall(PyArray_DATA, [ObjectAddress(pyarray_collect_arg)]))
        get_strides_and_shape = FunctionCall(get_strides_and_shape_from_numpy_array,
                                        [ObjectAddress(collect_arg), shape_var, stride_var])

        body = [get_data, get_strides_and_shape]

        return {'body': body, 'data':data_var, 'shape':shape_var, 'strides':stride_var}
=======
    def _call_wrapped_function(self, func, args, results):
        """
        Call the wrapped function.

        Call the wrapped function. The call is either a FunctionCall, an Assign or
        an AliasAssign depending on the number of results and the return type.

        Parameters
        ----------
        func : FunctionDef
            The function being wrapped.
        args : iterable[TypedAstNode]
            The arguments passed to the wrapped function.
        results : iterable[TypedAstNode]
            The results returned from the wrapped function.

        Returns
        -------
        FunctionCall | Assign | AliasAssign
            An AST node describing the function call.
        """
        n_results = len(results)
        if n_results == 0:
            return FunctionCall(func, args)
        elif n_results == 1:
            res = results[0]
            func_call = FunctionCall(func, args)
            if func_call.is_alias:
                if isinstance(res, PointerCast):
                    res = res.obj
                if isinstance(res, ObjectAddress):
                    res = res.obj
                return AliasAssign(res, func_call)
            else:
                return Assign(res, func_call)
        else:
            return Assign(results, FunctionCall(func, args))
>>>>>>> b739d46f

    #--------------------------------------------------------------------------------------------------------------------------------------------

    def _wrap_Module(self, expr):
        """
        Build a `PyModule` from a `Module`.

        Create a `PyModule` which wraps a C-compatible `Module`.

        Parameters
        ----------
        expr : Module
            The module which can be called from C.

        Returns
        -------
        PyModule
            The module which can be called from Python.
        """
        # Define scope
        scope = expr.scope
        mod_scope = Scope(used_symbols = scope.local_used_symbols.copy(), original_symbols = scope.python_names.copy())
        self.scope = mod_scope

        imports = [self._wrap(i) for i in getattr(expr, 'original_module', expr).imports]
        imports = [i for i in imports if i]

        # Wrap classes
        classes = [self._wrap(i) for i in expr.classes]

        # Wrap functions
        funcs_to_wrap = [f for f in expr.funcs if f not in (expr.init_func, expr.free_func)]
        funcs_to_wrap = [f for f in funcs_to_wrap if not f.is_inline]

        # Add any functions removed by the Fortran printer
        removed_functions = getattr(expr, 'removed_functions', None)
        if removed_functions:
            funcs_to_wrap.extend(removed_functions)

        funcs = [self._wrap(f) for f in funcs_to_wrap]

        # Wrap interfaces
        interfaces = [self._wrap(i) for i in expr.interfaces if not i.is_inline]

        init_func = self._build_module_init_function(expr, imports)

        API_var, import_func = self._build_module_import_function(expr)

        self.exit_scope()

        imports += cwrapper_ndarray_imports if self._wrapping_arrays else []
        if not isinstance(expr, BindCModule):
            imports.append(Import(mod_scope.get_python_name(expr.name), expr))
        original_mod = getattr(expr, 'original_module', expr)
        original_mod_name = mod_scope.get_python_name(original_mod.name)
        return PyModule(original_mod_name, [API_var], funcs, imports = imports,
                        interfaces = interfaces, classes = classes, scope = mod_scope,
                        init_func = init_func, import_func = import_func)

    def _wrap_BindCModule(self, expr):
        """
        Build a `PyModule` from a `BindCModule`.

        Create a `PyModule` which wraps a C-compatible `BindCModule`. This function calls the
        more general `_wrap_Module` however additional steps are required to ensure that the
        Fortran functions and variables are declared in C.

        Parameters
        ----------
        expr : Module
            The module which can be called from C.

        Returns
        -------
        PyModule
            The module which can be called from Python.

        """
        pymod = self._wrap_Module(expr)

        # Add declarations for C-compatible variables
        decs = [Declare(v.clone(v.name.lower()), module_variable=True, external = True) \
                                    for v in expr.variables if not v.is_private and isinstance(v, BindCVariable)]
        pymod.declarations = decs

        external_funcs = []
        # Add external functions for functions wrapping array variables
        for v in expr.variable_wrappers:
            f = v.wrapper_function
            external_funcs.append(FunctionDef(f.name, f.arguments, f.results, [], is_header = True, scope = Scope()))

        # Add external functions for normal functions
        for f in expr.funcs:
            external_funcs.append(FunctionDef(f.name.lower(), f.arguments, f.results, [], is_header = True, scope = Scope()))

        for c in expr.classes:
            m = c.new_func
            external_funcs.append(FunctionDef(m.name, m.arguments, m.results, [], is_header = True, scope = Scope()))
            for m in c.methods:
                external_funcs.append(FunctionDef(m.name, m.arguments, m.results, [], is_header = True, scope = Scope()))
            for i in c.interfaces:
                for f in i.functions:
                    external_funcs.append(FunctionDef(f.name, f.arguments, f.results, [], is_header = True, scope = Scope()))
            for a in c.attributes:
                for f in (a.getter, a.setter):
                    external_funcs.append(FunctionDef(f.name, f.arguments, f.results, [], is_header = True, scope = Scope()))
        pymod.external_funcs = external_funcs

        return pymod

    def _wrap_Interface(self, expr):
        """
        Build a `PyInterface` from an `Interface`.

        Create a `PyInterface` which wraps a C-compatible `Interface`. The `PyInterface`
        should take three arguments (`self`, `args`, and `kwargs`) and return a
        `PyccelPyObject`. The arguments are unpacked into multiple `PyccelPyObject`s
        which are passed to `PyFunctionDef`s describing each of the internal
        `FunctionDef` objects. The appropriate `PyFunctionDef` is chosen using an
        additional function which calculates an integer type_indicator.

        Parameters
        ----------
        expr : Interface
            The interface which can be called from C.

        Returns
        -------
        PyInterface
            The interface which can be called from Python.

        See Also
        --------
        CToPythonWrapper._get_type_check_function : The function which defines the calculation
            of the type_indicator.
        """
        # Initialise the scope
        func_name = self.scope.get_new_name(expr.name+'_wrapper')
        func_scope = self.scope.new_child_scope(func_name)
        self.scope = func_scope
        original_funcs = expr.functions
        example_func = original_funcs[0]
        possible_class_base = expr.get_user_nodes((ClassDef,))
        if possible_class_base:
            class_dtype = possible_class_base[0].class_type
        else:
            class_dtype = None


        # Add the variables to the expected symbols in the scope
        for a in getattr(example_func, 'bind_c_arguments', example_func.arguments):
            func_scope.insert_symbol(a.var.name)

        # Create necessary arguments
        python_args = getattr(example_func, 'bind_c_arguments', example_func.arguments)
        func_args, body = self._unpack_python_args(python_args, class_dtype)

        # Get python arguments which will be passed to FunctionDefs
        python_arg_objs = [self._python_object_map[a] for a in python_args]

        type_indicator = Variable(PythonNativeInt(), self.scope.get_new_name('type_indicator'))
        self.scope.insert_variable(type_indicator)

        self.exit_scope()

        # Determine flags which indicate argument type
        type_check_name = self.scope.get_new_name(expr.name+'_type_check')
        type_check_func, argument_type_flags = self._get_type_check_function(type_check_name, python_arg_objs, original_funcs)

        self.scope = func_scope
        # Build the body of the function
        body.append(Assign(type_indicator, FunctionCall(type_check_func, python_arg_objs)))

        functions = []
        if_sections = []
        for func, index in argument_type_flags.items():
            # Add an IfSection calling the appropriate function if the type_indicator matches the index
            wrapped_func = self._python_object_map[func]
            if_sections.append(IfSection(PyccelEq(type_indicator, LiteralInteger(index)),
                                [Return([FunctionCall(wrapped_func, python_arg_objs)])]))
            functions.append(wrapped_func)
        if_sections.append(IfSection(LiteralTrue(),
                    [FunctionCall(PyErr_SetString, [PyTypeError, "Unexpected type combination"]),
                     Return([self._error_exit_code])]))
        body.append(If(*if_sections))
        self.exit_scope()

        interface_func = FunctionDef(func_name,
                                     [FunctionDefArgument(a) for a in func_args],
                                     [FunctionDefResult(self.get_new_PyObject("result", is_temp=True))],
                                     body,
                                     scope=func_scope)
        for a in python_args:
            self._python_object_map.pop(a)

        return PyInterface(func_name, functions, interface_func, type_check_func, expr)

    def _wrap_FunctionDef(self, expr):
        """
        Build a `PyFunctionDef` form a `FunctionDef`.

        Create a `PyFunctionDef` which wraps a C-compatible `FunctionDef`.
        The `PyFunctionDef` should take three arguments (`self`, `args`,
        and `kwargs`) and return a `PyccelPyObject`. If the function is
        called from an Interface then the arguments are `PyccelPyObject`s
        describing each of the arguments of the C-compatible function.

        Parameters
        ----------
        expr : FunctionDef
            The function which can be called from C.

        Returns
        -------
        PyFunctionDef
            The function which can be called from Python.
        """
        original_func = getattr(expr, 'original_function', expr)
        func_name = self.scope.get_new_name(expr.name+'_wrapper')
        func_scope = self.scope.new_child_scope(func_name)
        self.scope = func_scope

        possible_class_base = expr.get_user_nodes((ClassDef,))
        if possible_class_base:
            class_dtype = possible_class_base[0].class_type
        else:
            class_dtype = None

        is_bind_c_function_def = isinstance(expr, BindCFunctionDef)

        if expr.is_private:
            self.exit_scope()
            return self._get_untranslatable_function(func_name,
                         func_scope, expr,
                         "Private functions are not accessible from python")

        # Handle un-wrappable functions
        if any(isinstance(getattr(a, 'original_function_argument_variable', a.var), FunctionAddress) for a in expr.arguments):
            self.exit_scope()
            warnings.warn("Functions with functions as arguments will not be callable from Python")
            return self._get_untranslatable_function(func_name,
                         func_scope, expr,
                         "Cannot pass a function as an argument")

        # Add the variables to the expected symbols in the scope
        for a in expr.arguments:
            func_scope.insert_symbol(getattr(a, 'original_function_argument_variable', a.var).name)
        for a in getattr(expr, 'bind_c_arguments', ()):
            func_scope.insert_symbol(a.original_function_argument_variable.name)
        for r in expr.results:
            func_scope.insert_symbol(r.var.name)

        in_interface = len(expr.get_user_nodes(Interface)) > 0

        # Get variables describing the arguments and results that are seen from Python
        python_args = expr.bind_c_arguments if is_bind_c_function_def else expr.arguments
        python_results = expr.bind_c_results if is_bind_c_function_def else expr.results

        # Get variables describing the arguments and results that must be passed to the function
        original_c_args = expr.arguments
        original_c_results = expr.results

        # Get the arguments of the PyFunctionDef
        if in_interface:
            func_args = [FunctionDefArgument(a) for a in self._get_python_argument_variables(python_args)]
            body = []
        else:
            func_args, body = self._unpack_python_args(python_args, class_dtype)
            func_args = [FunctionDefArgument(a) for a in func_args]

        # Get the results of the PyFunctionDef
        python_result_variables = self._get_python_result_variables(python_results)
        for p_r, c_r in zip(python_result_variables, original_func.results):
            if isinstance(p_r.dtype, CustomDataType):
                body.extend(self._allocate_class_instance(p_r, p_r.cls_base.scope, c_r.var.is_alias))

        # Get the code required to extract the C-compatible arguments from the Python arguments
        wrapped_args = [self._wrap(a) for a in python_args]
        body += [l for a in wrapped_args for l in a['body']]

        # Get the code required to wrap the C-compatible results into Python objects
        # This function creates variables so it must be called before extracting them from the scope.
        wrapped_results = [self._wrap(r) for r in python_results]

        # Get the arguments and results which should be used to call the c-compatible function
        func_call_args = [ca for a in wrapped_args for ca in a['args']]

        # Get the names of the results collected from the C-compatible function
        body.extend(l for r in wrapped_results for l in r.get('setup',()))
        c_results = [r for wr in wrapped_results for r in wr['results']]

        if class_dtype:
            body.extend(self._save_referenced_objects(expr, func_args))

        # Call the C-compatible function
        body.append(self._call_wrapped_function(expr, func_call_args, c_results))

        # Deallocate the C equivalent of any array arguments
        # The C equivalent is the same variable that is passed to the function unless the target language is Fortran.
        # In this case known-size stack arrays are used which are automatically deallocated when they go out of scope.
        for a in original_c_args:
            orig_var = getattr(a, 'original_function_argument_variable', a.var)
            if not isinstance(a, BindCFunctionDefArgument) and orig_var.is_ndarray:
                v = self.scope.find(orig_var.name, category='variables', raise_if_missing = True)
                if v.is_optional:
                    body.append(If( IfSection(PyccelIsNot(v, Nil()), [Deallocate(v)]) ))
                else:
                    body.append(Deallocate(v))
        body.extend(l  for r in wrapped_results for l in r['body'])

        for p_r, c_r in zip(python_result_variables, original_func.results):
            arg_targets = expr.result_pointer_map.get(c_r.var, ())
            n_targets = len(arg_targets)
            if n_targets == 1:
                collect_arg = self._python_object_map[python_args[arg_targets[0]]]
                body.extend(self._incref_return_pointer(collect_arg, p_r, c_r.var))
            elif n_targets > 1:
                if isinstance(c_r.var.class_type, NumpyNDArrayType):
                    errors.report((f"Can't determine the pointer target for the return object {c_r}. "
                                "Please avoid calling this function to prevent accidental creation of dangling pointers."),
                            symbol = original_func, severity='warning')
                else:
                    for t in arg_targets:
                        collect_arg = self._python_object_map[python_args[t]]
                        body.extend(self._incref_return_pointer(collect_arg, p_r, c_r.var))

        # Pack the Python compatible results of the function into one argument.
        n_py_results = len(python_result_variables)
        if n_py_results == 0:
            res = Py_None
            func_results = [FunctionDefResult(self.get_new_PyObject("result", is_temp=True))]
            body.append(FunctionCall(Py_INCREF, [res]))
        elif n_py_results == 1:
            res = python_result_variables[0]
            func_results = [FunctionDefResult(res)]
        else:
            res = self.get_new_PyObject("result")
            body.append(AliasAssign(res, PyBuildValueNode([ObjectAddress(r) for r in python_result_variables])))
            for r in python_result_variables:
                body.append(FunctionCall(Py_DECREF, [r]))
            func_results = [FunctionDefResult(res)]
        body.append(Return([res]))

        self.exit_scope()
        for a in python_args:
            if not a.bound_argument:
                self._python_object_map.pop(a)
        for r in python_results:
            self._python_object_map.pop(r)

        function = PyFunctionDef(func_name, func_args, func_results, body, scope=func_scope,
                docstring = expr.docstring, original_function = original_func)

        self.scope.functions[func_name] = function
        self._python_object_map[expr] = function

        return function

    def _wrap_FunctionDefArgument(self, expr):
        """
        Get the code which translates a Python `FunctionDefArgument` to a C-compatible `Variable`.

        Get the code necessary to transform a Variable passed as an argument in Python, from an object with
        datatype `PyccelPyObject` to a Variable that can be used in C code.

        The relevant `PyccelPyObject` is collected from `self._python_object_map`.

        The necessary steps are:
        - Create a variable to store the C-compatible result.
        - Initialise the variable to any provided default value.
        - Cast the Python object to the C object using utility functions.
        - Raise any useful errors (this is not necessary if the FunctionDef is in an interface as errors are
            raised while determining which function to call).

        Parameters
        ----------
        expr : FunctionDefArgument
            The argument of the C function.

        Returns
        -------
        dict[str, Any]
            A dictionary with the keys:
             - body : a list of PyccelAstNodes containing the code which translates the `PyccelPyObject`
                        to a C-compatible variable.
             - args : a list of Variables which should be passed to call the function being wrapped.
        """

        collect_arg = self._python_object_map[expr]
        in_interface = len(expr.get_user_nodes(Interface)) > 0

        orig_var = getattr(expr, 'original_function_argument_variable', expr.var)
        bound_argument = getattr(expr, 'wrapping_bound_argument', expr.bound_argument)

        if orig_var.is_ndarray:
            arg_var = orig_var.clone(self.scope.get_expected_name(orig_var.name), is_argument = False,
                                    memory_handling='alias', new_class = Variable)
            self._wrapping_arrays = orig_var.is_ndarray
            self.scope.insert_variable(arg_var, orig_var.name)
        else:
            kwargs = {'is_argument': False}
            if isinstance(orig_var.dtype, CustomDataType):
                kwargs['memory_handling']='alias'
                if isinstance(expr, BindCFunctionDefArgument):
                    kwargs['class_type'] = VoidType()

            arg_var = orig_var.clone(self.scope.get_expected_name(orig_var.name), new_class = Variable,
                                    **kwargs)
            self.scope.insert_variable(arg_var, orig_var.name)

        body = []

        # Initialise to any default value
        if expr.has_default:
            default_val = expr.value
            if isinstance(default_val, Nil):
                body.append(AliasAssign(arg_var, default_val))
            else:
                body.append(Assign(arg_var, default_val))

        # Collect the function which casts from a Python object to a C object
        dtype = orig_var.dtype
        if isinstance(dtype, CustomDataType):
            python_cls_base = self.scope.find(dtype.name, 'classes', raise_if_missing = True)
            scope = python_cls_base.scope
            attribute = scope.find('instance', 'variables', raise_if_missing = True)
            if bound_argument:
                cast_type = collect_arg
                cast = []
            else:
                cast_type = Variable(self._python_object_map[dtype],
                                    self.scope.get_new_name(collect_arg.name),
                                    memory_handling='alias',
                                    cls_base = self.scope.find(dtype.name, 'classes', raise_if_missing = True))
                self.scope.insert_variable(cast_type)
                cast = [AliasAssign(cast_type, PointerCast(collect_arg, cast_type))]
            c_res = attribute.clone(attribute.name, new_class = DottedVariable, lhs = cast_type)
            cast_c_res = PointerCast(c_res, orig_var)
            cast.append(AliasAssign(arg_var, cast_c_res))
        elif arg_var.rank == 0:
            try :
                cast_function = py_to_c_registry[(dtype.primitive_type, dtype.precision)]
            except KeyError:
                errors.report(PYCCEL_RESTRICTION_TODO, symbol=dtype,severity='fatal')
            cast_func = FunctionDef(name = cast_function,
                               body      = [],
                               arguments = [FunctionDefArgument(Variable(PyccelPyObject(), name = 'o', memory_handling='alias'))],
                               results   = [FunctionDefResult(Variable(dtype, name = 'v'))])
            cast = [Assign(arg_var, FunctionCall(cast_func, [collect_arg]))]
        else:
            cast = [Assign(arg_var, FunctionCall(pyarray_to_ndarray, [collect_arg]))]

        if arg_var.is_optional and not isinstance(dtype, CustomDataType):
            memory_var = self.scope.get_temporary_variable(arg_var, name = arg_var.name + '_memory', is_optional = False)
            cast.insert(0, AliasAssign(arg_var, memory_var))

        # Create any necessary type checks and errors
        if expr.has_default:
            check_func, err = self._get_check_function(collect_arg, orig_var, False)
            body.append(If( IfSection(check_func, cast),
                        IfSection(PyccelIsNot(collect_arg, Py_None), [*err, Return([self._error_exit_code])])
                        ))
        elif not (in_interface or bound_argument):
            check_func, err = self._get_check_function(collect_arg, orig_var, True)
            body.append(If( IfSection(check_func, cast),
                        IfSection(LiteralTrue(), [*err, Return([self._error_exit_code])])
                        ))
        else:
            body.extend(cast)

        return {'body': body, 'args': [self.scope.find(orig_var.name, category='variables', raise_if_missing = True)]}

    def _wrap_BindCFunctionDefArgument(self, expr):
        """
        Get the code which translates a Python `FunctionDefArgument` to a C-compatible `Variable`.

        Get the code necessary to transform a Variable passed as an argument in Python, from an object with
        datatype `PyccelPyObject` to a Variable that can be used in C code to call code written in Fortran.

        This function calls the more general self._wrap_FunctionDefArgument, however some additional
        steps are necessary to handle arrays. In this case the arguments passed to the Fortran function are
        not the same as the C-compatible arguments so they must also be created and initialised.

        Parameters
        ----------
        expr : FunctionDefArgument
            The argument of the C function.

        Returns
        -------
        dict[str, Any]
            A dictionary with the keys:
             - body : a list of PyccelAstNodes containing the code which translates the `PyccelPyObject`
                        to a C-compatible variable.
             - args : a list of Variables which should be passed to call the function being wrapped.
        """
        orig_var = expr.original_function_argument_variable

        if orig_var.rank == 0:
            return self._wrap_FunctionDefArgument(expr)
        elif isinstance(orig_var.class_type, NumpyNDArrayType):
            self._wrapping_arrays = True
            collect_arg = self._python_object_map[expr]
            parts = self._get_array_parts(expr)
            body = parts['body']
            shape = parts['shape']
            strides = parts['strides']
            args = [parts['data']] + [IndexedElement(shape, i) for i in range(orig_var.rank)] \
                    + [IndexedElement(strides, i) for i in range(orig_var.rank)]
            check_func, err = self._get_check_function(collect_arg, orig_var, True)

            if_sections = []
            if orig_var.is_optional:
                default_body = [AliasAssign(parts['data'], Nil())] + \
                        [Assign(IndexedElement(shape, i), 0) for i in range(orig_var.rank)] + \
                        [Assign(IndexedElement(strides, i), 1) for i in range(orig_var.rank)]
                if_sections = [IfSection(PyccelIs(collect_arg, Py_None), default_body)]
            if_sections += [IfSection(check_func, body),
                        IfSection(LiteralTrue(), [*err, Return([self._error_exit_code])])]
            body = [If(*if_sections)]
            return {'body': body, 'args': args}
        else:
            raise NotImplementedError(f"Wrapping is not yet handled for type {orig_var.class_type}")

    def _wrap_FunctionDefResult(self, expr):
        """
        Get the code which translates a C-compatible `Variable` to a Python `FunctionDefResult`.

        Get the code necessary to transform a Variable returned from a C-compatible function to an object with
        datatype `PyccelPyObject`.

        The relevant `PyccelPyObject` is collected from `self._python_object_map`.

        The necessary steps are:
        - Create a variable to store the C-compatible result.
        - Cast the C object to the Python object using utility functions.
        - Deallocate any unused memory (e.g. shapes of a C array).

        Parameters
        ----------
        expr : FunctionDefArgument
            The argument of the C function.

        Returns
        -------
        dict[str, Any]
            A dictionary with the keys:
             - body : a list of PyccelAstNodes containing the code which translates the C-compatible variable
                        to a `PyccelPyObject`.
             - results : a list of Variables which are returned from the function being wrapped.
        """

        orig_var = expr.var

        # Get the object with datatype PyccelPyObject
        python_res = self._python_object_map[expr]

        name = self.scope.get_expected_name(orig_var.name)

        setup = []

        # Create a variable to store the C-compatible result.
        if isinstance(orig_var.class_type, NumpyNDArrayType):
            # An array is a pointer to ensure the shape is freed but the data is passed through to NumPy
            c_res = orig_var.clone(name, is_argument = False, memory_handling='alias')
            self._wrapping_arrays = True
            body = [AliasAssign(python_res, FunctionCall(C_to_Python(c_res), [c_res])),
                    Deallocate(c_res)]
        elif isinstance(orig_var.dtype, CustomDataType):
            scope = python_res.cls_base.scope
            attribute = scope.find('instance', 'variables', raise_if_missing = True)
            c_res = attribute.clone(attribute.name, new_class = DottedVariable, lhs = python_res)
            setup = [Allocate(c_res, shape=(), status='unallocated', like=orig_var)]
            result = PointerCast(c_res, cast_type = expr.var)
            return {'results': [result], 'body': [], 'setup': setup}

        elif orig_var.rank == 0:
            c_res = orig_var.clone(name, is_argument = False)
            body = [AliasAssign(python_res, FunctionCall(C_to_Python(c_res), [c_res]))]
        else:
            raise NotImplementedError(f"Wrapping function results is not implemented for type {orig_var.class_type}")

        self.scope.insert_variable(c_res, orig_var.name)

        return {'results': [c_res], 'body': body, 'setup': setup}

    def _wrap_BindCFunctionDefResult(self, expr):
        """
        Get the code which translates a C-compatible `Variable` to a Python `FunctionDefResult`.

        Get the code necessary to transform a Variable returned from a C-compatible function written in
        Fortran to an object with datatype `PyccelPyObject`.

        The relevant `PyccelPyObject` is collected from `self._python_object_map`.

        The necessary steps are:
        - Create a variable to store the C-compatible result.
        - For arrays also create variables for the Fortran-compatible results.
        - If necessary, pack the Fortran-compatible results into a C-compatible array.
        - Cast the Python object to the C object using utility functions.
        - Deallocate any unused memory (e.g. shapes of a C array).

        Parameters
        ----------
        expr : FunctionDefArgument
            The argument of the C function.

        Returns
        -------
        dict[str, Any]
            A dictionary with the keys:
             - body : a list of PyccelAstNodes containing the code which translates the C-compatible variable
                        to a `PyccelPyObject`.
             - results : a list of Variables which are returned from the function being wrapped.
        """

        orig_var = expr.original_function_result_variable

        python_res = self._python_object_map[expr]

        orig_var_name = orig_var.name
        var_name = expr.var.name

        if isinstance(orig_var.class_type, NumpyNDArrayType):
            # Result of calling the bind-c function
            data_var = Variable(VoidType(), self.scope.get_new_name(orig_var_name+'_data'), memory_handling='alias')
            shape_var = Variable(CStackArray(PythonNativeInt()), self.scope.get_new_name(orig_var_name+'_shape'),
                            shape = (orig_var.rank,), memory_handling='alias')
            typenum = numpy_dtype_registry[orig_var.dtype]
            # Save so we can find by iterating over func.results
            self.scope.insert_variable(data_var)
            self.scope.insert_variable(shape_var)

            funcdef = expr.get_user_nodes(FunctionDef)
            release_memory = False
            if funcdef:
                arg_targets = funcdef[0].result_pointer_map.get(orig_var, ())
                release_memory = len(arg_targets) == 0 and not isinstance(orig_var, DottedVariable)

            body = [AliasAssign(python_res, FunctionCall(to_pyarray,
                            [LiteralInteger(orig_var.rank), typenum, data_var, shape_var,
                             convert_to_literal(orig_var.order != 'F'),
                             convert_to_literal(release_memory)]))]

            shape_vars = [IndexedElement(shape_var, i) for i in range(orig_var.rank)]
            return {'results': [ObjectAddress(data_var)]+shape_vars, 'body': body}

        elif isinstance(orig_var.dtype, CustomDataType):
            c_res = expr.var.clone(self.scope.get_expected_name(var_name), is_argument = False, memory_handling='alias')
            self.scope.insert_variable(c_res, var_name)

            scope = python_res.cls_base.scope
            attribute = scope.find('instance', 'variables', raise_if_missing = True)
            attrib_var = attribute.clone(attribute.name, new_class = DottedVariable, lhs = python_res)
            body = [AliasAssign(attrib_var, c_res)]
            return {'results': [ObjectAddress(c_res)], 'body': body}

        elif orig_var.rank == 0:
            c_res = orig_var.clone(self.scope.get_expected_name(orig_var_name), is_argument = False,
                    new_class = Variable)
            self.scope.insert_variable(c_res, orig_var_name)

            body = [AliasAssign(python_res, FunctionCall(C_to_Python(c_res), [c_res]))]
            return {'results': [c_res], 'body': body}

        else:
            raise NotImplementedError(f"Wrapping is not yet handled for type {orig_var.class_type}")

    def _wrap_Variable(self, expr):
        """
        Get the code which translates a C-compatible module variable to an object with datatype `PyccelPyObject`.

        Get the code which translates a C-compatible module variable to an object with datatype `PyccelPyObject`.
        This new object is saved into self._python_object_map. The translation is achieved using utility
        functions.

        Parameters
        ----------
        expr : Variable
            The module variable.

        Returns
        -------
        list of pyccel.ast.basic.PyccelAstNode
            The code which translates the Variable to a Python-compatible variable.
        """

        # Ensure that cwrapper_ndarrays is imported
        if expr.rank > 0:
            self._wrapping_arrays = True

        # Create the resulting Variable with datatype `PyccelPyObject`
        py_equiv = self.scope.get_temporary_variable(PyccelPyObject(), memory_handling='alias')
        # Save the Variable so it can be located later
        self._python_object_map[expr] = py_equiv

        # Cast the C variable into a Python variable
        wrapper_function = C_to_Python(expr)
        return [AliasAssign(py_equiv, FunctionCall(wrapper_function, [expr]))]

    def _wrap_BindCArrayVariable(self, expr):
        """
        Get the code which translates a Fortran array module variable to an object with datatype `PyccelPyObject`.

        Get the code which translates a Fortran array module variable to an object with datatype `PyccelPyObject`
        which can be used as a Python module variable. This new object is saved into self._python_object_map.
        Fortran arrays are not compatible with C, but objects of type `BindCArrayVariable` contain wrapper
        functions which can be used to retrieve C-compatible variables.

        The necessary steps are:
        - Create the variables necessary to retrieve array objects from Fortran.
        - Call the bind c wrapper function to initialise these objects.
        - Pack the results into a C-compatible `ndarray`.
        - Use `self._wrap_Variable` to get the object with datatype `PyccelPyObject`.
        - Correct the key in self._python_object_map initialised by `self._wrap_Variable`.

        Parameters
        ----------
        expr : BindCArrayVariable
            The array module variable.

        Returns
        -------
        list of pyccel.ast.basic.PyccelAstNode
            The code which translates the Variable to a Python-compatible variable.
        """
        v = expr.original_variable

        # Get pointer to store raw array data
        var = self.scope.get_temporary_variable(dtype_or_var = VoidType(),
                name = v.name + '_data', memory_handling = 'alias')
        # Create variables to store the shape of the array
        shape = [self.scope.get_temporary_variable(PythonNativeInt(),
                v.name+'_size') for _ in range(v.rank)]
        # Get the bind_c function which wraps a fortran array and returns c objects
        var_wrapper = expr.wrapper_function
        # Call bind_c function
        call = Assign(PythonTuple(ObjectAddress(var), *shape), FunctionCall(var_wrapper, ()))

        # Create ndarray to store array data
        nd_var = self.scope.get_temporary_variable(dtype_or_var = v,
                name = v.name, memory_handling = 'alias')
        alloc = Allocate(nd_var, shape=shape, status='unallocated')
        # Save raw_data into ndarray to obtain useable pointer
        set_data = AliasAssign(DottedVariable(VoidType(), 'raw_data',
                memory_handling = 'alias', lhs=nd_var), var)

        # Save the ndarray to vars_to_wrap to be handled as if it came from C
        body = [call, alloc, set_data] + self._wrap_Variable(nd_var)

        # Correct self._python_object_map key
        py_equiv = self._python_object_map.pop(nd_var)
        self._python_object_map[expr] = py_equiv

        return body

    def _wrap_DottedVariable(self, expr):
        """
        Create all objects necessary to expose a class attribute to C.

        Create the getter and setter functions which expose the class attribute
        to C. Return these objects in a PyGetSetDefElement.
        See <https://docs.python.org/3/extending/newtypes_tutorial.html#providing-finer-control-over-data-attributes>
        for more information about the necessary prototypes.

        Parameters
        ----------
        expr : DottedVariable
            The class attribute.

        Returns
        -------
        PyGetSetDefElement
            An object which contains the new getter and setter functions that should be
            described in the array of PyGetSetDef objects.
        """
        lhs = expr.lhs
        class_type = lhs.cls_base
        python_class_type = self.scope.find(class_type.name, 'classes', raise_if_missing = True)
        class_scope = python_class_type.scope

        class_ptr_attrib = class_scope.find('instance', 'variables', raise_if_missing = True)

        # ----------------------------------------------------------------------------------
        #                        Create getter
        # ----------------------------------------------------------------------------------
        getter_name = self.scope.get_new_name(f'{class_type.name}_{expr.name}_getter')
        getter_scope = self.scope.new_child_scope(getter_name)
        self.scope = getter_scope
        getter_args = [self.get_new_PyObject('self_obj', dtype = lhs.dtype),
                       getter_scope.get_temporary_variable(VoidType(), memory_handling='alias')]
        self.scope.insert_symbol(expr.name)
        getter_result = self.get_new_PyObject(expr.name, dtype = expr.dtype)
        get_val_result = FunctionDefResult(expr.clone(expr.name, new_class = Variable))
        self._python_object_map[get_val_result] = getter_result

        class_obj = Variable(lhs.dtype, self.scope.get_new_name('self'), memory_handling='alias')
        self.scope.insert_variable(class_obj, 'self')

        attrib = expr.clone(expr.name, lhs = class_obj)
        # Cast the C variable into a Python variable
        result_wrapping = self._wrap(get_val_result)
        res_wrapper = result_wrapping['body']
        new_res_val = result_wrapping['results'][0]
        if new_res_val.rank > 0:
            body = [AliasAssign(new_res_val, attrib), *res_wrapper]
        elif isinstance(expr.dtype, CustomDataType):
            if isinstance(new_res_val, PointerCast):
                new_res_val = new_res_val.obj
            body = [Allocate(getter_result, shape=(), status='unallocated'),
                    AliasAssign(new_res_val, attrib),
                    *res_wrapper]
        else:
            body = [Assign(new_res_val, attrib), *res_wrapper]

        body.extend(self._incref_return_pointer(getter_args[0], getter_result, expr))

        getter_body = [AliasAssign(class_obj, PointerCast(class_ptr_attrib.clone(class_ptr_attrib.name,
                                                                                 new_class = DottedVariable,
                                                                                lhs = getter_args[0]),
                                                          cast_type = lhs)),
                       *body,
                       Return((getter_result,))]
        self.exit_scope()

        args = [FunctionDefArgument(a) for a in getter_args]
        getter = PyFunctionDef(getter_name, args, (FunctionDefResult(getter_result),), getter_body,
                                original_function = expr, scope = getter_scope)
        self._python_object_map.pop(get_val_result)

        # ----------------------------------------------------------------------------------
        #                        Create setter
        # ----------------------------------------------------------------------------------
        self._error_exit_code = PyccelUnarySub(LiteralInteger(1, dtype=CNativeInt()))
        setter_name = self.scope.get_new_name(f'{class_type.name}_{expr.name}_setter')
        setter_scope = self.scope.new_child_scope(setter_name)
        self.scope = setter_scope
        setter_args = [self.get_new_PyObject('self_obj', dtype = lhs.dtype),
                       self.get_new_PyObject(f'{expr.name}_obj'),
                       setter_scope.get_temporary_variable(VoidType(), memory_handling='alias')]
        setter_result = [FunctionDefResult(setter_scope.get_temporary_variable(CNativeInt()))]
        self.scope.insert_symbol(expr.name)
        new_set_val_arg = FunctionDefArgument(expr.clone(expr.name, new_class = Variable))
        self._python_object_map[new_set_val_arg] = setter_args[1]

        if isinstance(expr.class_type, FixedSizeNumericType) or expr.is_alias:
            class_obj = Variable(lhs.dtype, self.scope.get_new_name('self'), memory_handling='alias')
            self.scope.insert_variable(class_obj, 'self')

            attrib = expr.clone(expr.name, lhs = class_obj)
            wrap_arg = self._wrap(new_set_val_arg)
            arg_wrapper = wrap_arg['body']
            new_set_val = wrap_arg['args'][0]

            if expr.memory_handling == 'alias':
                update = AliasAssign(attrib, new_set_val)
            else:
                update = Assign(attrib, new_set_val)

            # Cast the C variable into a Python variable
            setter_body = [*arg_wrapper,
                           AliasAssign(class_obj, PointerCast(class_ptr_attrib.clone(class_ptr_attrib.name,
                                                                                     new_class = DottedVariable,
                                                                                    lhs = setter_args[0]),
                                                              cast_type = lhs)),
                           *self._incref_return_pointer(setter_args[1], setter_args[0], expr.lhs),
                           update,
                           Return((LiteralInteger(0, dtype=CNativeInt()),))]
        else:
            setter_body = [FunctionCall(PyErr_SetString, [PyAttributeError,
                                        LiteralString("Can't reallocate memory via Python interface.")]),
                        Return([self._error_exit_code])]
        self.exit_scope()

        args = [FunctionDefArgument(a) for a in setter_args]
        setter = PyFunctionDef(setter_name, args, setter_result, setter_body,
                                original_function = expr, scope = setter_scope)
        self._error_exit_code = Nil()
        self._python_object_map.pop(new_set_val_arg)
        # ----------------------------------------------------------------------------------

        python_name = class_type.scope.get_python_name(expr.name)
        return PyGetSetDefElement(python_name, getter, setter,
                                LiteralString(f"The attribute {python_name}"))

    def _wrap_BindCClassProperty(self, expr):
        """
        Create a PyGetSetDefElement to expose a class attribute/property to Python.

        Create getter and setter functions which are compatible with the expected prototype for
        `PyGetSetDef` and which call the getter and setter functions contained in the
        BindCClassProperty. The result is returned in a PyGetSetDefElement.
        See <https://docs.python.org/3/extending/newtypes_tutorial.html#providing-finer-control-over-data-attributes>
        for more information about the necessary prototypes.

        Parameters
        ----------
        expr : BindCClassProperty
            The object containing the getter and setter functions to be wrapped.

        Returns
        -------
        PyGetSetDefElement
            An object which contains the new getter and setter functions that should be
            described in the array of PyGetSetDef objects.
        """
        class_type = expr.class_type
        name = expr.python_name
        # ----------------------------------------------------------------------------------
        #                        Create getter
        # ----------------------------------------------------------------------------------
        getter_name = self.scope.get_new_name(f'{class_type.name}_{name}_getter')
        getter_scope = self.scope.new_child_scope(getter_name)
        self.scope = getter_scope

        get_val_arg = expr.getter.arguments[0]
        self.scope.insert_symbol(get_val_arg.original_function_argument_variable.name)
        get_val_result = expr.getter.bind_c_results[0]
        result_name = get_val_result.var.name
        self.scope.insert_symbol(result_name)
        for r in expr.getter.results:
            self.scope.insert_symbol(r.var.name)

        getter_args = [self.get_new_PyObject('self_obj', dtype = class_type),
                       getter_scope.get_temporary_variable(VoidType(), memory_handling='alias')]
        getter_result = self.get_new_PyObject(f'{name}_obj',
                                        dtype = getattr(get_val_result, 'original_function_result_variable', get_val_result.var).dtype)

        self._python_object_map[get_val_arg] = getter_args[0]
        self._python_object_map[get_val_result] = getter_result

        wrapped_args = self._wrap(get_val_arg)
        arg_code = wrapped_args['body']
        class_obj = wrapped_args['args'][0]

        # Cast the C variable into a Python variable
        result_wrapping = self._wrap(get_val_result)
        res_wrapper = result_wrapping['body']
        c_results = result_wrapping['results']

        call = self._call_wrapped_function(expr.getter, (class_obj,), c_results)

        if isinstance(getter_result.dtype, CustomDataType):
            arg_code.append(Allocate(getter_result, shape=(), status='unallocated'))

        wrapped_var = expr.getter.original_function
        res_wrapper.extend(self._incref_return_pointer(getter_args[0], getter_result, wrapped_var))

        getter_body = [*arg_code,
                       call,
                       *res_wrapper,
                       Return((getter_result,))]
        self.exit_scope()

        args = [FunctionDefArgument(a) for a in getter_args]
        getter = PyFunctionDef(getter_name, args, (FunctionDefResult(getter_result),), getter_body,
                                original_function = expr.getter, scope = getter_scope)

        # ----------------------------------------------------------------------------------
        #                        Create setter
        # ----------------------------------------------------------------------------------
        self._error_exit_code = PyccelUnarySub(LiteralInteger(1, dtype=CNativeInt()))
        setter_name = self.scope.get_new_name(f'{class_type.name}_{name}_setter')
        setter_scope = self.scope.new_child_scope(setter_name)
        self.scope = setter_scope

        original_args = expr.setter.bind_c_arguments
        f_wrapped_args = expr.setter.arguments

        self_arg = original_args[0]
        set_val_arg = original_args[1]
        for a in f_wrapped_args:
            self.scope.insert_symbol(a.var.name)
        self.scope.insert_symbol(self_arg.original_function_argument_variable.name)
        self.scope.insert_symbol(set_val_arg.original_function_argument_variable.name)

        setter_args = [self.get_new_PyObject('self_obj', dtype = class_type),
                       self.get_new_PyObject(f'{name}_obj'),
                       setter_scope.get_temporary_variable(VoidType(), memory_handling='alias')]
        setter_result = [FunctionDefResult(setter_scope.get_temporary_variable(CNativeInt()))]

        self._python_object_map[self_arg] = setter_args[0]
        self._python_object_map[set_val_arg] = setter_args[1]

        if isinstance(wrapped_var.class_type, FixedSizeNumericType) or wrapped_var.is_alias:
            wrapped_args = [self._wrap(a) for a in original_args]
            arg_code = [l for a in wrapped_args for l in a['body']]
            func_call_args = [ca for a in wrapped_args for ca in a['args']]

            setter_body = [*arg_code,
                           FunctionCall(expr.setter, func_call_args),
                           *self._save_referenced_objects(expr.setter, setter_args),
                           Return((LiteralInteger(0, dtype=CNativeInt()),))]
        else:
            setter_body = [FunctionCall(PyErr_SetString, [PyAttributeError,
                                        LiteralString("Can't reallocate memory via Python interface.")]),
                        Return([self._error_exit_code])]
        self.exit_scope()

        args = [FunctionDefArgument(a) for a in setter_args]
        setter = PyFunctionDef(setter_name, args, setter_result, setter_body,
                                original_function = expr, scope = setter_scope)
        self._error_exit_code = Nil()

        return PyGetSetDefElement(expr.python_name, getter, setter,
                                LiteralString(f"The attribute {expr.python_name}"))

    def _wrap_ClassDef(self, expr):
        """
        Get the code which exposes a class definition to Python.

        Get the code which exposes a class definition to Python.

        Parameters
        ----------
        expr : ClassDef
            The class definition being wrapped.

        Returns
        -------
        PyClassDef
            The wrapped class definition.
        """
        name = expr.name
        struct_name = self.scope.get_new_name(f'Py{name}Object')
        dtype = DataTypeFactory(struct_name, BaseClass=WrapperCustomDataType)()

        type_name = self.scope.get_new_name(f'Py{name}Type')
        docstring = expr.docstring
        wrapped_class = PyClassDef(expr, struct_name, type_name, self.scope.new_child_scope(expr.name),
                                   docstring = docstring, class_type = dtype)
        bound_class = isinstance(expr, BindCClassDef)

        orig_cls_dtype = expr.scope.parent_scope.cls_constructs[name]

        self._python_object_map[expr] = wrapped_class
        self._python_object_map[orig_cls_dtype] = dtype

        self.scope.insert_class(wrapped_class, name)
        orig_scope = expr.scope

        for f in expr.methods:
            orig_f = getattr(f, 'original_function', f)
            name = orig_f.name
            python_name = orig_scope.get_python_name(name)
            if python_name == '__del__':
                wrapped_class.add_new_method(self._get_class_destructor(f, orig_cls_dtype, wrapped_class.scope))
            elif python_name == '__init__':
                wrapped_class.add_new_method(self._get_class_initialiser(f, orig_cls_dtype))
            else:
                wrapped_class.add_new_method(self._wrap(f))

        for i in expr.interfaces:
            for f in i.functions:
                self._wrap(f)
            wrapped_class.add_new_interface(self._wrap(i))

        if bound_class:
            wrapped_class.add_alloc_method(self._get_class_allocator(orig_cls_dtype, expr.new_func))
        else:
            wrapped_class.add_alloc_method(self._get_class_allocator(orig_cls_dtype))

        # Pseudo-self variable is useful for pre-defined attributes which are not DottedVariables
        pseudo_self = Variable(expr.class_type, 'self', cls_base = expr)
        for a in expr.attributes:
            if bound_class or not a.is_private:
                if isinstance(a, (DottedVariable, BindCClassProperty)):
                    wrapped_class.add_property(self._wrap(a))
                else:
                    wrapped_class.add_property(self._wrap(a.clone(a.name, new_class = DottedVariable,
                                                            lhs=pseudo_self)))

        return wrapped_class

    def _wrap_Import(self, expr):
        """
        Examine an Import statement and collect any relevant objects.

        Examine an Import statement used in the module being wrapped. If it imports a class
        from a module then a PyClassDef is added to the scope imports to ensure that its
        description is available for functions wishing to use this type for an argument
        or return value.

        Parameters
        ----------
        expr : Import
            The import found in the module being wrapped.

        Returns
        -------
        Import | None
            The import needed in the wrapper, or None if none is necessary.
        """
        # Imports do not use collision handling as there is not enough context available.
        # This should be fixed when stub files and proper pickling is added
        import_wrapper = False
        for as_name in expr.target:
            t = as_name.object
            if isinstance(t, ClassDef):
                name = t.name
                struct_name = f'Py{name}Object'
                dtype = DataTypeFactory(struct_name, BaseClass=WrapperCustomDataType)()
                type_name = f'Py{name}Type'
                wrapped_class = PyClassDef(t, struct_name, type_name, Scope(), class_type = dtype)
                self._python_object_map[t] = wrapped_class
                self._python_object_map[t.class_type] = dtype
                self.scope.imports['classes'][t.name] = wrapped_class
                import_wrapper = True

        if import_wrapper:
            wrapper_name = f'{expr.source}_wrapper'
            mod_spoof = PyModule(expr.source_module.name, (), (), scope = Scope())
            return Import(wrapper_name, AsName(mod_spoof, expr.source), mod = mod_spoof)
        else:
            return None<|MERGE_RESOLUTION|>--- conflicted
+++ resolved
@@ -33,15 +33,10 @@
 from pyccel.ast.datatypes     import VoidType, PythonNativeInt, CustomDataType, DataTypeFactory
 from pyccel.ast.datatypes     import FixedSizeNumericType
 from pyccel.ast.literals      import Nil, LiteralTrue, LiteralString, LiteralInteger
-<<<<<<< HEAD
-from pyccel.ast.literals      import LiteralFalse
+from pyccel.ast.literals      import LiteralFalse, convert_to_literal
 from pyccel.ast.numpytypes    import NumpyNDArrayType, NumpyInt64Type
 from pyccel.ast.numpy_wrapper import get_strides_and_shape_from_numpy_array, PyccelPyArrayObject
 from pyccel.ast.numpy_wrapper import PyArray_DATA
-=======
-from pyccel.ast.literals      import LiteralFalse, convert_to_literal
-from pyccel.ast.numpytypes    import NumpyNDArrayType
->>>>>>> b739d46f
 from pyccel.ast.numpy_wrapper import pyarray_to_ndarray, PyArray_SetBaseObject, import_array
 from pyccel.ast.numpy_wrapper import array_get_data, array_get_dim, to_pyarray
 from pyccel.ast.numpy_wrapper import array_get_c_step, array_get_f_step
@@ -1020,7 +1015,6 @@
 
         return function
 
-<<<<<<< HEAD
     def _get_array_parts(self, expr):
         """
         Get AST nodes describing the extraction of the data pointer, shape, and strides from a Python array object.
@@ -1063,7 +1057,7 @@
         body = [get_data, get_strides_and_shape]
 
         return {'body': body, 'data':data_var, 'shape':shape_var, 'strides':stride_var}
-=======
+
     def _call_wrapped_function(self, func, args, results):
         """
         Call the wrapped function.
@@ -1101,7 +1095,6 @@
                 return Assign(res, func_call)
         else:
             return Assign(results, FunctionCall(func, args))
->>>>>>> b739d46f
 
     #--------------------------------------------------------------------------------------------------------------------------------------------
 
