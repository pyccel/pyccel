--- conflicted
+++ resolved
@@ -48,11 +48,7 @@
 from pyccel.ast.numpy_wrapper import PyArray_DATA
 from pyccel.ast.numpy_wrapper import get_strides_and_shape_from_numpy_array
 from pyccel.ast.numpy_wrapper import pyarray_to_ndarray, PyArray_SetBaseObject, import_array
-<<<<<<< HEAD
 from pyccel.ast.numpy_wrapper import PyccelPyArrayObject, to_pyarray
-=======
-from pyccel.ast.numpy_wrapper import to_pyarray
->>>>>>> b5f2c993
 from pyccel.ast.numpy_wrapper import numpy_dtype_registry, numpy_flag_f_contig, numpy_flag_c_contig
 from pyccel.ast.numpy_wrapper import pyarray_check, is_numpy_array, no_order_check
 from pyccel.ast.operators     import PyccelNot, PyccelIsNot, PyccelUnarySub, PyccelEq, PyccelIs
@@ -2716,37 +2712,28 @@
             return self._extract_BindCArrayType_FunctionDefResult(orig_var, funcdef)
         name = orig_var.name
         py_res = self.get_new_PyObject(f'{name}_obj', orig_var.dtype)
-        # An array is a pointer to ensure the shape is freed but the data is passed through to NumPy
-        c_res = orig_var.clone(self.scope.get_new_name(name), is_argument = False, memory_handling='alias')
+        c_res = orig_var.clone(name, is_argument = False, memory_handling='alias')
+        typenum = numpy_dtype_registry[orig_var.dtype]
+        data_var = DottedVariable(VoidType(), 'data', memory_handling='alias',
+                    lhs=c_res)
+        shape_var = DottedVariable(CStackArray(PythonNativeInt()), 'shape',
+                    lhs=c_res)
+        release_memory = False
+        if funcdef:
+            arg_targets = funcdef.result_pointer_map.get(orig_var, ())
+            release_memory = len(arg_targets) == 0 and not isinstance(orig_var, DottedVariable)
+        body = [AliasAssign(py_res, to_pyarray(
+                         LiteralInteger(orig_var.rank), typenum, data_var, shape_var,
+                         convert_to_literal(orig_var.order != 'F'),
+                         convert_to_literal(release_memory)))]
         self.scope.insert_variable(c_res)
-        self._wrapping_arrays = True
-        body = [AliasAssign(py_res, FunctionCall(C_to_Python(c_res), [c_res])),
-                Deallocate(c_res)]
         c_result_vars = [c_res]
 
         if funcdef:
-            body.extend(self.connect_pointer_targets(orig_var, py_res, funcdef, is_bind_c))
+            body.extend(self.connect_pointer_targets(orig_var, py_res, funcdef, False))
 
         return {'c_results': c_result_vars, 'py_result': py_res, 'body': body}
 
-<<<<<<< HEAD
-            shape_vars = [IndexedElement(shape_var, i) for i in range(orig_var.rank)]
-            c_result_vars = [ObjectAddress(data_var)]+shape_vars
-        else:
-            c_res = orig_var.clone(name, is_argument = False, memory_handling='alias')
-            typenum = numpy_dtype_registry[orig_var.dtype]
-            data_var = DottedVariable(VoidType(), 'data', memory_handling='alias',
-                        lhs=c_res)
-            shape_var = DottedVariable(CStackArray(PythonNativeInt()), 'shape',
-                        lhs=c_res)
-            release_memory = False
-            body = [AliasAssign(py_res, to_pyarray(
-                             LiteralInteger(orig_var.rank), typenum, data_var, shape_var,
-                             convert_to_literal(orig_var.order != 'F'),
-                             convert_to_literal(release_memory)))]
-            self.scope.insert_variable(c_res)
-            c_result_vars = [c_res]
-=======
     def _extract_BindCArrayType_FunctionDefResult(self, wrapped_var, funcdef):
         """
         Get the code which translates a `Variable` containing an array to a PyObject.
@@ -2761,7 +2748,6 @@
             FunctionDefResult being wrapped.
         funcdef : FunctionDef
             The function being wrapped.
->>>>>>> b5f2c993
 
         Returns
         -------
