--- conflicted
+++ resolved
@@ -1443,20 +1443,13 @@
 
         type_name = self.scope.get_new_name(f'Py{name}Type')
         docstring = expr.docstring
-<<<<<<< HEAD
-        wrapped_class = PyClassDef(expr, struct_name, type_name, self.scope.new_child_scope(expr.name), docstring = docstring)
+        wrapped_class = PyClassDef(expr, struct_name, type_name, self.scope.new_child_scope(expr.name),
+                                   docstring = docstring, class_type = dtype)
 
         orig_cls_dtype = expr.scope.parent_scope.cls_constructs[name]
 
         self._python_object_map[expr] = wrapped_class
-        self._python_object_map[orig_cls_dtype] = \
-                DataTypeFactory(struct_name, BaseClass=WrapperCustomDataType)()
-=======
-        wrapped_class = PyClassDef(expr, struct_name, type_name, Scope(), docstring = docstring, class_type = dtype)
-
-        self._python_object_map[expr] = wrapped_class
-        self._python_object_map[expr.scope.parent_scope.cls_constructs[name]] = dtype
->>>>>>> 9a622edb
+        self._python_object_map[orig_cls_dtype] = dtype
 
         self.scope.insert_class(wrapped_class, name)
         orig_scope = expr.scope
