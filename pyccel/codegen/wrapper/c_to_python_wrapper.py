--- conflicted
+++ resolved
@@ -11,39 +11,24 @@
 from pyccel.ast.bind_c        import BindCFunctionDef, BindCPointer, BindCFunctionDefArgument
 from pyccel.ast.bind_c        import BindCModule, BindCVariable, BindCFunctionDefResult
 from pyccel.ast.bind_c        import BindCClassDef
-<<<<<<< HEAD
-from pyccel.ast.builtins      import PythonTuple
+from pyccel.ast.builtins      import PythonTuple, PythonRange
 from pyccel.ast.class_defs    import StackArrayClass
-=======
-from pyccel.ast.builtins      import PythonTuple, PythonRange
->>>>>>> b3e1d430
 from pyccel.ast.core          import Interface, If, IfSection, Return, FunctionCall
 from pyccel.ast.core          import FunctionDef, FunctionDefArgument, FunctionDefResult
 from pyccel.ast.core          import Assign, AliasAssign, Deallocate, Allocate
 from pyccel.ast.core          import Import, Module, AugAssign, CommentBlock
-<<<<<<< HEAD
-from pyccel.ast.core          import FunctionAddress, Declare, ClassDef, AsName
+from pyccel.ast.core          import FunctionAddress, Declare, ClassDef, For, AsName
 from pyccel.ast.cwrapper      import PyModule, PyccelPyObject, PyArgKeywords, PyModule_Create
 from pyccel.ast.cwrapper      import PyArg_ParseTupleNode, Py_None, PyClassDef, PyModInitFunc
-=======
-from pyccel.ast.core          import FunctionAddress, Declare, ClassDef, For
-from pyccel.ast.cwrapper      import PyModule, PyccelPyObject, PyArgKeywords
-from pyccel.ast.cwrapper      import PyArg_ParseTupleNode, Py_None, PyClassDef
->>>>>>> b3e1d430
 from pyccel.ast.cwrapper      import py_to_c_registry, check_type_registry, PyBuildValueNode
 from pyccel.ast.cwrapper      import PyErr_SetString, PyTypeError, PyNotImplementedError
 from pyccel.ast.cwrapper      import C_to_Python, PyFunctionDef, PyInterface
 from pyccel.ast.cwrapper      import PyModule_AddObject, Py_DECREF, PyObject_TypeCheck
 from pyccel.ast.cwrapper      import Py_INCREF, PyType_Ready, WrapperCustomDataType
-<<<<<<< HEAD
+from pyccel.ast.cwrapper      import PyList_New, PyList_Append, PyList_Size, PyList_GetItem, PyList_SetItem
 from pyccel.ast.cwrapper      import PyccelPyTypeObject, PyCapsule_New, PyCapsule_Import
-from pyccel.ast.cwrapper      import PySys_GetObject, PyList_GetItem, PyList_SetItem, PyUnicode_FromString
+from pyccel.ast.cwrapper      import PySys_GetObject, PyUnicode_FromString
 from pyccel.ast.c_concepts    import ObjectAddress, PointerCast, CStackArray
-=======
-from pyccel.ast.cwrapper      import PyList_New, PyList_Append, PyList_Size, PyList_GetItem
-from pyccel.ast.cwrapper      import PyccelPyTypeObject
-from pyccel.ast.c_concepts    import ObjectAddress, PointerCast
->>>>>>> b3e1d430
 from pyccel.ast.datatypes     import NativeVoid, NativeInteger, CustomDataType, DataTypeFactory
 from pyccel.ast.datatypes     import NativeNumeric
 from pyccel.ast.internals     import get_final_precision
@@ -470,44 +455,6 @@
 
         return function
 
-<<<<<<< HEAD
-    def _add_object_to_mod(self, module_var, obj, name, initialised):
-        """
-        Get code for adding an object to the module.
-
-        This function creates the Ast nodes necessary to add an object to
-        the module. This includes the creation of the success check and
-        the dereferencing of any objects used.
-
-        Parameters
-        ----------
-        module_var : Variable
-            The variable containing the PyObject* which describes the module.
-
-        obj : Variable
-            The variable containing the PyObject* which should be added to the module.
-
-        name : str
-            The name by which the object will be known in Pyccel.
-
-        initialised : list[Variable]
-            A list of the variables which have had their reference counter incremented
-            and must therefore decrement their counter if an error is raised.
-
-        Returns
-        -------
-        list[PyccelAstNode]
-            The code which adds the object to the module.
-        """
-        add_expr = PyModule_AddObject(module_var, LiteralString(name), obj)
-        if_expr = If(IfSection(PyccelLt(add_expr, LiteralInteger(0)),
-                        [FunctionCall(Py_DECREF, [i]) for i in initialised] +
-                        [Return([self._error_exit_code])]))
-        initialised.append(obj)
-        return [if_expr, FunctionCall(Py_INCREF, (obj,))]
-
-    def _build_module_init_function(self, expr, imports):
-=======
     def _save_referenced_objects(self, func, func_args):
         """
         Save any arguments passed to the wrapper which are then stored in pointers.
@@ -549,8 +496,42 @@
                                           [Return([self._error_exit_code])]))])
         return body
 
-    def _build_module_exec_function(self, expr):
->>>>>>> b3e1d430
+    def _add_object_to_mod(self, module_var, obj, name, initialised):
+        """
+        Get code for adding an object to the module.
+
+        This function creates the Ast nodes necessary to add an object to
+        the module. This includes the creation of the success check and
+        the dereferencing of any objects used.
+
+        Parameters
+        ----------
+        module_var : Variable
+            The variable containing the PyObject* which describes the module.
+
+        obj : Variable
+            The variable containing the PyObject* which should be added to the module.
+
+        name : str
+            The name by which the object will be known in Pyccel.
+
+        initialised : list[Variable]
+            A list of the variables which have had their reference counter incremented
+            and must therefore decrement their counter if an error is raised.
+
+        Returns
+        -------
+        list[PyccelAstNode]
+            The code which adds the object to the module.
+        """
+        add_expr = PyModule_AddObject(module_var, LiteralString(name), obj)
+        if_expr = If(IfSection(PyccelLt(add_expr, LiteralInteger(0)),
+                        [FunctionCall(Py_DECREF, [i]) for i in initialised] +
+                        [Return([self._error_exit_code])]))
+        initialised.append(obj)
+        return [if_expr, FunctionCall(Py_INCREF, (obj,))]
+
+    def _build_module_init_function(self, expr, imports):
         """
         Build the function that will be called when the module is first imported.
 
