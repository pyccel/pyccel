--- conflicted
+++ resolved
@@ -1081,11 +1081,7 @@
 
         # Add declarations for C-compatible variables
         decs = [Declare(v.clone(v.name.lower()), module_variable=True, external = True) \
-<<<<<<< HEAD
-                                for v in expr.variables if not v.is_private and isinstance(v, BindCVariable)]
-=======
                                     for v in expr.variables if not v.is_private and isinstance(v, BindCVariable)]
->>>>>>> f17d55b5
         pymod.declarations = decs
 
         external_funcs = []
