# coding: utf-8
#------------------------------------------------------------------------------------------#
# This file is part of Pyccel which is released under MIT License. See the LICENSE file or #
# go to https://github.com/pyccel/pyccel/blob/devel/LICENSE for full license details.      #
#------------------------------------------------------------------------------------------#
"""
Module describing the code-wrapping class : CToPythonWrapper
which creates an interface exposing C code to Python.
"""
import warnings
from pyccel.ast.bind_c        import BindCFunctionDef, BindCPointer
from pyccel.ast.bind_c        import BindCModule, BindCModuleVariable, BindCVariable
from pyccel.ast.bind_c        import BindCClassDef, BindCClassProperty, BindCArrayType
from pyccel.ast.builtins      import PythonTuple, PythonRange, PythonLen, PythonSet
from pyccel.ast.builtins      import VariableIterator, PythonStr, PythonList
from pyccel.ast.builtin_methods.dict_methods import DictItems
from pyccel.ast.builtin_methods.list_methods import ListAppend
from pyccel.ast.builtin_methods.set_methods import SetAdd, SetPop
from pyccel.ast.class_defs    import StackArrayClass
from pyccel.ast.core          import Interface, If, IfSection, Return, FunctionCall
from pyccel.ast.core          import FunctionDef, FunctionDefArgument, FunctionDefResult
from pyccel.ast.core          import Assign, AliasAssign, Deallocate, Allocate
from pyccel.ast.core          import Import, Module, AugAssign, CommentBlock, For
from pyccel.ast.core          import FunctionAddress, Declare, ClassDef, AsName
from pyccel.ast.cwrapper      import PyModule, PyccelPyObject, PyArgKeywords, PyModule_Create
from pyccel.ast.cwrapper      import PyArg_ParseTupleNode, Py_None, PyClassDef, PyModInitFunc
from pyccel.ast.cwrapper      import py_to_c_registry, check_type_registry, PyBuildValueNode
from pyccel.ast.cwrapper      import PyErr_SetString, PyTypeError, PyNotImplementedError
from pyccel.ast.cwrapper      import PyAttributeError, Py_ssize_t, Py_ssize_t_Cast
from pyccel.ast.cwrapper      import C_to_Python, PyFunctionDef, PyInterface, PyTuple_Pack
from pyccel.ast.cwrapper      import PyModule_AddObject, Py_DECREF, PyObject_TypeCheck
from pyccel.ast.cwrapper      import Py_INCREF, PyType_Ready, WrapperCustomDataType
from pyccel.ast.cwrapper      import PyList_New, PyList_Append, PyList_GetItem, PyList_SetItem
from pyccel.ast.cwrapper      import PyccelPyTypeObject, PyCapsule_New, PyCapsule_Import
from pyccel.ast.cwrapper      import PySys_GetObject, PyUnicode_FromString, PyGetSetDefElement
from pyccel.ast.cwrapper      import PyTuple_Size, PyTuple_Check, PyTuple_New
from pyccel.ast.cwrapper      import PyTuple_GetItem, PyTuple_SetItem
from pyccel.ast.cwrapper      import PySet_New, PySet_Add, PyList_Check, PyList_Size
from pyccel.ast.cwrapper      import PySet_Size, PySet_Check, PyObject_GetIter, PySet_Clear
from pyccel.ast.cwrapper      import PyIter_Next, PyList_Clear, PyArgumentError
from pyccel.ast.cwrapper      import PyDict_New, PyDict_SetItem
from pyccel.ast.cwrapper      import PyUnicode_AsUTF8, PyUnicode_Check, PyUnicode_GetLength
from pyccel.ast.c_concepts    import ObjectAddress, PointerCast, CStackArray, CNativeInt
from pyccel.ast.c_concepts    import CStrStr
from pyccel.ast.datatypes     import VoidType, PythonNativeInt, CustomDataType, DataTypeFactory
from pyccel.ast.datatypes     import FixedSizeNumericType, HomogeneousTupleType, PythonNativeBool
from pyccel.ast.datatypes     import HomogeneousSetType, HomogeneousListType
from pyccel.ast.datatypes     import HomogeneousContainerType, FinalType
from pyccel.ast.datatypes     import TupleType, CharType, StringType
from pyccel.ast.internals     import Slice
from pyccel.ast.literals      import Nil, LiteralTrue, LiteralString, LiteralInteger
from pyccel.ast.literals      import LiteralFalse, convert_to_literal
from pyccel.ast.numpytypes    import NumpyNDArrayType, NumpyInt64Type, NumpyInt32Type
from pyccel.ast.numpytypes    import numpy_precision_map
from pyccel.ast.numpy_wrapper import PyArray_DATA
from pyccel.ast.numpy_wrapper import get_strides_and_shape_from_numpy_array
from pyccel.ast.numpy_wrapper import pyarray_to_ndarray, PyArray_SetBaseObject, import_array
from pyccel.ast.numpy_wrapper import PyccelPyArrayObject, to_pyarray
from pyccel.ast.numpy_wrapper import numpy_dtype_registry, numpy_flag_f_contig, numpy_flag_c_contig
from pyccel.ast.numpy_wrapper import pyarray_check, is_numpy_array, no_order_check
from pyccel.ast.operators     import PyccelNot, PyccelIsNot, PyccelUnarySub, PyccelEq, PyccelIs
from pyccel.ast.operators     import PyccelLt, IfTernaryOperator, PyccelMul, PyccelAnd
from pyccel.ast.operators     import PyccelNe
from pyccel.ast.variable      import Variable, DottedVariable, IndexedElement
from pyccel.parser.scope      import Scope
from pyccel.errors.errors     import Errors
from pyccel.errors.messages   import PYCCEL_RESTRICTION_TODO
from .wrapper                 import Wrapper

errors = Errors()

cwrapper_ndarray_imports = [Import('cwrapper_ndarrays', Module('cwrapper_ndarrays', (), ())),
                            Import('ndarrays', Module('ndarrays', (), ()))]

magic_binary_funcs = ('__add__',
                      '__sub__',
                      '__mul__',
                      '__truediv__',
                      '__pow__',
                      '__lshift__',
                      '__rshift__',
                      '__and__',
                      '__or__',
                      '__iadd__',
                      '__isub__',
                      '__imul__',
                      '__itruediv__',
                      '__ipow__',
                      '__ilshift__',
                      '__irshift__',
                      '__iand__',
                      '__ior__',
                      '__getitem__'
                      )

class CToPythonWrapper(Wrapper):
    """
    Class for creating a wrapper exposing C code to Python.

    A class which provides all necessary functions for wrapping different AST
    objects such that the resulting AST is Python-compatible.

    Parameters
    ----------
    sharedlib_dirpath : str
        The folder where the generated .so file will be located.
    verbose : int
        The level of verbosity.
    """
    target_language = 'Python'
    start_language = 'C'

    def __init__(self, sharedlib_dirpath, verbose):
        # A map used to find the Python-compatible Variable equivalent to an object in the AST
        self._python_object_map = {}
        # The object that should be returned to indicate an error
        self._error_exit_code = Nil()

        self._sharedlib_dirpath = sharedlib_dirpath
        super().__init__(verbose)

    def get_new_PyObject(self, name, dtype = None, is_temp = False):
        """
        Create new `PyccelPyObject` `Variable` with the desired name.

        Create a new `Variable` with the datatype `PyccelPyObject` and the desired name.
        A `PyccelPyObject` datatype means that this variable can be accessed and
        manipulated from Python.

        Parameters
        ----------
        name : str
            The desired name.

        dtype : DataType, optional
            The datatype of the object which will be represented by this PyObject.
            This is not necessary unless a variable sis required which will describe
            a class.

        is_temp : bool, default=False
            Indicates if the Variable is temporary. A temporary variable may be ignored
            by the printer.

        Returns
        -------
        Variable
            The new variable.
        """
        if isinstance(dtype, CustomDataType):
            var = Variable(self._python_object_map[dtype],
                           self.scope.get_new_name(name),
                           memory_handling='alias',
                           cls_base = self.scope.find(dtype.name, 'classes', raise_if_missing = True),
                           is_temp=is_temp)
        else:
            var = Variable(PyccelPyObject(),
                           self.scope.get_new_name(name),
                           memory_handling='alias',
                           is_temp=is_temp)
        self.scope.insert_variable(var)
        return var

    def _get_python_argument_variables(self, args):
        """
        Get a new set of `PyccelPyObject` `Variable`s representing each of the arguments.

        Create a new `PyccelPyObject` variable for each argument returned in Python.
        The results are saved to the `self._python_object_map` dictionary so they can be
        discovered later.

        Parameters
        ----------
        args : iterable of FunctionDefArguments
            The arguments of the function.

        Returns
        -------
        list of Variable
            Variables which will hold the arguments in Python.
        """
        orig_args = [getattr(a.var, 'original_var', a.var) for a in args]
        is_bound = [getattr(a, 'wrapping_bound_argument', a.bound_argument) for a in args]
        collect_args = [self.get_new_PyObject(o_a.name+'_obj',
                                              dtype = o_a.dtype if b else None)
                        for a, b, o_a in zip(args, is_bound, orig_args)]
        self._python_object_map.update(dict(zip(args, collect_args)))
        return collect_args

    def _unpack_python_args(self, args, class_base = None):
        """
        Unpack the arguments received from Python into the expected Python variables.

        Create the wrapper arguments of the current `FunctionDef` (`self`, `args`, `kwargs`).
        Get a new set of `PyccelPyObject` `Variable`s representing each of the expected
        arguments. Add the code which unpacks the `args` and `kwargs` into individual
        `PyccelPyObject`s for each of the expected arguments.

        Parameters
        ----------
        args : iterable of FunctionDefArguments
            The expected arguments of the function.

        class_base : DataType, optional
            The DataType of the class which the method belongs to. In the case of a method
            defined in a module this value is None.

        Returns
        -------
        func_args : list of Variable
            The arguments of the FunctionDef.

        body : list of pyccel.ast.basic.PyccelAstNode
            The code which unpacks the arguments.

        Examples
        --------
        >>> arg = Variable('int', 'x')
        >>> func_args = (FunctionDefArgument(arg),)
        >>> wrapper_args, body = self._unpack_python_args(func_args)
        >>> wrapper_args
        [Variable('self', dtype=PyccelPyObject()), Variable('args', dtype=PyccelPyObject()), Variable('kwargs', dtype=PyccelPyObject())]
        >>> body
        [<pyccel.ast.cwrapper.PyArgKeywords object at 0x7f99ec128cc0>, <pyccel.ast.core.If object at 0x7f99ed3a5b20>]
        >>> CWrapperCodePrinter('wrapper_file.c').doprint(expr)
        static char *kwlist[] = {
            "x",
            NULL
        };
        if (!PyArg_ParseTupleAndKeywords(args, kwargs, "O", kwlist, &x_obj))
        {
            return NULL;
        }
        """
        has_bound_arg = class_base is not None
        bound_arg = args[0] if has_bound_arg else None
        args = args[int(has_bound_arg):]
        # Create necessary variables
        func_args = [self.get_new_PyObject("self", class_base)] + [self.get_new_PyObject(n) for n in ("args", "kwargs")]
        arg_vars  = self._get_python_argument_variables(args)
        keyword_list_name = self.scope.get_new_name('kwlist')

        if has_bound_arg:
            self._python_object_map[bound_arg] = func_args[0]

        # Create the list of argument names
        arg_names = ['' if a.is_posonly else getattr(a.var, 'original_var', a.var).name for a in args]
        keyword_list = PyArgKeywords(keyword_list_name, arg_names)

        # Parse arguments
        parse_node = PyArg_ParseTupleNode(*func_args[1:], args, arg_vars, keyword_list)

        # Initialise optionals
        body = [AliasAssign(py_arg, Py_None) for func_def_arg, py_arg in zip(args, arg_vars) if func_def_arg.has_default]

        body.append(keyword_list)
        body.append(If(IfSection(PyccelNot(parse_node), [Return(self._error_exit_code)])))

        return func_args, body

    def _get_python_result_variables(self, results):
        """
        Get a new set of `PyccelPyObject` `Variable`s representing each of the results.

        Create a new `PyccelPyObject` variable for each result returned in Python.
        The results are saved to the `self._python_object_map` dictionary so they can be
        discovered later.

        Parameters
        ----------
        results : iterable of FunctionDefResults
            The results of the function.

        Returns
        -------
        list of Variable
            Variables which will hold the results in Python.
        """
        collect_results = [self.get_new_PyObject(r.var.name+'_obj', getattr(r, 'original_function_result_variable', r.var).dtype) for r in results]
        self._python_object_map.update(dict(zip(results, collect_results)))
        return collect_results

    def _get_type_check_condition(self, py_obj, arg, raise_error, body, allow_empty_arrays):
        """
        Get the condition which checks if an argument has the expected type.

        Using the C-compatible description of a function argument, determine whether the Python
        object (with datatype `PyccelPyObject`) holds data which is compatible with the expected
        type. The check is returned along with any errors that may be raised depending upon the
        result and the value of `raise_error`.

        Parameters
        ----------
        py_obj : Variable
            The variable with datatype `PyccelPyObject` where the arguments is stored in Python.

        arg : Variable
            The C-compatible variable which holds all the details about the expected type.

        raise_error : bool
            True if an error should be raised in case of an unexpected type, False otherwise.

        body : list
            A list describing code where the type check will occur. This allows any necessary code
            to be inserted into the code block. E.g. code which should be run before the condition
            can be checked.

        allow_empty_arrays : bool
            A boolean indicating whether empty arrays are authorised. This is necessary as STC
            does not handle empty arrays.

        Returns
        -------
        type_check_condition : FunctionCall | Variable
            The function call which checks if the argument has the expected type or the variable
            indicating if the argument has the expected type.

        error_code : tuple of pyccel.ast.basic.PyccelAstNode
            The code which raises any necessary errors.
        """
        rank = arg.rank
        error_code = ()
        dtype = arg.dtype
        if isinstance(dtype, CustomDataType):
            python_cls_base = self.scope.find(dtype.name, 'classes', raise_if_missing = True)
            type_check_condition = PyObject_TypeCheck(py_obj, python_cls_base.type_object)
        elif isinstance(dtype, StringType):
            type_check_condition = PyccelNe(PyUnicode_Check(py_obj), LiteralInteger(0))
        elif rank == 0:
            try :
                cast_function = check_type_registry[dtype]
            except KeyError:
                errors.report(f"Can't check the type of {dtype}\n"+PYCCEL_RESTRICTION_TODO,
                        symbol=arg, severity='fatal')
            func = FunctionDef(name = cast_function,
                               body      = [],
                               arguments = [FunctionDefArgument(Variable(PyccelPyObject(), name = 'o', memory_handling='alias'))],
                               results   = FunctionDefResult(Variable(PythonNativeBool(), name = 'v')))

            type_check_condition = func(py_obj)
        elif isinstance(arg.class_type, NumpyNDArrayType):
            try :
                type_ref = numpy_dtype_registry[dtype]
            except KeyError:
                errors.report(f"Can't check the type of an array of {dtype}\n"+PYCCEL_RESTRICTION_TODO,
                        symbol=arg, severity='fatal')

            # order flag
            if rank == 1:
                flag     = no_order_check
            elif arg.order == 'F':
                flag = numpy_flag_f_contig
            else:
                flag = numpy_flag_c_contig

            allow_empty = convert_to_literal(allow_empty_arrays)

            if raise_error:
                type_check_condition = pyarray_check(CStrStr(LiteralString(arg.name)), py_obj, type_ref,
                                 LiteralInteger(rank), flag, allow_empty)
            else:
                type_check_condition = is_numpy_array(py_obj, type_ref, LiteralInteger(rank), flag, allow_empty)

        elif isinstance(arg.class_type, HomogeneousContainerType):
            # Create type check result variable
            type_check_condition = self.scope.get_temporary_variable(PythonNativeBool(), 'is_homog_set')

            check_funcs = {'set': PySet_Check,
                           'tuple': PyTuple_Check,
                           'list': PyList_Check}

            size_getter = {'set': PySet_Size,
                           'tuple': PyTuple_Size,
                           'list': PyList_Size}

            if arg.class_type.name not in check_funcs:
                return errors.report(f"Wrapping function arguments is not implemented for type {arg.class_type}. "
                        + PYCCEL_RESTRICTION_TODO, symbol=arg, severity='fatal')

            # Check if the object is a set
            type_check = PyccelNe(check_funcs[arg.class_type.name](py_obj), LiteralInteger(0))

            # If the set is an object check that the elements have the right type
            for_scope = self.scope.create_new_loop_scope()
            size_var = self.scope.get_temporary_variable(PythonNativeInt(), 'size')
            idx = self.scope.get_temporary_variable(CNativeInt())
            indexed_py_obj = self.scope.get_temporary_variable(PyccelPyObject(), memory_handling='alias')
            iter_obj = self.scope.get_temporary_variable(PyccelPyObject(), 'iter', memory_handling='alias')

            size_assign = Assign(size_var, size_getter[arg.class_type.name](py_obj))
            iter_assign = AliasAssign(iter_obj, PyObject_GetIter(py_obj))
            indexed_init = AliasAssign(indexed_py_obj, PyIter_Next(iter_obj))
            for_body = [indexed_init]
            internal_type_check_condition, _ = self._get_type_check_condition(indexed_py_obj, arg[0], False,
                                                                              for_body, allow_empty_arrays)
            for_body.append(Assign(type_check_condition, PyccelAnd(type_check_condition, internal_type_check_condition)))
            internal_type_check = For((idx,), PythonRange(size_var), for_body, scope = for_scope)

            type_checks = IfSection(type_check, [size_assign, iter_assign, Assign(type_check_condition, LiteralTrue()), internal_type_check])
            default_value = IfSection(LiteralTrue(), [Assign(type_check_condition, LiteralFalse())])
            body.append(If(type_checks, default_value))
        else:
            errors.report(f"Can't check the type of an array of {arg.class_type}\n"+PYCCEL_RESTRICTION_TODO,
                    symbol=arg, severity='fatal')

        if raise_error and not isinstance(arg.class_type, NumpyNDArrayType):
            # No error code required for arrays as the error is raised inside pyarray_check
            python_error = PyArgumentError(PyTypeError,
                                f"Expected an argument of type {arg.class_type} for argument {arg.name}. Received {{type(arg)}}",
                                arg = py_obj)
            error_code = (python_error,)

        return type_check_condition, error_code

    def _get_type_check_function(self, name, args, funcs):
        """
        Determine the flags which allow correct function to be identified from the interface.

        Each function must be identifiable by a different integer value. This value is known
        as a flag. Different parts of the flag indicate the types of different arguments.
        Take for example the following function:
        ```python
        @types('int', 'int')
        @types('float', 'float')
        def f(a, b):
            pass
        ```
        The values 0 (int) and 1 (float) would indicate the type of the argument a. In order
        to preserve this information the values which indicate the type of the argument b
        must only change the part of the flag which does not contain this information. In other
        words `flag % n_types_a = flag_a`. Therefore the values 0 (int) and 2(float) indicate
        the type of the argument b.
        We then finally have the following four options:
          1. 0 = 0 + 0 => (int,int)
          2. 1 = 1 + 0 => (float,int)
          3. 2 = 0 + 2 => (int, float)
          4. 3 = 1 + 2 => (float, float)

        of which only the first and last flags indicate acceptable arguments.

        The function returns a dictionary whose keys are the functions and whose values are
        a list of the flags which would indicate the correct types.
        In the above example we would return `{func_0 : [0,0], func_1 : [1,2]}`.
        It also returns a FunctionDef which determines the index of the chosen function.

        Parameters
        ----------
        name : str
            The name of the function to be generated.

        args : iterable of Variable
            A list containing the variables of datatype `PyccelPyObject` describing the
            arguments that were passed to the function from Python.

        funcs : list of FunctionDefs
            The functions in the Interface.

        Returns
        -------
        func : FunctionDef
            The function which determines the key identifying the relevant function.

        argument_type_flags : dict
            A dictionary whose keys are the functions and whose values are the integer keys
            which indicate that the function should be chosen.
        """
        args = [a.clone(a.name, is_argument = True) for a in args]
        func_scope = self.scope.new_child_scope(name, 'function')
        self.scope = func_scope
        orig_funcs = [getattr(func, 'original_function', func) for func in funcs]
        type_indicator = Variable(PythonNativeInt(), self.scope.get_new_name('type_indicator'))
        is_bind_c = isinstance(funcs[0], BindCFunctionDef)

        # Initialise the argument_type_flags
        argument_type_flags = {func : 0 for func in funcs}

        # Initialise type_indicator
        body = [Assign(type_indicator, LiteralInteger(0))]

        step = 1
        for i, py_arg in enumerate(args):
            # Get the relevant typed arguments from the original functions
            interface_args = [func.arguments[i].var for func in orig_funcs]
            # Get a dictionary mapping each unique type key to an example argument
            type_to_example_arg = {a.class_type : a for a in interface_args}
            # Get a list of unique keys
            possible_types = list(type_to_example_arg.keys())

            n_possible_types = len(possible_types)
            if n_possible_types != 1:
                # Update argument_type_flags with the index of the type key
                for func, a in zip(funcs, interface_args):
                    index = next(i for i, p_t in enumerate(possible_types) if p_t is a.class_type)*step
                    argument_type_flags[func] += index

                # Create the type checks and incrementation of the type_indicator
                if_blocks = []
                for index, t in enumerate(possible_types):
                    check_func_call, _ = self._get_type_check_condition(py_arg, type_to_example_arg[t], False, body,
                                allow_empty_arrays = is_bind_c)
                    if_blocks.append(IfSection(check_func_call, [AugAssign(type_indicator, '+', LiteralInteger(index*step))]))
                body.append(If(*if_blocks, IfSection(LiteralTrue(),
                            [PyArgumentError(PyTypeError, f"Unexpected type for argument {interface_args[0].name}. Received {{type(arg)}}",
                                arg = py_arg),
                             Return(PyccelUnarySub(LiteralInteger(1)))])))
            elif not orig_funcs[0].arguments[i].has_default:
                check_func_call, err_body = self._get_type_check_condition(py_arg, type_to_example_arg.popitem()[1], True, body,
                                allow_empty_arrays = is_bind_c)
                err_body = err_body + (Return(PyccelUnarySub(LiteralInteger(1))), )
                if_sec = IfSection(PyccelNot(check_func_call), err_body)
                body.append(If(if_sec))

            # Update the step to ensure unique indices for each argument
            step *= n_possible_types

        body.append(Return(type_indicator))

        self.exit_scope()

        docstring = CommentBlock("Assess the types. Raise an error for unexpected types and calculate an integer\n" +
                        "which indicates which function should be called.")

        # Build the function
        func = FunctionDef(name, [FunctionDefArgument(a) for a in args], body,
                            FunctionDefResult(type_indicator), docstring=docstring, scope=func_scope)

        return func, argument_type_flags

    def _get_untranslatable_function(self, name, scope, original_function, error_msg):
        """
        Create code for a function complaining about an object which cannot be wrapped.

        Certain functions are not handled in the wrapper (e.g. private),
        This creates a wrapper function which raises NotImplementedError
        exception and returns NULL.

        Parameters
        ----------
        name : str
            The name of the generated function.

        scope : Scope
            The scope of the generated function.

        original_function : FunctionDef
           The function we were trying to wrap.

        error_msg : str
            The message to be raised in the NotImplementedError.

        Returns
        -------
        PyFunctionDef
            The new function which raises the error.
        """
        current_scope = self.scope
        self.scope = scope
        func_args = [FunctionDefArgument(self.get_new_PyObject(n)) for n in ("self", "args", "kwargs")]
        if self._error_exit_code is Nil():
            func_results = FunctionDefResult(self.get_new_PyObject("result", is_temp=True))
        else:
            func_results = FunctionDefResult(self.scope.get_temporary_variable(self._error_exit_code.class_type, "result"))
        function = PyFunctionDef(name = name, arguments = func_args, results = func_results,
                body = [PyErr_SetString(PyNotImplementedError, CStrStr(LiteralString(error_msg))),
                        Return(self._error_exit_code)],
                scope = scope, original_function = original_function)

        self.scope = current_scope

        self.scope.insert_function(function, self.scope.get_python_name(name))

        return function

    def _save_referenced_objects(self, func, func_args):
        """
        Save any arguments passed to the wrapper which are then stored in pointers.

        If arguments are saved into pointers (e.g. inside classes) then their reference
        counter must be incremented. This prevents them being deallocated if they go
        out of scope in Python. The class must then take care to decrement their
        reference counter when it is itself deallocated to prevent a memory leak.
        The attribute `FunctionDefArgument.persistent_target` indicates whether an
        argument is a target inside the function. When it is true then additional code
        is added to the wrapper body. This code increments the reference counter for
        the argument and adds the object to a list of objects whose reference counter
        must be decremented in the class destructor.

        Parameters
        ----------
        func : FunctionDef
            The function being wrapped.
        func_args : list[FunctionDefArgument] | list[Variable]
            The arguments passed by Python to the function (self, args, kwargs).

        Returns
        -------
        list
            A list of any expressions which should be added to the wrapper body to
            add references to the arguments.
        """
        body = []
        class_arg_var = func_args[0]
        if isinstance(class_arg_var, FunctionDefArgument):
            class_arg_var = class_arg_var.var
        class_scope = class_arg_var.cls_base.scope
        for a in func.arguments:
            if a.persistent_target:
                ref_attribute = class_scope.find('referenced_objects', 'variables', raise_if_missing = True)
                ref_list = ref_attribute.clone(ref_attribute.name, new_class = DottedVariable, lhs = class_arg_var)
                python_arg = self._python_object_map[a]
                if not isinstance(python_arg.dtype, PyccelPyObject):
                    python_arg = ObjectAddress(PointerCast(python_arg, PyList_Append.arguments[1].var))
                append_call = PyList_Append(ref_list, python_arg)
                body.extend([If(IfSection(PyccelEq(append_call, PyccelUnarySub(LiteralInteger(1))),
                                          [Return(self._error_exit_code)]))])
        return body

    def _incref_return_pointer(self, ref_obj, return_var, orig_var):
        """
        Get the code necessary to return an object which references another.

        Get the code necessary to return an object which references another Python object. This is necessary when
        wrapping functions (or getters) which return pointers (e.g. attributes of a class). For these objects the
        target must not be deallocated before the returned object is no longer needed. For arrays this is achieved
        using PyArray_SetBaseObject, to save the reference. For class instances the self instance is added to the
        list of referenced objects saved in the returned class.

        Parameters
        ----------
        ref_obj : Variable
            A variable representing the class instance which must not be deallocated too early.
        return_var : Variable
            The variable which will be returned from the function.
        orig_var : Variable
            The variable which will be returned from the function as it appeared in the original code.

        Returns
        -------
        list[PyccelAstNode]
            Any nodes which must be printed to increase reference counts.
        """
        if isinstance(orig_var.class_type, NumpyNDArrayType):
            save_ref_call = PyArray_SetBaseObject(
                    ObjectAddress(PointerCast(return_var, PyArray_SetBaseObject.arguments[0].var)),
                    ObjectAddress(PointerCast(ref_obj, PyArray_SetBaseObject.arguments[1].var)))
            return [Py_INCREF(ref_obj),
                    If(IfSection(PyccelLt(save_ref_call,LiteralInteger(0, dtype=CNativeInt())),
                                      [Return(self._error_exit_code)]))]
        elif isinstance(orig_var.dtype, CustomDataType):
            ref_attribute = return_var.cls_base.scope.find('referenced_objects', 'variables', raise_if_missing = True)
            ref_list = ref_attribute.clone(ref_attribute.name, new_class = DottedVariable, lhs = return_var)
            save_ref_call = PyList_Append(ref_list, ObjectAddress(PointerCast(ref_obj, ref_list)))
            return [If(IfSection(PyccelLt(save_ref_call,LiteralInteger(0, dtype=CNativeInt())),
                                      [Return(self._error_exit_code)]))]
        elif isinstance(orig_var.class_type, FixedSizeNumericType):
            return []
        else:
            raise NotImplementedError(f"Unsure how to preserve references for attribute of type {type(orig_var.class_type)}")

    def _add_object_to_mod(self, module_var, obj, name, initialised):
        """
        Get code for adding an object to the module.

        This function creates the AST nodes necessary to add an object to
        the module. This includes the creation of the success check and
        the dereferencing of any objects used.

        Parameters
        ----------
        module_var : Variable
            The variable containing the PyObject* which describes the module.

        obj : Variable
            The variable containing the PyObject* which should be added to the module.

        name : str
            The name by which the object will be known in Pyccel.

        initialised : list[Variable]
            A list of the variables which have had their reference counter incremented
            and must therefore decrement their counter if an error is raised.

        Returns
        -------
        list[PyccelAstNode]
            The code which adds the object to the module.
        """
        add_expr = PyModule_AddObject(module_var, CStrStr(LiteralString(name)), obj)
        if_expr = If(IfSection(PyccelLt(add_expr, LiteralInteger(0)),
                        [Py_DECREF(i) for i in initialised] +
                        [Return(self._error_exit_code)]))
        initialised.append(obj)
        return [if_expr, Py_INCREF(obj)]

    def _build_module_init_function(self, expr, imports, module_def_name):
        """
        Build the function that will be called when the module is first imported.

        Build the function that will be called when the module is first imported.
        This function must call any initialisation function of the underlying
        module and must add any variables to the module variable.

        Parameters
        ----------
        expr : Module
            The module of interest.

        imports : list of Import
            A list of any imports that will appear in the PyModule.

        module_def_name : str
            The name of the structure which defined the module.

        Returns
        -------
        PyModInitFunc
            The initialisation function.
        """
        mod_name = self.scope.get_python_name(getattr(expr, 'original_module', expr).name)
        # The name of the init function is compulsory for the wrapper to work
        func_name = f'PyInit_{mod_name}'
        # Initialise the scope
        func_scope = self.scope.new_child_scope(func_name, 'function')
        self.scope = func_scope

        for v in expr.variables:
            func_scope.insert_symbol(v.name)

        n_classes = len(expr.classes)

        # Create necessary variables
        module_var = self.get_new_PyObject("mod")
<<<<<<< HEAD
        API_var_name = self.scope.get_new_name(f'Py{mod_name}_API')
        API_var = Variable(CStackArray.get_new(BindCPointer()), API_var_name, shape = (n_classes,),
=======
        API_var_name = self.scope.get_new_name(f'Py{mod_name}_API', object_type = 'wrapper')
        API_var = Variable(CStackArray(BindCPointer()), API_var_name, shape = (n_classes,),
>>>>>>> 43089bbd
                                    cls_base = StackArrayClass)
        self.scope.insert_variable(API_var)
        capsule_obj = self.get_new_PyObject(self.scope.get_new_name('c_api_object'))

        body = [AliasAssign(module_var, PyModule_Create(module_def_name)),
                If(IfSection(PyccelIs(module_var, Nil()), [Return(self._error_exit_code)]))]

        initialised = [module_var]

        # Save classes to the module variable
        for i,c in enumerate(expr.classes):
            wrapped_class = self._python_object_map[c]
            type_object = wrapped_class.type_object

            API_elem = IndexedElement(API_var, i)
            body.append(AliasAssign(API_elem, PointerCast(ObjectAddress(type_object), API_elem)))

        ok_code = LiteralInteger(0)

        # Save Capsule describing types (needed for dependent modules)
        body.append(AliasAssign(capsule_obj, PyCapsule_New(API_var, mod_name)))
        body.extend(self._add_object_to_mod(module_var, capsule_obj, '_C_API', initialised))

        body.append(import_array())
        import_funcs = [i.source_module.import_func for i in imports if isinstance(i.source_module, PyModule)]
        for i_func in import_funcs:
            body.append(If(IfSection(PyccelLt(i_func(), ok_code),
                            [Py_DECREF(i) for i in initialised] +
                            [Return(self._error_exit_code)])))

        # Call the initialisation function
        if expr.init_func:
            body.append(expr.init_func())

        # Save classes to the module variable
        for i,c in enumerate(expr.classes):
            wrapped_class = self._python_object_map[c]
            type_object = wrapped_class.type_object
            class_name = self.scope.get_python_name(wrapped_class.name)

            ready_type = PyType_Ready(type_object)
            if_expr = If(IfSection(PyccelLt(ready_type, LiteralInteger(0)),
                            [Py_DECREF(i) for i in initialised] +
                            [Return(self._error_exit_code)]))
            body.append(if_expr)

            body.extend(self._add_object_to_mod(module_var, type_object, class_name, initialised))

        # Save module variables to the module variable
        for v in expr.variables:
            if v.is_private:
                continue
            body.extend(self._wrap(v))
            wrapped_var = self._python_object_map[v]
            var_name = self.scope.get_python_name(v.name)
            body.extend(self._add_object_to_mod(module_var, wrapped_var, var_name, initialised))

        body.append(Return(module_var))

        self.exit_scope()

        return PyModInitFunc(func_name, body, [API_var], func_scope)

    def _build_module_import_function(self, expr):
        """
        Build the function that will be called in order to use the module from another module.

        Build the function that will be called when the module is first imported.
        This function must import the capsule created in the module initialisation.
        In order for this to work from any folder the `sys.path` list is modified to include
        the folder where the file is located (currently this is done by temporarily modifying
        an element of the list as the stable C-Python API doesn't contain any functions for
        reducing the size of lists).
        See <https://docs.python.org/3/extending/extending.html>
        for more details.

        Parameters
        ----------
        expr : Module
            The module of interest.

        Returns
        -------
        API_var : Variable
            The variable which contains the data extracted from the capsule.

        import_func : FunctionDef
            The import function.
        """
        mod_name = self.scope.get_python_name(getattr(expr, 'original_module', expr).name)
        # Initialise the scope
        func_name = self.scope.get_new_name('import')

<<<<<<< HEAD
        API_var_name = self.scope.get_new_name(f'Py{mod_name}_API')
        API_var = Variable(CStackArray.get_new(BindCPointer()), API_var_name, shape = (None,),
=======
        API_var_name = self.scope.insert_symbol(f'Py{mod_name}_API', 'wrapper')
        API_var = Variable(CStackArray(BindCPointer()), API_var_name, shape = (None,),
>>>>>>> 43089bbd
                                    cls_base = StackArrayClass,
                                    memory_handling = 'alias')
        self.scope.insert_variable(API_var)

        func_scope = self.scope.new_child_scope(func_name, 'function')
        self.scope = func_scope

        ok_code = LiteralInteger(0, dtype=CNativeInt())
        error_code = PyccelUnarySub(LiteralInteger(1, dtype=CNativeInt()))
        self._error_exit_code = error_code

        # Create variables to temporarily modify the Python path so the file will be discovered
        current_path = func_scope.get_temporary_variable(PyccelPyObject(), 'current_path', memory_handling='alias')
        stash_path = func_scope.get_temporary_variable(PyccelPyObject(), 'stash_path', memory_handling='alias')

        body = [AliasAssign(current_path, PySys_GetObject(CStrStr(LiteralString("path")))),
                AliasAssign(stash_path, PyList_GetItem(current_path, LiteralInteger(0, dtype=CNativeInt()))),
                Py_INCREF(stash_path),
                If(IfSection(PyccelEq(PyList_SetItem(current_path, LiteralInteger(0, dtype=CNativeInt()),
                                                PyUnicode_FromString(CStrStr(LiteralString(self._sharedlib_dirpath)))),
                                      PyccelUnarySub(LiteralInteger(1))),
                             [Return(self._error_exit_code)])),
                AliasAssign(API_var, PyCapsule_Import(mod_name)),
                If(IfSection(PyccelEq(PyList_SetItem(current_path, LiteralInteger(0, dtype=CNativeInt()), stash_path),
                                      PyccelUnarySub(LiteralInteger(1))),
                             [Return(self._error_exit_code)])),
                Return(IfTernaryOperator(PyccelIsNot(API_var, Nil()), ok_code, error_code))]

        result = func_scope.get_temporary_variable(CNativeInt())
        self.exit_scope()
        self._error_exit_code = Nil()
        import_func = FunctionDef(func_name, (), body, FunctionDefResult(result), is_static=True, scope = func_scope)

        return API_var, import_func

    def _allocate_class_instance(self, class_var, scope, is_alias):
        """
        Get all expressions necessary to allocate a new class description.

        Get all expressions necessary to allocate a new class description, this includes allocating
        the object itself, creating the list of referenced_objects and saving the alias status.

        Parameters
        ----------
        class_var : Variable
            The variable where the class instance is stored.

        scope : Scope
            The scope of the class (containing the class attributes).

        is_alias : bool
            A boolean indicating if an alias is being stored.

        Returns
        -------
        list[PyccelAstNode]
            A list of expressions necessary to allocate a new class description.
        """
        # Get the list of referenced objects
        ref_attribute = scope.find('referenced_objects', 'variables', raise_if_missing = True)
        ref_list = ref_attribute.clone(ref_attribute.name, new_class = DottedVariable, lhs = class_var)

        # Get alias attribute
        attribute = scope.find('is_alias', 'variables', raise_if_missing = True)
        alias_bool = attribute.clone(attribute.name, new_class = DottedVariable, lhs = class_var)

        alias_val = LiteralTrue() if is_alias else LiteralFalse()

        return [Allocate(class_var, shape=None, status='unallocated'),
                AliasAssign(ref_list, PyList_New()),
                Assign(alias_bool, alias_val)]

    def _get_class_allocator(self, class_dtype, func = None):
        """
        Create the allocator for the class.

        Create a function which will allocate the memory for the class instance. This
        is equivalent to the `__new__` function.

        Parameters
        ----------
        class_dtype : DataType
            The datatype of the class being translated.

        func : FunctionDef, optional
            The function which provides a new instance of the class.

        Returns
        -------
        PyFunctionDef
            A function that can be called to create the class instance.
        """
        if func:
            func_name = self.scope.get_new_name(f'{func.name}__wrapper', object_type = 'wrapper')
        else:
            func_name = self.scope.get_new_name(f'{class_dtype.name}__new__wrapper')
        func_scope = self.scope.new_child_scope(func_name, 'function')
        self.scope = func_scope

        self_var = Variable(PyccelPyTypeObject(), name=self.scope.get_new_name('self'),
                              memory_handling='alias')
        self.scope.insert_variable(self_var, 'self')
        func_args = [self_var] + [self.get_new_PyObject(n) for n in ("args", "kwargs")]
        func_args = [FunctionDefArgument(a) for a in func_args]

        func_results = FunctionDefResult(self.get_new_PyObject("result", is_temp=True))

        # Get the results of the PyFunctionDef
        python_result_var = self.get_new_PyObject('result_obj', class_dtype)
        scope = python_result_var.cls_base.scope
        attribute = scope.find('instance', 'variables', raise_if_missing = True)
        c_res = attribute.clone(attribute.name, new_class = DottedVariable, lhs = python_result_var)

        body = self._allocate_class_instance(python_result_var, scope, False)

        if func:
            body.append(AliasAssign(c_res, func()))
        else:
            result_name = self.scope.get_new_name('result')
            result = Variable(class_dtype, result_name)
            body.append(Allocate(c_res, shape=None, status='unallocated',
                         like = result))

        body.append(Return(PointerCast(python_result_var, func_results.var)))

        self.exit_scope()

        return PyFunctionDef(func_name, func_args, body, func_results,
                             scope=func_scope, original_function = None)

    def _get_class_initialiser(self, init_function, cls_dtype):
        """
        Create the constructor for the class.

        Create a function which will initialise the class. This function creates
        the `__new__` function to allocate the memory which stores the class
        instance and calls the `__init__` function.

        Parameters
        ----------
        init_function : FunctionDef
            The `__init__` function in the translated class.

        cls_dtype : DataType
            The datatype of the class being translated.

        Returns
        -------
        new_function : PyFunctionDef
            A function that can be called to create the class instance.

        init_function : PyFunctionDef
            A function that can be called to create the class instance.
        """
        original_func = getattr(init_function, 'original_function', init_function)
        func_name = self.scope.get_new_name(f'{cls_dtype.name}__init__wrapper')
        func_scope = self.scope.new_child_scope(func_name, 'function')
        self.scope = func_scope
        self._error_exit_code = PyccelUnarySub(LiteralInteger(1, dtype=CNativeInt()))

        is_bind_c_function_def = isinstance(init_function, BindCFunctionDef)

        # Handle un-wrappable functions
        if any(isinstance(a.var, FunctionAddress) for a in init_function.arguments):
            self.exit_scope()
            warnings.warn("Functions with functions as arguments will not be callable from Python")
            return self._get_untranslatable_function(func_name,
                         func_scope, init_function,
                         "Cannot pass a function as an argument")

        # Add the variables to the expected symbols in the scope
        for a in init_function.arguments:
            a_var = a.var
            func_scope.insert_symbol(getattr(a_var, 'original_var', a_var).name)

        # Get variables describing the arguments and results that are seen from Python
        python_args = init_function.arguments

        # Get the arguments of the PyFunctionDef
        func_args, body = self._unpack_python_args(python_args, cls_dtype)
        func_args = [FunctionDefArgument(a) for a in func_args]

        # Get the results of the PyFunctionDef
        python_result_variable = Variable(CNativeInt(), self.scope.get_new_name(), is_temp = True)

        # Get the code required to extract the C-compatible arguments from the Python arguments
        wrapped_args = [self._wrap(a) for a in python_args]
        body += [l for a in wrapped_args for l in a['body']]

        # Get the arguments and results which should be used to call the c-compatible function
        func_call_args = [ca for a in wrapped_args for ca in a['args']]

        body.extend(self._save_referenced_objects(init_function, func_args))

        # Call the C-compatible function
        body.append(init_function(*func_call_args))

        # Pack the Python compatible results of the function into one argument.
        func_results = FunctionDefResult(python_result_variable)
        body.append(Return(LiteralInteger(0, dtype=CNativeInt())))

        self.exit_scope()
        for a in python_args:
            if not a.bound_argument:
                self._python_object_map.pop(a)

        function = PyFunctionDef(func_name, func_args, body, func_results, scope=func_scope,
                docstring = init_function.docstring, original_function = original_func)

        self.scope.insert_function(function, func_scope.get_python_name(func_name))
        self._python_object_map[init_function] = function
        self._error_exit_code = Nil()

        return function

    def _get_class_destructor(self, del_function, cls_dtype, wrapper_scope):
        """
        Create the destructor for the class.

        Create a function which will act as a destructor for the class. This
        function calls the `__del__` function and frees the memory allocated
        to store the class instance.

        Parameters
        ----------
        del_function : FunctionDef
            The `__del__` function in the translated class.

        cls_dtype : DataType
            The datatype of the class being translated.

        wrapper_scope : Scope
            The scope for the wrapped version of the class.

        Returns
        -------
        PyFunctionDef
            A function that can be called to destroy the class instance.
        """
        original_func = getattr(del_function, 'original_function', del_function)
        func_name = self.scope.get_new_name(f'{cls_dtype.name}__del__wrapper')
        func_scope = self.scope.new_child_scope(func_name, 'function')
        self.scope = func_scope

        # Add the variables to the expected symbols in the scope
        for a in del_function.arguments:
            func_scope.insert_symbol(a.var.name)
        func_arg = self.get_new_PyObject('self', cls_dtype)

        attribute = wrapper_scope.find('instance', 'variables')
        c_obj = attribute.clone(attribute.name, new_class = DottedVariable, lhs = func_arg)

        attribute = wrapper_scope.find('is_alias', 'variables')
        is_alias = attribute.clone(attribute.name, new_class = DottedVariable, lhs = func_arg)

        if isinstance(del_function, BindCFunctionDef):
            body = [del_function(c_obj)]
        else:
            body = [del_function(c_obj),
                    Deallocate(c_obj)]
        body = [If(IfSection(PyccelNot(is_alias), body))]

        # Get the list of referenced objects
        ref_attribute = wrapper_scope.find('referenced_objects', 'variables', raise_if_missing = True)
        ref_list = ref_attribute.clone(ref_attribute.name, new_class = DottedVariable, lhs = func_arg)

        body.extend([Py_DECREF(ref_list),
                     Deallocate(func_arg)])

        self.exit_scope()

        function = PyFunctionDef(func_name, [FunctionDefArgument(func_arg)], body, scope=func_scope,
                original_function = original_func)

        self.scope.insert_function(function, func_scope.get_python_name(func_name))
        self._python_object_map[del_function] = function

        return function

    def _get_array_parts(self, orig_var, collect_arg):
        """
        Get AST nodes describing the extraction of the data pointer, shape, and strides from a Python array object.

        Get AST nodes describing the extraction of the data pointer, shape, and strides from a Python array object.
        These nodes as well as the new objects can then be packed into a structure or passed directly to a function
        depending on the target language.

        Parameters
        ----------
        orig_var : Variable | IndexedElement
            An object representing the variable or an element of the variable from the
            FunctionDefArgument being wrapped.

        collect_arg : Variable
            A variable with type PythonObject* holding the Python argument from which the
            C-compatible argument should be collected.

        Returns
        -------
        dict[str, Any]
            A dictionary with the keys:
             - body : a list containing the AST nodes which extract the data pointer, shape, and strides.
             - data : a Variable describing a pointer in which the data is stored.
             - shape : a Variable describing a stack array in which the shape information is stored.
             - strides : a Variable describing a stack array in which the strides are stored.
        """
        pyarray_collect_arg = PointerCast(collect_arg, Variable(PyccelPyArrayObject(), '_', memory_handling = 'alias'))
        data_var = Variable(VoidType(), self.scope.get_new_name(orig_var.name + '_data'),
                            memory_handling='alias')
        shape_var = Variable(CStackArray.get_new(NumpyInt64Type()), self.scope.get_new_name(orig_var.name + '_shape'),
                            shape = (orig_var.rank,))
        stride_var = Variable(CStackArray.get_new(NumpyInt64Type()), self.scope.get_new_name(orig_var.name + '_strides'),
                            shape = (orig_var.rank,))
        self.scope.insert_variable(data_var)
        self.scope.insert_variable(shape_var)
        self.scope.insert_variable(stride_var)

        get_data = AliasAssign(data_var, PyArray_DATA(ObjectAddress(pyarray_collect_arg)))
        get_strides_and_shape = get_strides_and_shape_from_numpy_array(
                                        ObjectAddress(collect_arg), shape_var, stride_var,
                                        convert_to_literal(orig_var.order != 'F'))

        body = [get_data, get_strides_and_shape]

        return {'body': body, 'data':data_var, 'shape':shape_var, 'strides':stride_var}

    def _call_wrapped_function(self, func, args, results):
        """
        Call the wrapped function.

        Call the wrapped function. The call is either a FunctionCall, an Assign or
        an AliasAssign depending on the number of results and the return type.

        Parameters
        ----------
        func : FunctionDef
            The function being wrapped.
        args : iterable[TypedAstNode]
            The arguments passed to the wrapped function.
        results : iterable[TypedAstNode]
            The results returned from the wrapped function.

        Returns
        -------
        FunctionCall | Assign | AliasAssign
            An AST node describing the function call.
        """
        n_results = len(results)
        if n_results == 0:
            return func(*args)
        elif isinstance(results, PythonTuple):
            return Assign(results, func(*args))
        elif n_results == 1:
            res = results[0]
            func_call = func(*args)
            if func_call.is_alias:
                if isinstance(res, PointerCast):
                    res = res.obj
                if isinstance(res, ObjectAddress):
                    res = res.obj
                return AliasAssign(res, func_call)
            else:
                return Assign(res, func_call)
        else:
            return Assign(results, func(*args))

    def connect_pointer_targets(self, orig_var, python_res, funcdef, is_bind_c):
        """
        Get the code to connect pointers to their targets.

        Get the code to connect pointers to their targets. The connection is done via reference
        counting to ensure that the target is not cleaned by the garbage collector before the
        pointer.

        Parameters
        ----------
        orig_var : Variable
            The result of the function being wrapped.
        python_res : Variable
            The Python accessible result of the function being wrapped.
        funcdef : FunctionDef
            The function being wrapped.
        is_bind_c : bool
            True if the code is translated from a C-compatible language. False if the
            translated code is in C.

        Returns
        -------
        list
            Any nodes which must be printed to increase reference counts.
        """
        python_args = funcdef.arguments
        arg_targets = funcdef.result_pointer_map.get(orig_var, ())
        n_targets = len(arg_targets)
        if n_targets == 1:
            collect_arg = self._python_object_map[python_args[arg_targets[0]]]
            return self._incref_return_pointer(collect_arg, python_res, orig_var)
        elif n_targets > 1:
            if isinstance(orig_var.class_type, NumpyNDArrayType):
                raise errors.report((f"Can't determine the pointer target for the return object {orig_var}. "
                            "Please avoid calling this function to prevent accidental creation of dangling pointers."),
                        symbol = getattr(funcdef, 'original_function', funcdef), severity='warning')
            else:
                body = []
                for t in arg_targets:
                    collect_arg = self._python_object_map[python_args[t]]
                    body.extend(self._incref_return_pointer(collect_arg, python_res, orig_var))
                return body
        return []

    #--------------------------------------------------------------------------------------------------------------------------------------------

    def _wrap_Module(self, expr):
        """
        Build a `PyModule` from a `Module`.

        Create a `PyModule` which wraps a C-compatible `Module`.

        Parameters
        ----------
        expr : Module
            The module which can be called from C.

        Returns
        -------
        PyModule
            The module which can be called from Python.
        """
        # Define scope
        scope = expr.scope
        original_mod = getattr(expr, 'original_module', expr)
        original_mod_name = original_mod.scope.get_python_name(original_mod.name)

        mod_scope = Scope(name = original_mod_name, used_symbols = scope.local_used_symbols.copy(),
                          original_symbols = scope.python_names.copy(), scope_type = 'module')
        self.scope = mod_scope

        imports = [self._wrap(i) for i in getattr(expr, 'original_module', expr).imports]
        imports = [i for i in imports if i]

        # Ensure all class types are declared
        for c in expr.classes:
            name = c.name
            python_name = c.scope.get_python_name(name)
            struct_name = self.scope.get_new_name(f'Py{python_name}Object')
            dtype = DataTypeFactory(struct_name, self.scope.get_python_name(struct_name),
                                    BaseClass=WrapperCustomDataType)()

            type_name = self.scope.get_new_name(f'Py{python_name}Type')
            wrapped_class = PyClassDef(c, struct_name, type_name, self.scope.new_child_scope(name, 'class'),
                                       docstring = c.docstring, class_type = dtype)

            orig_cls_dtype = c.scope.parent_scope.cls_constructs[python_name]
            self._python_object_map[c] = wrapped_class
            self._python_object_map[orig_cls_dtype] = dtype

            self.scope.insert_class(wrapped_class, python_name)

        # Wrap classes
        classes = [self._wrap(i) for i in expr.classes]

        # Wrap functions
        funcs_to_wrap = [f for f in expr.funcs if f not in (expr.init_func, expr.free_func)]
        funcs_to_wrap = [f for f in funcs_to_wrap if not f.is_inline]

        # Add any functions removed by the Fortran printer
        removed_functions = getattr(expr, 'removed_functions', None)
        if removed_functions:
            funcs_to_wrap.extend(removed_functions)

        funcs = [self._wrap(f) for f in funcs_to_wrap]

        # Wrap interfaces
        interfaces = [self._wrap(i) for i in expr.interfaces if not i.is_inline]

        module_def_name = self.scope.get_new_name('module')
        init_func = self._build_module_init_function(expr, imports, module_def_name)

        API_var, import_func = self._build_module_import_function(expr)

        self.exit_scope()

        if not isinstance(expr, BindCModule):
            imports.append(Import(mod_scope.get_python_name(expr.name), expr))
        original_mod_name = mod_scope.get_python_name(original_mod.name)
        return PyModule(original_mod_name, [API_var], funcs, imports = imports,
                        interfaces = interfaces, classes = classes, scope = mod_scope,
                        init_func = init_func, import_func = import_func,
                        module_def_name = module_def_name)

    def _wrap_BindCModule(self, expr):
        """
        Build a `PyModule` from a `BindCModule`.

        Create a `PyModule` which wraps a C-compatible `BindCModule`. This function calls the
        more general `_wrap_Module` however additional steps are required to ensure that the
        Fortran functions and variables are declared in C.

        Parameters
        ----------
        expr : Module
            The module which can be called from C.

        Returns
        -------
        PyModule
            The module which can be called from Python.
        """
        pymod = self._wrap_Module(expr)

        # Add declarations for C-compatible variables
        decs = [Declare(v.clone(v.name.lower()), module_variable=True, external = True) \
                                    for v in expr.variables if not v.is_private and isinstance(v, BindCModuleVariable)]
        pymod.declarations = decs

        external_funcs = []
        # Add external functions for functions wrapping array variables
        for v in expr.variable_wrappers:
            f = v.wrapper_function
            external_funcs.append(FunctionDef(f.name, f.arguments, [], f.results, is_header = True, scope = f.scope))

        # Add external functions for normal functions
        external_funcs.extend(FunctionDef(f.name.lower(), f.arguments, [], f.results, is_header = True, scope = f.scope)
                              for f in expr.funcs)
        external_funcs.extend(FunctionDef(f.name.lower(), f.arguments, [], f.results, is_header = True, scope = f.scope)
                              for i in expr.interfaces for f in i.functions)

        for c in expr.classes:
            m = c.new_func
            external_funcs.append(FunctionDef(m.name, m.arguments, [], m.results, is_header = True, scope = m.scope))
            for m in c.methods:
                external_funcs.append(FunctionDef(m.name, m.arguments, [], m.results, is_header = True, scope = m.scope))
            for i in c.interfaces:
                for f in i.functions:
                    external_funcs.append(FunctionDef(f.name, f.arguments, [], f.results, is_header = True, scope = f.scope))
            for a in c.attributes:
                for f in (a.getter, a.setter):
                    if f:
                        external_funcs.append(FunctionDef(f.name, f.arguments, [], f.results, is_header = True, scope = f.scope))
        pymod.external_funcs = external_funcs

        return pymod

    def _wrap_Interface(self, expr):
        """
        Build a `PyInterface` from an `Interface`.

        Create a `PyInterface` which wraps a C-compatible `Interface`. The `PyInterface`
        should take three arguments (`self`, `args`, and `kwargs`) and return a
        `PyccelPyObject`. The arguments are unpacked into multiple `PyccelPyObject`s
        which are passed to `PyFunctionDef`s describing each of the internal
        `FunctionDef` objects. The appropriate `PyFunctionDef` is chosen using an
        additional function which calculates an integer type_indicator.

        Parameters
        ----------
        expr : Interface
            The interface which can be called from C.

        Returns
        -------
        PyInterface
            The interface which can be called from Python.

        See Also
        --------
        CToPythonWrapper._get_type_check_function : The function which defines the calculation
            of the type_indicator.
        """
        # Initialise the scope
        func_name = self.scope.get_new_name(expr.name+'_wrapper', object_type = 'wrapper')
        func_scope = self.scope.new_child_scope(func_name, 'function')
        self.scope = func_scope
        original_funcs = expr.functions
        example_func = original_funcs[0]
        possible_class_base = expr.get_user_nodes((ClassDef,))
        if possible_class_base:
            class_dtype = possible_class_base[0].class_type
        else:
            class_dtype = None

        for f in original_funcs:
            self._wrap(f)

        # Add the variables to the expected symbols in the scope
        for a in example_func.arguments:
            func_scope.insert_symbol(a.var.name)

        # Create necessary arguments
        python_args = example_func.arguments
        func_args, body = self._unpack_python_args(python_args, class_dtype)

        # Get python arguments which will be passed to FunctionDefs
        python_arg_objs = [self._python_object_map[a] for a in python_args]

        type_indicator = Variable(PythonNativeInt(), self.scope.get_new_name('type_indicator'))
        self.scope.insert_variable(type_indicator)

        self.exit_scope()

        # Determine flags which indicate argument type
        type_check_name = self.scope.get_new_name(expr.name+'_type_check', object_type = 'wrapper')
        type_check_func, argument_type_flags = self._get_type_check_function(type_check_name, python_arg_objs, original_funcs)

        self.scope = func_scope
        # Build the body of the function
        body.append(Assign(type_indicator, type_check_func(*python_arg_objs)))

        functions = []
        if_sections = []
        for func, index in argument_type_flags.items():
            # Add an IfSection calling the appropriate function if the type_indicator matches the index
            wrapped_func = self._python_object_map[func]
            if_sections.append(IfSection(PyccelEq(type_indicator, LiteralInteger(index)),
                                [Return(wrapped_func(*python_arg_objs))]))
            functions.append(wrapped_func)
        if_sections.append(IfSection(PyccelEq(type_indicator, PyccelUnarySub(LiteralInteger(1))),
                    [Return(self._error_exit_code)]))
        if_sections.append(IfSection(LiteralTrue(),
                    [PyErr_SetString(PyTypeError, CStrStr(LiteralString("Unexpected type combination"))),
                     Return(self._error_exit_code)]))
        body.append(If(*if_sections))
        result_var = self.get_new_PyObject("result", is_temp=True)
        self.exit_scope()

        interface_func = FunctionDef(func_name,
                                     [FunctionDefArgument(a) for a in func_args],
                                     body,
                                     FunctionDefResult(result_var),
                                     scope=func_scope)
        for a in python_args:
            self._python_object_map.pop(a)

        return PyInterface(func_name, functions, interface_func, type_check_func, expr)

    def _wrap_FunctionDef(self, expr):
        """
        Build a `PyFunctionDef` from a `FunctionDef`.

        Create a `PyFunctionDef` which wraps a C-compatible `FunctionDef`.
        The `PyFunctionDef` should take three arguments (`self`, `args`,
        and `kwargs`) and return a `PyccelPyObject`. If the function is
        called from an Interface then the arguments are `PyccelPyObject`s
        describing each of the arguments of the C-compatible function.

        Parameters
        ----------
        expr : FunctionDef
            The function which can be called from C.

        Returns
        -------
        PyFunctionDef
            The function which can be called from Python.
        """
        original_func = getattr(expr, 'original_function', expr)
        func_name = self.scope.get_new_name(expr.name+'_wrapper', object_type = 'wrapper')
        func_scope = self.scope.new_child_scope(func_name, 'function')
        self.scope = func_scope
        original_func_name = original_func.scope.get_python_name(original_func.name)

        possible_class_base = expr.get_user_nodes((ClassDef,))
        if possible_class_base:
            class_dtype = possible_class_base[0].class_type
        else:
            class_dtype = None

        is_bind_c_function_def = isinstance(expr, BindCFunctionDef)

        if expr.is_private:
            self.exit_scope()
            return self._get_untranslatable_function(func_name,
                         func_scope, expr,
                         "Private functions are not accessible from python")

        # Handle un-wrappable functions
        if any(isinstance(a.var, FunctionAddress) for a in expr.arguments):
            self.exit_scope()
            warnings.warn("Functions with functions as arguments will not be callable from Python")
            return self._get_untranslatable_function(func_name,
                         func_scope, expr,
                         "Cannot pass a function as an argument")

        # Add the variables to the expected symbols in the scope
        for a in expr.arguments:
            a_var = a.var
            func_scope.insert_symbol(getattr(a_var, 'original_var', a_var).name)

        in_interface = len(expr.get_user_nodes(Interface, excluded_nodes = (FunctionCall,))) > 0

        # Get variables describing the arguments and results that are seen from Python
        python_args = expr.arguments
        python_results = expr.results

        # Get the arguments of the PyFunctionDef
        if 'property' in original_func.decorators:
            func_args = [self.get_new_PyObject('self_obj', dtype = class_dtype),
                         func_scope.get_temporary_variable(VoidType(), memory_handling='alias')]
            self._python_object_map[python_args[0]] = func_args[0]
            func_args = [FunctionDefArgument(a) for a in func_args]
            body = []
        else:
            if in_interface or original_func_name in magic_binary_funcs or original_func_name == '__len__':
                func_args = [FunctionDefArgument(a) for a in self._get_python_argument_variables(python_args)]
                body = []
            else:
                func_args, body = self._unpack_python_args(python_args, class_dtype)
                func_args = [FunctionDefArgument(a) for a in func_args]

        # Get the code required to extract the C-compatible arguments from the Python arguments
        wrapped_args = [self._wrap(a) for a in python_args]
        body += [l for a in wrapped_args for l in a['body']]

        # Get the code required to wrap the C-compatible results into Python objects
        # This function creates variables so it must be called before extracting them from the scope.
        if original_func_name in magic_binary_funcs and original_func_name.startswith('__i'):
            res = func_args[0].var.clone(self.scope.get_new_name(func_args[0].var.name), is_argument=False)
            wrapped_results = {'c_results': [], 'py_result': res, 'body': []}
            body.append(AliasAssign(res, func_args[0].var))
            body.append(Py_INCREF(res))
        else:
            wrapped_results = self._extract_FunctionDefResult(python_results.var, is_bind_c_function_def, expr)

        # Get the arguments and results which should be used to call the c-compatible function
        func_call_args = [ca for a in wrapped_args for ca in a['args']]

        # Get the names of the results collected from the C-compatible function
        body.extend(l for l in wrapped_results.get('setup',()))
        c_results =  wrapped_results['c_results']
        python_result_variable = wrapped_results['py_result']

        if class_dtype:
            body.extend(self._save_referenced_objects(expr, func_args))

        # Call the C-compatible function
        body.append(self._call_wrapped_function(expr, func_call_args, c_results))

        # Deallocate the C equivalent of any array arguments
        # The C equivalent is the same variable that is passed to the function unless the target language is Fortran.
        # In this case known-size stack arrays are used which are automatically deallocated when they go out of scope.
        for a in python_args:
            orig_var = a.var
            if orig_var.is_ndarray:
                v = self.scope.find(orig_var.name, category='variables', raise_if_missing = True)
                if v.is_optional:
                    body.append(If( IfSection(PyccelIsNot(v, Nil()), [Deallocate(v)]) ))
                else:
                    body.append(Deallocate(v))

        if original_func_name == '__len__':
            self.scope.remove_variable(python_result_variable)
            python_result_variable = c_results[0]
        else:
            body.extend(wrapped_results['body'])
        body.extend(ai for arg in wrapped_args for ai in arg['clean_up'])

        # Pack the Python compatible results of the function into one argument.
        if python_result_variable is Py_None:
            res = Py_None
            func_results = FunctionDefResult(self.get_new_PyObject("result", is_temp=True))
            body.append(Py_INCREF(res))
        elif original_func_name == '__len__':
            res = Py_ssize_t_Cast(python_result_variable)
            func_results = FunctionDefResult(Variable(Py_ssize_t(), self.scope.get_new_name(), is_temp = True))
        else:
            res = python_result_variable
            func_results = FunctionDefResult(res)
        body.append(Return(res))

        self.exit_scope()
        for a in python_args:
            if not a.bound_argument:
                self._python_object_map.pop(a)

        function = PyFunctionDef(func_name, func_args, body, func_results, scope=func_scope,
                docstring = expr.docstring, original_function = original_func)

        self.scope.insert_function(function, func_scope.get_python_name(func_name))
        self._python_object_map[expr] = function

        if 'property' in original_func.decorators:
            python_name = original_func.scope.get_python_name(original_func.name)
            docstring = LiteralString(
                            '\n'.join(original_func.docstring.comments)
                            if original_func.docstring else f"The attribute {python_name}")
            return PyGetSetDefElement(python_name, function, None, CStrStr(docstring))
        else:
            return function

    def _wrap_FunctionDefArgument(self, expr):
        """
        Get the code which translates a Python `FunctionDefArgument` to a C-compatible `Variable`.

        Get the code necessary to transform a Variable passed as an argument in Python, from an object with
        datatype `PyccelPyObject` to a Variable that can be used in C code.

        The relevant `PyccelPyObject` is collected from `self._python_object_map`.

        The necessary steps are:
        - Create a variable to store the C-compatible result.
        - Initialise the variable to any provided default value.
        - Cast the Python object to the C object using utility functions.
        - Raise any useful errors (this is not necessary if the FunctionDef is in an interface as errors are
            raised while determining which function to call).

        Parameters
        ----------
        expr : FunctionDefArgument
            The argument of the C function.

        Returns
        -------
        dict[str, Any]
            A dictionary with the keys:
             - body : a list of PyccelAstNodes containing the code which translates the `PyccelPyObject`
                        to a C-compatible variable.
             - args : a list of Variables which should be passed to call the function being wrapped.
        """

        collect_arg = self._python_object_map[expr]
        in_interface = len(expr.get_user_nodes(Interface, excluded_nodes = (FunctionCall,))) > 0
        is_bind_c_argument = isinstance(expr.var, BindCVariable)

        orig_var = getattr(expr.var, 'original_var', expr.var)
        bound_argument = expr.bound_argument

        # Collect the function which casts from a Python object to a C object
        arg_extraction = self._extract_FunctionDefArgument(orig_var, collect_arg, bound_argument, is_bind_c_argument)

        body = []
        cast = arg_extraction['body']
        arg_vars = arg_extraction['args']

        # Initialise to any default value
        if expr.has_default:
            if 'default_init' in arg_extraction:
                for i, l in enumerate(arg_extraction['default_init']):
                    body.insert(i, l)
            else:
                assert len(arg_vars) == 1
                arg_var = arg_vars[0]
                default_val = expr.value
                if isinstance(default_val, Nil):
                    body.insert(0, AliasAssign(arg_var, default_val))
                else:
                    body.insert(0, Assign(arg_var, default_val))

        # Create any necessary type checks and errors
        if expr.has_default:
            check_func, err = self._get_type_check_condition(collect_arg, orig_var, True, body,
                    allow_empty_arrays = is_bind_c_argument)
            body.append(If( IfSection(PyccelIsNot(collect_arg, Py_None), [
                                If(IfSection(check_func, cast), IfSection(LiteralTrue(), [*err, Return(self._error_exit_code)]))])))
        elif not (in_interface or bound_argument):
            check_func, err = self._get_type_check_condition(collect_arg, orig_var, True, body,
                    allow_empty_arrays = is_bind_c_argument)
            body.append(If( IfSection(PyccelNot(check_func), [*err, Return(self._error_exit_code)])))
            body.extend(cast)
        else:
            body.extend(cast)

        return {'body': body, 'args': arg_vars, 'clean_up': arg_extraction.get('clean_up', ())}

    def _wrap_Variable(self, expr):
        """
        Get the code which translates a C-compatible module variable to an object with datatype `PyccelPyObject`.

        Get the code which translates a C-compatible module variable to an object with datatype `PyccelPyObject`.
        This new object is saved into self._python_object_map. The translation is achieved using utility
        functions.

        Parameters
        ----------
        expr : Variable
            The module variable.

        Returns
        -------
        list of pyccel.ast.basic.PyccelAstNode
            The code which translates the Variable to a Python-compatible variable.
        """

        # Create the resulting Variable with datatype `PyccelPyObject`
        py_equiv = self.scope.get_temporary_variable(PyccelPyObject(), memory_handling='alias')
        # Save the Variable so it can be located later
        self._python_object_map[expr] = py_equiv

        if isinstance(expr.class_type, NumpyNDArrayType):
            # Cast the C variable into a Python variable
            typenum = numpy_dtype_registry[expr.dtype]
            data_var = DottedVariable(VoidType(), 'data', memory_handling='alias',
                        lhs=expr)
            shape_var = DottedVariable(CStackArray.get_new(NumpyInt32Type()), 'shape',
                        lhs=expr)
            release_memory = False
            return [AliasAssign(py_equiv, to_pyarray(
                             LiteralInteger(expr.rank), typenum, data_var, shape_var,
                             convert_to_literal(expr.order != 'F'),
                             convert_to_literal(release_memory)))]
        else:
            wrapper_function = C_to_Python(expr)
            return [AliasAssign(py_equiv, wrapper_function(expr))]

    def _wrap_BindCArrayVariable(self, expr):
        """
        Get the code which translates a Fortran array module variable to an object with datatype `PyccelPyObject`.

        Get the code which translates a Fortran array module variable to an object with datatype `PyccelPyObject`
        which can be used as a Python module variable. This new object is saved into self._python_object_map.
        Fortran arrays are not compatible with C, but objects of type `BindCArrayVariable` contain wrapper
        functions which can be used to retrieve C-compatible variables.

        The necessary steps are:
        - Create the variables necessary to retrieve array objects from Fortran.
        - Call the bind c wrapper function to initialise these objects.
        - Pack the results into a C-compatible `ndarray`.
        - Use `self._wrap_Variable` to get the object with datatype `PyccelPyObject`.
        - Correct the key in self._python_object_map initialised by `self._wrap_Variable`.

        Parameters
        ----------
        expr : BindCArrayVariable
            The array module variable.

        Returns
        -------
        list of pyccel.ast.basic.PyccelAstNode
            The code which translates the Variable to a Python-compatible variable.
        """
        v = expr.original_variable

        typenum = numpy_dtype_registry[v.dtype]
        # Get pointer to store raw array data
        data_var = self.scope.get_temporary_variable(dtype_or_var = VoidType(),
                name = v.name + '_data', memory_handling = 'alias')
        # Create variables to store the shape of the array
        shape_var = self.scope.get_temporary_variable(CStackArray.get_new(NumpyInt32Type()), name = v.name+'_size',
                shape = (v.rank,))
        shape = [IndexedElement(shape_var, i) for i in range(v.rank)]
        # Get the bind_c function which wraps a fortran array and returns c objects
        var_wrapper = expr.wrapper_function
        # Call bind_c function
        call = Assign(PythonTuple(ObjectAddress(data_var), *shape), var_wrapper())

        # Create the resulting Variable with datatype `PyccelPyObject`
        py_equiv = self.scope.get_temporary_variable(PyccelPyObject(), memory_handling='alias')
        self._python_object_map[expr] = py_equiv

        release_memory = False
        # Save the ndarray to vars_to_wrap to be handled as if it came from C
        return [call, AliasAssign(py_equiv, to_pyarray(LiteralInteger(v.rank), typenum,
                            data_var, shape_var, convert_to_literal(v.order != 'F'),
                            convert_to_literal(release_memory)))]

    def _wrap_DottedVariable(self, expr):
        """
        Create all objects necessary to expose a class attribute to C.

        Create the getter and setter functions which expose the class attribute
        to C. Return these objects in a PyGetSetDefElement.
        See <https://docs.python.org/3/extending/newtypes_tutorial.html#providing-finer-control-over-data-attributes>
        for more information about the necessary prototypes.

        Parameters
        ----------
        expr : DottedVariable
            The class attribute.

        Returns
        -------
        PyGetSetDefElement
            An object which contains the new getter and setter functions that should be
            described in the array of PyGetSetDef objects.
        """
        lhs = expr.lhs
        class_type = lhs.cls_base
        python_class_type = self.scope.find(self.scope.get_python_name(class_type.name),
                                            'classes', raise_if_missing = True)
        class_scope = python_class_type.scope

        class_ptr_attrib = class_scope.find('instance', 'variables', raise_if_missing = True)

        # ----------------------------------------------------------------------------------
        #                        Create getter
        # ----------------------------------------------------------------------------------
        getter_name = self.scope.get_new_name(f'{class_type.name}_{expr.name}_getter', object_type = 'wrapper')
        getter_scope = self.scope.new_child_scope(getter_name, 'function')
        self.scope = getter_scope
        getter_args = [self.get_new_PyObject('self_obj', dtype = lhs.dtype),
                       getter_scope.get_temporary_variable(VoidType(), memory_handling='alias')]
        self.scope.insert_symbol(expr.name)

        class_obj = Variable(lhs.dtype, self.scope.get_new_name('self'), memory_handling='alias')
        self.scope.insert_variable(class_obj, 'self')

        attrib = expr.clone(expr.name, lhs = class_obj)
        # Cast the C variable into a Python variable
        result_wrapping = self._extract_FunctionDefResult(expr.clone(expr.name, new_class = Variable), False)
        res_wrapper = result_wrapping['body']
        new_res_val = result_wrapping['c_results'][0]
        getter_result = result_wrapping['py_result']
        setup = result_wrapping.get('setup', ())
        if new_res_val.rank > 0:
            body = [AliasAssign(new_res_val, attrib), *res_wrapper]
        elif isinstance(expr.dtype, CustomDataType):
            if isinstance(new_res_val, PointerCast):
                new_res_val = new_res_val.obj
            body = [Allocate(getter_result, shape=None, status='unallocated'),
                    AliasAssign(new_res_val, attrib),
                    *res_wrapper]
        else:
            body = [Assign(new_res_val, attrib), *res_wrapper]

        body.extend(self._incref_return_pointer(getter_args[0], getter_result, expr))

        getter_body = [*setup, AliasAssign(class_obj, PointerCast(class_ptr_attrib.clone(class_ptr_attrib.name,
                                                                                 new_class = DottedVariable,
                                                                                lhs = getter_args[0]),
                                                          cast_type = lhs)),
                       *body,
                       Return(getter_result)]
        self.exit_scope()

        args = [FunctionDefArgument(a) for a in getter_args]
        getter = PyFunctionDef(getter_name, args, getter_body, FunctionDefResult(getter_result),
                                original_function = expr, scope = getter_scope)

        # ----------------------------------------------------------------------------------
        #                        Create setter
        # ----------------------------------------------------------------------------------
        self._error_exit_code = PyccelUnarySub(LiteralInteger(1, dtype=CNativeInt()))
        setter_name = self.scope.get_new_name(f'{class_type.name}_{expr.name}_setter', object_type = 'wrapper')
        setter_scope = self.scope.new_child_scope(setter_name, 'function')
        self.scope = setter_scope
        setter_args = [self.get_new_PyObject('self_obj', dtype = lhs.dtype),
                       self.get_new_PyObject(f'{expr.name}_obj'),
                       setter_scope.get_temporary_variable(VoidType(), memory_handling='alias')]
        setter_result = FunctionDefResult(setter_scope.get_temporary_variable(CNativeInt()))
        self.scope.insert_symbol(expr.name)
        new_set_val_arg = FunctionDefArgument(expr.clone(expr.name, new_class = Variable))
        self._python_object_map[new_set_val_arg] = setter_args[1]

        if isinstance(expr.class_type, FixedSizeNumericType) or expr.is_alias:
            class_obj = Variable(lhs.dtype, self.scope.get_new_name('self'), memory_handling='alias')
            self.scope.insert_variable(class_obj, 'self')

            attrib = expr.clone(expr.name, lhs = class_obj)
            wrap_arg = self._wrap(new_set_val_arg)
            arg_wrapper = wrap_arg['body']
            new_set_val = wrap_arg['args'][0]

            if expr.memory_handling == 'alias':
                update = AliasAssign(attrib, new_set_val)
            else:
                update = Assign(attrib, new_set_val)

            # Cast the C variable into a Python variable
            setter_body = [*arg_wrapper,
                           AliasAssign(class_obj, PointerCast(class_ptr_attrib.clone(class_ptr_attrib.name,
                                                                                     new_class = DottedVariable,
                                                                                    lhs = setter_args[0]),
                                                              cast_type = lhs)),
                           *self._incref_return_pointer(setter_args[1], setter_args[0], expr.lhs),
                           update,
                           Return(LiteralInteger(0, dtype=CNativeInt()))]
        else:
            setter_body = [PyErr_SetString(PyAttributeError,
                                        CStrStr(LiteralString("Can't reallocate memory via Python interface."))),
                        Return(self._error_exit_code)]
        self.exit_scope()

        args = [FunctionDefArgument(a) for a in setter_args]
        setter = PyFunctionDef(setter_name, args, setter_body, setter_result,
                                original_function = expr, scope = setter_scope)
        self._error_exit_code = Nil()
        self._python_object_map.pop(new_set_val_arg)
        # ----------------------------------------------------------------------------------

        python_name = class_type.scope.get_python_name(expr.name)
        return PyGetSetDefElement(python_name, getter, setter,
                                CStrStr(LiteralString(f"The attribute {python_name}")))

    def _wrap_BindCClassProperty(self, expr):
        """
        Create a PyGetSetDefElement to expose a class attribute/property to Python.

        Create getter and setter functions which are compatible with the expected prototype for
        `PyGetSetDef` and which call the getter and setter functions contained in the
        BindCClassProperty. The result is returned in a PyGetSetDefElement.
        See <https://docs.python.org/3/extending/newtypes_tutorial.html#providing-finer-control-over-data-attributes>
        for more information about the necessary prototypes.

        Parameters
        ----------
        expr : BindCClassProperty
            The object containing the getter and setter functions to be wrapped.

        Returns
        -------
        PyGetSetDefElement
            An object which contains the new getter and setter functions that should be
            described in the array of PyGetSetDef objects.
        """
        class_type = expr.class_type
        name = expr.python_name
        # ----------------------------------------------------------------------------------
        #                        Create getter
        # ----------------------------------------------------------------------------------
        getter_name = self.scope.get_new_name(f'{class_type.name}_{name}_getter', object_type = 'wrapper')
        getter_scope = self.scope.new_child_scope(getter_name, 'function')
        self.scope = getter_scope

        get_val_arg = expr.getter.arguments[0]
        self.scope.insert_symbol(get_val_arg.var.original_var.name)
        get_val_result = expr.getter.results

        getter_args = [self.get_new_PyObject('self_obj', dtype = class_type),
                       getter_scope.get_temporary_variable(VoidType(), memory_handling='alias')]

        self._python_object_map[get_val_arg] = getter_args[0]

        wrapped_args = self._wrap(get_val_arg)
        arg_code = wrapped_args['body']
        class_obj = wrapped_args['args'][0]

        # Cast the C variable into a Python variable
        get_val_result_var = getattr(get_val_result, 'original_function_result_variable', get_val_result.var)
        result_wrapping = self._extract_FunctionDefResult(get_val_result_var, True)
        res_wrapper = result_wrapping['body']
        c_results = result_wrapping['c_results']
        getter_result = result_wrapping['py_result']
        setup = result_wrapping.get('setup', ())

        call = self._call_wrapped_function(expr.getter, (class_obj,), c_results)

        if isinstance(getter_result.dtype, CustomDataType):
            arg_code.append(Allocate(getter_result, shape=None, status='unallocated'))

        if isinstance(expr.getter.original_function, DottedVariable):
            wrapped_var = expr.getter.original_function
        else:
            wrapped_var = expr.getter.original_function.results.var
        res_wrapper.extend(self._incref_return_pointer(getter_args[0], getter_result, wrapped_var))

        getter_body = [*setup,
                       *arg_code,
                       call,
                       *res_wrapper,
                       Return(getter_result)]
        self.exit_scope()

        args = [FunctionDefArgument(a) for a in getter_args]
        getter = PyFunctionDef(getter_name, args, getter_body, FunctionDefResult(getter_result),
                                original_function = expr.getter, scope = getter_scope)

        # ----------------------------------------------------------------------------------
        #                        Create setter
        # ----------------------------------------------------------------------------------
        if expr.setter:
            self._error_exit_code = PyccelUnarySub(LiteralInteger(1, dtype=CNativeInt()))
            setter_name = self.scope.get_new_name(f'{class_type.name}_{name}_setter', object_type = 'wrapper')
            setter_scope = self.scope.new_child_scope(setter_name, 'function')
            self.scope = setter_scope

            original_args = expr.setter.arguments
            f_wrapped_args = expr.setter.arguments

            self_arg = original_args[0]
            set_val_arg = original_args[1]
            for a in f_wrapped_args:
                self.scope.insert_symbol(a.var.name)
            self.scope.insert_symbol(self_arg.var.original_var.name)
            self.scope.insert_symbol(set_val_arg.var.original_var.name)

            setter_args = [self.get_new_PyObject('self_obj', dtype = class_type),
                           self.get_new_PyObject(f'{name}_obj'),
                           setter_scope.get_temporary_variable(VoidType(), memory_handling='alias')]
            setter_result = FunctionDefResult(setter_scope.get_temporary_variable(CNativeInt()))

            self._python_object_map[self_arg] = setter_args[0]
            self._python_object_map[set_val_arg] = setter_args[1]

            if isinstance(wrapped_var.class_type, FixedSizeNumericType) or wrapped_var.is_alias:
                wrapped_args = [self._wrap(a) for a in original_args]
                arg_code = [l for a in wrapped_args for l in a['body']]
                func_call_args = [ca for a in wrapped_args for ca in a['args']]

                setter_body = [*arg_code,
                               expr.setter(*func_call_args),
                               *self._save_referenced_objects(expr.setter, setter_args),
                               Return(LiteralInteger(0, dtype=CNativeInt()))]
            else:
                setter_body = [PyErr_SetString(PyAttributeError,
                                            CStrStr(LiteralString("Can't reallocate memory via Python interface."))),
                            Return(self._error_exit_code)]
            self.exit_scope()

            args = [FunctionDefArgument(a) for a in setter_args]
            setter = PyFunctionDef(setter_name, args, setter_body, setter_result,
                                    original_function = expr, scope = setter_scope)
        else:
            setter = None

        self._error_exit_code = Nil()

        docstring = LiteralString(
                        '\n'.join(expr.docstring.comments)
                        if expr.docstring else f"The attribute {expr.python_name}")
        return PyGetSetDefElement(expr.python_name, getter, setter, CStrStr(docstring))

    def _wrap_ClassDef(self, expr):
        """
        Get the code which exposes a class definition to Python.

        Get the code which exposes a class definition to Python.

        Parameters
        ----------
        expr : ClassDef
            The class definition being wrapped.

        Returns
        -------
        PyClassDef
            The wrapped class definition.
        """
        name = expr.name
        python_name = expr.scope.get_python_name(name)

        bound_class = isinstance(expr, BindCClassDef)

        orig_cls_dtype = expr.scope.parent_scope.cls_constructs[python_name]
        wrapped_class = self._python_object_map[expr]

        orig_scope = expr.scope

        for f in expr.methods:
            if f.is_inline:
                continue
            orig_f = getattr(f, 'original_function', f)
            name = orig_f.name
            python_name = orig_scope.get_python_name(name)
            if python_name == '__del__':
                wrapped_class.add_new_method(self._get_class_destructor(f, orig_cls_dtype, wrapped_class.scope))
            elif python_name == '__init__':
                wrapped_class.add_new_method(self._get_class_initialiser(f, orig_cls_dtype))
            elif python_name in (*magic_binary_funcs, '__len__'):
                wrapped_class.add_new_magic_method(self._wrap(f))
            elif 'property' in f.decorators:
                wrapped_class.add_property(self._wrap(f))
            else:
                wrapped_class.add_new_method(self._wrap(f))

        for i in expr.interfaces:
            for f in i.functions:
                self._wrap(f)
            wrapped_class.add_new_interface(self._wrap(i))

        if bound_class:
            wrapped_class.add_alloc_method(self._get_class_allocator(orig_cls_dtype, expr.new_func))
        else:
            wrapped_class.add_alloc_method(self._get_class_allocator(orig_cls_dtype))

        # Pseudo-self variable is useful for pre-defined attributes which are not DottedVariables
        pseudo_self = Variable(expr.class_type, 'self', cls_base = expr)
        for a in expr.attributes:
            if isinstance(a.class_type, TupleType):
                errors.report("Tuples cannot yet be exposed to Python.",
                        severity='warning',
                        symbol=a)
                continue

            if bound_class or not a.is_private:
                if isinstance(a, (DottedVariable, BindCClassProperty)):
                    wrapped_class.add_property(self._wrap(a))
                else:
                    wrapped_class.add_property(self._wrap(a.clone(a.name, new_class = DottedVariable,
                                                            lhs=pseudo_self)))

        return wrapped_class

    def _wrap_Import(self, expr):
        """
        Examine an Import statement and collect any relevant objects.

        Examine an Import statement used in the module being wrapped. If it imports a class
        from a module then a PyClassDef is added to the scope imports to ensure that its
        description is available for functions wishing to use this type for an argument
        or return value.

        Parameters
        ----------
        expr : Import
            The import found in the module being wrapped.

        Returns
        -------
        Import | None
            The import needed in the wrapper, or None if none is necessary.
        """
        # Imports do not use collision handling as there is not enough context available.
        # This should be fixed when stub files and proper pickling is added
        import_wrapper = False
        import_scope = None
        for as_name in expr.target:
            t = as_name.object
            if isinstance(t, ClassDef):
                if import_scope is None:
                    import_scope = Scope(name = expr.source_module.name,
                                         used_symbols = expr.source_module.scope.local_used_symbols.copy(),
                                         original_symbols = expr.source_module.scope.python_names.copy(),
                                         scope_type = 'module')
                name = t.scope.get_python_name(t.name)
                struct_name = import_scope.get_new_name(f'Py{name}Object')
                dtype = DataTypeFactory(struct_name, struct_name, BaseClass=WrapperCustomDataType)()
                type_name = import_scope.get_new_name(f'Py{name}Type')
                wrapped_class = PyClassDef(t, struct_name, type_name, Scope(name = name, scope_type = 'class'), class_type = dtype)
                self._python_object_map[t] = wrapped_class
                self._python_object_map[t.class_type] = dtype
                self.scope.imports['classes'][name] = wrapped_class
                import_wrapper = True

        if import_wrapper:
            wrapper_name = f'{expr.source}_wrapper'
            mod_spoof_scope = Scope(name=expr.source_module.name, scope_type = 'module')
            mod_import_func = FunctionDef(mod_spoof_scope.get_new_name('import'), (), (),
                       FunctionDefResult(Variable(CNativeInt(), '_', is_temp=True)))
            mod_spoof = PyModule(expr.source_module.name, (), (), scope = mod_spoof_scope,
                                 module_def_name = mod_spoof_scope.get_new_name('module'),
                                 import_func = mod_import_func)
            return Import(wrapper_name, AsName(mod_spoof, expr.source), mod = mod_spoof)
        else:
            return None

    def _extract_FunctionDefArgument(self, orig_var, collect_arg, bound_argument,
            is_bind_c_argument, *, arg_var = None):
        """
        Extract the C-compatible FunctionDefArgument from the PythonObject.

        Extract the C-compatible FunctionDefArgument from the PythonObject.
        The C-compatible argument is extracted from collect_arg which holds a Python
        object into arg_var.

        The extraction is done by finding the appropriate function
        _extract_X_FunctionDefArgument for the object expr. X is the class type of the
        object expr. If this function does not exist then the method resolution order
        is used to search for other compatible _extract_X_FunctionDefArgument functions.
        If none are found then an error is raised.

        Parameters
        ----------
        orig_var : Variable | IndexedElement
            An object representing the variable or an element of the variable from the
            FunctionDefArgument being wrapped.

        collect_arg : Variable
            A variable with type PythonObject* holding the Python argument from which the
            C-compatible argument should be collected.

        bound_argument : bool
            True if the argument is the self argument of a class method. False otherwise.
            This should always be False for this function.

        is_bind_c_argument : bool
            True if the argument was defined in a BindCFunctionDef. False otherwise.

        arg_var : Variable | IndexedElement, optional
            A variable or an element of the variable representing the argument that
            will be passed to the low-level function call.

        Returns
        -------
        dict
            A dictionary describing the objects necessary to access the argument.
        """
        class_type = orig_var.class_type

        classes = type(class_type).__mro__
        for cls in classes:
            annotation_method = f'_extract_{cls.__name__}_FunctionDefArgument'
            if hasattr(self, annotation_method):
                return getattr(self, annotation_method)(orig_var, collect_arg, bound_argument,
                                                is_bind_c_argument, arg_var = arg_var)

        # Unknown object, we raise an error.
        return errors.report(f"Wrapping function arguments is not implemented for type {class_type}. "+PYCCEL_RESTRICTION_TODO, symbol=orig_var,
            severity='fatal')

    def _extract_FixedSizeType_FunctionDefArgument(self, orig_var, collect_arg, bound_argument,
            is_bind_c_argument, *, arg_var = None):
        """
        Extract the C-compatible scalar FunctionDefArgument from the PythonObject.

        Extract the C-compatible scalar FunctionDefArgument from the PythonObject.
        The C-compatible argument is extracted from collect_arg which holds a Python
        object into arg_var.

        The extraction is done by calling a function from the C-Python API. These functions
        are indexed in the dictionary `py_to_c_registry`.

        Parameters
        ----------
        orig_var : Variable | IndexedElement
            An object representing the variable or an element of the variable from the
            FunctionDefArgument being wrapped.

        collect_arg : Variable
            A variable with type PythonObject* holding the Python argument from which the
            C-compatible argument should be collected.

        bound_argument : bool
            True if the argument is the self argument of a class method. False otherwise.
            This should always be False for this function.

        is_bind_c_argument : bool
            True if the argument was defined in a BindCFunctionDef. False otherwise.

        arg_var : Variable | IndexedElement
            A variable or an element of the variable representing the argument that
            will be passed to the low-level function call.

        Returns
        -------
        dict
            A dictionary describing the objects necessary to access the argument.
        """
        assert not bound_argument
        if arg_var is None:
            class_type = orig_var.class_type
            if isinstance(class_type, FinalType):
                class_type = class_type.underlying_type
            arg_var = orig_var.clone(self.scope.get_expected_name(orig_var.name), new_class = Variable,
                                    is_argument = False, class_type = class_type)
            self.scope.insert_variable(arg_var, orig_var.name)

        dtype = orig_var.dtype
        try :
            cast_function = py_to_c_registry[(dtype.primitive_type, dtype.precision)]
        except KeyError:
            errors.report(PYCCEL_RESTRICTION_TODO, symbol=dtype,severity='fatal')
        cast_func = FunctionDef(name = cast_function,
                           body      = [],
                           arguments = [FunctionDefArgument(Variable(PyccelPyObject(), name = 'o', memory_handling='alias'))],
                           results   = FunctionDefResult(Variable(dtype, name = 'v')))

        body = [Assign(arg_var, cast_func(collect_arg))]

        if getattr(orig_var, 'is_optional', False):
            memory_var = self.scope.get_temporary_variable(arg_var, name = arg_var.name + '_memory', is_optional = False)
            body.insert(0, AliasAssign(arg_var, memory_var))

        return {'body': body,
                'args': [arg_var]}

    def _extract_CustomDataType_FunctionDefArgument(self, orig_var, collect_arg, bound_argument,
            is_bind_c_argument, *, arg_var = None):
        """
        Extract the C-compatible class FunctionDefArgument from the PythonObject.

        Extract the C-compatible class FunctionDefArgument from the PythonObject.
        The C-compatible argument is extracted from collect_arg which holds a Python
        object into arg_var.

        The extraction is done by accessing the pointer from the `instance` attribute of the
        Pyccel generated class definition.

        Parameters
        ----------
        orig_var : Variable | IndexedElement
            An object representing the variable or an element of the variable from the
            FunctionDefArgument being wrapped.

        collect_arg : Variable
            A variable with type PythonObject* holding the Python argument from which the
            C-compatible argument should be collected.

        bound_argument : bool
            True if the argument is the self argument of a class method. False otherwise.
            This should always be False for this function.

        is_bind_c_argument : bool
            True if the argument was defined in a BindCFunctionDef. False otherwise.

        arg_var : Variable | IndexedElement, optional
            A variable or an element of the variable representing the argument that
            will be passed to the low-level function call.

        Returns
        -------
        dict
            A dictionary describing the objects necessary to access the argument.
        """
        if arg_var is None:
            kwargs = {'is_argument': False}
            kwargs['memory_handling']='alias'
            if is_bind_c_argument:
                kwargs['class_type'] = VoidType()

            arg_var = orig_var.clone(self.scope.get_expected_name(orig_var.name), new_class = Variable,
                                    **kwargs)
            self.scope.insert_variable(arg_var, orig_var.name)

        dtype = orig_var.dtype
        python_cls_base = self.scope.find(dtype.name, 'classes', raise_if_missing = True)
        scope = python_cls_base.scope
        attribute = scope.find('instance', 'variables', raise_if_missing = True)
        if bound_argument:
            cast_type = collect_arg
            cast = []
        else:
            cast_type = Variable(self._python_object_map[dtype],
                                self.scope.get_new_name(collect_arg.name),
                                memory_handling='alias',
                                cls_base = self.scope.find(dtype.name, 'classes', raise_if_missing = True))
            self.scope.insert_variable(cast_type)
            cast = [AliasAssign(cast_type, PointerCast(collect_arg, cast_type))]
        c_res = attribute.clone(attribute.name, new_class = DottedVariable, lhs = cast_type)
        cast_c_res = PointerCast(c_res, orig_var)
        cast.append(AliasAssign(arg_var, cast_c_res))
        return {'body': cast, 'args': [arg_var]}

    def _extract_NumpyNDArrayType_FunctionDefArgument(self, orig_var, collect_arg, bound_argument,
            is_bind_c_argument, *, arg_var = None):
        """
        Extract the C-compatible NumPy array FunctionDefArgument from the PythonObject.

        Extract the C-compatible NumPy array FunctionDefArgument from the PythonObject.
        The C-compatible argument is extracted from collect_arg which holds a Python
        object into arg_var.

        The extraction is done by calling the function `pyarray_to_ndarray` from the stdlib.

        Parameters
        ----------
        orig_var : Variable | IndexedElement
            An object representing the variable or an element of the variable from the
            FunctionDefArgument being wrapped.

        collect_arg : Variable
            A variable with type PythonObject* holding the Python argument from which the
            C-compatible argument should be collected.

        bound_argument : bool
            True if the argument is the self argument of a class method. False otherwise.
            This should always be False for this function.

        is_bind_c_argument : bool
            True if the argument was defined in a BindCFunctionDef. False otherwise.

        arg_var : Variable | IndexedElement, optional
            A variable or an element of the variable representing the argument that
            will be passed to the low-level function call.

        Returns
        -------
        dict
            A dictionary describing the objects necessary to access the argument.
        """
        assert arg_var is None
        parts = self._get_array_parts(orig_var, collect_arg)
        body = parts['body']
        shape = parts['shape']
        strides = parts['strides']
        shape_elems = [IndexedElement(shape, i) for i in range(orig_var.rank)]
        stride_elems = [IndexedElement(strides, i) for i in range(orig_var.rank)]
        args = [parts['data']] + shape_elems + stride_elems
        default_body = [AliasAssign(parts['data'], Nil())] + \
                [Assign(s, 0) for s in shape_elems] + \
                [Assign(s, 1) for s in stride_elems]

        if is_bind_c_argument:
            rank = orig_var.rank
            arg_var = Variable(BindCArrayType.get_new(rank, True), self.scope.get_new_name(orig_var.name),
                        shape = (LiteralInteger(rank*2+1),))
            self.scope.insert_symbolic_alias(IndexedElement(arg_var, LiteralInteger(0)), ObjectAddress(parts['data']))
            for i,s in enumerate(shape):
                self.scope.insert_symbolic_alias(IndexedElement(arg_var, LiteralInteger(i+1)), s)
            for i,s in enumerate(strides):
                self.scope.insert_symbolic_alias(IndexedElement(arg_var, LiteralInteger(i+rank+1)), s)

            return {'body': body, 'args': [arg_var], 'default_init': default_body}

        class_type = orig_var.class_type
        if isinstance(class_type, FinalType):
            class_type = class_type.underlying_type
        arg_var = orig_var.clone(self.scope.get_new_name(orig_var.name), is_argument = False, is_optional=False,
                                memory_handling='alias', new_class = Variable, allows_negative_indexes = False,
                                class_type = class_type)
        self.scope.insert_variable(arg_var)
        if orig_var.is_optional:
            sliced_arg_var = orig_var.clone(self.scope.get_new_name(orig_var.name), is_argument = False,
                                    is_optional=False, memory_handling='alias', new_class = Variable,
                                    allows_negative_indexes = False, class_type = class_type)
            self.scope.insert_variable(sliced_arg_var)
        else:
            sliced_arg_var = orig_var.clone(self.scope.get_expected_name(orig_var.name), is_argument = False,
                                    is_optional=False, memory_handling='alias', new_class = Variable,
                                    allows_negative_indexes = False, class_type = class_type)
            self.scope.insert_variable(sliced_arg_var, orig_var.name)

        original_size = tuple(PyccelMul(sh, st) for sh, st in zip(shape_elems, stride_elems))

        body.append(Allocate(arg_var, shape=original_size, status='unallocated', like=args[0]))
        body.append(AliasAssign(sliced_arg_var, IndexedElement(arg_var, *[Slice(None, None, s) for s in stride_elems])))

        collect_arg = sliced_arg_var
        if orig_var.is_optional:
            optional_arg_var = sliced_arg_var.clone(self.scope.get_expected_name(orig_var.name), is_optional = True)
            self.scope.insert_variable(optional_arg_var)
            body.append(AliasAssign(optional_arg_var, sliced_arg_var))
            default_body.append(AliasAssign(optional_arg_var, Nil()))
            collect_arg = optional_arg_var
        return {'body': body, 'args': [collect_arg], 'default_init': default_body}

    def _extract_HomogeneousTupleType_FunctionDefArgument(self, orig_var, collect_arg, bound_argument,
            is_bind_c_argument, *, arg_var = None):
        """
        Extract the C-compatible homogeneous tuple FunctionDefArgument from the PythonObject.

        Extract the C-compatible homogeneous tuple FunctionDefArgument from the PythonObject.
        The C-compatible argument is extracted from collect_arg which holds a Python
        object into arg_var.

        The extraction is done by allocating an array and filling the elements with values
        extracted from the indexed Python tuple in collect_arg.

        Parameters
        ----------
        orig_var : Variable | IndexedElement
            An object representing the variable or an element of the variable from the
            FunctionDefArgument being wrapped.

        collect_arg : Variable
            A variable with type PythonObject* holding the Python argument from which the
            C-compatible argument should be collected.

        bound_argument : bool
            True if the argument is the self argument of a class method. False otherwise.
            This should always be False for this function.

        is_bind_c_argument : bool
            True if the argument was defined in a BindCFunctionDef. False otherwise.

        arg_var : Variable | IndexedElement, optional
            A variable or an element of the variable representing the argument that
            will be passed to the low-level function call.

        Returns
        -------
        dict
            A dictionary describing the objects necessary to access the argument.
        """
        assert arg_var is None

        if orig_var.rank > 1:
            errors.report("Wrapping multi-level tuples is not yet supported",
                    severity='fatal', symbol=orig_var)

        if orig_var.is_optional:
            errors.report("Optional tuples are not yet supported",
                    severity='fatal', symbol=orig_var)

        size_var = self.scope.get_temporary_variable(PythonNativeInt(), self.scope.get_new_name(f'{orig_var.name}_size'))

        if is_bind_c_argument:
            data_var = Variable(CStackArray.get_new(orig_var.class_type.element_type), self.scope.get_new_name(orig_var.name + '_data'),
                                memory_handling='alias')
            self.scope.insert_variable(data_var)
            arg_var = Variable(BindCArrayType.get_new(1, False), self.scope.get_new_name(orig_var.name),
                        shape = (LiteralInteger(2),))
            self.scope.insert_symbolic_alias(IndexedElement(arg_var, LiteralInteger(0)), ObjectAddress(data_var))
            self.scope.insert_symbolic_alias(IndexedElement(arg_var, LiteralInteger(1)), size_var)
            fill_var = data_var
            like = Variable(orig_var.class_type.element_type, '_')
        else:
            arg_var = orig_var.clone(self.scope.get_expected_name(orig_var.name), is_argument = False,
                                    memory_handling='heap', new_class = Variable)
            self.scope.insert_variable(arg_var, orig_var.name)
            fill_var = arg_var
            like = None

        arg_vars = [arg_var]

        assert not bound_argument
        idx = self.scope.get_temporary_variable(CNativeInt())
        indexed_orig_var = IndexedElement(orig_var, idx)
        indexed_arg_var = IndexedElement(fill_var, idx)
        indexed_collect_arg = self.scope.get_temporary_variable(PyccelPyObject(), memory_handling='alias')

        body = [Assign(size_var, PyTuple_Size(collect_arg)),
                Allocate(fill_var, shape = (size_var,), status = 'unallocated', like = like)]

        for_scope = self.scope.create_new_loop_scope()
        self.scope = for_scope
        for_body = [AliasAssign(indexed_collect_arg, PyTuple_GetItem(collect_arg, idx))]
        for_body += self._extract_FunctionDefArgument(indexed_orig_var, indexed_collect_arg,
                                    bound_argument, is_bind_c_argument, arg_var = indexed_arg_var)['body']
        self.exit_scope()

        body.append(For((idx,), PythonRange(size_var), for_body, scope = for_scope))


        return {'body': body, 'args': arg_vars}

    def _extract_HomogeneousSetType_FunctionDefArgument(self, orig_var, collect_arg, bound_argument,
            is_bind_c_argument, *, arg_var = None):
        assert arg_var is None

        if orig_var.is_optional:
            errors.report("Optionals are not yet supported",
                    severity='fatal', symbol=orig_var)

        assert not bound_argument

        size_var = self.scope.get_temporary_variable(PythonNativeInt(), self.scope.get_new_name(f'{orig_var.name}_size'))
        body = [Assign(size_var, PySet_Size(collect_arg))]

        if is_bind_c_argument:
            element_type = orig_var.class_type.element_type
            #raise errors.report("Fortran set interface is not yet implemented", severity='fatal', symbol=orig_var)
            numpy_dtype = numpy_precision_map[(element_type.primitive_type, element_type.precision)]
            arr_var = Variable(NumpyNDArrayType.get_new(numpy_dtype, 1, None), self.scope.get_expected_name(orig_var.name),
                                shape = (size_var,), memory_handling = 'heap')
            self.scope.insert_variable(arr_var, orig_var.name)
            arg_var = Variable(BindCArrayType.get_new(1, False), self.scope.get_new_name(orig_var.name),
                        shape = (LiteralInteger(2),))
            data = DottedVariable(VoidType(), 'data', lhs=arr_var)
            self.scope.insert_symbolic_alias(IndexedElement(arg_var, LiteralInteger(0)), data)
            self.scope.insert_symbolic_alias(IndexedElement(arg_var, LiteralInteger(1)), size_var)
            arg_vars = [arg_var]
            body.append(Allocate(arr_var, shape = (size_var,), status='unallocated'))
        else:
            class_type = orig_var.class_type
            if isinstance(class_type, FinalType):
                class_type = class_type.underlying_type
            arg_var = orig_var.clone(self.scope.get_expected_name(orig_var.name), is_argument = False,
                                    memory_handling='heap', new_class = Variable, class_type = class_type)
            self.scope.insert_variable(arg_var, orig_var.name)
            arg_vars = [arg_var]
            body.append(Assign(arg_var, PythonSet()))

        idx = self.scope.get_temporary_variable(CNativeInt())
        indexed_orig_var = self.scope.get_temporary_variable(orig_var.class_type.element_type)
        indexed_collect_arg = self.scope.get_temporary_variable(PyccelPyObject(), memory_handling='alias')

        iter_obj = self.scope.get_temporary_variable(PyccelPyObject(), 'iter', memory_handling='alias')

        body.append(AliasAssign(iter_obj, PyObject_GetIter(collect_arg)))

        for_scope = self.scope.create_new_loop_scope()
        self.scope = for_scope
        for_body = [AliasAssign(indexed_collect_arg, PyIter_Next(iter_obj))]
        for_body += self._extract_FunctionDefArgument(indexed_orig_var, indexed_collect_arg,
                                    bound_argument, is_bind_c_argument, arg_var = indexed_orig_var)['body']
        if is_bind_c_argument:
            for_body.append(Assign(IndexedElement(arr_var, idx), indexed_orig_var))
        else:
            for_body.append(SetAdd(arg_var, indexed_orig_var))
        self.exit_scope()

        body.append(For((idx,), PythonRange(size_var), for_body, scope = for_scope))

        clean_up = []
        if not isinstance(orig_var.class_type, FinalType):
            if is_bind_c_argument:
                errors.report("Python built-in containers should be passed as constant arguments when "
                              "translating to languages other than C. Any changes to the set will not "
                              "be reflected in the calling code.",
                              severity='warning', symbol=orig_var)
            else:
                element_extraction = self._extract_FunctionDefResult(IndexedElement(orig_var, idx),
                                                is_bind_c_argument, None)
                elem_set = PySet_Add(collect_arg, element_extraction['py_result'])
                for_body = [*element_extraction['body'],
                        If(IfSection(PyccelEq(elem_set, PyccelUnarySub(LiteralInteger(1))),
                                                 [Return(self._error_exit_code)]))]

                loop_iterator = VariableIterator(arg_var)
                loop_iterator.set_loop_counter(idx)
                clean_up = [If(IfSection(PyccelEq(PySet_Clear(collect_arg), PyccelUnarySub(LiteralInteger(1))),
                                                 [Return(self._error_exit_code)])),
                        For((element_extraction['c_results'][0],), loop_iterator, for_body, for_scope)]

        return {'body': body, 'args': arg_vars, 'clean_up': clean_up}

    def _extract_HomogeneousListType_FunctionDefArgument(self, orig_var, collect_arg, bound_argument,
            is_bind_c_argument, *, arg_var = None):
        assert arg_var is None

        if orig_var.is_optional:
            errors.report("Optionals are not yet supported",
                    severity='fatal', symbol=orig_var)

        assert not bound_argument

        size_var = self.scope.get_temporary_variable(PythonNativeInt(), self.scope.get_new_name(f'{orig_var.name}_size'))
        body = [Assign(size_var, PyList_Size(collect_arg))]

        if is_bind_c_argument:
            element_type = orig_var.class_type.element_type
            numpy_dtype = numpy_precision_map[(element_type.primitive_type, element_type.precision)]
            arr_var = Variable(NumpyNDArrayType.get_new(numpy_dtype, 1, None),
                               self.scope.get_expected_name(orig_var.name),
                               shape = (size_var,), memory_handling = 'heap')
            self.scope.insert_variable(arr_var, orig_var.name)
            arg_var = Variable(BindCArrayType.get_new(1, False), self.scope.get_new_name(orig_var.name),
                        shape = (LiteralInteger(2),))
            data = DottedVariable(VoidType(), 'data', lhs=arr_var)
            self.scope.insert_symbolic_alias(IndexedElement(arg_var, LiteralInteger(0)), data)
            self.scope.insert_symbolic_alias(IndexedElement(arg_var, LiteralInteger(1)), size_var)
            arg_vars = [arg_var]
            body.append(Allocate(arr_var, shape = (size_var,), status='unallocated'))
        else:
            class_type = orig_var.class_type
            if isinstance(class_type, FinalType):
                class_type = class_type.underlying_type
            arg_var = orig_var.clone(self.scope.get_expected_name(orig_var.name), is_argument = False,
                                    memory_handling='heap', new_class = Variable, class_type = class_type)
            self.scope.insert_variable(arg_var, orig_var.name)
            arg_vars = [arg_var]
            body.append(Assign(arg_var, PythonList()))

        idx = self.scope.get_temporary_variable(CNativeInt())
        indexed_orig_var = self.scope.get_temporary_variable(orig_var.class_type.element_type)
        indexed_collect_arg = self.scope.get_temporary_variable(PyccelPyObject(), memory_handling='alias')

        iter_obj = self.scope.get_temporary_variable(PyccelPyObject(), 'iter', memory_handling='alias')

        body.append(AliasAssign(iter_obj, PyObject_GetIter(collect_arg)))

        for_scope = self.scope.create_new_loop_scope()
        self.scope = for_scope
        for_body = [AliasAssign(indexed_collect_arg, PyIter_Next(iter_obj))]
        for_body += self._extract_FunctionDefArgument(indexed_orig_var, indexed_collect_arg,
                                    bound_argument, is_bind_c_argument, arg_var = indexed_orig_var)['body']
        if is_bind_c_argument:
            for_body.append(Assign(IndexedElement(arr_var, idx), indexed_orig_var))
        else:
            for_body.append(ListAppend(arg_var, indexed_orig_var))
        self.exit_scope()

        body.append(For((idx,), PythonRange(size_var), for_body, scope = for_scope))

        clean_up = []
        if not isinstance(orig_var.class_type, FinalType):
            if is_bind_c_argument:
                errors.report("Lists should be passed as constant arguments when translating to languages other than C." +
                              "Any changes to the list will not be reflected in the calling code.",
                              severity='warning', symbol=orig_var)
            else:
                element_extraction = self._extract_FunctionDefResult(IndexedElement(orig_var, idx),
                                                is_bind_c_argument, None)
                elem_set = PyList_Append(collect_arg, element_extraction['py_result'])
                for_body = [*element_extraction['body'],
                        If(IfSection(PyccelEq(elem_set, PyccelUnarySub(LiteralInteger(1))),
                                                 [Return(self._error_exit_code)]))]

                loop_iterator = VariableIterator(arg_var)
                loop_iterator.set_loop_counter(idx)
                clean_up = [If(IfSection(PyccelEq(PyList_Clear(collect_arg), PyccelUnarySub(LiteralInteger(1))),
                                                 [Return(self._error_exit_code)])),
                        For((element_extraction['c_results'][0],), loop_iterator, for_body, for_scope)]

        return {'body': body, 'args': arg_vars, 'clean_up': clean_up}

    def _extract_StringType_FunctionDefArgument(self, orig_var, collect_arg, bound_argument,
            is_bind_c_argument, *, arg_var = None):
        """
        Extract the C-compatible string FunctionDefArgument from the PythonObject.

        Extract the C-compatible string FunctionDefArgument from the PythonObject.
        The C-compatible argument is extracted from collect_arg which holds a Python
        object into arg_var.

        The extraction is done by allocating an array and filling the elements with values
        extracted from the indexed Python tuple in collect_arg.

        Parameters
        ----------
        orig_var : Variable | IndexedElement
            An object representing the variable or an element of the variable from the
            FunctionDefArgument being wrapped.

        collect_arg : Variable
            A variable with type PythonObject* holding the Python argument from which the
            C-compatible argument should be collected.

        bound_argument : bool
            True if the argument is the self argument of a class method. False otherwise.
            This should always be False for this function.

        is_bind_c_argument : bool
            True if the argument was saved in a BindCFunctionDefArgument. False otherwise.

        arg_var : Variable | IndexedElement, optional
            A variable or an element of the variable representing the argument that
            will be passed to the low-level function call.

        Returns
        -------
        list[PyccelAstNode]
            A list of expressions which extract the argument from collect_arg into arg_var.
        """
        assert bound_argument is False

        if is_bind_c_argument:
            if arg_var is None:
                data_var = Variable(FinalType.get_new(CStackArray.get_new(CharType())), self.scope.get_expected_name(orig_var.name),
                                    shape = (None,), memory_handling='alias')
                size_var = Variable(PythonNativeInt(), self.scope.get_new_name(f'{data_var.name}_size'))
                arg_var = Variable(BindCArrayType.get_new(1, False), self.scope.get_new_name(orig_var.name),
                                    shape = (LiteralInteger(2),))
                self.scope.insert_variable(data_var, orig_var.name)
                self.scope.insert_variable(size_var)
                self.scope.insert_variable(arg_var, tuple_recursive = False)
                self.scope.insert_symbolic_alias(arg_var[0], ObjectAddress(data_var))
                self.scope.insert_symbolic_alias(arg_var[1], size_var)

            if getattr(orig_var, 'is_optional', False):
                body = [AliasAssign(orig_var, PyUnicode_AsUTF8(collect_arg)),
                        Assign(self.scope.collect_tuple_element(arg_var[1]), PyUnicode_GetLength(collect_arg))]
            else:
                body = [Assign(orig_var, PyUnicode_AsUTF8(collect_arg)),
                        Assign(self.scope.collect_tuple_element(arg_var[1]), PyUnicode_GetLength(collect_arg))]

            default_init = [AliasAssign(data_var, Nil()),
                            Assign(size_var, 0)]
        else:

            if arg_var is None:
                arg_var = orig_var.clone(self.scope.get_expected_name(orig_var.name), new_class = Variable,
                                        is_argument = False)
                self.scope.insert_variable(arg_var, orig_var.name)

            body = [Assign(orig_var, PythonStr(PyUnicode_AsUTF8(collect_arg)))]

            default_init = [AliasAssign(arg_var, Nil())]
            if getattr(orig_var, 'is_optional', False):
                memory_var = self.scope.get_temporary_variable(arg_var, name = arg_var.name + '_memory', is_optional = False,
                                                clone_scope = self.scope)
                body.insert(0, AliasAssign(arg_var, memory_var))

        return {'body': body,
                'args': [arg_var],
                'default_init': default_init}

    def _extract_FunctionDefResult(self, orig_var, is_bind_c, funcdef = None):
        """
        Get the code which translates a C-compatible `Variable` to a Python `FunctionDefResult`.

        Get the code necessary to transform a Variable returned from a C-compatible function written in
        Fortran to an object with datatype `PyccelPyObject`.

        Parameters
        ----------
        orig_var : Variable | IndexedElement
            An object representing the variable or an element of the variable from the
            FunctionDefResult being wrapped.

        is_bind_c : bool
            True if the result comes from a C-binding from another language. False otherwise.

        funcdef : FunctionDef
            The function being wrapped.

        Returns
        -------
        dict[str, Any]
            A dictionary with the keys:
             - body : a list of PyccelAstNodes containing the code which translates the C-compatible variable
                        to a `PyccelPyObject`.
             - c_results : a list of Variables which are returned from the function being wrapped.
             - py_result : the Variable returned to Python.
             - setup : An optional key containing a list of PyccelAstNodes with code which should be
                        run before calling the function being wrapped.
        """
        if orig_var is Nil():
            return {'c_results': [], 'py_result': Py_None, 'body': []}

        if isinstance(orig_var, BindCVariable):
            class_type = orig_var.original_var.class_type
        else:
            class_type = orig_var.class_type

        classes = type(class_type).__mro__
        for cls in classes:
            annotation_method = f'_extract_{cls.__name__}_FunctionDefResult'
            if hasattr(self, annotation_method):
                return getattr(self, annotation_method)(orig_var, is_bind_c, funcdef)

        # Unknown object, we raise an error.
        return errors.report(f"Wrapping function results is not implemented for type {class_type}. " + PYCCEL_RESTRICTION_TODO, symbol=orig_var,
            severity='fatal')

    def _extract_CustomDataType_FunctionDefResult(self, wrapped_var, is_bind_c, funcdef):
        """
        Get the code which translates a `Variable` containing a class instance to a PyObject.

        Get the code which translates a `Variable` containing a class instance to a PyObject.

        Parameters
        ----------
        wrapped_var : Variable | IndexedElement
            An object representing the variable or an element of the variable from the
            FunctionDefResult being wrapped.
        is_bind_c : bool
            True if the result comes from a C-binding from another language. False otherwise.
        funcdef : FunctionDef
            The function being wrapped.

        Returns
        -------
        dict
            A dictionary describing the objects necessary to collect the result.
        """
        orig_var = getattr(wrapped_var, 'original_var', wrapped_var)
        name = orig_var.name
        python_res = self.get_new_PyObject(f'{name}_obj', orig_var.dtype)
        setup = self._allocate_class_instance(python_res, python_res.cls_base.scope, orig_var.is_alias)
        if is_bind_c:
            c_res = orig_var.clone(self.scope.get_new_name(orig_var.name), is_argument = False,
                                    memory_handling='alias', new_class = Variable)
            self.scope.insert_variable(c_res, orig_var.name)
            scope = python_res.cls_base.scope
            attribute = scope.find('instance', 'variables', raise_if_missing = True)
            attrib_var = attribute.clone(attribute.name, new_class = DottedVariable, lhs = python_res)
            body = [AliasAssign(attrib_var, c_res)]
            result = ObjectAddress(c_res)
        else:
            scope = python_res.cls_base.scope
            attribute = scope.find('instance', 'variables', raise_if_missing = True)
            c_res = attribute.clone(attribute.name, new_class = DottedVariable, lhs = python_res)
            setup.append(Allocate(c_res, shape=None, status='unallocated', like=orig_var))
            result = PointerCast(c_res, cast_type = orig_var)
            body = []

        if funcdef:
            body.extend(self.connect_pointer_targets(orig_var, python_res, funcdef, is_bind_c))

        return {'c_results': [result], 'py_result': python_res, 'body': body, 'setup': setup}

    def _extract_FixedSizeType_FunctionDefResult(self, orig_var, is_bind_c, funcdef):
        """
        Get the code which translates a `Variable` containing a scalar to a PyObject.

        Get the code which translates a `Variable` containing a scalar to a PyObject.

        Parameters
        ----------
        orig_var : Variable | IndexedElement
            An object representing the variable or an element of the variable from the
            FunctionDefResult being wrapped.
        is_bind_c : bool
            True if the result comes from a C-binding from another language. False otherwise.
        funcdef : FunctionDef
            The function being wrapped.

        Returns
        -------
        dict
            A dictionary describing the objects necessary to collect the result.
        """
        name = getattr(orig_var, 'name', 'tmp')
        py_res = self.get_new_PyObject(f'{name}_obj', orig_var.dtype)
        c_res = Variable(orig_var.class_type, self.scope.get_new_name(name))
        self.scope.insert_variable(c_res)

        body = [AliasAssign(py_res, FunctionCall(C_to_Python(c_res), [c_res]))]
        return {'c_results': [c_res], 'py_result': py_res, 'body': body}

    def _extract_NumpyNDArrayType_FunctionDefResult(self, orig_var, is_bind_c, funcdef):
        """
        Get the code which translates a `Variable` containing an array to a PyObject.

        Get the code which translates a `Variable` containing an array to a PyObject.

        Parameters
        ----------
        orig_var : Variable | IndexedElement
            An object representing the variable or an element of the variable from the
            FunctionDefResult being wrapped.
        is_bind_c : bool
            True if the result comes from a C-binding from another language. False otherwise.
        funcdef : FunctionDef
            The function being wrapped.

        Returns
        -------
        dict
            A dictionary describing the objects necessary to collect the result.
        """
        if is_bind_c:
            return self._extract_BindCArrayType_FunctionDefResult(orig_var, funcdef)
        name = self.scope.get_new_name(orig_var.name)
        py_res = self.get_new_PyObject(f'{name}_obj', orig_var.dtype)
        c_res = orig_var.clone(name, is_argument = False, memory_handling='alias')
        typenum = numpy_dtype_registry[orig_var.dtype]
        data_var = DottedVariable(VoidType(), 'data', memory_handling='alias',
                    lhs=c_res)
        shape_var = DottedVariable(CStackArray.get_new(PythonNativeInt()), 'shape',
                    lhs=c_res)
        release_memory = False
        if funcdef:
            arg_targets = funcdef.result_pointer_map.get(orig_var, ())
            release_memory = len(arg_targets) == 0 and not isinstance(orig_var, DottedVariable)
        body = [AliasAssign(py_res, to_pyarray(
                         LiteralInteger(orig_var.rank), typenum, data_var, shape_var,
                         convert_to_literal(orig_var.order != 'F'),
                         convert_to_literal(release_memory)))]
        self.scope.insert_variable(c_res)
        c_result_vars = [c_res]

        if funcdef:
            body.extend(self.connect_pointer_targets(orig_var, py_res, funcdef, False))

        return {'c_results': c_result_vars, 'py_result': py_res, 'body': body}

    def _extract_BindCArrayType_FunctionDefResult(self, wrapped_var, funcdef):
        """
        Get the code which translates a `Variable` containing an array to a PyObject.

        Get the code which translates a `Variable` containing a BindCArray, which describes an
        array in Fortran, to a PyObject.

        Parameters
        ----------
        wrapped_var : Variable | IndexedElement
            An object representing the variable or an element of the variable from the
            FunctionDefResult being wrapped.
        funcdef : FunctionDef
            The function being wrapped.

        Returns
        -------
        dict
            A dictionary describing the objects necessary to collect the result.
        """
        orig_var = wrapped_var.original_var
        name = orig_var.name
        py_res = self.get_new_PyObject(f'{name}_obj', orig_var.dtype)
        # Result of calling the bind-c function
        data_var = Variable(VoidType(), self.scope.get_new_name(name+'_data'), memory_handling='alias')
        shape_var = Variable(CStackArray.get_new(NumpyInt32Type()), self.scope.get_new_name(name+'_shape'),
                        shape = (orig_var.rank,), memory_handling='alias')
        typenum = numpy_dtype_registry[orig_var.dtype]
        # Save so we can find by iterating over func.results
        self.scope.insert_variable(data_var)
        self.scope.insert_variable(shape_var)

        release_memory = False
        if funcdef:
            arg_targets = funcdef.result_pointer_map.get(orig_var, ())
            release_memory = len(arg_targets) == 0 and not isinstance(orig_var, DottedVariable)

        body = [AliasAssign(py_res, to_pyarray(
                         LiteralInteger(orig_var.rank), typenum, data_var, shape_var,
                         convert_to_literal(orig_var.order != 'F'),
                         convert_to_literal(release_memory)))]

        shape_vars = [IndexedElement(shape_var, i) for i in range(orig_var.rank)]
        c_result_vars = [ObjectAddress(data_var)]+shape_vars

        if funcdef:
            body.extend(self.connect_pointer_targets(orig_var, py_res, funcdef, True))

        return {'c_results': c_result_vars, 'py_result': py_res, 'body': body}

    def _extract_InhomogeneousTupleType_FunctionDefResult(self, wrapped_var, is_bind_c, funcdef):
        """
        Get the code which translates a `Variable` containing an inhomogeneous tuple to a PyObject.

        Get the code which translates a `Variable` containing an inhomogeneous tuple to a PyObject.

        Parameters
        ----------
        wrapped_var : Variable | IndexedElement
            An object representing the variable or an element of the variable from the
            FunctionDefResult being wrapped.
        is_bind_c : bool
            True if the result comes from a C-binding from another language. False otherwise.
        funcdef : FunctionDef
            The function being wrapped.

        Returns
        -------
        dict
            A dictionary describing the objects necessary to collect the result.
        """
        orig_var = getattr(wrapped_var, 'original_var', wrapped_var)
        name = orig_var.name if isinstance(orig_var, Variable) else 'Out'
        c_compatible_var = getattr(wrapped_var, 'new_var', wrapped_var)
        extract_elems = [self._extract_FunctionDefResult(funcdef.scope.collect_tuple_element(e),
                                                         is_bind_c, funcdef) for e in c_compatible_var]
        body = [l for e in extract_elems for l in e['body']]
        setup = [l for e in extract_elems for l in e.get('setup', ())]
        c_result_vars = [r for e in extract_elems for r in e['c_results']]
        py_result_vars = [e['py_result'] for e in extract_elems]
        py_res = self.get_new_PyObject(f'{name}_obj')
        body.append(AliasAssign(py_res, PyTuple_Pack(*[ObjectAddress(r) for r in py_result_vars])))
        body.extend(Py_DECREF(r) for r in py_result_vars)

        return {'c_results': PythonTuple(*c_result_vars), 'py_result': py_res, 'body': body, 'setup': setup}

    def _extract_HomogeneousContainerType_FunctionDefResult(self, wrapped_var, is_bind_c, funcdef):
        """
        Get the code which translates a `Variable` containing a homogeneous container to a PyObject.

        Get the code which translates a `Variable` containing a homogeneous container to a PyObject.
        This function handles lists, sets, and tuples.
        The current implementation for tuples is not working correctly as Pyccel does not handle
        function calls to functions returning tuples correctly.

        Parameters
        ----------
        wrapped_var : Variable | IndexedElement
            An object representing the variable or an element of the variable from the
            FunctionDefResult being wrapped.
        is_bind_c : bool
            True if the result comes from a C-binding from another language. False otherwise.
        funcdef : FunctionDef
            The function being wrapped.

        Returns
        -------
        dict
            A dictionary describing the objects necessary to collect the result.
        """
        if isinstance(wrapped_var, PythonTuple):
            return self._extract_InhomogeneousTupleType_FunctionDefResult(wrapped_var, is_bind_c, funcdef)

        orig_var = getattr(wrapped_var, 'original_var', wrapped_var)
        name = getattr(orig_var, 'name', 'tmp')
        py_res = self.get_new_PyObject(f'{name}_obj', orig_var.dtype)
        if is_bind_c:
            result = wrapped_var.new_var
            ptr_var = funcdef.scope.collect_tuple_element(result[0])
            shape_var = funcdef.scope.collect_tuple_element(result[1])
            c_res = Variable(CStackArray.get_new(orig_var.class_type.element_type),
                             self.scope.get_new_name(ptr_var.name))
            loop_size = shape_var.clone(self.scope.get_new_name(shape_var.name), is_argument = False)
            c_results = [ObjectAddress(c_res), loop_size]
        else:
            c_res = orig_var.clone(self.scope.get_new_name(name), is_argument = False)
            c_results = [c_res]
            loop_size = Variable(PythonNativeInt(), self.scope.get_new_name(f'{name}_size'))
        idx = Variable(PythonNativeInt(), self.scope.get_new_name())
        self.scope.insert_variable(c_res)
        self.scope.insert_variable(loop_size)
        self.scope.insert_variable(idx)

        for_scope = self.scope.create_new_loop_scope()
        self.scope = for_scope
        element_extraction = self._extract_FunctionDefResult(IndexedElement(orig_var, idx), is_bind_c, funcdef)
        self.exit_scope()

        class_type = orig_var.class_type
        if isinstance(class_type, HomogeneousSetType):
            if is_bind_c:
                element = IndexedElement(c_res, idx)
            else:
                element = SetPop(c_res)
            elem_set = PySet_Add(py_res, element_extraction['py_result'])
            init = PySet_New()
        elif isinstance(class_type, HomogeneousListType):
            element = IndexedElement(c_res, idx)
            elem_set = PyList_SetItem(py_res, idx, element_extraction['py_result'])
            init = PyList_New(loop_size)
        elif isinstance(class_type, HomogeneousTupleType):
            element = IndexedElement(c_res, idx)
            elem_set = PyTuple_SetItem(py_res, idx, element_extraction['py_result'])
            init = PyTuple_New(loop_size)
        else:
            raise NotImplementedError(f"Don't know how to return an object of type {class_type}")

        for_body = [Assign(element_extraction['c_results'][0], element),
                *element_extraction['body'],
                If(IfSection(PyccelEq(elem_set, PyccelUnarySub(LiteralInteger(1))),
                                         [Return(self._error_exit_code)]))]
        body = [Assign(loop_size, PythonLen(c_res))] if not is_bind_c else []
        body += [AliasAssign(py_res, init),
                 For((idx,), PythonRange(loop_size), for_body, for_scope)]
        if is_bind_c:
            body.append(Deallocate(c_res))

        return {'c_results': c_results, 'py_result': py_res, 'body': body}

    def _extract_DictType_FunctionDefResult(self, wrapped_var, is_bind_c, funcdef):
        """
        Get the code which translates a `Variable` containing a dictionary to a PyObject.

        Get the code which translates a `Variable` containing a dictionary to a PyObject.

        Parameters
        ----------
        wrapped_var : Variable | IndexedElement
            An object representing the variable or an element of the variable from the
            FunctionDefResult being wrapped.
        is_bind_c : bool
            True if the result was saved in a BindCFunctionDefResult. False otherwise.
        funcdef : FunctionDef
            The function being wrapped.

        Returns
        -------
        dict
            A dictionary describing the objects necessary to collect the result.
        """
        orig_var = getattr(wrapped_var, 'original_var', wrapped_var)
        name = getattr(orig_var, 'name', 'tmp')
        py_res = self.get_new_PyObject(f'{name}_obj', orig_var.dtype)
        if is_bind_c:
            result = wrapped_var.new_var
            key_ptr_var = funcdef.scope.collect_tuple_element(result[0])
            val_ptr_var = funcdef.scope.collect_tuple_element(result[1])
            shape_var = funcdef.scope.collect_tuple_element(result[2])
            key_c_res = Variable(CStackArray.get_new(orig_var.class_type.key_type),
                             self.scope.get_new_name(key_ptr_var.name))
            val_c_res = Variable(CStackArray.get_new(orig_var.class_type.value_type),
                             self.scope.get_new_name(val_ptr_var.name))
            loop_size = shape_var.clone(self.scope.get_new_name(shape_var.name), is_argument = False)
            c_results = [ObjectAddress(key_c_res), ObjectAddress(val_c_res), loop_size]
            iterable = PythonRange(shape_var)
            self.scope.insert_variable(key_c_res)
            self.scope.insert_variable(val_c_res)
            self.scope.insert_variable(shape_var)
            idx = Variable(PythonNativeInt(), self.scope.get_new_name())
            self.scope.insert_variable(idx)
            iterable.set_loop_counter(idx)
            key_elem = IndexedElement(key_c_res, idx)
            val_elem = IndexedElement(val_c_res, idx)
        else:
            c_res = orig_var.clone(self.scope.get_new_name(name), is_argument = False)
            c_results = [c_res]
            iterable = DictItems(c_res)
            self.scope.insert_variable(c_res)
            iterable.set_loop_counter(Variable(PythonNativeInt(), self.scope.get_new_name()))
            key_elem, val_elem = iterable.get_python_iterable_item()


        for_scope = self.scope.create_new_loop_scope()
        self.scope = for_scope
        key_extraction = self._extract_FunctionDefResult(key_elem, is_bind_c, funcdef)
        value_extraction = self._extract_FunctionDefResult(val_elem, is_bind_c, funcdef)
        elem_set = PyDict_SetItem(py_res, key_extraction['py_result'], value_extraction['py_result'])
        for_body = [*key_extraction['body'], *value_extraction['body'],
                    If(IfSection(PyccelEq(elem_set, PyccelUnarySub(LiteralInteger(1))),
                                         [Return(self._error_exit_code)]))]
        if is_bind_c:
            for_body = [Assign(key_extraction['c_results'][0], key_elem),
                        Assign(value_extraction['c_results'][0], val_elem)] + for_body
        self.exit_scope()
        for_loop = For((key_extraction['c_results'][0], value_extraction['c_results'][0]),
                        iterable, for_body, for_scope)

        body = [AliasAssign(py_res, PyDict_New()),
                for_loop]

        return {'c_results': c_results, 'py_result': py_res, 'body': body}

    def _extract_StringType_FunctionDefResult(self, wrapped_var, is_bind_c, funcdef):
        orig_var = getattr(wrapped_var, 'original_var', wrapped_var)
        name = getattr(orig_var, 'name', 'tmp')
        py_res = self.get_new_PyObject(f'{name}_obj', orig_var.dtype)
        if is_bind_c:
            c_res = Variable(CharType(), self.scope.get_new_name(name+'_data'), memory_handling='alias')
            self.scope.insert_variable(c_res)
            char_data = ObjectAddress(c_res)
            result = [char_data]
        else:
            c_res = Variable(StringType(), self.scope.get_new_name(name), memory_handling='heap')
            self.scope.insert_variable(c_res)
            char_data = CStrStr(c_res)
            result = [c_res]

        body = [AliasAssign(py_res, PyBuildValueNode([char_data]))]
        if is_bind_c:
            body.append(Deallocate(c_res))
        return {'c_results': result, 'py_result': py_res, 'body': body}
<|MERGE_RESOLUTION|>--- conflicted
+++ resolved
@@ -729,13 +729,8 @@
 
         # Create necessary variables
         module_var = self.get_new_PyObject("mod")
-<<<<<<< HEAD
-        API_var_name = self.scope.get_new_name(f'Py{mod_name}_API')
+        API_var_name = self.scope.get_new_name(f'Py{mod_name}_API', object_type = 'wrapper')
         API_var = Variable(CStackArray.get_new(BindCPointer()), API_var_name, shape = (n_classes,),
-=======
-        API_var_name = self.scope.get_new_name(f'Py{mod_name}_API', object_type = 'wrapper')
-        API_var = Variable(CStackArray(BindCPointer()), API_var_name, shape = (n_classes,),
->>>>>>> 43089bbd
                                     cls_base = StackArrayClass)
         self.scope.insert_variable(API_var)
         capsule_obj = self.get_new_PyObject(self.scope.get_new_name('c_api_object'))
@@ -829,13 +824,8 @@
         # Initialise the scope
         func_name = self.scope.get_new_name('import')
 
-<<<<<<< HEAD
-        API_var_name = self.scope.get_new_name(f'Py{mod_name}_API')
+        API_var_name = self.scope.insert_symbol(f'Py{mod_name}_API', 'wrapper')
         API_var = Variable(CStackArray.get_new(BindCPointer()), API_var_name, shape = (None,),
-=======
-        API_var_name = self.scope.insert_symbol(f'Py{mod_name}_API', 'wrapper')
-        API_var = Variable(CStackArray(BindCPointer()), API_var_name, shape = (None,),
->>>>>>> 43089bbd
                                     cls_base = StackArrayClass,
                                     memory_handling = 'alias')
         self.scope.insert_variable(API_var)
