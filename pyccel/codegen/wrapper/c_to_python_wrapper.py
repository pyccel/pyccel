--- conflicted
+++ resolved
@@ -11,13 +11,8 @@
 from pyccel.ast.bind_c        import BindCFunctionDef, BindCPointer, BindCFunctionDefArgument
 from pyccel.ast.bind_c        import BindCModule, BindCVariable, BindCFunctionDefResult
 from pyccel.ast.bind_c        import BindCClassDef, BindCClassProperty
-<<<<<<< HEAD
-from pyccel.ast.builtins      import PythonTuple, PythonRange, PythonSet
-from pyccel.ast.builtin_methods.set_methods import SetAdd
-=======
-from pyccel.ast.builtins      import PythonTuple, PythonRange, PythonLen
-from pyccel.ast.builtin_methods.set_methods import SetPop
->>>>>>> e5bc9120
+from pyccel.ast.builtins      import PythonTuple, PythonRange, PythonLen, PythonSet
+from pyccel.ast.builtin_methods.set_methods import SetAdd, SetPop
 from pyccel.ast.class_defs    import StackArrayClass
 from pyccel.ast.core          import Interface, If, IfSection, Return, FunctionCall
 from pyccel.ast.core          import FunctionDef, FunctionDefArgument, FunctionDefResult
@@ -35,24 +30,16 @@
 from pyccel.ast.cwrapper      import PyList_New, PyList_Append, PyList_GetItem, PyList_SetItem
 from pyccel.ast.cwrapper      import PyccelPyTypeObject, PyCapsule_New, PyCapsule_Import
 from pyccel.ast.cwrapper      import PySys_GetObject, PyUnicode_FromString, PyGetSetDefElement
-<<<<<<< HEAD
-from pyccel.ast.cwrapper      import PyTuple_Size, PyTuple_Check, PyTuple_GetItem
+from pyccel.ast.cwrapper      import PyTuple_Size, PyTuple_Check, PyTuple_New
+from pyccel.ast.cwrapper      import PyTuple_GetItem, PyTuple_SetItem
+from pyccel.ast.cwrapper      import PySet_New, PySet_Add
 from pyccel.ast.cwrapper      import PySet_Size, PySet_Check, PySet_GetIter
 from pyccel.ast.cwrapper      import PyIter_Next
 from pyccel.ast.c_concepts    import ObjectAddress, PointerCast, CStackArray, CNativeInt
 from pyccel.ast.datatypes     import VoidType, PythonNativeInt, CustomDataType, DataTypeFactory
 from pyccel.ast.datatypes     import FixedSizeNumericType, HomogeneousTupleType, PythonNativeBool
-from pyccel.ast.datatypes     import TupleType, HomogeneousSetType
-=======
-from pyccel.ast.cwrapper      import PyTuple_Size, PyTuple_Check, PyTuple_New
-from pyccel.ast.cwrapper      import PyTuple_GetItem, PyTuple_SetItem
-from pyccel.ast.cwrapper      import PySet_New, PySet_Add
-from pyccel.ast.c_concepts    import ObjectAddress, PointerCast, CStackArray, CNativeInt
-from pyccel.ast.datatypes     import VoidType, PythonNativeInt, CustomDataType, DataTypeFactory
-from pyccel.ast.datatypes     import FixedSizeNumericType, HomogeneousTupleType, PythonNativeBool
 from pyccel.ast.datatypes     import HomogeneousSetType, HomogeneousListType
 from pyccel.ast.datatypes     import TupleType
->>>>>>> e5bc9120
 from pyccel.ast.literals      import Nil, LiteralTrue, LiteralString, LiteralInteger
 from pyccel.ast.literals      import LiteralFalse, convert_to_literal
 from pyccel.ast.numpytypes    import NumpyNDArrayType, NumpyInt64Type
