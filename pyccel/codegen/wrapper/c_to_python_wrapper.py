--- conflicted
+++ resolved
@@ -1511,22 +1511,13 @@
 
         # Get the code required to wrap the C-compatible results into Python objects
         # This function creates variables so it must be called before extracting them from the scope.
-<<<<<<< HEAD
-        wrapped_results = self._extract_FunctionDefResult(original_func.results.var, is_bind_c_function_def, expr)
-=======
         if original_func_name in magic_binary_funcs and original_func_name.startswith('__i'):
             res = func_args[0].var.clone(self.scope.get_new_name(func_args[0].var.name), is_argument=False)
             wrapped_results = {'c_results': [], 'py_result': res, 'body': []}
             body.append(AliasAssign(res, func_args[0].var))
             body.append(Py_INCREF(res))
-        elif len(python_results) == 0:
-            wrapped_results = {'c_results': [], 'py_result': Py_None, 'body': []}
-        elif len(python_results) == 1:
-            wrapped_results = self._extract_FunctionDefResult(original_func.results[0].var, is_bind_c_function_def, expr)
-        else:
-            wrapped_results = self._extract_FunctionDefResult(PythonTuple(*[r.var for r in original_func.results]),
-                                        is_bind_c_function_def, expr)
->>>>>>> bc3ead6d
+        else:
+            wrapped_results = self._extract_FunctionDefResult(original_func.results.var, is_bind_c_function_def, expr)
 
         # Get the arguments and results which should be used to call the c-compatible function
         func_call_args = [ca for a in wrapped_args for ca in a['args']]
