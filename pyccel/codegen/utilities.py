# coding: utf-8
#------------------------------------------------------------------------------------------#
# This file is part of Pyccel which is released under MIT License. See the LICENSE file or #
# go to https://github.com/pyccel/pyccel/blob/devel/LICENSE for full license details.      #
#------------------------------------------------------------------------------------------#

"""
This file contains some useful functions to compile the generated fortran code
"""

import os
from pathlib import Path
import shutil
from filelock import FileLock

import pyccel.stdlib as stdlib_folder
import pyccel.extensions as ext_folder
from pyccel.errors.errors import Errors

from pyccel.ast.numpy_wrapper                    import get_numpy_max_acceptable_version_file

from .codegen              import printer_registry
from .compiling.basic      import CompileObj
from .compiling.file_locks import FileLockSet

# get path to pyccel/stdlib/lib_name
stdlib_path = Path(stdlib_folder.__file__).parent

# get path to pyccel/extensions/lib_name
ext_path = Path(ext_folder.__file__).parent

errors = Errors()

__all__ = ['copy_internal_library','recompile_object']

#==============================================================================
language_extension = {'fortran':'f90', 'c':'c', 'python':'py'}

#==============================================================================
# map internal libraries to their folders inside pyccel/stdlib and their compile objects
# The compile object folder will be in the pyccel dirpath
internal_libs = {
<<<<<<< HEAD
    "ndarrays"        : ("ndarrays", CompileObj("ndarrays.c",folder="ndarrays")),
    "pyc_math_f90"    : ("math", CompileObj("pyc_math_f90.f90",folder="math")),
    "pyc_math_c"      : ("math", CompileObj("pyc_math_c.c",folder="math")),
    "pyc_tools_f90"   : ("tools", CompileObj("pyc_tools_f90.f90",folder="tools")),
    "cwrapper"        : ("cwrapper", CompileObj("cwrapper.c",folder="cwrapper", accelerators=('python',))),
    "numpy_f90"       : ("numpy", CompileObj("numpy_f90.f90",folder="numpy")),
    "numpy_c"         : ("numpy", CompileObj("numpy_c.c",folder="numpy")),
    "STC_Extensions/Set_extensions"  : ("STC_Extensions", CompileObj("Set_Extensions.h",
                                                      folder="STC_Extensions",
                                                      has_target_file = False,
                                                      dependencies = (external_libs['stc'][1],))),
    "STC_Extensions/Dict_extensions" : ("STC_Extensions", CompileObj("Dict_Extensions.h",
                                                     folder="STC_Extensions",
                                                     has_target_file=False,
                                                     dependencies=(external_libs["stc"][1],))),
    "STC_Extensions/List_extensions" : ("STC_Extensions", CompileObj("List_Extensions.h",
                                                      folder="STC_Extensions",
                                                      has_target_file = False,
                                                      dependencies = (external_libs['stc'][1],))),
    "STC_Extensions/Common_extensions" : ("STC_Extensions", CompileObj("Common_Extensions.h",
=======
    "pyc_math_f90"     : (stdlib_path / "math", "math", CompileObj("pyc_math_f90.f90",folder="math")),
    "pyc_math_c"       : (stdlib_path / "math", "math", CompileObj("pyc_math_c.c",folder="math")),
    "pyc_tools_f90"    : (stdlib_path / "tools", "tools", CompileObj("pyc_tools_f90.f90",folder="tools")),
    "cwrapper"         : (stdlib_path / "cwrapper", "cwrapper", CompileObj("cwrapper.c",folder="cwrapper", accelerators=('python',))),
    "CSpan_extensions" : (stdlib_path / "STC_Extensions", "STC_Extensions", CompileObj("CSpan_extensions.h", folder="STC_Extensions", has_target_file = False)),
    "stc" : (ext_path / "STC/include/stc", "STC/include/stc", CompileObj("stc", folder="STC/include", has_target_file = False)),
    "gFTL" : (ext_path / "gFTL/install/GFTL-1.13/include/v2", "gFTL", CompileObj("gFTL", folder=".", has_target_file = False)),
}
internal_libs["STC_Extensions/Set_extensions"] = (stdlib_path / "STC_Extensions", "STC_Extensions", CompileObj("Set_Extensions.h",
                                                      folder="STC_Extensions",
                                                      has_target_file = False,
                                                      dependencies = (internal_libs['stc'][2],)))
internal_libs["STC_Extensions/Dict_extensions"] = (stdlib_path / "STC_Extensions", "STC_Extensions", CompileObj("Dict_Extensions.h",
                                                     folder="STC_Extensions",
                                                     has_target_file=False,
                                                     dependencies=(internal_libs["stc"][2],)))
internal_libs["STC_Extensions/List_extensions"] = (stdlib_path / "STC_Extensions", "STC_Extensions", CompileObj("List_Extensions.h",
                                                      folder="STC_Extensions",
                                                      has_target_file = False,
                                                      dependencies = (internal_libs['stc'][2],)))
internal_libs["STC_Extensions/Common_extensions"] = (stdlib_path / "STC_Extensions", "STC_Extensions", CompileObj("Common_Extensions.h",
>>>>>>> 8abea1b3
                                                      folder="STC_Extensions",
                                                      has_target_file = False,
                                                      dependencies = (internal_libs['stc'][2],)))
internal_libs["gFTL_functions/Set_extensions"] = (stdlib_path / "gFTL_functions", "gFTL_functions", CompileObj("Set_Extensions.inc",
                                                                     folder="gFTL_functions",
                                                                     has_target_file = False,
<<<<<<< HEAD
                                                                     dependencies = (external_libs['gFTL'][1],))),
    "gFTL_functions/Vector_extensions"  : ("gFTL_functions", CompileObj("Vector_Extensions.inc",
                                                                     folder="gFTL_functions",
                                                                     has_target_file = False,
                                                                     dependencies = (external_libs['gFTL'][1],))),
    "stc/cstr" : ("STC_Extensions", CompileObj("cstr.c", folder="STC_Extensions", dependencies = (external_libs['stc'][1],)))
}
internal_libs["cwrapper_ndarrays"] = ("cwrapper_ndarrays", CompileObj("cwrapper_ndarrays.c",folder="cwrapper_ndarrays",
                                                             accelerators = ('python',),
                                                             dependencies = (internal_libs["ndarrays"][1],
                                                                             internal_libs["cwrapper"][1])))
=======
                                                                     dependencies = (internal_libs['gFTL'][2],)))
internal_libs["stc/cstr"] = (ext_path / "STC/src", "STC/src", CompileObj("cstr_core.c", folder="STC/include", dependencies = (internal_libs['stc'][2],)))
internal_libs["stc/cspan"] = (ext_path / "STC/src", "STC/src", CompileObj("cspan.c", folder="STC/include", dependencies = (internal_libs['stc'][2],)))
>>>>>>> 8abea1b3

#==============================================================================

def not_a_copy(src_folder, dst_folder, filename):
    """
    Check if the file is different between the source and destination folders.

    Check if the file filename present in src_folder is different (not a copy)
    from the file filename present in dst_folder. This is done by checking if
    the source file has been modified more recently than the destination file.
    This would imply that it has been modified since the last copy.

    Parameters
    ----------
    src_folder : str
        The folder where the file was defined.

    dst_folder : str
        The folder where the file is being used.

    filename : str
        The name of the file.

    Returns
    -------
    bool
        False if the file in the destination folder is a copy of the file in the
        source folder, True otherwise.
    """
    abs_src_file = os.path.join(src_folder, filename)
    abs_dst_file = os.path.join(dst_folder, filename)
    src_mod_time = os.path.getmtime(abs_src_file)
    dst_mod_time = os.path.getmtime(abs_dst_file)
    return src_mod_time > dst_mod_time

#==============================================================================
def copy_internal_library(dst_folder, lib_path, pyccel_dirpath, *, extra_files = None):
    """
    Copy an internal library to the specified Pyccel directory.

    Copy an internal library from its specified stdlib folder to the Pyccel
    directory. The copy is only done if the files are not already present or
    if the files have changed since they were last copied. Extra files can be
    added to the folder if and when the copy occurs (e.g. for specifying
    the NumPy version compatibility).

    Parameters
    ----------
    dst_folder : str
        The name of the folder to be copied to, relative to the __pyccel__ folder.

    lib_path : str
        The absolute path to the folder to be copied.

    pyccel_dirpath : str
        The location that the folder should be copied to.

    extra_files : dict
        A dictionary whose keys are the names of any files to be created
        in the folder and whose values are the contents of the file.

    Returns
    -------
    str
        The location that the files were copied to.
    """

    # remove library folder to avoid missing files and copy
    # new one from pyccel stdlib
    lib_dest_path = os.path.join(pyccel_dirpath, dst_folder)
    with FileLock(lib_dest_path + '.lock'):
        # Check if folder exists
        if not os.path.exists(lib_dest_path):
            to_create = True
            to_update = False
        else:
            to_create = False
            # If folder exists check if it needs updating
            src_files = [os.path.relpath(os.path.join(root, f), lib_path) \
                    for root, dirs, files in os.walk(lib_path) for f in files]
            dst_files = [os.path.relpath(os.path.join(root, f), lib_dest_path) \
                    for root, dirs, files in os.walk(lib_dest_path) \
                    for f in files if not f.endswith('.lock')]
            # Check if all files are present in destination
            to_update = any(s not in dst_files for s in src_files)

            # Check if original files have been modified
            if not to_update:
                to_update = any(not_a_copy(lib_path, lib_dest_path, s) for s in src_files)

        if to_create:
            # Copy all files from the source to the destination
            shutil.copytree(lib_path, lib_dest_path)
            # Create any requested extra files
            if extra_files:
                for filename, contents in extra_files.items():
                    with open(os.path.join(lib_dest_path, filename), 'w') as f:
                        f.writelines(contents)
        elif to_update:
            locks = FileLockSet()
            for s in src_files:
                base, ext = os.path.splitext(s)
                if ext != '.h':
                    locks.append(FileLock(os.path.join(lib_dest_path, base+'.o.lock')))
            # Acquire locks to avoid compilation problems
            with locks:
                # Remove all files in destination directory
                for d in dst_files:
                    d_file = os.path.join(lib_dest_path, d)
                    try:
                        os.remove(d_file)
                    except FileNotFoundError:
                        # Don't call error in case of temporary compilation file that has disappeared
                        # since reading the folder
                        pass
                # Copy all files from the source to the destination
                for s in src_files:
                    shutil.copyfile(os.path.join(lib_path, s),
                            os.path.join(lib_dest_path, s))
                # Create any requested extra files
                if extra_files:
                    for filename, contents in extra_files.items():
                        extra_file = os.path.join(lib_dest_path, filename)
                        with open(extra_file, 'w', encoding="utf-8") as f:
                            f.writelines(contents)

    return lib_dest_path

#==============================================================================
def generate_extension_modules(import_key, import_node, pyccel_dirpath,
                               compiler, includes, libs, libdirs, dependencies,
                               accelerators, language, verbose, convert_only):
    """
    Generate any new modules that describe extensions.

    Generate any new modules that describe extensions. This is the case for lists/
    sets/dicts/etc handled by gFTL.

    Parameters
    ----------
    import_key : str
        The name by which the extension is identified in the import.
    import_node : Import
        The import used in the code generator (this object contains the module to
        be printed).
    pyccel_dirpath : str
        The folder where files are being saved.
    compiler : Compiler
        A compiler that can be used to compile dependencies.
    includes : iterable of strs
        Include directories paths.
    libs : iterable of strs
        Required libraries.
    libdirs : iterable of strs
        Paths to directories containing the required libraries.
    dependencies : iterable of CompileObjs
        Objects which must also be compiled in order to compile this module/program.
    accelerators : iterable of str
        Tool used to accelerate the code (e.g. openmp openacc).
    language : str
        The language in which code is being printed.
    verbose : bool
        Indicates whether additional information should be printed.
    convert_only : bool, default=False
        Indicates if the compilation step is required or not.

    Returns
    -------
    list[CompileObj]
        A list of any new compilation dependencies which are required to compile
        the translated file.
    """
    new_dependencies = []
    lib_name = str(import_key).split('/', 1)[0]
    if lib_name == 'gFTL_extensions':
        lib_name = 'gFTL'
        mod = import_node.source_module
        filename = os.path.join(pyccel_dirpath, import_key)+'.F90'
        folder = os.path.dirname(filename)
        printer = printer_registry[language](filename)
        code = printer.doprint(mod)
        if not os.path.exists(folder):
            os.mkdir(folder)
        with FileLock(f'{folder}.lock'):
            with open(filename, 'w', encoding="utf-8") as f:
                f.write(code)

        new_dependencies.append(CompileObj(os.path.basename(filename), folder=folder,
                            includes=includes,
                            libs=libs, libdirs=libdirs,
                            dependencies=(*dependencies, internal_libs['gFTL'][2]),
                            accelerators=accelerators))
        manage_dependencies({'gFTL':None}, compiler, pyccel_dirpath, new_dependencies[-1],
                language, verbose, convert_only)

    return new_dependencies

#==============================================================================
def recompile_object(compile_obj,
                   compiler,
                   verbose = False):
    """
    Compile the provided file if necessary.

    Check if the file has already been compiled, if it hasn't or if the source has
    been modified then compile the file.

    Parameters
    ----------
    compile_obj : CompileObj
        The object to compile.

    compiler : str
        The compiler used.

    verbose : bool
        Indicates whether additional information should be printed.
    """

    # compile library source files
    with compile_obj:
        if os.path.exists(compile_obj.module_target):
            # Check if source file has changed since last compile
            o_file_age   = os.path.getmtime(compile_obj.module_target)
            src_file_age = os.path.getmtime(compile_obj.source)
            outdated     = o_file_age < src_file_age
        else:
            outdated = True
    if outdated:
        compiler.compile_module(compile_obj=compile_obj,
                output_folder=compile_obj.source_folder,
                verbose=verbose)

def manage_dependencies(pyccel_imports, compiler, pyccel_dirpath, mod_obj, language, verbose, convert_only = False):
    """
    Manage dependencies of the code to be compiled.

    Manage dependencies of the code to be compiled.

    Parameters
    ----------
    pyccel_imports : dict[str,Import]
        A dictionary describing imports created by Pyccel that may imply dependencies.
    compiler : Compiler
        A compiler that can be used to compile dependencies.
    pyccel_dirpath : str
        The path in which the Pyccel output is generated (__pyccel__).
    mod_obj : CompileObj
        The object that we are aiming to copile.
    language : str
        The language in which code is being printed.
    verbose : bool
        Indicates whether additional information should be printed.
    convert_only : bool, default=False
        Indicates if the compilation step is required or not.
    """
    # Iterate over the internal_libs list and determine if the printer
    # requires an internal lib to be included.
    for lib_name, (src_folder, dst_folder, stdlib) in internal_libs.items():
        if lib_name in pyccel_imports:
            extra_files = {'numpy_version.h' : get_numpy_max_acceptable_version_file()} \
                        if lib_name == 'cwrapper' else None

            lib_dest_path = copy_internal_library(dst_folder, src_folder, pyccel_dirpath, extra_files = extra_files)
            if lib_name == 'stc':
                lib_dest_path = os.path.dirname(lib_dest_path)
            # Pylint thinks stdlib is a str
            if stdlib.dependencies: # pylint: disable=E1101
                manage_dependencies({os.path.splitext(os.path.basename(d.source))[0]: None for d in stdlib.dependencies}, # pylint: disable=E1101
                        compiler, pyccel_dirpath, stdlib, language, verbose, convert_only)

            # stop after copying lib to __pyccel__ directory for
            # convert only
            if convert_only:
                continue
            stdlib.reset_folder(lib_dest_path) # pylint: disable=E1101

            # get the include folder path and library files
            recompile_object(stdlib,
                             compiler = compiler,
                             verbose  = verbose)

            mod_obj.add_dependencies(stdlib)

    # Iterate over the external_libs list and determine if the printer
    # requires an external lib to be included.
    for key, import_node in pyccel_imports.items():
        deps = generate_extension_modules(key, import_node, pyccel_dirpath,
                                          compiler     = compiler,
                                          includes     = mod_obj.includes,
                                          libs         = mod_obj.libs,
                                          libdirs      = mod_obj.libdirs,
                                          dependencies = mod_obj.dependencies,
                                          accelerators = mod_obj.accelerators,
                                          language = language,
                                          verbose = verbose,
                                          convert_only = convert_only)
        for d in deps:
            recompile_object(d,
                             compiler = compiler,
                             verbose  = verbose)
            mod_obj.add_dependencies(d)
<|MERGE_RESOLUTION|>--- conflicted
+++ resolved
@@ -40,28 +40,6 @@
 # map internal libraries to their folders inside pyccel/stdlib and their compile objects
 # The compile object folder will be in the pyccel dirpath
 internal_libs = {
-<<<<<<< HEAD
-    "ndarrays"        : ("ndarrays", CompileObj("ndarrays.c",folder="ndarrays")),
-    "pyc_math_f90"    : ("math", CompileObj("pyc_math_f90.f90",folder="math")),
-    "pyc_math_c"      : ("math", CompileObj("pyc_math_c.c",folder="math")),
-    "pyc_tools_f90"   : ("tools", CompileObj("pyc_tools_f90.f90",folder="tools")),
-    "cwrapper"        : ("cwrapper", CompileObj("cwrapper.c",folder="cwrapper", accelerators=('python',))),
-    "numpy_f90"       : ("numpy", CompileObj("numpy_f90.f90",folder="numpy")),
-    "numpy_c"         : ("numpy", CompileObj("numpy_c.c",folder="numpy")),
-    "STC_Extensions/Set_extensions"  : ("STC_Extensions", CompileObj("Set_Extensions.h",
-                                                      folder="STC_Extensions",
-                                                      has_target_file = False,
-                                                      dependencies = (external_libs['stc'][1],))),
-    "STC_Extensions/Dict_extensions" : ("STC_Extensions", CompileObj("Dict_Extensions.h",
-                                                     folder="STC_Extensions",
-                                                     has_target_file=False,
-                                                     dependencies=(external_libs["stc"][1],))),
-    "STC_Extensions/List_extensions" : ("STC_Extensions", CompileObj("List_Extensions.h",
-                                                      folder="STC_Extensions",
-                                                      has_target_file = False,
-                                                      dependencies = (external_libs['stc'][1],))),
-    "STC_Extensions/Common_extensions" : ("STC_Extensions", CompileObj("Common_Extensions.h",
-=======
     "pyc_math_f90"     : (stdlib_path / "math", "math", CompileObj("pyc_math_f90.f90",folder="math")),
     "pyc_math_c"       : (stdlib_path / "math", "math", CompileObj("pyc_math_c.c",folder="math")),
     "pyc_tools_f90"    : (stdlib_path / "tools", "tools", CompileObj("pyc_tools_f90.f90",folder="tools")),
@@ -83,30 +61,16 @@
                                                       has_target_file = False,
                                                       dependencies = (internal_libs['stc'][2],)))
 internal_libs["STC_Extensions/Common_extensions"] = (stdlib_path / "STC_Extensions", "STC_Extensions", CompileObj("Common_Extensions.h",
->>>>>>> 8abea1b3
                                                       folder="STC_Extensions",
                                                       has_target_file = False,
                                                       dependencies = (internal_libs['stc'][2],)))
 internal_libs["gFTL_functions/Set_extensions"] = (stdlib_path / "gFTL_functions", "gFTL_functions", CompileObj("Set_Extensions.inc",
                                                                      folder="gFTL_functions",
                                                                      has_target_file = False,
-<<<<<<< HEAD
-                                                                     dependencies = (external_libs['gFTL'][1],))),
-    "gFTL_functions/Vector_extensions"  : ("gFTL_functions", CompileObj("Vector_Extensions.inc",
-                                                                     folder="gFTL_functions",
-                                                                     has_target_file = False,
-                                                                     dependencies = (external_libs['gFTL'][1],))),
-    "stc/cstr" : ("STC_Extensions", CompileObj("cstr.c", folder="STC_Extensions", dependencies = (external_libs['stc'][1],)))
-}
-internal_libs["cwrapper_ndarrays"] = ("cwrapper_ndarrays", CompileObj("cwrapper_ndarrays.c",folder="cwrapper_ndarrays",
-                                                             accelerators = ('python',),
-                                                             dependencies = (internal_libs["ndarrays"][1],
-                                                                             internal_libs["cwrapper"][1])))
-=======
                                                                      dependencies = (internal_libs['gFTL'][2],)))
 internal_libs["stc/cstr"] = (ext_path / "STC/src", "STC/src", CompileObj("cstr_core.c", folder="STC/include", dependencies = (internal_libs['stc'][2],)))
 internal_libs["stc/cspan"] = (ext_path / "STC/src", "STC/src", CompileObj("cspan.c", folder="STC/include", dependencies = (internal_libs['stc'][2],)))
->>>>>>> 8abea1b3
+
 
 #==============================================================================
 
