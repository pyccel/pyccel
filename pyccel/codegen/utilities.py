# coding: utf-8
#------------------------------------------------------------------------------------------#
# This file is part of Pyccel which is released under MIT License. See the LICENSE file or #
# go to https://github.com/pyccel/pyccel/blob/devel/LICENSE for full license details.      #
#------------------------------------------------------------------------------------------#

"""
This file contains some useful functions to compile the generated fortran code
"""

import os
import shutil
from filelock import FileLock
import pyccel.stdlib as stdlib_folder
import pyccel.extensions as ext_folder
from pyccel.errors.errors import Errors

from .codegen              import printer_registry
from .compiling.basic      import CompileObj
from .compiling.file_locks import FileLockSet

# get path to pyccel/stdlib/lib_name
stdlib_path = os.path.dirname(stdlib_folder.__file__)

# get path to pyccel/extensions/lib_name
ext_path = os.path.dirname(ext_folder.__file__)

errors = Errors()

__all__ = ['copy_internal_library','recompile_object']

#==============================================================================
language_extension = {'fortran':'f90', 'c':'c', 'python':'py'}

#==============================================================================
# map external libraries inside pyccel/extensions with their path
external_libs = {"stc" : "STC/include/stc", "gFTL" : "gFTL/install/GFTL-1.13/include/v2"}

#==============================================================================
# map internal libraries to their folders inside pyccel/stdlib and their compile objects
# The compile object folder will be in the pyccel dirpath
internal_libs = {
    "ndarrays"        : ("ndarrays", CompileObj("ndarrays.c",folder="ndarrays")),
    "pyc_math_f90"    : ("math", CompileObj("pyc_math_f90.f90",folder="math")),
    "pyc_math_c"      : ("math", CompileObj("pyc_math_c.c",folder="math")),
    "pyc_tools_f90"   : ("tools", CompileObj("pyc_tools_f90.f90",folder="tools")),
    "cwrapper"        : ("cwrapper", CompileObj("cwrapper.c",folder="cwrapper", accelerators=('python',))),
    "numpy_f90"       : ("numpy", CompileObj("numpy_f90.f90",folder="numpy")),
    "numpy_c"         : ("numpy", CompileObj("numpy_c.c",folder="numpy")),
    "stc/cstr"        : ("STC_Extensions", CompileObj("cstr.c", folder="STC_Extensions", includes=("stc",))),
    "Set_extensions"  : ("STC_Extensions", CompileObj("Set_Extensions.h", folder="STC_Extensions", has_target_file = False)),
    "List_extensions" : ("STC_Extensions", CompileObj("List_Extensions.h", folder="STC_Extensions", has_target_file = False)),
    "Common_extensions" : ("STC_Extensions", CompileObj("Common_Extensions.h", folder="STC_Extensions", has_target_file = False)),
    "gFTL_functions/Set_extensions"  : ("gFTL_functions", CompileObj("Set_Extensions.inc", folder="gFTL_functions", has_target_file = False)),
}
internal_libs["cwrapper_ndarrays"] = ("cwrapper_ndarrays", CompileObj("cwrapper_ndarrays.c",folder="cwrapper_ndarrays",
                                                             accelerators = ('python',),
                                                             dependencies = (internal_libs["ndarrays"][1],
                                                                             internal_libs["cwrapper"][1])))

#==============================================================================

def not_a_copy(src_folder, dst_folder, filename):
    """
    Check if the file is different between the source and destination folders.

    Check if the file filename present in src_folder is different (not a copy)
    from the file filename present in dst_folder. This is done by checking if
    the source file has been modified more recently than the destination file.
    This would imply that it has been modified since the last copy.

    Parameters
    ----------
    src_folder : str
        The folder where the file was defined.

    dst_folder : str
        The folder where the file is being used.

    filename : str
        The name of the file.

    Returns
    -------
    bool
        False if the file in the destination folder is a copy of the file in the
        source folder, True otherwise.
    """
    abs_src_file = os.path.join(src_folder, filename)
    abs_dst_file = os.path.join(dst_folder, filename)
    src_mod_time = os.path.getmtime(abs_src_file)
    dst_mod_time = os.path.getmtime(abs_dst_file)
    return src_mod_time > dst_mod_time

#==============================================================================
def copy_internal_library(lib_folder, pyccel_dirpath, extra_files = None):
    """
    Copy an internal library to the specified Pyccel directory.

    Copy an internal library from its specified stdlib folder to the Pyccel
    directory. The copy is only done if the files are not already present or
    if the files have changed since they were last copied. Extra files can be
    added to the folder if and when the copy occurs (e.g. for specifying
    the NumPy version compatibility).

    Parameters
    ----------
    lib_folder : str
        The name of the folder to be copied, relative to the stdlib folder.

    pyccel_dirpath : str
        The location that the folder should be copied to.

    extra_files : dict
        A dictionary whose keys are the names of any files to be created
        in the folder and whose values are the contents of the file.

    Returns
    -------
    str
        The location that the files were copied to.
    """
    # get lib path (stdlib_path/lib_name or ext_path/lib_name)
    if lib_folder in external_libs:
        lib_path = os.path.join(ext_path, external_libs[lib_folder])
    else:
        lib_path = os.path.join(stdlib_path, lib_folder)

    # remove library folder to avoid missing files and copy
    # new one from pyccel stdlib
    lib_dest_path = os.path.join(pyccel_dirpath, lib_folder)
    with FileLock(lib_dest_path + '.lock'):
        # Check if folder exists
        if not os.path.exists(lib_dest_path):
            to_create = True
            to_update = False
        else:
            to_create = False
            # If folder exists check if it needs updating
            src_files = [os.path.relpath(os.path.join(root, f), lib_path) \
                    for root, dirs, files in os.walk(lib_path) for f in files]
            dst_files = [os.path.relpath(os.path.join(root, f), lib_dest_path) \
                    for root, dirs, files in os.walk(lib_dest_path) \
                    for f in files if not f.endswith('.lock')]
            # Check if all files are present in destination
            to_update = any(s not in dst_files for s in src_files)

            # Check if original files have been modified
            if not to_update:
                to_update = any(not_a_copy(lib_path, lib_dest_path, s) for s in src_files)

        if to_create:
            # Copy all files from the source to the destination
            shutil.copytree(lib_path, lib_dest_path)
            # Create any requested extra files
            if extra_files:
                for filename, contents in extra_files.items():
                    with open(os.path.join(lib_dest_path, filename), 'w') as f:
                        f.writelines(contents)
        elif to_update:
            locks = FileLockSet()
            for s in src_files:
                base, ext = os.path.splitext(s)
                if ext != '.h':
                    locks.append(FileLock(os.path.join(lib_dest_path, base+'.o.lock')))
            # Acquire locks to avoid compilation problems
            with locks:
                # Remove all files in destination directory
                for d in dst_files:
                    d_file = os.path.join(lib_dest_path, d)
                    try:
                        os.remove(d_file)
                    except FileNotFoundError:
                        # Don't call error in case of temporary compilation file that has disappeared
                        # since reading the folder
                        pass
                # Copy all files from the source to the destination
                for s in src_files:
                    shutil.copyfile(os.path.join(lib_path, s),
                            os.path.join(lib_dest_path, s))
                # Create any requested extra files
                if extra_files:
                    for filename, contents in extra_files.items():
                        extra_file = os.path.join(lib_dest_path, filename)
                        with open(extra_file, 'w', encoding="utf-8") as f:
                            f.writelines(contents)
    return lib_dest_path

#==============================================================================
def generate_extension_modules(import_key, import_node, pyccel_dirpath,
                               includes, libs, libdirs, dependencies,
                               accelerators, language):
    """
    Generate any new modules that describe extensions.

    Generate any new modules that describe extensions. This is the case for lists/
    sets/dicts/etc handled by gFTL.

    Parameters
    ----------
    import_key : str
        The name by which the extension is identified in the import.
    import_node : Import
        The import used in the code generator (this object contains the module to
        be printed).
    pyccel_dirpath : str
        The folder where files are being saved.
    includes : iterable of strs
        Include directories paths.
    libs : iterable of strs
        Required libraries.
    libdirs : iterable of strs
        Paths to directories containing the required libraries.
    dependencies : iterable of CompileObjs
        Objects which must also be compiled in order to compile this module/program.
    accelerators : iterable of str
        Tool used to accelerate the code (e.g. openmp openacc).
    language : str
        The language in which code is being printed.

    Returns
    -------
    list[CompileObj]
        A list of any new compilation dependencies which are required to compile
        the translated file.
    """
    new_dependencies = []
    lib_name = str(import_key).split('/', 1)[0]
    if lib_name == 'gFTL_extensions':
        lib_name = 'gFTL'
        mod = import_node.source_module
        printer = printer_registry[language]
        filename = os.path.join(pyccel_dirpath, import_key)+'.F90'
        folder = os.path.dirname(filename)
        code = printer(filename).doprint(mod)
        if not os.path.exists(folder):
            os.mkdir(folder)
        with FileLock(f'{folder}.lock'):
            with open(filename, 'w', encoding="utf-8") as f:
                f.write(code)

        new_dependencies.append(CompileObj(os.path.basename(filename), folder=folder,
                            includes=(os.path.join(pyccel_dirpath, 'gFTL'), *includes),
                            libs=libs, libdirs=libdirs, dependencies=dependencies,
                            accelerators=accelerators))

    if lib_name in external_libs:
        copy_internal_library(lib_name, pyccel_dirpath)

    return new_dependencies

#==============================================================================
def recompile_object(compile_obj,
                     compiler,
                     pyccel_dirpath,
                     verbose = False):
    """
    Compile the provided file if necessary.

    Check if the file has already been compiled, if it hasn't or if the source has
    been modified then compile the file.

    Parameters
    ----------
    compile_obj : CompileObj
        The object to compile.

    compiler : str
        The compiler used.

    pyccel_dirpath : str
        The Pyccel working directory.

    verbose : bool
        Indicates whether additional information should be printed.
    """
    swapped = False
    if "stc" in compile_obj.includes:
        compile_obj.swap_include("stc", pyccel_dirpath)
        swapped = True

    # compile library source files
    with compile_obj:
        if os.path.exists(compile_obj.module_target):
            # Check if source file has changed since last compile
            o_file_age   = os.path.getmtime(compile_obj.module_target)
            src_file_age = os.path.getmtime(compile_obj.source)
            outdated     = o_file_age < src_file_age
        else:
            outdated = True
    if outdated:
        compiler.compile_module(compile_obj=compile_obj,
                output_folder=compile_obj.source_folder,
                verbose=verbose)

<<<<<<< HEAD
    if swapped:
        compile_obj.swap_include(pyccel_dirpath, "stc")
=======
def manage_dependencies(printer, compiler, pyccel_dirpath, mod_obj, language, verbose, convert_only = False):
    """
    Manage dependencies of the code to be compiled.

    Manage dependencies of the code to be compiled.

    Parameters
    ----------
    printer : CodePrinter
        The printer that printed the code. This object describes dependencies from imports.
    compiler : Compiler
        A compiler that can be used to compile dependencies.
    pyccel_dirpath : str
        The path in which the Pyccel output is generated (__pyccel__).
    mod_obj : CompileObj
        The object that we are aiming to copile.
    language : str
        The language in which code is being printed.
    verbose : bool
        Indicates whether additional information should be printed.
    convert_only : bool, default=False
        Indicates if the compilation step is required or not.
    """
    # Iterate over the internal_libs list and determine if the printer
    # requires an internal lib to be included.
    for lib_name, (stdlib_folder, stdlib) in internal_libs.items():
        if lib_name in printer.get_additional_imports():

            lib_dest_path = copy_internal_library(stdlib_folder, pyccel_dirpath)

            # stop after copying lib to __pyccel__ directory for
            # convert only
            if convert_only:
                continue

            # Pylint determines wrong type
            stdlib.reset_folder(lib_dest_path) # pylint: disable=E1101
            # get the include folder path and library files
            recompile_object(stdlib,
                              compiler = compiler,
                              verbose  = verbose)

            mod_obj.add_dependencies(stdlib)

    # Iterate over the external_libs list and determine if the printer
    # requires an external lib to be included.
    for key, import_node in printer.get_additional_imports().items():
        deps = generate_extension_modules(key, import_node, pyccel_dirpath,
                                          includes     = mod_obj.includes,
                                          libs         = mod_obj.libs,
                                          libdirs      = mod_obj.libdirs,
                                          dependencies = mod_obj.dependencies,
                                          accelerators = mod_obj.accelerators,
                                          language = language)
        for d in deps:
            recompile_object(d,
                              compiler = compiler,
                              verbose  = verbose)
            mod_obj.add_dependencies(d)
>>>>>>> 1ca1bd80
<|MERGE_RESOLUTION|>--- conflicted
+++ resolved
@@ -293,10 +293,9 @@
                 output_folder=compile_obj.source_folder,
                 verbose=verbose)
 
-<<<<<<< HEAD
     if swapped:
         compile_obj.swap_include(pyccel_dirpath, "stc")
-=======
+
 def manage_dependencies(printer, compiler, pyccel_dirpath, mod_obj, language, verbose, convert_only = False):
     """
     Manage dependencies of the code to be compiled.
@@ -355,5 +354,4 @@
             recompile_object(d,
                               compiler = compiler,
                               verbose  = verbose)
-            mod_obj.add_dependencies(d)
->>>>>>> 1ca1bd80
+            mod_obj.add_dependencies(d)