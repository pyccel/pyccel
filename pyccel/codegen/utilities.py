# coding: utf-8
#------------------------------------------------------------------------------------------#
# This file is part of Pyccel which is released under MIT License. See the LICENSE file or #
# go to https://github.com/pyccel/pyccel/blob/devel/LICENSE for full license details.      #
#------------------------------------------------------------------------------------------#

"""
This file contains some useful functions to compile the generated fortran code
"""
import os
from pathlib import Path
from filelock import FileLock

from pyccel.errors.errors import Errors

from .codegen              import printer_registry
from .compiling.basic      import CompileObj
from .compiling.library_config import recognised_libs
from .compiling.file_locks import FileLockSet

# get path to pyccel/
pyccel_root = Path(__file__).parent.parent

errors = Errors()

__all__ = ['copy_internal_library','recompile_object']

#==============================================================================
language_extension = {'fortran':'f90', 'c':'c', 'python':'py'}

#==============================================================================
<<<<<<< HEAD
def generate_extension_modules(import_key, import_node, pyccel_dirpath, *,
                               compiler, include = (), libs = (), libdir = (), dependencies = (),
                               extra_compilation_tools = (), language, verbose, convert_only,
=======
def generate_extension_modules(import_key, import_node, pyccel_dirpath,
                               compiler, include, libs, libdir, dependencies,
                               extra_compilation_tools, language, verbose, convert_only,
>>>>>>> 50c70254
                               installed_libs):
    """
    Generate any new modules that describe extensions.

    Generate any new modules that describe extensions. This is the case for lists/
    sets/dicts/etc handled by gFTL.

    Parameters
    ----------
    import_key : str
        The name by which the extension is identified in the import.
    import_node : Import
        The import used in the code generator (this object contains the module to
        be printed).
    pyccel_dirpath : str
        The folder where files are being saved.
    compiler : Compiler
        A compiler that can be used to compile dependencies.
    include : iterable of strs
        Include directories paths.
    libs : iterable of strs
        Required libraries.
    libdir : iterable of strs
        Paths to directories containing the required libraries.
    dependencies : iterable of CompileObjs
        Objects which must also be compiled in order to compile this module/program.
    extra_compilation_tools : iterable of str
        Tools used which require additional compilation flags/include dirs/libs/etc.
    language : str
        The language in which code is being printed.
    verbose : int
        Indicates the level of verbosity.
    convert_only : bool, default=False
        Indicates if the compilation step is required or not.
    installed_libs : dict[str, CompileObj]
        A dictionary containing all the CompileObj objects for all the libraries
        that have already been installed.

    Returns
    -------
    list[CompileObj]
        A list of any new compilation dependencies which are required to compile
        the translated file.
    """
    new_dependencies = []
    lib_name = str(import_key).split('/', 1)[0]
    if lib_name == 'gFTL_extensions':
        lib_name = 'gFTL'
        mod = import_node.source_module
        filename = os.path.join(pyccel_dirpath, import_key)+'.F90'
        folder = os.path.dirname(filename)
        printer = printer_registry[language](filename, verbose = verbose)
        code = printer.doprint(mod)
        if not os.path.exists(folder):
            os.mkdir(folder)
        with FileLock(f'{folder}.lock'):
            with open(filename, 'w', encoding="utf-8") as f:
                f.write(code)

<<<<<<< HEAD
        if not convert_only:
            new_dependencies.append(CompileObj(os.path.basename(filename), folder=folder,
                                include=include,
                                libs=libs, libdir=libdir,
                                dependencies=dependencies,
                                extra_compilation_tools=extra_compilation_tools))
            manage_dependencies({'gFTL':None}, compiler = compiler, pyccel_dirpath = pyccel_dirpath,
                                mod_obj = new_dependencies[-1], language = language, verbose = verbose,
                                convert_only = convert_only, installed_libs = installed_libs)
=======
        new_dependencies.append(CompileObj(os.path.basename(filename), folder=folder,
                            include=include,
                            libs=libs, libdir=libdir,
                            dependencies=dependencies,
                            extra_compilation_tools=extra_compilation_tools))
        manage_dependencies({'gFTL':None}, compiler, pyccel_dirpath, new_dependencies[-1],
                language, verbose, convert_only, installed_libs = installed_libs)
>>>>>>> 50c70254

    return new_dependencies

#==============================================================================
def recompile_object(compile_obj,
                   compiler,
                   language,
                   verbose = False):
    """
    Compile the provided file if necessary.

    Check if the file has already been compiled, if it hasn't or if the source has
    been modified then compile the file.

    Parameters
    ----------
    compile_obj : CompileObj
        The object to compile.

    compiler : str
        The compiler used.

    language : str
        The language in which code is being printed.

    verbose : int
        Indicates the level of verbosity.
    """

    # compile library source files
    with compile_obj:
        if os.path.exists(compile_obj.module_target):
            # Check if source file has changed since last compile
            o_file_age   = os.path.getmtime(compile_obj.module_target)
            src_file_age = os.path.getmtime(compile_obj.source)
            outdated     = o_file_age < src_file_age
        else:
            outdated = True
    if outdated:
        compiler.compile_module(compile_obj=compile_obj,
                output_folder=compile_obj.source_folder,
                language=language,
                verbose=verbose)

#==============================================================================
<<<<<<< HEAD
def manage_dependencies(pyccel_imports, *, pyccel_dirpath, language, verbose,
                        compiler, mod_obj = None, convert_only = False,
=======
def manage_dependencies(pyccel_imports, compiler, pyccel_dirpath, mod_obj, language, verbose, convert_only = False,
>>>>>>> 50c70254
                        installed_libs = None):
    """
    Manage dependencies of the code to be compiled.

    Manage dependencies of the code to be compiled.

    Parameters
    ----------
    pyccel_imports : dict[str,Import]
        A dictionary describing imports created by Pyccel that may imply dependencies.
    compiler : Compiler
        A compiler that can be used to compile dependencies.
    pyccel_dirpath : str | Path
        The path in which the Pyccel output is generated (__pyccel__).
    mod_obj : CompileObj
        The object that we are aiming to copile.
    language : str
        The language in which code is being printed.
    verbose : int
        Indicates the level of verbosity.
    convert_only : bool, default=False
        Indicates if the compilation step is required or not.
    installed_libs : dict[str, CompileObj]
        A dictionary containing all the CompileObj objects for all the libraries
        that have already been installed.
    """
    if installed_libs is None:
        installed_libs = {}

    pyccel_dirpath = Path(pyccel_dirpath)
    # Iterate over the recognised_libs list and determine if the printer
    # requires a library to be included.
    for lib_name, stdlib in recognised_libs.items():
        if any(i == lib_name or i.startswith(f'{lib_name}/') for i in pyccel_imports):
            stdlib_obj = stdlib.install_to(pyccel_dirpath, installed_libs, verbose, compiler)
<<<<<<< HEAD
=======

            mod_obj.add_dependencies(stdlib_obj)
>>>>>>> 50c70254

            # stop after copying lib to __pyccel__ directory for
            # convert only
            if convert_only:
                continue
<<<<<<< HEAD

            mod_obj.add_dependencies(stdlib_obj)

    if convert_only:
        # Iterate over the imports and determine if the printer
        # requires an extension module to be generated
        for key, import_node in pyccel_imports.items():
            deps = generate_extension_modules(key, import_node, pyccel_dirpath,
                                              compiler = compiler,
                                              language = language,
                                              verbose = verbose,
                                              convert_only = convert_only,
                                              installed_libs = installed_libs)

    else:
        # Iterate over the imports and determine if the printer
        # requires an extension module to be generated
        for key, import_node in pyccel_imports.items():
            deps = generate_extension_modules(key, import_node, pyccel_dirpath,
                                              compiler     = compiler,
                                              include     = mod_obj.include,
                                              libs         = mod_obj.libs,
                                              libdir      = mod_obj.libdir,
                                              dependencies = mod_obj.dependencies,
                                              extra_compilation_tools = mod_obj.extra_compilation_tools,
                                              language = language,
                                              verbose = verbose,
                                              convert_only = convert_only,
                                              installed_libs = installed_libs)

            for d in deps:
                recompile_object(d,
                                 compiler = compiler,
                                 language = language,
                                 verbose  = verbose)
                mod_obj.add_dependencies(d)

        for lib_obj in installed_libs.values():
            # get the include folder path and library files
            recompile_object(lib_obj,
=======

    for lib_obj in installed_libs.values():
        # get the include folder path and library files
        recompile_object(lib_obj,
                         compiler = compiler,
                         language = language,
                         verbose  = verbose)

    # Iterate over the imports and determine if the printer
    # requires an extension module to be generated
    for key, import_node in pyccel_imports.items():
        deps = generate_extension_modules(key, import_node, pyccel_dirpath,
                                          compiler     = compiler,
                                          include     = mod_obj.include,
                                          libs         = mod_obj.libs,
                                          libdir      = mod_obj.libdir,
                                          dependencies = mod_obj.dependencies,
                                          extra_compilation_tools = mod_obj.extra_compilation_tools,
                                          language = language,
                                          verbose = verbose,
                                          convert_only = convert_only,
                                          installed_libs = installed_libs)
        for d in deps:
            recompile_object(d,
>>>>>>> 50c70254
                             compiler = compiler,
                             language = language,
                             verbose  = verbose)

#==============================================================================
def get_module_and_compile_dependencies(parser, compile_libs = None, deps = None):
    """
    Get the module (.o files) and compilation dependencies.

    Determine all additional .o files, include folders and libraries required
    to generate the shared library or executable.

    Parameters
    ----------
    parser : Parser
        The parser whose dependencies should be appended.
    compile_libs : list[str], optional
        The libraries (-lX) that should be used for the compilation.
        This argument is used internally but should not be provided
        from an external call to this function.
    deps : dict[str, CompileObj], optional
        A dictionary describing the modules on which this code depends.
        The key is the name of the file containing the module. The value
        is the CompileObj describing the .o file.
        This argument is used internally but should not be provided
        from an external call to this function.

    Returns
    -------
    compile_libs : list[str], optional
        The libraries (-lX) that should be used for the compilation.
    deps : dict[str, CompileObj], optional
        A dictionary describing the modules on which this code depends.
        The key is the name of the file containing the module. The value
        is the CompileObj describing the .o file.
    """
    dep_fname = Path(parser.filename)
    assert compile_libs is None or dep_fname.suffix == '.pyi' or pyccel_root in dep_fname.parents
    mod_folder = dep_fname.parent
    mod_base = dep_fname.name

    if compile_libs is None:
        assert deps is None
        compile_libs = []
        deps = {}
    else:
        # Stop conditions
        if parser.metavars.get('module_name', None) == 'omp_lib':
            return compile_libs, deps

        if parser.compile_obj:
            deps[dep_fname] = parser.compile_obj
        elif dep_fname not in deps:
            dep_compile_includes = [mod_folder / i for i in parser.metavars.get('includes', '').split(',') if i]
            dep_compile_libdirs = [mod_folder / l for l in parser.metavars.get('libdirs', '').split(',') if l]
            dep_compile_libs = [l for l in parser.metavars.get('libraries', '').split(',') if l]
            if not parser.metavars.get('ignore_at_import', False):
                is_header_only = dep_fname.suffix == '.pyi' and parser.original_filename.suffix != '.py'
                deps[dep_fname] = CompileObj(mod_base,
                                    folder          = mod_folder,
                                    include         = dep_compile_includes,
                                    libs            = dep_compile_libs,
                                    libdir          = dep_compile_libdirs,
                                    has_target_file = not is_header_only)
            else:
                compile_libs.extend(dep_compile_libs)

    # Proceed recursively
    for son in parser.sons:
        get_module_and_compile_dependencies(son, compile_libs, deps)

    return compile_libs, deps<|MERGE_RESOLUTION|>--- conflicted
+++ resolved
@@ -29,15 +29,9 @@
 language_extension = {'fortran':'f90', 'c':'c', 'python':'py'}
 
 #==============================================================================
-<<<<<<< HEAD
-def generate_extension_modules(import_key, import_node, pyccel_dirpath, *,
-                               compiler, include = (), libs = (), libdir = (), dependencies = (),
-                               extra_compilation_tools = (), language, verbose, convert_only,
-=======
 def generate_extension_modules(import_key, import_node, pyccel_dirpath,
                                compiler, include, libs, libdir, dependencies,
                                extra_compilation_tools, language, verbose, convert_only,
->>>>>>> 50c70254
                                installed_libs):
     """
     Generate any new modules that describe extensions.
@@ -97,17 +91,6 @@
             with open(filename, 'w', encoding="utf-8") as f:
                 f.write(code)
 
-<<<<<<< HEAD
-        if not convert_only:
-            new_dependencies.append(CompileObj(os.path.basename(filename), folder=folder,
-                                include=include,
-                                libs=libs, libdir=libdir,
-                                dependencies=dependencies,
-                                extra_compilation_tools=extra_compilation_tools))
-            manage_dependencies({'gFTL':None}, compiler = compiler, pyccel_dirpath = pyccel_dirpath,
-                                mod_obj = new_dependencies[-1], language = language, verbose = verbose,
-                                convert_only = convert_only, installed_libs = installed_libs)
-=======
         new_dependencies.append(CompileObj(os.path.basename(filename), folder=folder,
                             include=include,
                             libs=libs, libdir=libdir,
@@ -115,7 +98,6 @@
                             extra_compilation_tools=extra_compilation_tools))
         manage_dependencies({'gFTL':None}, compiler, pyccel_dirpath, new_dependencies[-1],
                 language, verbose, convert_only, installed_libs = installed_libs)
->>>>>>> 50c70254
 
     return new_dependencies
 
@@ -161,12 +143,7 @@
                 verbose=verbose)
 
 #==============================================================================
-<<<<<<< HEAD
-def manage_dependencies(pyccel_imports, *, pyccel_dirpath, language, verbose,
-                        compiler, mod_obj = None, convert_only = False,
-=======
 def manage_dependencies(pyccel_imports, compiler, pyccel_dirpath, mod_obj, language, verbose, convert_only = False,
->>>>>>> 50c70254
                         installed_libs = None):
     """
     Manage dependencies of the code to be compiled.
@@ -202,58 +179,13 @@
     for lib_name, stdlib in recognised_libs.items():
         if any(i == lib_name or i.startswith(f'{lib_name}/') for i in pyccel_imports):
             stdlib_obj = stdlib.install_to(pyccel_dirpath, installed_libs, verbose, compiler)
-<<<<<<< HEAD
-=======
 
             mod_obj.add_dependencies(stdlib_obj)
->>>>>>> 50c70254
 
             # stop after copying lib to __pyccel__ directory for
             # convert only
             if convert_only:
                 continue
-<<<<<<< HEAD
-
-            mod_obj.add_dependencies(stdlib_obj)
-
-    if convert_only:
-        # Iterate over the imports and determine if the printer
-        # requires an extension module to be generated
-        for key, import_node in pyccel_imports.items():
-            deps = generate_extension_modules(key, import_node, pyccel_dirpath,
-                                              compiler = compiler,
-                                              language = language,
-                                              verbose = verbose,
-                                              convert_only = convert_only,
-                                              installed_libs = installed_libs)
-
-    else:
-        # Iterate over the imports and determine if the printer
-        # requires an extension module to be generated
-        for key, import_node in pyccel_imports.items():
-            deps = generate_extension_modules(key, import_node, pyccel_dirpath,
-                                              compiler     = compiler,
-                                              include     = mod_obj.include,
-                                              libs         = mod_obj.libs,
-                                              libdir      = mod_obj.libdir,
-                                              dependencies = mod_obj.dependencies,
-                                              extra_compilation_tools = mod_obj.extra_compilation_tools,
-                                              language = language,
-                                              verbose = verbose,
-                                              convert_only = convert_only,
-                                              installed_libs = installed_libs)
-
-            for d in deps:
-                recompile_object(d,
-                                 compiler = compiler,
-                                 language = language,
-                                 verbose  = verbose)
-                mod_obj.add_dependencies(d)
-
-        for lib_obj in installed_libs.values():
-            # get the include folder path and library files
-            recompile_object(lib_obj,
-=======
 
     for lib_obj in installed_libs.values():
         # get the include folder path and library files
@@ -278,10 +210,10 @@
                                           installed_libs = installed_libs)
         for d in deps:
             recompile_object(d,
->>>>>>> 50c70254
                              compiler = compiler,
                              language = language,
                              verbose  = verbose)
+            mod_obj.add_dependencies(d)
 
 #==============================================================================
 def get_module_and_compile_dependencies(parser, compile_libs = None, deps = None):
