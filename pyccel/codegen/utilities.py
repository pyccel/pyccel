# coding: utf-8
#------------------------------------------------------------------------------------------#
# This file is part of Pyccel which is released under MIT License. See the LICENSE file or #
# go to https://github.com/pyccel/pyccel/blob/devel/LICENSE for full license details.      #
#------------------------------------------------------------------------------------------#

"""
This file contains some useful functions to compile the generated fortran code
"""
from itertools import chain
import os
from pathlib import Path
import shutil
from filelock import FileLock

from pyccel.errors.errors import Errors

from .codegen              import printer_registry
from .compiling.basic      import CompileObj
from .compiling.library_config import internal_libs, external_libs
from .compiling.file_locks import FileLockSet

# get path to pyccel/
pyccel_root = Path(__file__).parent.parent

errors = Errors()

__all__ = ['copy_internal_library','recompile_object']

#==============================================================================
language_extension = {'fortran':'f90', 'c':'c', 'python':'py'}

#==============================================================================
<<<<<<< HEAD
=======
# map internal libraries to their folders inside pyccel/stdlib and their compile objects
# The compile object folder will be in the pyccel dirpath
internal_libs = {
    "pyc_math_f90"     : (stdlib_path / "math", "math", CompileObj("pyc_math_f90.f90",folder="math", libs = ('m',))),
    "pyc_math_c"       : (stdlib_path / "math", "math", CompileObj("pyc_math_c.c",folder="math")),
    "pyc_tools_f90"    : (stdlib_path / "tools", "tools", CompileObj("pyc_tools_f90.f90",folder="tools")),
    "cwrapper"         : (stdlib_path / "cwrapper", "cwrapper", CompileObj("cwrapper.c",folder="cwrapper", extra_compilation_tools=('python',))),
    "CSpan_extensions" : (stdlib_path / "STC_Extensions", "STC_Extensions", CompileObj("CSpan_extensions.h", folder="STC_Extensions", has_target_file = False)),
    "stc" : (ext_path / "STC/include/stc", "STC/include/stc", CompileObj("stc", folder="STC/include", has_target_file = False)),
    "gFTL" : (ext_path / "gFTL/install/GFTL-1.13/include/v2", "gFTL", CompileObj("gFTL", folder=".", has_target_file = False)),
}
internal_libs["STC_Extensions/Set_extensions"] = (stdlib_path / "STC_Extensions", "STC_Extensions", CompileObj("Set_Extensions.h",
                                                      folder="STC_Extensions",
                                                      has_target_file = False,
                                                      dependencies = (internal_libs['stc'][2],)))
internal_libs["STC_Extensions/Dict_extensions"] = (stdlib_path / "STC_Extensions", "STC_Extensions", CompileObj("Dict_Extensions.h",
                                                     folder="STC_Extensions",
                                                     has_target_file=False,
                                                     dependencies=(internal_libs["stc"][2],)))
internal_libs["STC_Extensions/List_extensions"] = (stdlib_path / "STC_Extensions", "STC_Extensions", CompileObj("List_Extensions.h",
                                                      folder="STC_Extensions",
                                                      has_target_file = False,
                                                      dependencies = (internal_libs['stc'][2],)))
internal_libs["STC_Extensions/Common_extensions"] = (stdlib_path / "STC_Extensions", "STC_Extensions", CompileObj("Common_Extensions.h",
                                                      folder="STC_Extensions",
                                                      has_target_file = False,
                                                      dependencies = (internal_libs['stc'][2],)))
internal_libs["gFTL_functions/Set_extensions"] = (stdlib_path / "gFTL_functions", "gFTL_functions", CompileObj("Set_Extensions.inc",
                                                                     folder="gFTL_functions",
                                                                     has_target_file = False,
                                                                     dependencies = (internal_libs['gFTL'][2],)))
internal_libs["gFTL_functions/Vector_extensions"] = (stdlib_path / "gFTL_functions", "gFTL_functions", CompileObj("Vector_Extensions.inc",
                                                                     folder="gFTL_functions",
                                                                     has_target_file = False,
                                                                     dependencies = (internal_libs['gFTL'][2],)))
internal_libs["gFTL_functions/Map_extensions"] = (stdlib_path / "gFTL_functions", "gFTL_functions", CompileObj("Map_Extensions.inc",
                                                                     folder="gFTL_functions",
                                                                     has_target_file = False,
                                                                     dependencies = (internal_libs['gFTL'][2],)))
internal_libs["stc/cstr"] = (ext_path / "STC/src", "STC/src", CompileObj("cstr_core.c", folder="STC/include", dependencies = (internal_libs['stc'][2],)))
internal_libs["stc/cspan"] = (ext_path / "STC/src", "STC/src", CompileObj("cspan.c", folder="STC/include", dependencies = (internal_libs['stc'][2],)))
internal_libs["stc/algorithm"] = (ext_path / "STC/include/stc/", "STC/include/stc/", CompileObj("algorithm.h",
                                    folder="STC/include",
                                    has_target_file = False,
                                    dependencies = (internal_libs['stc'][2],)))


#==============================================================================

def not_a_copy(src_folder, dst_folder, filename):
    """
    Check if the file is different between the source and destination folders.

    Check if the file filename present in src_folder is different (not a copy)
    from the file filename present in dst_folder. This is done by checking if
    the source file has been modified more recently than the destination file.
    This would imply that it has been modified since the last copy.

    Parameters
    ----------
    src_folder : str
        The folder where the file was defined.

    dst_folder : str
        The folder where the file is being used.

    filename : str
        The name of the file.

    Returns
    -------
    bool
        False if the file in the destination folder is a copy of the file in the
        source folder, True otherwise.
    """
    abs_src_file = os.path.join(src_folder, filename)
    abs_dst_file = os.path.join(dst_folder, filename)
    src_mod_time = os.path.getmtime(abs_src_file)
    dst_mod_time = os.path.getmtime(abs_dst_file)
    return src_mod_time > dst_mod_time

#==============================================================================
def copy_internal_library(dst_folder, lib_path, pyccel_dirpath, *, extra_files = None):
    """
    Copy an internal library to the specified Pyccel directory.

    Copy an internal library from its specified stdlib folder to the Pyccel
    directory. The copy is only done if the files are not already present or
    if the files have changed since they were last copied. Extra files can be
    added to the folder if and when the copy occurs (e.g. for specifying
    the NumPy version compatibility).

    Parameters
    ----------
    dst_folder : str
        The name of the folder to be copied to, relative to the __pyccel__ folder.

    lib_path : str
        The absolute path to the folder to be copied.

    pyccel_dirpath : str
        The location that the folder should be copied to.

    extra_files : dict
        A dictionary whose keys are the names of any files to be created
        in the folder and whose values are the contents of the file.

    Returns
    -------
    str
        The location that the files were copied to.
    """

    # remove library folder to avoid missing files and copy
    # new one from pyccel stdlib
    lib_dest_path = os.path.join(pyccel_dirpath, dst_folder)
    with FileLock(lib_dest_path + '.lock'):
        # Check if folder exists
        if not os.path.exists(lib_dest_path):
            to_create = True
            to_update = False
        else:
            to_create = False
            # If folder exists check if it needs updating
            src_files = [os.path.relpath(os.path.join(root, f), lib_path) \
                    for root, dirs, files in os.walk(lib_path) for f in files]
            dst_files = [os.path.relpath(os.path.join(root, f), lib_dest_path) \
                    for root, dirs, files in os.walk(lib_dest_path) \
                    for f in files if not f.endswith('.lock')]
            # Check if all files are present in destination
            to_update = any(s not in dst_files for s in src_files)

            # Check if original files have been modified
            if not to_update:
                to_update = any(not_a_copy(lib_path, lib_dest_path, s) for s in src_files)

        if to_create:
            # Copy all files from the source to the destination
            shutil.copytree(lib_path, lib_dest_path)
            # Create any requested extra files
            if extra_files:
                for filename, contents in extra_files.items():
                    with open(os.path.join(lib_dest_path, filename), 'w') as f:
                        f.writelines(contents)
        elif to_update:
            locks = FileLockSet()
            for s in src_files:
                base, ext = os.path.splitext(s)
                if ext != '.h':
                    locks.append(FileLock(os.path.join(lib_dest_path, base+'.o.lock')))
            # Acquire locks to avoid compilation problems
            with locks:
                # Remove all files in destination directory
                for d in dst_files:
                    d_file = os.path.join(lib_dest_path, d)
                    try:
                        os.remove(d_file)
                    except FileNotFoundError:
                        # Don't call error in case of temporary compilation file that has disappeared
                        # since reading the folder
                        pass
                # Copy all files from the source to the destination
                for s in src_files:
                    shutil.copyfile(os.path.join(lib_path, s),
                            os.path.join(lib_dest_path, s))
                # Create any requested extra files
                if extra_files:
                    for filename, contents in extra_files.items():
                        extra_file = os.path.join(lib_dest_path, filename)
                        with open(extra_file, 'w', encoding="utf-8") as f:
                            f.writelines(contents)

    return lib_dest_path

#==============================================================================
>>>>>>> 93963d7b
def generate_extension_modules(import_key, import_node, pyccel_dirpath,
                               compiler, include, libs, libdir, dependencies,
                               extra_compilation_tools, language, verbose, convert_only):
    """
    Generate any new modules that describe extensions.

    Generate any new modules that describe extensions. This is the case for lists/
    sets/dicts/etc handled by gFTL.

    Parameters
    ----------
    import_key : str
        The name by which the extension is identified in the import.
    import_node : Import
        The import used in the code generator (this object contains the module to
        be printed).
    pyccel_dirpath : str
        The folder where files are being saved.
    compiler : Compiler
        A compiler that can be used to compile dependencies.
    include : iterable of strs
        Include directories paths.
    libs : iterable of strs
        Required libraries.
    libdir : iterable of strs
        Paths to directories containing the required libraries.
    dependencies : iterable of CompileObjs
        Objects which must also be compiled in order to compile this module/program.
    extra_compilation_tools : iterable of str
        Tools used which require additional compilation flags/include dirs/libs/etc.
    language : str
        The language in which code is being printed.
    verbose : int
        Indicates the level of verbosity.
    convert_only : bool, default=False
        Indicates if the compilation step is required or not.

    Returns
    -------
    list[CompileObj]
        A list of any new compilation dependencies which are required to compile
        the translated file.
    """
    new_dependencies = []
    lib_name = str(import_key).split('/', 1)[0]
    if lib_name == 'gFTL_extensions':
        lib_name = 'gFTL'
        mod = import_node.source_module
        filename = os.path.join(pyccel_dirpath, import_key)+'.F90'
        folder = os.path.dirname(filename)
        printer = printer_registry[language](filename, verbose = verbose)
        code = printer.doprint(mod)
        if not os.path.exists(folder):
            os.mkdir(folder)
        with FileLock(f'{folder}.lock'):
            with open(filename, 'w', encoding="utf-8") as f:
                f.write(code)

        new_dependencies.append(CompileObj(os.path.basename(filename), folder=folder,
                            include=include,
                            libs=libs, libdir=libdir,
<<<<<<< HEAD
                            dependencies=(*dependencies, external_libs['gFTL']),
                            accelerators=accelerators))
=======
                            dependencies=(*dependencies, internal_libs['gFTL'][2]),
                            extra_compilation_tools=extra_compilation_tools))
>>>>>>> 93963d7b
        manage_dependencies({'gFTL':None}, compiler, pyccel_dirpath, new_dependencies[-1],
                language, verbose, convert_only)

    return new_dependencies

#==============================================================================
def recompile_object(compile_obj,
                   compiler,
                   language,
                   verbose = False):
    """
    Compile the provided file if necessary.

    Check if the file has already been compiled, if it hasn't or if the source has
    been modified then compile the file.

    Parameters
    ----------
    compile_obj : CompileObj
        The object to compile.

    compiler : str
        The compiler used.

    language : str
        The language in which code is being printed.

    verbose : int
        Indicates the level of verbosity.
    """

    # compile library source files
    with compile_obj:
        if os.path.exists(compile_obj.module_target):
            # Check if source file has changed since last compile
            o_file_age   = os.path.getmtime(compile_obj.module_target)
            src_file_age = os.path.getmtime(compile_obj.source)
            outdated     = o_file_age < src_file_age
        else:
            outdated = True
    if outdated:
        compiler.compile_module(compile_obj=compile_obj,
                output_folder=compile_obj.source_folder,
                language=language,
                verbose=verbose)

#==============================================================================
def manage_dependencies(pyccel_imports, compiler, pyccel_dirpath, mod_obj, language, verbose, convert_only = False):
    """
    Manage dependencies of the code to be compiled.

    Manage dependencies of the code to be compiled.

    Parameters
    ----------
    pyccel_imports : dict[str,Import]
        A dictionary describing imports created by Pyccel that may imply dependencies.
    compiler : Compiler
        A compiler that can be used to compile dependencies.
    pyccel_dirpath : str | Path
        The path in which the Pyccel output is generated (__pyccel__).
    mod_obj : CompileObj
        The object that we are aiming to copile.
    language : str
        The language in which code is being printed.
    verbose : int
        Indicates the level of verbosity.
    convert_only : bool, default=False
        Indicates if the compilation step is required or not.
    """
    pyccel_dirpath = Path(pyccel_dirpath)
    # Iterate over the internal_libs list and determine if the printer
    # requires an internal lib to be included.
    for lib_name, stdlib in chain(internal_libs.items(), external_libs.items()):
        if any(i == lib_name or i.startswith(f'{lib_name}/') for i in pyccel_imports):
            stdlib.install_to(pyccel_dirpath)

            if stdlib.dependencies:
                manage_dependencies({os.path.splitext(os.path.basename(d.source))[0]: None for d in stdlib.dependencies},
                        compiler, pyccel_dirpath, stdlib, language, verbose, convert_only)

            # stop after copying lib to __pyccel__ directory for
            # convert only
            if convert_only:
                continue

            # get the include folder path and library files
            recompile_object(stdlib,
                             compiler = compiler,
                             language = language,
                             verbose  = verbose)

            mod_obj.add_dependencies(stdlib)

    # Iterate over the external_libs list and determine if the printer
    # requires an external lib to be included.
    for key, import_node in pyccel_imports.items():
        deps = generate_extension_modules(key, import_node, pyccel_dirpath,
                                          compiler     = compiler,
                                          include     = mod_obj.include,
                                          libs         = mod_obj.libs,
                                          libdir      = mod_obj.libdir,
                                          dependencies = mod_obj.dependencies,
                                          extra_compilation_tools = mod_obj.extra_compilation_tools,
                                          language = language,
                                          verbose = verbose,
                                          convert_only = convert_only)
        for d in deps:
            recompile_object(d,
                             compiler = compiler,
                             language = language,
                             verbose  = verbose)
            mod_obj.add_dependencies(d)

#==============================================================================
def get_module_and_compile_dependencies(parser, compile_libs = None, deps = None):
    """
    Get the module (.o files) and compilation dependencies.

    Determine all additional .o files, include folders and libraries required
    to generate the shared library or executable.

    Parameters
    ----------
    parser : Parser
        The parser whose dependencies should be appended.
    compile_libs : list[str], optional
        The libraries (-lX) that should be used for the compilation.
        This argument is used internally but should not be provided
        from an external call to this function.
    deps : dict[str, CompileObj], optional
        A dictionary describing the modules on which this code depends.
        The key is the name of the file containing the module. The value
        is the CompileObj describing the .o file.
        This argument is used internally but should not be provided
        from an external call to this function.

    Returns
    -------
    compile_libs : list[str], optional
        The libraries (-lX) that should be used for the compilation.
    deps : dict[str, CompileObj], optional
        A dictionary describing the modules on which this code depends.
        The key is the name of the file containing the module. The value
        is the CompileObj describing the .o file.
    """
    dep_fname = Path(parser.filename)
    assert compile_libs is None or dep_fname.suffix in ('.pyi', '.pyh') or pyccel_root in dep_fname.parents
    mod_folder = dep_fname.parent
    mod_base = dep_fname.name

    if compile_libs is None:
        assert deps is None
        compile_libs = []
        deps = {}
    else:
        # Stop conditions
        if parser.metavars.get('module_name', None) == 'omp_lib':
            return compile_libs, deps

        if parser.compile_obj:
            deps[dep_fname] = parser.compile_obj
        elif dep_fname not in deps:
            dep_compile_libs = [l for l in parser.metavars.get('libraries', '').split(',') if l]
            if not parser.metavars.get('ignore_at_import', False):
                deps[dep_fname] = CompileObj(mod_base,
                                    folder          = mod_folder,
                                    libs            = dep_compile_libs,
                                    has_target_file = not parser.metavars.get('no_target', False))
            else:
                compile_libs.extend(dep_compile_libs)

    # Proceed recursively
    for son in parser.sons:
        get_module_and_compile_dependencies(son, compile_libs, deps)

    return compile_libs, deps<|MERGE_RESOLUTION|>--- conflicted
+++ resolved
@@ -31,184 +31,6 @@
 language_extension = {'fortran':'f90', 'c':'c', 'python':'py'}
 
 #==============================================================================
-<<<<<<< HEAD
-=======
-# map internal libraries to their folders inside pyccel/stdlib and their compile objects
-# The compile object folder will be in the pyccel dirpath
-internal_libs = {
-    "pyc_math_f90"     : (stdlib_path / "math", "math", CompileObj("pyc_math_f90.f90",folder="math", libs = ('m',))),
-    "pyc_math_c"       : (stdlib_path / "math", "math", CompileObj("pyc_math_c.c",folder="math")),
-    "pyc_tools_f90"    : (stdlib_path / "tools", "tools", CompileObj("pyc_tools_f90.f90",folder="tools")),
-    "cwrapper"         : (stdlib_path / "cwrapper", "cwrapper", CompileObj("cwrapper.c",folder="cwrapper", extra_compilation_tools=('python',))),
-    "CSpan_extensions" : (stdlib_path / "STC_Extensions", "STC_Extensions", CompileObj("CSpan_extensions.h", folder="STC_Extensions", has_target_file = False)),
-    "stc" : (ext_path / "STC/include/stc", "STC/include/stc", CompileObj("stc", folder="STC/include", has_target_file = False)),
-    "gFTL" : (ext_path / "gFTL/install/GFTL-1.13/include/v2", "gFTL", CompileObj("gFTL", folder=".", has_target_file = False)),
-}
-internal_libs["STC_Extensions/Set_extensions"] = (stdlib_path / "STC_Extensions", "STC_Extensions", CompileObj("Set_Extensions.h",
-                                                      folder="STC_Extensions",
-                                                      has_target_file = False,
-                                                      dependencies = (internal_libs['stc'][2],)))
-internal_libs["STC_Extensions/Dict_extensions"] = (stdlib_path / "STC_Extensions", "STC_Extensions", CompileObj("Dict_Extensions.h",
-                                                     folder="STC_Extensions",
-                                                     has_target_file=False,
-                                                     dependencies=(internal_libs["stc"][2],)))
-internal_libs["STC_Extensions/List_extensions"] = (stdlib_path / "STC_Extensions", "STC_Extensions", CompileObj("List_Extensions.h",
-                                                      folder="STC_Extensions",
-                                                      has_target_file = False,
-                                                      dependencies = (internal_libs['stc'][2],)))
-internal_libs["STC_Extensions/Common_extensions"] = (stdlib_path / "STC_Extensions", "STC_Extensions", CompileObj("Common_Extensions.h",
-                                                      folder="STC_Extensions",
-                                                      has_target_file = False,
-                                                      dependencies = (internal_libs['stc'][2],)))
-internal_libs["gFTL_functions/Set_extensions"] = (stdlib_path / "gFTL_functions", "gFTL_functions", CompileObj("Set_Extensions.inc",
-                                                                     folder="gFTL_functions",
-                                                                     has_target_file = False,
-                                                                     dependencies = (internal_libs['gFTL'][2],)))
-internal_libs["gFTL_functions/Vector_extensions"] = (stdlib_path / "gFTL_functions", "gFTL_functions", CompileObj("Vector_Extensions.inc",
-                                                                     folder="gFTL_functions",
-                                                                     has_target_file = False,
-                                                                     dependencies = (internal_libs['gFTL'][2],)))
-internal_libs["gFTL_functions/Map_extensions"] = (stdlib_path / "gFTL_functions", "gFTL_functions", CompileObj("Map_Extensions.inc",
-                                                                     folder="gFTL_functions",
-                                                                     has_target_file = False,
-                                                                     dependencies = (internal_libs['gFTL'][2],)))
-internal_libs["stc/cstr"] = (ext_path / "STC/src", "STC/src", CompileObj("cstr_core.c", folder="STC/include", dependencies = (internal_libs['stc'][2],)))
-internal_libs["stc/cspan"] = (ext_path / "STC/src", "STC/src", CompileObj("cspan.c", folder="STC/include", dependencies = (internal_libs['stc'][2],)))
-internal_libs["stc/algorithm"] = (ext_path / "STC/include/stc/", "STC/include/stc/", CompileObj("algorithm.h",
-                                    folder="STC/include",
-                                    has_target_file = False,
-                                    dependencies = (internal_libs['stc'][2],)))
-
-
-#==============================================================================
-
-def not_a_copy(src_folder, dst_folder, filename):
-    """
-    Check if the file is different between the source and destination folders.
-
-    Check if the file filename present in src_folder is different (not a copy)
-    from the file filename present in dst_folder. This is done by checking if
-    the source file has been modified more recently than the destination file.
-    This would imply that it has been modified since the last copy.
-
-    Parameters
-    ----------
-    src_folder : str
-        The folder where the file was defined.
-
-    dst_folder : str
-        The folder where the file is being used.
-
-    filename : str
-        The name of the file.
-
-    Returns
-    -------
-    bool
-        False if the file in the destination folder is a copy of the file in the
-        source folder, True otherwise.
-    """
-    abs_src_file = os.path.join(src_folder, filename)
-    abs_dst_file = os.path.join(dst_folder, filename)
-    src_mod_time = os.path.getmtime(abs_src_file)
-    dst_mod_time = os.path.getmtime(abs_dst_file)
-    return src_mod_time > dst_mod_time
-
-#==============================================================================
-def copy_internal_library(dst_folder, lib_path, pyccel_dirpath, *, extra_files = None):
-    """
-    Copy an internal library to the specified Pyccel directory.
-
-    Copy an internal library from its specified stdlib folder to the Pyccel
-    directory. The copy is only done if the files are not already present or
-    if the files have changed since they were last copied. Extra files can be
-    added to the folder if and when the copy occurs (e.g. for specifying
-    the NumPy version compatibility).
-
-    Parameters
-    ----------
-    dst_folder : str
-        The name of the folder to be copied to, relative to the __pyccel__ folder.
-
-    lib_path : str
-        The absolute path to the folder to be copied.
-
-    pyccel_dirpath : str
-        The location that the folder should be copied to.
-
-    extra_files : dict
-        A dictionary whose keys are the names of any files to be created
-        in the folder and whose values are the contents of the file.
-
-    Returns
-    -------
-    str
-        The location that the files were copied to.
-    """
-
-    # remove library folder to avoid missing files and copy
-    # new one from pyccel stdlib
-    lib_dest_path = os.path.join(pyccel_dirpath, dst_folder)
-    with FileLock(lib_dest_path + '.lock'):
-        # Check if folder exists
-        if not os.path.exists(lib_dest_path):
-            to_create = True
-            to_update = False
-        else:
-            to_create = False
-            # If folder exists check if it needs updating
-            src_files = [os.path.relpath(os.path.join(root, f), lib_path) \
-                    for root, dirs, files in os.walk(lib_path) for f in files]
-            dst_files = [os.path.relpath(os.path.join(root, f), lib_dest_path) \
-                    for root, dirs, files in os.walk(lib_dest_path) \
-                    for f in files if not f.endswith('.lock')]
-            # Check if all files are present in destination
-            to_update = any(s not in dst_files for s in src_files)
-
-            # Check if original files have been modified
-            if not to_update:
-                to_update = any(not_a_copy(lib_path, lib_dest_path, s) for s in src_files)
-
-        if to_create:
-            # Copy all files from the source to the destination
-            shutil.copytree(lib_path, lib_dest_path)
-            # Create any requested extra files
-            if extra_files:
-                for filename, contents in extra_files.items():
-                    with open(os.path.join(lib_dest_path, filename), 'w') as f:
-                        f.writelines(contents)
-        elif to_update:
-            locks = FileLockSet()
-            for s in src_files:
-                base, ext = os.path.splitext(s)
-                if ext != '.h':
-                    locks.append(FileLock(os.path.join(lib_dest_path, base+'.o.lock')))
-            # Acquire locks to avoid compilation problems
-            with locks:
-                # Remove all files in destination directory
-                for d in dst_files:
-                    d_file = os.path.join(lib_dest_path, d)
-                    try:
-                        os.remove(d_file)
-                    except FileNotFoundError:
-                        # Don't call error in case of temporary compilation file that has disappeared
-                        # since reading the folder
-                        pass
-                # Copy all files from the source to the destination
-                for s in src_files:
-                    shutil.copyfile(os.path.join(lib_path, s),
-                            os.path.join(lib_dest_path, s))
-                # Create any requested extra files
-                if extra_files:
-                    for filename, contents in extra_files.items():
-                        extra_file = os.path.join(lib_dest_path, filename)
-                        with open(extra_file, 'w', encoding="utf-8") as f:
-                            f.writelines(contents)
-
-    return lib_dest_path
-
-#==============================================================================
->>>>>>> 93963d7b
 def generate_extension_modules(import_key, import_node, pyccel_dirpath,
                                compiler, include, libs, libdir, dependencies,
                                extra_compilation_tools, language, verbose, convert_only):
@@ -270,13 +92,8 @@
         new_dependencies.append(CompileObj(os.path.basename(filename), folder=folder,
                             include=include,
                             libs=libs, libdir=libdir,
-<<<<<<< HEAD
                             dependencies=(*dependencies, external_libs['gFTL']),
-                            accelerators=accelerators))
-=======
-                            dependencies=(*dependencies, internal_libs['gFTL'][2]),
                             extra_compilation_tools=extra_compilation_tools))
->>>>>>> 93963d7b
         manage_dependencies({'gFTL':None}, compiler, pyccel_dirpath, new_dependencies[-1],
                 language, verbose, convert_only)
 
