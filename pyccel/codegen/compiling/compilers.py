--- conflicted
+++ resolved
@@ -444,11 +444,7 @@
         # Collect compile information
         exec_cmd, includes, libs_flags, libdirs_flags, m_code = \
                 self._get_compile_components(compile_obj, accelerators)
-<<<<<<< HEAD
-        if self._info['exec'] in ('nvcc', 'nvc', 'nvfortran'):
-=======
         if self._info['exec'] == 'nvcc':
->>>>>>> 5295ee24
             linker_libdirs_flags = ['-Xcompiler' if l == '-L' else f'"-Wl,-rpath,{l}"' for l in libdirs_flags]
         else:
             linker_libdirs_flags = ['-Wl,-rpath' if l == '-L' else l for l in libdirs_flags]
