--- conflicted
+++ resolved
@@ -161,10 +161,6 @@
     ----------
     low_level_name : str
         The low-level name of the function being described.
-<<<<<<< HEAD
-    """
-    def identity(f):
-=======
 
     Returns
     -------
@@ -176,6 +172,5 @@
         The decorator that will actually be applied in the Python code.
         This method does nothing.
         """
->>>>>>> 74febf0c
         return f
     return identity