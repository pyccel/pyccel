#------------------------------------------------------------------------------------------#
# This file is part of Pyccel which is released under MIT License. See the LICENSE file or #
# go to https://github.com/pyccel/pyccel/blob/devel/LICENSE for full license details.      #
#------------------------------------------------------------------------------------------#

"""
This module contains all the provided decorator methods.
"""
import warnings

__all__ = (
    'allow_negative_index',
    'bypass',
    'device',
    'elemental',
    'inline',
    'private',
    'pure',
    'stack_array',
    'sympy',
    'template',
    'types',
    'kernel'
)


def sympy(f):
    return f

def bypass(f):
    return f

def types(*args, results = None):
    """
    Specify the types passed to the function.

    Specify the types passed to the function.

    Parameters
    ----------
    *args : tuple of str or types
        The types of the arguments of the function.

    results : str or type, optional
        The return type of the function.

    Returns
    -------
    decorator
        The identity decorator which will not modify the function.
    """
    warnings.warn("The @types decorator will be removed in a future version of " +
                  "Pyccel. Please use type hints. The @template decorator can be " +
                  "used to specify multiple types. See the documentation at " +
                  "https://github.com/pyccel/pyccel/blob/devel/docs/quickstart.md#type-annotations"
                  "for examples.", FutureWarning)
    def identity(f):
        return f
    return identity

def template(name, types=()):
    """template decorator."""
    def identity(f):
        return f
    return identity

def pure(f):
    return f

def private(f):
    return f

def elemental(f):
    return f

def inline(f):
    """Indicates that function calls to this function should
    print the function body directly"""
    return f

def stack_array(f, *args):
    """
    Decorator indicates that all arrays mentioned as args should be stored
    on the stack.

    Parameters
    ----------
    f : Function
        The function to which the decorator is applied
    args : list of str
        A list containing the names of all arrays which should be stored on the stack
    """
    def identity(f):
        return f
    return identity

def allow_negative_index(f,*args):
    """
    Decorator indicates that all arrays mentioned as args can be accessed with
    negative indexes. As a result all non-constant indexing uses a modulo
    function. This can have negative results on the performance

    Parameters
    ----------
    f : Function
        The function to which the decorator is applied
    args : list of str
        A list containing the names of all arrays which can be accessed
        with non-constant negative indexes
    """
    def identity(f):
        return f
    return identity

def kernel(f):
    """
    Decorator for marking a Python function as a kernel.

    This class serves as a decorator to mark a Python function
    as a kernel function, typically used for GPU computations.
    This allows the function to be indexed with the number of blocks and threads.

    Parameters
    ----------
    f : function
        The function to which the decorator is applied.

    Returns
    -------
    KernelAccessor
        A class representing the kernel function.
    """
    class KernelAccessor:
        """
        Class representing the kernel function.

        Class representing the kernel function.
        """
        def __init__(self, f):
            self._f = f
        def __getitem__(self, args):
            return self._f

<<<<<<< HEAD
    return KernelAccessor(f)
=======
    return KernelAccessor(f)

def device(f):
    """
    Decorator for marking a function as a GPU device function.

    This decorator is used to mark a Python function as a GPU device function.

    Parameters
    ----------
    f : Function
        The function to be marked as a device.

    Returns
    -------
    f
        The function marked as a device.
    """
    return f
>>>>>>> 828d1664
<|MERGE_RESOLUTION|>--- conflicted
+++ resolved
@@ -141,9 +141,6 @@
         def __getitem__(self, args):
             return self._f
 
-<<<<<<< HEAD
-    return KernelAccessor(f)
-=======
     return KernelAccessor(f)
 
 def device(f):
@@ -162,5 +159,4 @@
     f
         The function marked as a device.
     """
-    return f
->>>>>>> 828d1664
+    return f