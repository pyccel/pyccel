--- conflicted
+++ resolved
@@ -333,11 +333,7 @@
 ;
 
 TrailerSubscript: 
-<<<<<<< HEAD
-  (TrailerSlice | TrailerSliceLeft | TrailerSliceRight|Expression)
-=======
   (TrailerSlice | TrailerSliceLeft | TrailerSliceRight | Expression)
->>>>>>> f92fcc00
 ;
 
 TrailerSliceLeft:
