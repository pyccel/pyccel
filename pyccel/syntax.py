# coding: utf-8
import numpy as np
from numpy import ndarray
from numpy import asarray

from sympy.core.expr import Expr
from sympy.core.containers import Tuple
from sympy import Symbol, Integer, Float, Add, Mul,Pow
from sympy import true, false, pi
from sympy.logic.boolalg import And,Or
from sympy.tensor import Idx, Indexed, IndexedBase
from sympy.core.basic import Basic
from sympy.core.relational import Eq, Ne, Lt, Le, Gt, Ge
from sympy.core.function import Function
from sympy import preorder_traversal
from sympy import (Abs, sqrt, sin,  cos,  exp,  log, \
                   csc,  cos,  sec,  tan,  cot,  asin, \
                   acsc, acos, asec, atan, acot, atan2)


from sympy.core.basic import Basic
from sympy.core.expr import Expr
from sympy.core.compatibility import string_types
from sympy.core.operations import LatticeOp
from sympy.core.function import Derivative
from sympy.core.function import _coeff_isneg
from sympy.core.singleton import S
from sympy.utilities.iterables import iterable
from sympy import Integral, Symbol
from sympy.simplify.radsimp import fraction
from sympy.logic.boolalg import BooleanFunction


from pyccel.types.ast import allocatable_like
from pyccel.types.ast import FunctionCall
from pyccel.types.ast import DottedVariable
from pyccel.types.ast import DataType, DataTypeFactory
<<<<<<< HEAD
from pyccel.types.ast import NativeBool, NativeFloat, NativeComplex, NativeDouble, NativeInteger
from pyccel.types.ast import (For, Assign, Declare, Variable, \
                              FunctionHeader, ClassHeader, MethodHeader, \
=======
from pyccel.types.ast import (For, Assign, Declare, Variable,Result,\
                              FunctionHeader, ClassHeader, MethodHeader,\
>>>>>>> 38f12355
                              datatype, While, NativeFloat, \
                              EqualityStmt, NotequalStmt, \
                              MultiAssign, \
                              FunctionDef, ClassDef, Del, Print, \
                              Comment, AnnotatedComment, \
                              IndexedVariable, Slice, If, \
                              ThreadID, ThreadsNumber, \
                              Stencil, Ceil, Break, \
                              Zeros, Ones, Array, ZerosLike, Shape, Len, \
                              Dot, Sign, IndexedElement,\
                              Min, Max)

from pyccel.core.syntax     import BasicStmt
from pyccel.imports.syntax import ImportFromStmt
from pyccel.openmp.syntax   import OpenmpStmt

from pyccel.parallel.mpi import MPI
from pyccel.parallel.mpi import MPI_ERROR, MPI_STATUS
from pyccel.parallel.mpi import MPI_Assign, MPI_Declare
from pyccel.parallel.mpi import MPI_waitall
from pyccel.parallel.mpi import MPI_INTEGER, MPI_REAL, MPI_DOUBLE
from pyccel.parallel.mpi import MPI_comm_world, MPI_COMM_WORLD
from pyccel.parallel.mpi import MPI_status_size, MPI_STATUS_SIZE
from pyccel.parallel.mpi import MPI_proc_null, MPI_PROC_NULL
from pyccel.parallel.mpi import MPI_comm_size, MPI_comm_rank
from pyccel.parallel.mpi import MPI_comm_recv, MPI_comm_send
from pyccel.parallel.mpi import MPI_comm_irecv, MPI_comm_isend
from pyccel.parallel.mpi import MPI_comm_sendrecv
from pyccel.parallel.mpi import MPI_comm_sendrecv_replace
from pyccel.parallel.mpi import MPI_comm_barrier
from pyccel.parallel.mpi import MPI_comm_bcast
from pyccel.parallel.mpi import MPI_comm_scatter
from pyccel.parallel.mpi import MPI_comm_gather
from pyccel.parallel.mpi import MPI_comm_allgather
from pyccel.parallel.mpi import MPI_comm_alltoall
from pyccel.parallel.mpi import MPI_comm_reduce
from pyccel.parallel.mpi import MPI_comm_allreduce

DEBUG = False
#DEBUG = True

# TODO set to None
DEFAULT_TYPE = 'double'

known_functions = {
    "abs": "Abs",
#    "asin": "asin",
#    "acsc": "acsc",
#    "acot": "acot",
#    "acos": "acos",
#    "asec": "asec",
    "atan": "atan",
    "atan2": "atan2",
    "ceil": "Ceil",
    "cos": "cos",
    "cosh": "cosh",
    "cot": "cot",
    "csc": "csc",
    "dot": "dot",
    "exp": "exp",
    "len": "Len",
    "log": "log",
    "min": "Min",
    "max": "Max",
    "pow": "pow",
    "sec": "sec",
    "sign": "Sign",
    "sin": "sin",
    "sinh": "sinh",
    "sqrt": "sqrt",
    "tan": "tan",
    "tanh": "tanh"
}

# TODO: treat the inout case
# TODO: 1. check that every stmt is well implementing
#          the local_vars and stmt_vars properties.

# ...
def datatype_from_string(txt):
    if not isinstance(txt, str):
        raise TypeError('Expecting a string')

    if txt == 'int':
        return NativeInteger()
    elif txt == 'float':
        return NativeFloat()
    elif txt == 'double':
        return NativeDouble()
    elif txt == 'complex':
        return NativeComplex()
    elif txt == 'mpi_int':
        return MPI_INTEGER()
    elif txt == 'mpi_float':
        return MPI_FLOAT()
    elif txt == 'mpi_double':
        return MPI_DOUBLE()
# ...

# ...
def append_mpi(namespace, declarations):
    """Adds MPI functions and constants to the namespace

    namespace: dict
        dictorionary containing all declared variables/functions/classes.

    declarations: dict
        dictorionary containing all declarations.
    """
    # ...
    namespace['mpi_comm_world']  = MPI_COMM_WORLD
    namespace['mpi_status_size'] = MPI_STATUS_SIZE
    namespace['mpi_proc_null']   = MPI_PROC_NULL
    # ...

    # ...
    for i in [MPI_ERROR, MPI_STATUS]:
        namespace[i.name] = i

        dec = MPI_Declare(i.dtype, i)
        declarations[i.name] = dec
    # ...

    # ...
    body        = []
    local_vars  = []
    global_vars = []
    hide        = True
    kind        = 'procedure'
    # ...

    # ...
    args        = []
    datatype    = 'int'
    allocatable = False
    shape       = None
    rank        = 0

    var_name = 'result_%d' % abs(hash(datatype))

    for f_name in ['mpi_init', 'mpi_finalize']:
        var = Variable(datatype, var_name)
        results = [var]

        stmt = FunctionDef(f_name, args, results, \
                           body, local_vars, global_vars, \
                           hide=hide, kind=kind)

        namespace[f_name] = stmt
    # ...

    # ...
    i = np.random.randint(10)
    var_name = 'result_%d' % abs(hash(i))
    err_name = 'error_%d' % abs(hash(i))

    for f_name in ['mpi_comm_size', 'mpi_comm_rank', 'mpi_abort']:
        var = Variable(datatype, var_name)
        err = Variable(datatype, err_name)
        results = [var, err]

        args = [namespace['mpi_comm_world']]
        stmt = FunctionDef(f_name, args, results, \
                           body, local_vars, global_vars, \
                           hide=hide, kind=kind)

        namespace[f_name] = stmt
    # ...

    return namespace, declarations
# ...

# Global variable namespace
namespace    = {}
headers      = {}
declarations = {}

namespace["True"]  = true
namespace["False"] = false
namespace["pi"]    = pi
namespace, declarations = append_mpi(namespace, declarations)

# ... builtin types
builtin_types  = ['int', 'float', 'double', 'complex']
# ...

# ... will contain user defined types
custom_types   = {}

# TODO MPI
#custom_types['Communicator'] = Communicator
# ...

# ... builtin functions
builtin_funcs_math_un = ['abs', \
#                         'asin', 'acsc', 'acot', \
#                         'acos', 'asec', \
                         'atan', 'atan2', \
                         'ceil', 'cos', 'cosh', 'cot', 'csc', \
                         'exp', 'log', 'max', 'min', \
                         'sec', 'sign', 'sin', 'sinh', \
                         'sqrt', 'tan', 'tanh']
builtin_funcs_math_bin = ['dot', 'pow']
builtin_funcs_math = builtin_funcs_math_un + \
                     builtin_funcs_math_bin

builtin_funcs  = ['zeros', 'ones', 'array', 'zeros_like', 'len', 'shape']
builtin_funcs += builtin_funcs_math

builtin_funcs_mpi = ['mpi_waitall']
builtin_funcs += builtin_funcs_mpi
# ...

# ...
def print_namespace():
    print "-------- namespace --------"
    for key, value in namespace.items():
        if not(key in ['True', 'False', 'pi']):
            if isinstance(value, Variable):
                print key, type(value), value.rank #, id(value)
            else:
                print key, type(value)
    print "---------------------------"
# ...

def get_attributs(expr):
    """
    finds attributs of the expression
    """
    d_var = {}
    d_var['datatype']    = None
    d_var['allocatable'] = None
    d_var['shape']       = None
    d_var['rank']        = None

#    print '>>>> expr = ', expr, type(expr)
#    print '>>>> expr = ', type(expr)
#    if isinstance(expr, Variable):
#        print '>>>> expr = ', expr, " rank = ", expr.rank, " id = ", id(expr)
#    else:
#        print '>>>> expr = ', expr, type(expr), " id = ", id(expr)

    if isinstance(expr, dict):
        d_var['datatype']    = expr['datatype']
        d_var['allocatable'] = expr['allocatable']
        d_var['shape']       = expr['shape']
        d_var['rank']        = expr['rank']
        return d_var
    elif isinstance(expr, (list, tuple)):
        ds = [get_attributs(a) for a in expr]

        a = ds[0]
        d_var['datatype']    = a['datatype']
        d_var['allocatable'] = a['allocatable']
        d_var['shape']       = a['shape']
        d_var['rank']        = a['rank']
        if len(ds) == 1:
            return d_var
        for a in ds[1:]:
            if a['datatype'] == 'double':
                d_var['datatype'] = a['datatype']
            if a['allocatable']:
                d_var['allocatable'] = a['allocatable']
            if a['shape']:
                d_var['shape'] = a['shape']
            if a['rank'] > 0:
                d_var['rank'] = a['rank']
        return d_var
    elif isinstance(expr, Integer):
        d_var['datatype']    = 'int'
        d_var['allocatable'] = False
        d_var['rank']        = 0
        return d_var
    elif isinstance(expr, Float):
        # TODO choose precision
        d_var['datatype']    = DEFAULT_TYPE
        d_var['allocatable'] = False
        d_var['rank']        = 0
        return d_var
    elif isinstance(expr, DottedVariable):
        comm = expr.name[0]
        attr = expr.name[-1]
        base = comm.cls_base
        if not isinstance(base, MPI):
            raise TypeError("Expecting MPI instance")

        dtype = base.dtype(attr)

        d_var['datatype']    = dtype
        d_var['allocatable'] = False
        d_var['shape']       = None
        d_var['rank']        = 0
        d_var['cls_base']    = None
        return d_var
    elif isinstance(expr, MPI):
        if expr.is_integer:
            d_var['datatype']    = 'int'
        else:
            raise ValueError("Expecting a integer")
        d_var['allocatable'] = False
        d_var['shape']       = None
        d_var['rank']        = 0
        d_var['cls_base']    = MPI_COMM_WORLD
        return d_var
    elif isinstance(expr, (Ceil, Len)):
        d_var['datatype']    = 'int'
        d_var['allocatable'] = False
        d_var['rank']        = 0
        return d_var
    elif isinstance(expr, (Dot, Min, Max, Sign)):
        arg = expr.args[0]
        if isinstance(arg, Integer):
            d_var['datatype'] = 'int'
        elif isinstance(arg, Float):
            d_var['datatype'] = DEFAULT_TYPE
        elif isinstance(arg, Variable):
            d_var['datatype'] = arg.dtype
        d_var['allocatable'] = False
        d_var['rank']        = 0
        return d_var
    elif isinstance(expr, IndexedVariable):
        name = str(expr)
        if name in namespace:
            var = namespace[name]

            d_var['datatype']    = var.dtype
            d_var['allocatable'] = var.allocatable
            d_var['shape']       = var.shape
            d_var['rank']        = var.rank
            return d_var
    elif isinstance(expr, IndexedElement):
        name = str(expr.base)
        if name in namespace:
            var = namespace[name]

            d_var['datatype']    = var.dtype

            if iterable(var.shape):
                shape = []
                for s,i in zip(var.shape, expr.indices):
                    if isinstance(i, Slice):
                        shape.append(i)
            else:
                shape = None

            rank = var.rank - expr.rank
            if rank > 0:
                d_var['allocatable'] = var.allocatable

            d_var['shape']       = shape
            d_var['rank']        = rank
            return d_var
    elif isinstance(expr, Variable):
        d_var['datatype']    = expr.dtype
        d_var['allocatable'] = expr.allocatable
        d_var['shape']       = expr.shape
        d_var['rank']        = expr.rank
        return d_var
    elif isinstance(expr, FunctionCall):
        func = expr.func
        results = func.results
        if not(len(results) == 1):
            raise ValueError("Expecting one result.")
        result = results[0]
        d_var['datatype']    = result.dtype
        d_var['allocatable'] = result.allocatable
        d_var['shape']       = result.shape
        d_var['rank']        = result.rank
        return d_var
    elif isinstance(expr, Function):
        name = str(type(expr).__name__)
        avail_funcs = builtin_funcs
        avail_funcs = []
        for n, F in namespace.items():
            if isinstance(F, FunctionDef):
                avail_funcs.append(str(n))
        avail_funcs += builtin_funcs

        # this is to treat the upper/lower cases
        _known_functions = []
        for k, n in known_functions.items():
            _known_functions += [k, n]
        avail_funcs += _known_functions

        if not(name in avail_funcs):
            raise Exception("Could not find function {0}".format(name))

        if name in namespace:
            F = namespace[name]
            results = F.results

            if not(len(results) == 1):
                raise ValueError("Expecting a function with one return.")

            var = results[0][0]
            d_var['datatype']    = var.dtype
            d_var['allocatable'] = var.allocatable
            d_var['rank']        = var.rank
            if not(var.shape is None):
                d_var['shape'] = var.shape
        elif name in _known_functions:
            var = expr.args[0]
            if isinstance(var, Integer):
                d_var['datatype'] = 'int'
                d_var['allocatable'] = False
                d_var['rank']        = 0
            elif isinstance(var, Float):
                d_var['datatype'] = DEFAULT_TYPE
                d_var['allocatable'] = False
                d_var['rank']        = 0
            elif isinstance(var, Variable):
                d_var['datatype']    = var.dtype
                d_var['allocatable'] = var.allocatable
                d_var['rank']        = var.rank
                d_var['shape']       = var.shape
        else:
            raise ValueError("Undefined function {}".format(name))
        return d_var
    elif isinstance(expr, Expr):
        skipped = (Variable, IndexedVariable, IndexedElement, \
                   Function, FunctionDef)
        args = []
        for arg in expr.args:
            if not(isinstance(arg, skipped)):
                args.append(arg)
            else:
                if isinstance(arg, (Variable, IndexedVariable, FunctionDef)):
                    name = arg.name
                    var = namespace[name]
                    return get_attributs(var)
                else:
                    return get_attributs(arg)
        return get_attributs(args)
    else:
        raise TypeError("get_attributs is not available for {0}".format(type(expr)))

    return d_var

# TODO add kwargs
def builtin_function(name, args, lhs=None):
    """
    User friendly interface for builtin function calls.

    name: str
        name of the function
    args: list
        list of arguments
    lhs: str
        name of the variable to assign to
    """
    # ...
    def get_arguments():
        # TODO appropriate default type
        dtype = DEFAULT_TYPE
        allocatable = True
        shape = []
        for i in args:
            if isinstance(i, DataType):
                dtype = i
            elif isinstance(i, Tuple):
                shape = [j for j in i]
            else:
                # TODO further check
                shape.append(i)
        rank = len(shape)
        if rank == 1:
            shape = shape[0]

        d_var = {}
        d_var['datatype'] = dtype
        d_var['allocatable'] = allocatable
        d_var['shape'] = shape
        d_var['rank'] = rank

        return d_var
    # ...

    # ...
    def get_arguments_array():
        # TODO appropriate default type
        dtype = DEFAULT_TYPE
        allocatable = True
        for i in args:
            if isinstance(i, DataType):
                dtype = i
            elif isinstance(i, Tuple):
                arr = [j for j in i]
            else:
                raise TypeError("Expecting a Tuple or DataType.")
        arr = asarray(arr)
        shape = arr.shape
        rank = len(shape)

        d_var = {}
        d_var['datatype'] = dtype
        d_var['allocatable'] = allocatable
        d_var['shape'] = shape
        d_var['rank'] = rank

        return d_var, arr
    # ...

    # ...
    if name == "zeros":
        if not lhs:
            raise ValueError("Expecting a lhs.")
        d_var = get_arguments()
        insert_variable(lhs, **d_var)
        lhs = namespace[lhs]
        return Zeros(lhs, d_var['shape'])
    elif name == "ones":
        if not lhs:
            raise ValueError("Expecting a lhs.")
        d_var = get_arguments()
        insert_variable(lhs, **d_var)
        lhs = namespace[lhs]
        return Ones(lhs, d_var['shape'])
    elif name == "array":
        if not lhs:
            raise ValueError("Expecting a lhs.")
        d_var, arr = get_arguments_array()
        insert_variable(lhs, **d_var)
        lhs = namespace[lhs]
        return Array(lhs, arr, d_var['shape'])
    elif name == "zeros_like":
        if not lhs:
            raise ValueError("Expecting a lhs.")
        if not(len(args) == 1):
            raise ValueError("Expecting exactly one argument.")
        if not(args[0].name in namespace):
            raise ValueError("Undefined variable {0}".format(name))

        var = args[0]

        d_var = {}
        d_var['datatype']    = var.dtype
        d_var['allocatable'] = True
        d_var['shape']       = var.shape
        d_var['rank']        = var.rank

        insert_variable(lhs, **d_var)
        lhs = namespace[lhs]
        return ZerosLike(lhs, var)
    elif name == "dot":
        # TODO do we keep or treat inside math_bin?
        if lhs is None:
            return Dot(*args)
        else:
            d_var = {}
            d_var['datatype'] = args[0].dtype
            d_var['rank']     = 0
            insert_variable(lhs, **d_var)
            expr = Dot(*args)
            return Assign(Symbol(lhs), expr)
    elif name in ['max', 'min']:
        func = eval(known_functions[name])
        if lhs is None:
            return func(*args)
        else:
            d_var = {}
            d_var['datatype'] = args[0].dtype
            d_var['rank']     = 0
            insert_variable(lhs, **d_var)
            lhs = namespace[lhs]
            expr = func(*args)
            return Assign(lhs, expr)
    elif name in builtin_funcs_math_un + ['len']:
        if not(len(args) == 1):
            raise ValueError("pow takes exactly one argument")

        func = eval(known_functions[name])
        if lhs is None:
            return func(*args)
        else:
            d_var = {}
            # TODO get dtype from args
            if name in ['ceil', 'len']:
                d_var['datatype'] = 'int'
                d_var['rank']     = 0
            else:
                d_var['datatype'] = DEFAULT_TYPE
            insert_variable(lhs, **d_var)
            lhs = namespace[lhs]
            expr = func(*args)
            return Assign(lhs, expr)
    elif name in builtin_funcs_math_bin:
        if not(len(args) == 2):
            raise ValueError("pow takes exactly two arguments")

        func = eval(known_functions[name])
        if lhs is None:
            return func(*args)
        else:
            d_var = {}
            # TODO get dtype from args
            d_var['datatype'] = DEFAULT_TYPE
            insert_variable(lhs, **d_var)
            lhs = namespace[lhs]
            expr = func(*args)
            return Assign(lhs, expr)
    elif name == "mpi_waitall":
        if not lhs:
            raise ValueError("Expecting a lhs.")
        if not(len(args) == 2):
            raise ValueError("Expecting exactly two arguments.")
        if not(args[0].name in namespace):
            raise ValueError("Undefined variable {0}".format(name))

        d_var = {}
        d_var['datatype']    = 'int'
        d_var['allocatable'] = False
        d_var['shape']       = None
        d_var['rank']        = 0

        insert_variable(lhs, **d_var)
        lhs = namespace[lhs]
        rhs = MPI_waitall(*args)
        return MPI_Assign(lhs, rhs, strict=False)
    else:
        raise ValueError("Expecting a builtin function. given : ", name)
    # ...

def insert_variable(var_name, \
                    datatype=None, \
                    rank=None, \
                    allocatable=None, \
                    shape=None, \
                    intent=None, \
                    var=None, \
                    cls_base=None):
    """
    Inserts a variable as a symbol into the namespace. Appends also its
    declaration and the corresponding variable.

    var_name: str
        variable name

    datatype: str, DataType
        datatype variable attribut. One among {'int', 'float', 'complex'}

    allocatable: bool
        if True then the variable needs memory allocation.

    rank: int
        if rank > 0, then the variable is an array

    shape: int or list of int
        shape of the array.

    intent: None, str
        used to specify if the variable is in, out or inout argument.

    var: pyccel.types.ast.Variable
        if attributs are not given, then var must be provided.

    cls_base: class
        class base if variable is an object or an object member
    """
    if type(var_name) in [int, float]:
        return

    if DEBUG:
#    if True:
        print ">>>> trying to insert : ", var_name
        txt = '     datatype={0}, rank={1}, allocatable={2}, shape={3}, intent={4}'\
                .format(datatype, rank, allocatable, shape, intent)
        print txt

    if not isinstance(var_name, str):
        raise TypeError("Expecting a string for var_name.")

    if var_name in namespace:
        var = namespace[var_name]
        if datatype is None:
            datatype = var.dtype
        if rank is None:
            rank = var.rank
        if allocatable is None:
            allocatable = var.allocatable
        if shape is None:
            shape = var.shape

    # we create a variable (for annotation)
    var = Variable(datatype, var_name, \
                   rank=rank, \
                   allocatable=allocatable, \
                   shape=shape, \
                   cls_base=cls_base)

    # we create a declaration for code generation
    dec = Declare(datatype, var, intent=intent)

    if var_name in namespace:
        namespace.pop(var_name)
        declarations.pop(var_name)

    namespace[var_name]    = var
    declarations[var_name] = dec

# ...
def expr_with_trailer(expr, trailer=None):
    if trailer is None:
        return expr
    if isinstance(trailer, (tuple, list)):
        if len(trailer) == 0:
            return expr
        if len(trailer) == 1:
            return expr_with_trailer(expr, trailer[0])
        if expr.cls_base:
            if isinstance(expr.cls_base, MPI):
                comm = expr
                func = trailer[0].expr
                args = trailer[1].expr
                args += [comm]
#                print [type(a) for a in args]
                expr = eval('MPI_comm_{0}'.format(func))(*args)
        else:
            raise ValueError('Unable to construct expr from trailers.')
        return expr
    if isinstance(trailer, Trailer):
        return expr_with_trailer(expr, trailer.args)

    if isinstance(trailer, TrailerArgList):
        args = trailer.expr

        ls = []
        for i in args:
            if isinstance(i, (list, tuple)):
                ls.append(Tuple(*i))
            else:
                ls.append(i)
        args = ls
        name = str(expr)
        if name in builtin_funcs_math + ['len']:
            expr = builtin_function(name, args)
        else:
            if len(args) > 0:
                expr = Function(str(expr))(*args)
            else:
                func = namespace[str(expr)]
                expr = FunctionCall(func, None)
    elif isinstance(trailer, TrailerSubscriptList):
        args = trailer.expr

        v = namespace[expr.name]
        expr = IndexedVariable(v.name, dtype=v.dtype)[args]
    elif isinstance(trailer, TrailerDots):
        args = trailer.expr

        # TODO add IndexedVariable, IndexedElement
        dottables = (Variable)
        if not(isinstance(expr, dottables)):
            raise TypeError("Expecting Variable")
        var_name = '{0}.{1}'.format(expr.name, args)
        found_var = (var_name in namespace)
#            if not(found_var):
#                raise ValueError("Undefined variable {}".format(var_name))
        if var_name in namespace:
            expr = namespace[var_name]
        else:
            if not(expr.name in namespace):
                raise ValueError("Undefined variable {}".format(expr.name))
            expr = DottedVariable(expr, args)

            obj  = expr.name[0]
            attr = expr.name[-1]
            base = obj.cls_base
            if isinstance(base, MPI):
                expr = eval('MPI_comm_{0}'.format(attr))(obj)
            else:
                expr = DottedVariable(expr, args)
    return expr
# ...

# ...
# TODO: refactoring
def do_arg(a):
    if isinstance(a, str):
        arg = Symbol(a, integer=True)
    elif isinstance(a, (Integer, Float)):
        arg = a
    elif isinstance(a, ArithmeticExpression):
        arg = a.expr
        if isinstance(arg, (Symbol, Variable)):
            arg = Symbol(arg.name, integer=True)
        else:
            arg = convert_to_integer_expression(arg)
    else:
        raise Exception('Wrong instance in do_arg')

    return arg
# ...

# ... TODO improve. this version is not working with function calls
def convert_to_integer_expression(expr):
    """
    converts an expression to an integer expression.

    expr: sympy.expression
        a sympy expression
    """
    args_old = expr.free_symbols
    args = [Symbol(str(a), integer=True) for a in args_old]
    for a,b in zip(args_old, args):
        expr = expr.subs(a,b)
    return expr
# ...

# ...
def is_Float(s):
    """
    returns True if the string s is a float number.

    s: str, int, float
        a string or a number
    """
    try:
        float(s)
        return True
    except:
        return False
# ...

# ...
def convert_numpy_type(dtype):
    """
    convert a numpy type to standard python type that are understood by the
    syntax.

    dtype: int, float, complex
        a numpy datatype
    """
    # TODO improve, numpy dtypes are int64, float64, ...
    if dtype == int:
        datatype = 'int'
    elif dtype == float:
        datatype = DEFAULT_TYPE
    elif dtype == complex:
        datatype = 'complex'
    else:
        raise TypeError('Expecting int, float or complex for numpy dtype.')
    return datatype
# ...

# ...
class Pyccel(object):
    """Class for Pyccel syntax."""

    def __init__(self, **kwargs):
        """
        Constructor for Pyccel.

        statements : list
            list of parsed statements.
        """
        self.statements = kwargs.pop('statements', [])

        # ... reset global variables
        namespace    = {}
        headers      = {}
        declarations = {}

        namespace["True"]  = true
        namespace["False"] = false
        namespace["pi"]    = pi

        #namespace = append_mpi(namespace)
        # ...

    @property
    def declarations(self):
        """
        Returns the list of all declarations using objects from pyccel.types.ast
        """
        d = {}
        for key,dec in declarations.items():
            if dec.intent is None:
                d[key] = dec
        return d

    # TODO add example
    @property
    def expr(self):
        """Converts the IR into AST that is fully compatible with sympy."""
        ast = []
        for stmt in self.statements:
            expr = stmt.expr
            if not(expr is None):
                ast.append(expr)

        return ast

class ConstructorStmt(BasicStmt):
    """
    Class representing a Constructor statement.

    Constructors are used to mimic static typing in Python.
    """
    def __init__(self, **kwargs):
        """
        Constructor for the Constructor statement class.

        lhs: str
            variable to construct
        constructor: str
            a builtin constructor
        """
        self.lhs         = kwargs.pop('lhs')
        self.constructor = kwargs.pop('constructor')

        super(ConstructorStmt, self).__init__(**kwargs)

    @property
    def expr(self):
        """
        Process the Constructor statement by inserting the lhs variable in the
        global dictionaries.
        """
        var_name    = str(self.lhs)
        constructor = str(self.constructor)
        # TODO improve
        rank     = 0
        datatype = constructor
        insert_variable(var_name, datatype=datatype, rank=rank)
        return Comment("")

class DeclarationStmt(BasicStmt):
    """Class representing a declaration statement."""

    def __init__(self, **kwargs):
        """
        Constructor for the declaration statement.

        variables_names: list of str
            list of variable names.
        datatype: str
            datatype of the declared variables.
        """
        self.variables_name = kwargs.pop('variables')
        self.datatype = kwargs.pop('datatype')

        raise Exception("Need to be updated! not used anymore.")

        super(DeclarationStmt, self).__init__(**kwargs)

    @property
    def expr(self):
        """
        Process the declaration statement. This property will return a list of
        declarations statements.
        """
        datatype = str(self.datatype)
        decs = []
        # TODO depending on additional options from the grammar
        for var in self.variables:
            dec = Variable(datatype, var.expr)
            decs.append(Declare(datatype, dec, intent='in'))

        self.update()

        return decs

# TODO: improve by creating the corresponding object in pyccel.types.ast
class DelStmt(BasicStmt):
    """Class representing a delete statement."""

    def __init__(self, **kwargs):
        """
        Constructor for the Delete statement class.

        variables: list of str
            variables to delete
        """
        self.variables = kwargs.pop('variables')

        super(DelStmt, self).__init__(**kwargs)

    @property
    def expr(self):
        """
        Process the Delete statement by returning a pyccel.types.ast object
        """
        variables = [v.expr for v in self.variables]
        ls = []
        for var in variables:
            name = var.name
            if isinstance(name, (list, tuple)):
                name = '{0}.{1}'.format(name[0], name[1])
            if name in namespace:
                ls.append(namespace[name])
            else:
                raise Exception('Unknown variable {}'.format(name))

        self.update()

        return Del(ls)

# TODO: improve by creating the corresponding object in pyccel.types.ast
class PassStmt(BasicStmt):
    """Class representing a Pass statement."""

    def __init__(self, **kwargs):
        """
        Constructor for the Pass statement class.

        label: str
            label must be equal to 'pass'
        """
        self.label = kwargs.pop('label')

        super(PassStmt, self).__init__(**kwargs)

    @property
    def expr(self):
        """
        Process the Delete statement by returning a pyccel.types.ast object
        """
        self.update()

        return self.label

class IfStmt(BasicStmt):
    """Class representing an If statement."""

    def __init__(self, **kwargs):
        """
        Constructor for the If statement class.

        body_true: list
            statements tree as given by the textX, for the true block (if)
        body_false: list
            statements tree as given by the textX, for the false block (else)
        body_elif: list
            statements tree as given by the textX, for the elif blocks
        test: Test
            represents the condition for the If statement.
        """
        self.body_true  = kwargs.pop('body_true')
        self.body_false = kwargs.pop('body_false', None)
        self.body_elif  = kwargs.pop('body_elif',  None)
        self.test       = kwargs.pop('test')

        super(IfStmt, self).__init__(**kwargs)

    @property
    def stmt_vars(self):
        """Returns the statement variables."""
        ls = []
        for stmt in self.body_true.stmts:
            ls += stmt.local_vars
            ls += stmt.stmt_vars
        if not self.body_false==None:
            for stmt in self.body_false.stmts:
                ls += stmt.local_vars
                ls += stmt.stmt_vars
        if not self.body_elif==None:
            for elif_block in self.body_elif:
                for stmt in elif_block.body.stmts:
                    ls += stmt.local_vars
                    ls += stmt.stmt_vars
        return ls

    @property
    def expr(self):
        """
        Process the If statement by returning a pyccel.types.ast object
        """
        self.update()
        args = [(self.test.expr, self.body_true.expr)]

        if not self.body_elif==None:
            for elif_block in self.body_elif:
                args.append((elif_block.test.expr, elif_block.body.expr))

        if not self.body_false==None:
            args.append((True, self.body_false.expr))

        return If(*args)

class AssignStmt(BasicStmt):
    """Class representing an assign statement."""

    def __init__(self, **kwargs):
        """
        Constructor for the Assign statement.

        lhs: str
            variable to assign to
        rhs: ArithmeticExpression
            expression to assign to the lhs
        trailer: Trailer
            a trailer is used for a function call or Array indexing.
        """
        self.lhs     = kwargs.pop('lhs')
        self.rhs     = kwargs.pop('rhs')
        self.trailer = kwargs.pop('trailer', None)

        super(AssignStmt, self).__init__(**kwargs)

    @property
    def stmt_vars(self):
        """Statement variables."""
        return [self.lhs]

    @property
    def expr(self):
        """
        Process the Assign statement by returning a pyccel.types.ast object
        """
        if not isinstance(self.rhs, ArithmeticExpression):
            raise TypeError("Expecting an expression")

        rhs      = self.rhs.expr
        status   = None
        like     = None

        var_name = self.lhs
        trailer  = None
        args     = None
        if self.trailer:
            trailer = self.trailer.args
            args    = self.trailer.expr
            if isinstance(trailer, TrailerDots):
                var_name = '{0}.{1}'.format(self.lhs, args)

        if isinstance(rhs, Function):
            name = str(type(rhs).__name__)
            if name.lower() in builtin_funcs:
                args = rhs.args
                return builtin_function(name.lower(), args, lhs=var_name)

        found_var = (var_name in namespace)
        if not(found_var):  
            d_var = get_attributs(rhs)

#            print ">>>> AssignStmt : ", var_name, d_var

            d_var['allocatable'] = not(d_var['shape'] is None)
            if d_var['shape']:
                if DEBUG:
                    print "> Found an unallocated variable: ", var_name
                status = 'unallocated'
                like = allocatable_like(rhs)
            insert_variable(var_name, **d_var)

        if self.trailer is None:
            l = namespace[self.lhs]
        else:
            if isinstance(trailer, TrailerSubscriptList):
                v = namespace[str(self.lhs)]
                l = IndexedVariable(v.name, dtype=v.dtype)[args]
            elif isinstance(trailer, TrailerDots):
                # class attribut
                l = namespace[var_name]
            else:
                raise TypeError("Expecting SubscriptList or Dot")

        if not isinstance(rhs, MPI):
            return Assign(l, rhs, strict=False, status=status, like=like)
        else:
            return MPI_Assign(l, rhs, strict=False, status=status, like=like)

class MultiAssignStmt(BasicStmt):
    """
    Class representing multiple assignments.
    In fortran, this correspondans to the call of a subroutine.
    """
    def __init__(self, **kwargs):
        """
        Constructor for the multi Assign statement.

        lhs: list of str
            variables to assign to
        rhs: ArithmeticExpression
            expression to assign to the lhs
        """
        self.lhs = kwargs.pop('lhs')
        self.rhs = kwargs.pop('rhs')

        super(MultiAssignStmt, self).__init__(**kwargs)

    @property
    def stmt_vars(self):
        """Statement variables."""
        return self.lhs

    @property
    def expr(self):
        """
        Process the MultiAssign statement by returning a pyccel.types.ast object
        """
        lhs = self.lhs
        rhs = self.rhs.expr

        if not(isinstance(rhs, Function)):
            raise TypeError("Expecting a Function")

        f_name = str(type(rhs).__name__)
        # TODO additional functions like : shape
        if not(f_name in namespace):
            raise ValueError("Undefined function call {}.".format(f_name))

        F = namespace[f_name]
        if not(isinstance(F, FunctionDef)):
            raise TypeError("Expecting a FunctionDef")

        if not(len(F.results) == len(self.lhs)):
            raise ValueError("Wrong number of outputs.")

        for (var_name, result) in zip(self.lhs, F.results):
            if not(var_name in namespace):
                d_var = {}
                d_var['datatype']    = result[0].dtype
                d_var['allocatable'] = result[0].allocatable
                d_var['shape']       = result[0].shape
                d_var['rank']        = result[0].rank
                d_var['intent']      = None

#                print ">>>> MultiAssignStmt : ", var_name
#                print "                     : ", d_var

                d_var['allocatable'] = not(d_var['shape'] is None)
#                if d_var['shape']:
#                    if DEBUG:
#                        print "> Found an unallocated variable: ", var_name
#                    status = 'unallocated'
#                    like   = allocatable_like(rhs)
#                    print ">>>> Found variable : ", like
                insert_variable(var_name, **d_var)
        return MultiAssign(lhs, rhs)

#        if name == 'shape':
#            if not(len(args) == 1):
#                raise ValueError('shape takes only one argument.')
#            return Shape(lhs, args[0])
#        else:
#            return MultiAssign(lhs, rhs, args)

class ForStmt(BasicStmt):
    """Class representing a For statement."""

    def __init__(self, **kwargs):
        """
        Constructor for the For statement.

        iterable: str
            the iterable variable
        start: str
            start index
        end: str
            end index
        step: str
            step for the iterable. if not given, 1 will be used.
        body: list
            a list of statements for the body of the For statement.
        """
        self.iterable = kwargs.pop('iterable')
        self.start    = kwargs.pop('start')
        self.end      = kwargs.pop('end')
        self.step     = kwargs.pop('step', None)
        self.body     = kwargs.pop('body')

        super(ForStmt, self).__init__(**kwargs)

    @property
    def local_vars(self):
        """Local variables of the For statement."""
        return [self.iterable]

    @property
    def stmt_vars(self):
        """Statement variables."""
        ls = []
        for stmt in self.body.stmts:
            ls += stmt.local_vars
            ls += stmt.stmt_vars
        return ls

    def update(self):
        """
        Update before processing the statement
        """
        # check that start and end were declared, if they are symbols
        d_var = {}
        d_var['datatype']    = 'int'
        d_var['allocatable'] = False
        d_var['rank']        = 0
        insert_variable(self.iterable, **d_var)

    @property
    def expr(self):
        """
        Process the For statement by returning a pyccel.types.ast object
        """
        i = Symbol(self.iterable, integer=True)

        if self.start in namespace:
            b = namespace[self.start]
        else:
            b = do_arg(self.start)

        if self.end in namespace:
            e = namespace[self.end]
        else:
            e = do_arg(self.end)

        if self.step is None:
            s = 1
        else:
            if self.step in namespace:
                s = namespace[self.step]
            else:
                s = do_arg(self.step)

        self.update()

        body = self.body.expr

        return For(i, (b,e,s), body)

class WhileStmt(BasicStmt):
    """Class representing a While statement."""

    def __init__(self, **kwargs):
        """
        Constructor for the While statement.

        test: Test
            a test expression
        body: list
            a list of statements for the body of the While statement.
        """
        self.test = kwargs.pop('test')
        self.body = kwargs.pop('body')

        super(WhileStmt, self).__init__(**kwargs)

    @property
    def stmt_vars(self):
        """Statement variables."""
        ls = []
        for stmt in self.body.stmts:
            ls += stmt.local_vars
            ls += stmt.stmt_vars
        return ls

    @property
    def expr(self):
        """
        Process the While statement by returning a pyccel.types.ast object
        """
        test = self.test.expr

        self.update()

        body = self.body.expr

        return While(test, body)

class ExpressionElement(object):
    """Class representing an element of an expression."""
    def __init__(self, **kwargs):
        """
        Constructor for the ExpessionElement class.

        parent: ArithmeticExpression
            parent ArithmeticExpression
        op:
            attribut in the ArithmeticExpression (see the grammar)
        """
        # textX will pass in parent attribute used for parent-child
        # relationships. We can use it if we want to.
        self.parent = kwargs.get('parent', None)

        # We have 'op' attribute in all grammar rules
        self.op = kwargs['op']

        super(ExpressionElement, self).__init__()

class FactorSigned(ExpressionElement, BasicStmt):
    """Class representing a signed factor."""

    def __init__(self, **kwargs):
        """
        Constructor for a signed factor.

        sign: str
            one among {'+', '-'}
        """
        self.sign    = kwargs.pop('sign', '+')

        super(FactorSigned, self).__init__(**kwargs)

    @property
    def expr(self):
        """
        Process the signed factor, by returning a sympy expression
        """
        if DEBUG:
            print "> FactorSigned "
        expr = self.op.expr
        return -expr if self.sign == '-' else expr

class AtomExpr(ExpressionElement, BasicStmt):
    """Class representing an atomic expression."""

    def __init__(self, **kwargs):
        """
        Constructor for a atomic expression.

        trailer: Trailer
            a trailer is used for a function call or Array indexing.
        """
        self.trailers = kwargs.pop('trailers', None)

        super(AtomExpr, self).__init__(**kwargs)

    @property
    def expr(self):
        """
        Process the atomic expression, by returning a sympy expression
        """
        if DEBUG:
            print "> AtomExpr "
        expr = self.op.expr

        return expr_with_trailer(expr, self.trailers)

class Power(ExpressionElement, BasicStmt):
    """Class representing an atomic expression."""

    def __init__(self, **kwargs):
        """
        Constructor for a atomic expression.

        exponent: str
            a exponent.
        """
        self.exponent = kwargs.pop('exponent', None)

        super(Power, self).__init__(**kwargs)

    @property
    def expr(self):
        """
        Process the atomic expression, by returning a sympy expression
        """
        if DEBUG:
            print "> AtomExpr "
        expr = self.op.expr
        if self.exponent is None:
            return expr
        else:
            exponent = self.exponent.expr
            return Pow(expr, exponent)

class Term(ExpressionElement):
    """Class representing a term in the grammar."""

    @property
    def expr(self):
        """
        Process the term, by returning a sympy expression
        """
        if DEBUG:
            print "> Term "

        ret = self.op[0].expr
        for operation, operand in zip(self.op[1::2], self.op[2::2]):
            if operation == '*':
                ret = Mul(ret, operand.expr)
            else:
                a   = Pow(operand.expr, -1)
                ret = Mul(ret, a)
        return ret

class ArithmeticExpression(ExpressionElement):
    """Class representing an expression in the grammar."""

    @property
    def expr(self):
        """
        Process the expression, by returning a sympy expression
        """
        if DEBUG:
            print "> ArithmeticExpression "

        ret = self.op[0].expr
        for operation, operand in zip(self.op[1::2], self.op[2::2]):

            if operation == '+':
                ret = Add(ret, operand.expr)
            else:
                a   = Mul(-1, operand.expr)
                ret = Add(ret, a)

        return ret

class Atom(ExpressionElement):
    """Class representing an atom in the grammar."""

    @property
    def expr(self):
        """
        Process the atom, by returning a sympy atom
        """
        if DEBUG:
#        if True:
            print "> Atom "
            print self.op, type(self.op)

        op = self.op
        if op in ['shape']:
            raise ValueError('shape function can not be used in an expression.')

        if type(op) == int:
            return Integer(op)
        elif is_Float(op):
            # op is here a string that can be converted to a number
            # TODO use Default precision
            return Float(float(op))
        elif type(op) == list:
            # op is a list
            for O in op:
                if O in namespace:
                    return namespace[O]
                elif type(O) == int:
                    return Integer(O)
                elif type(O) == float:
                    # TODO use Default precision
                    return Float(O)
                else:
                    raise Exception('Unknown variable "{}" at position {}'
                                    .format(O, self._tx_position))
        elif isinstance(op, ExpressionElement):
            return op.expr
        elif op in namespace:
            if isinstance(namespace[op], FunctionDef):
                return Function(op)
            else:
                return namespace[op]
        elif op in builtin_funcs:
            return Function(op)
        elif op in builtin_types:
            return datatype(op)
        elif op == 'None':
            raise ValueError("Atom None not yet available.")
        elif op == 'True':
            return true
        elif op == 'False':
            return false
        else:
            txt = 'Undefined variable "{0}" of type {1}'.format(op, type(op))
            raise Exception(txt)

class Test(ExpressionElement):
    """Class representing a test expression as described in the grammmar."""

    @property
    def expr(self):
        """
        Process the test expression, by returning a sympy expression
        """
        if DEBUG:
            print "> DEBUG "
        ret = self.op.expr
        return ret

# TODO improve using sympy And, Or, Not, ...
class OrTest(ExpressionElement):
    """Class representing an Or term expression as described in the grammmar."""

    @property
    def expr(self):
        """
        Process the Or term, by returning a sympy expression
        """
        if DEBUG:
            print "> DEBUG "

        ret = self.op[0].expr
        for operand in self.op[1:]:
            ret = Or(ret,operand.expr)
        
        return ret

# TODO improve using sympy And, Or, Not, ...
class AndTest(ExpressionElement):
    """Class representing an And term expression as described in the grammmar."""

    @property
    def expr(self):
        """
        Process the And term, by returning a sympy expression
        """
        if DEBUG:
            print "> DEBUG "

        ret = self.op[0].expr

        
        for operand in self.op[1:]:
            ret = And(ret,operand.expr)
        return ret

# TODO improve using sympy And, Or, Not, ...
class NotTest(ExpressionElement):
    """Class representing an Not term expression as described in the grammmar."""

    @property
    def expr(self):
        """
        Process the Not term, by returning a sympy expression
        """
        if DEBUG:
            print "> DEBUG "

        ret = self.op.expr
        ret = (not ret)
        return ret

class Comparison(ExpressionElement):
    """Class representing the comparison expression as described in the grammmar."""

    @property
    def expr(self):
        """
        Process the comparison, by returning a sympy expression
        """
        if DEBUG:
            print "> Comparison "

        ret = self.op[0].expr
        for operation, operand in zip(self.op[1::2], self.op[2::2]):
            if operation == "==":
                ret = Eq(ret, operand.expr)
            elif operation == ">":
                ret = Gt(ret, operand.expr)
            elif operation == ">=":
                ret = Ge(ret, operand.expr)
            elif operation == "<":
                ret = Lt(ret, operand.expr)
            elif operation == "<=":
                ret = Le(ret, operand.expr)
            elif operation == "<>":
                ret = Ne(ret, operand.expr)
            else:
                raise Exception('operation not yet available at position {}'
                                .format(self._tx_position))
        return ret

class FlowStmt(BasicStmt):
    """Base class representing a Flow statement in the grammar."""

    def __init__(self, **kwargs):
        """
        Constructor for a Flow statement

        label: str
            name of the flow statement.
            One among {'break', 'continue', 'return', 'raise', 'yield'}
        """
        self.label = kwargs.pop('label')

class BreakStmt(FlowStmt):
    """Base class representing a Break statement in the grammar."""
    def __init__(self, **kwargs):
        super(BreakStmt, self).__init__(**kwargs)
    @property
    def expr(self):
        return Break()

class ContinueStmt(FlowStmt):
    """Base class representing a Continue statement in the grammar."""

# TODO improve
class ReturnStmt(FlowStmt):
    """Base class representing a Return statement in the grammar."""

    def __init__(self, **kwargs):
        """
        Constructor for a return statement flow.

        variables: list
            list of variables to return, as Expression
        results: list
            list of variables to return, as pyccel.types.ast objects
        """
        self.variables = kwargs.pop('variables')
        self.results   = None

        super(ReturnStmt, self).__init__(**kwargs)

    @property
    def expr(self):
        """
        Process the return flow statement
        """
        self.update()

        decs = []
        # TODO depending on additional options from the grammar
        # TODO check that var is in namespace
        k=1
        for var_var in self.variables:
            var_expr=var_var.expr
            var_name=str(var_expr)
            
            if var_name in namespace:
                var = namespace[var_name]
#                print var_name, var
                if isinstance(var, (Variable,IndexedElement,IndexedVariable)): # TODO intent must be out => result
                    res = (Variable(var.dtype, var_name, \
                                   rank=var.rank, \
                                   allocatable=var.allocatable, \
                                   shape=var.shape),None)
                else:
                    # TODO is it correct? raise?
                    datatype = var.datatype
                    res = Variable(datatype, var_name)
            elif isinstance(var_expr,(Integer, Float, Add, Mul,Pow)):
                var_d=get_attributs(var_expr)
                res = (Variable(var_d['datatype'],\
                               'result_%s'%abs(hash(str(var_d['datatype'])+str(k))), \
                                   rank=var_d['rank'], \
                                   allocatable=var_d['allocatable'], \
                                   shape=var_d['shape']),var_expr)
                k=k+1
            else:
                raise()

            decs.append(res)

        self.results = decs
        return Result(decs)

class RaiseStmt(FlowStmt):
    """Base class representing a Raise statement in the grammar."""

class YieldStmt(FlowStmt):
    """Base class representing a Yield statement in the grammar."""

class FunctionDefStmt(BasicStmt):
    """Class representing the definition of a function in the grammar."""

    def __init__(self, **kwargs):
        """
        Constructor for the definition of a function.

        name: str
            name of the function
        args: list
            list of the function arguments
        body: list
            list of statements as given by the parser.
        parent: stmt
            parent statement.
        """
        self.name = kwargs.pop('name')
        self.args = kwargs.pop('args')
        self.body = kwargs.pop('body')
        self.parent = kwargs.get('parent', None)

        super(FunctionDefStmt, self).__init__(**kwargs)

    @property
    def local_vars(self):
        """returns the local variables of the body."""
        return self.body.local_vars

    @property
    def stmt_vars(self):
        """returns the statement variables of the body."""
        return self.body.stmt_vars

    # TODO scope
    @property
    def expr(self):
        
        """
        Process the Function Definition by returning the appropriate object from
        pyccel.types.ast
        """
#        print "*********** FunctionDefStmt.expr: Begin"
        name = str(self.name)
        args = self.args
        local_vars  = []
        global_vars = []
        
        cls_instance = None
        if isinstance(self.parent, SuiteStmt):
            if isinstance(self.parent.parent, ClassDefStmt):
                cls_instance = self.parent.parent.name
    
        if cls_instance:
            name = '{0}.{1}'.format(cls_instance, name)
            # remove self from args
            args = args[1:]
            
            # insert self to namespace
            d_var = {}
            dtype = custom_types[cls_instance]()
            d_var['datatype']    = dtype
            d_var['allocatable'] = False
            d_var['shape']       = None
            d_var['rank']        = 0
            d_var['intent']      = 'inout'
            insert_variable('self', **d_var)
        
        if not(name in headers):
            raise Exception('Function header could not be found for {0}.'
                           .format(name))
        
        if not(len(args) == len(headers[name].dtypes)):
            raise Exception("Wrong number of arguments in the header.")
        
        # old occurence of args will be stored in scope
        scope_vars = {}
        scope_decs = {}
        h = headers[name]
        for arg_name, d in zip(args, h.dtypes):
            if arg_name in namespace:
                var = namespace.pop(arg_name)
                dec = declarations.pop(arg_name)
                    
                scope_vars[arg_name] = var
                scope_decs[arg_name] = dec
    
            rank = 0
            for i in d[1]:
                if isinstance(i, Slice):
                    rank += 1
            d_var = {}
            d_var['datatype']    = d[0]
            d_var['allocatable'] = False
            d_var['shape']       = None
            d_var['rank']        = rank
            d_var['intent']      = 'in'
            insert_variable(arg_name, **d_var)
            var = namespace[arg_name]
     
        body = self.body.expr
        
        args    = [namespace[arg_name] for arg_name in self.args]
        prelude = [declarations[arg_name] for arg_name in self.args]
    
        
        results = []
        for stmt in self.body.stmts:
            if isinstance(stmt, ReturnStmt):
                results += stmt.results
                
        # ...
    
        # ... cleaning the namespace
        for arg_name in self.args:
            del declarations[arg_name]
            del namespace[arg_name]
    
        ls = self.local_vars + self.stmt_vars
        for var_name in ls:
            if var_name in namespace:
                prelude.append(declarations[var_name])
    
                del namespace[var_name]
                del declarations[var_name]
        # ...
    
        # ...
        for arg_name, var in scope_vars.items():
            var = scope_vars.pop(arg_name)
            namespace[arg_name] = var
    
        for arg_name, dec in scope_decs.items():
            dec = scope_decs.pop(arg_name)
            declarations[arg_name] = dec
        # ...
    
        body = prelude + body
    
        
    
        # rename the method in the class case
        f_name = name
        cls_name = None
        if cls_instance:
            f_name   = name.split('.')[-1]
            cls_name = name.split('.')[0]
        stmt = FunctionDef(f_name, args, results, body, \
                           local_vars, global_vars, \
                           cls_name=cls_name)
        namespace[name] = stmt
<<<<<<< HEAD
=======
        
#        print namespace
>>>>>>> 38f12355
#        print "*********** FunctionDefStmt.expr: End"
        return stmt

class ClassDefStmt(BasicStmt):
    """Class representing the definition of a class in the grammar."""

    def __init__(self, **kwargs):
        """
        Constructor for the definition of a class.
        We only allow for single inheritence, to match with Fortran specs.

        name: str
            name of the class
        base: list
            base class
        body: list
            list of statements as given by the parser.
        """
        self.name = kwargs.pop('name')
        self.base = kwargs.pop('base')
        self.body = kwargs.pop('body')

        super(ClassDefStmt, self).__init__(**kwargs)

    @property
    def expr(self):
        """
        Process the Class Definition by returning the appropriate object from
        pyccel.types.ast
        """
#        print "*********** ClassDefStmt.expr: Begin"
        name = str(self.name)

        if not(name in headers):
            raise Exception('Class header could not be found for {0}.'
                           .format(name))

        header  = headers[name]
        options = header.options

        body    = self.body.expr

        # ...
        attributs = []
        d = {}
        for key,v in namespace.items():
            if key.startswith('self.'):
                d[key] = v
                n = key.split('self.')[-1]
                var = v.clone(n)
                attributs.append(var)
        # ...

        methods = []
        for stmt in body:
            if isinstance(stmt, FunctionDef):
                methods.append(stmt)

        stmt = ClassDef(name, attributs, methods, options)
        namespace[name] = stmt

        # ... cleaning
        for k,v in d.items():
            namespace.pop(k)
            declarations.pop(k)
        # ...

#        print "*********** ClassDefStmt.expr: End"

        return stmt

class PythonPrintStmt(BasicStmt):
    """Class representing a Print statement as described in the grammar."""

    def __init__(self, **kwargs):
        """
        Constructor for a Print statement.

        name: str
            is equal to 'print'
        args: list
            list of atoms to print
        """
        self.name = kwargs.pop('name')
        self.args = kwargs.pop('args')

        super(PythonPrintStmt, self).__init__(**kwargs)

    @property
    def expr(self):
        """
        Process the Print statement,
        by returning the appropriate object from pyccel.types.ast
        """
        self.update()

        func_name   = self.name
        args        = self.args
        expressions=[]

        for arg in args:
            if not isinstance(arg,str):
               expressions.append(arg.expr)
            else:
                expressions.append(arg)
        return Print(expressions)

class CommentStmt(BasicStmt):
    """Class representing a Comment in the grammar."""

    def __init__(self, **kwargs):
        """
        Constructor for a Comment.

        text: str
            text that appears in the comment
        """
        self.text = kwargs.pop('text')

        # TODO improve
        #      to remove:  # coding: utf-8
        if ("coding:" in self.text) or ("utf-8" in self.text):
            self.text = ""

        super(CommentStmt, self).__init__(**kwargs)

    @property
    def expr(self):
        """
        Process the Comment statement,
        by returning the appropriate object from pyccel.types.ast
        """
        self.update()
        return Comment(self.text)

class SuiteStmt(BasicStmt):
    """Class representing a Suite statement in the grammar."""
    def __init__(self, **kwargs):
        """
        Constructor for a Suite statement.

        stmts: list
            list of statements as given by the parser.
        parent: stmt
            parent statement.
        """
        self.stmts  = kwargs.pop('stmts')
        self.parent = kwargs.get('parent', None)

        super(SuiteStmt, self).__init__(**kwargs)

    @property
    def local_vars(self):
        """returns local variables for every statement in stmts."""
        ls = []
        for stmt in self.stmts:
            ls += stmt.local_vars
        s = set(ls)
        return list(s)

    @property
    def stmt_vars(self):
        """returns statement variables for every statement in stmts."""
        ls = []
        for stmt in self.stmts:
            ls += stmt.stmt_vars
        s = set(ls)
        return list(s)

    @property
    def expr(self):
        """
        Process the Suite statement,
        by returning a list of appropriate objects from pyccel.types.ast
        """
#        print "local_vars = ", self.local_vars
#        print "stmt_vars  = ", self.stmt_vars
        self.update()
        ls = [stmt.expr for stmt in  self.stmts]
        return ls

class BasicTrailer(BasicStmt):
    """Base class representing a Trailer in the grammar."""
    def __init__(self, **kwargs):
        """
        Constructor for a Base Trailer.

        args: list or ArgList
            arguments of the trailer
        """
        self.args = kwargs.pop('args', None)

        super(BasicTrailer, self).__init__(**kwargs)

class Trailer(BasicTrailer):
    """Class representing a Trailer in the grammar."""
    def __init__(self, **kwargs):
        """
        Constructor for a Trailer.
        """
        super(Trailer, self).__init__(**kwargs)

    @property
    def expr(self):
        """
        Process a Trailer by returning the approriate objects from
        pyccel.types.ast
        """
        self.update()
        return self.args.expr

class TrailerArgList(BasicTrailer):
    """Class representing a Trailer with list of arguments in the grammar."""
    def __init__(self, **kwargs):
        """
        Constructor of the Trailer ArgList
        """
        super(TrailerArgList, self).__init__(**kwargs)

    @property
    def expr(self):
        """
        Process a Trailer by returning the approriate objects from
        pyccel.types.ast
        """
        self.update()
        return [arg.expr for arg in  self.args]

class TrailerSubscriptList(BasicTrailer):
    """Class representing a Trailer with list of subscripts in the grammar."""
    def __init__(self, **kwargs):
        """
        Constructor of the Trailer with subscripts
        """
        super(TrailerSubscriptList, self).__init__(**kwargs)

    @property
    def expr(self):
        """
        Process a Trailer by returning the approriate objects from
        pyccel.types.ast
        """
        self.update()
        args = []
        for a in self.args:
            if isinstance(a, ArithmeticExpression):
                arg = do_arg(a)

                # TODO treat n correctly
                n = Symbol('n', integer=True)
                i = Idx(arg, n)
                args.append(i)
            elif isinstance(a, BasicSlice):
                arg = a.expr
                args.append(arg)
            else:
                raise Exception('Wrong instance')
        return args

class TrailerDots(BasicTrailer):
    """Class representing a Trailer with dots in the grammar."""
    def __init__(self, **kwargs):
        """
        Constructor of the Trailer
        """
        super(TrailerDots, self).__init__(**kwargs)

    @property
    def expr(self):
        """
        Process a Trailer by returning the approriate objects from
        pyccel.types.ast
        """
        self.update()
        # args is not a list
        return self.args
#        return [arg.expr for arg in  self.args]

class BasicSlice(BasicStmt):
    """Base class representing a Slice in the grammar."""
    def __init__(self, **kwargs):
        """
        Constructor for the base slice.
        The general form of slices is 'a:b'

        start: str, int, ArithmeticExpression
            Starting index of the slice.
        end: str, int, ArithmeticExpression
            Ending index of the slice.
        """
        self.start = kwargs.pop('start', None)
        self.end   = kwargs.pop('end',   None)

        super(BasicSlice, self).__init__(**kwargs)

    def extract_arg(self, name):
        """
        returns an argument as a variable, given its name

        name: str
            variable name
        """
        if name is None:
            return None

        var = None
        if isinstance(name, (Integer, Float)):
            var = Integer(name)
        elif isinstance(name, str):
            if name in namespace:
                var = namespace[name]
            else:
                raise Exception("could not find {} in namespace ".format(name))
        elif isinstance(name, ArithmeticExpression):
            var = do_arg(name)
        else:
            raise Exception("Unexpected type {0} for {1}".format(type(name), name))

        return var

    @property
    def expr(self):
        """
        Process the Slice statement, by giving its appropriate object from
        pyccel.types.ast
        """
        start = self.extract_arg(self.start)
        end   = self.extract_arg(self.end)

        return Slice(start, end)

class TrailerSlice(BasicSlice):
    """
    Class representing a Slice in the grammar.
    A Slice is of the form 'a:b'
    """
    pass

class TrailerSliceRight(BasicSlice):
    """
    Class representing a right Slice in the grammar.
    A right Slice is of the form 'a:'
    """
    pass

class TrailerSliceLeft(BasicSlice):
    """
    Class representing a left Slice in the grammar.
    A left Slice is of the form ':b'
    """
    pass

class TrailerSliceEmpty(BasicSlice):
    """
    Class representing an empty Slice in the grammar.
    An empty Slice is of the form ':'
    """
    def __init__(self, **kwargs):
        """
        """
        self.dots  = kwargs.pop('dots')
        super(TrailerSliceEmpty, self).__init__(**kwargs)

class ThreadStmt(BasicStmt):
    """Class representing a Thread call function in the grammar."""

    def __init__(self, **kwargs):
        """
        Constructor for a Thread function call.

        lhs: str
            variable name to create
        func: str
            function to call
        """
        self.lhs  = kwargs.pop('lhs')
        self.func = kwargs.pop('func')

        super(ThreadStmt, self).__init__(**kwargs)

    def update(self):
        """
        appends the variable to the namespace
        """
        var_name = str(self.lhs)
        if not(var_name in namespace):
            insert_variable(var_name, datatype='int', rank=0)
        else:
            raise Exception('Already declared variable for thread_id.')

    @property
    def expr(self):
        """
        Process the Thread function call,
        by returning the appropriate object from pyccel.types.ast
        """
        self.update()

        var_name = str(self.lhs)
        var = Symbol(var_name)

        func = str(self.func)
        if func == 'thread_id':
            return ThreadID(var)
        elif func == 'thread_number':
            return ThreadsNumber(var)
        else:
            raise Exception('Wrong value for func.')

class ArgList(BasicStmt):
    """Class representing a list of arguments."""
    def __init__(self, **kwargs):
        """
        Constructor for ArgList statement.

        args: list
            list of arguments
        """
        self.args = kwargs.pop('args', None)

        super(ArgList, self).__init__(**kwargs)

    @property
    def expr(self):
        """
        Process the ArgList statement,
        by returning a list of appropriate objects from pyccel.types.ast
        """
        ls = []
        for arg in self.args:
            if isinstance(arg, ArgList):
                ls.append(arg.expr)
            elif type(arg) == int:
                ls.append(int(arg))
            elif is_Float(arg):
                ls.append(float(arg))
            else:
                if arg in namespace:
                    ls.append(namespace[arg])
                else:
                    ls.append(arg)
        return ls

class StencilStmt(AssignStmt):
    """Class representing a Stencil statement in the grammar."""

    def __init__(self, **kwargs):
        """
        Constructor for a Stencil statement.

        lhs: str
            variable name to create
        parameters: list
            list of parameters needed for the Stencil object.
        """
        self.lhs        = kwargs.pop('lhs')
        self.parameters = kwargs.pop('parameters')

        labels = [str(p.label) for p in self.parameters]
        values = [p.value.value for p in self.parameters]
        d = {}
        for (label, value) in zip(labels, values):
            d[label] = value
        self.parameters = d

        try:
            self.datatype = self.parameters['dtype']
        except:
            self.datatype = DEFAULT_TYPE

        try:
            self.shape = self.parameters['shape']
            # on LRZ, self.shape can be a list of ArgList
            # this is why we do the following check
            # maybe a bug in textX
            if isinstance(self.shape, list):
                if isinstance(self.shape[0], ArgList):
                    self.shape = self.shape[0].args
            elif isinstance(self.shape, ArgList):
                self.shape = self.shape.args
        except:
            raise Exception('Expecting shape at position {}'
                            .format(self._tx_position))

        try:
            self.step = self.parameters['step']
            # on LRZ, self.step can be a list of ArgList
            # this is why we do the following check
            # maybe a bug in textX
            if isinstance(self.step, list):
                if isinstance(self.step[0], ArgList):
                    self.step = self.step[0].args
            elif isinstance(self.step, ArgList):
                self.step = self.step.args
        except:
            raise Exception('Expecting step at position {}'
                            .format(self._tx_position))

        super(AssignStmt, self).__init__(**kwargs)

    @property
    def stmt_vars(self):
        """returns statement variables."""
        return [self.lhs]

    def update(self):
        """
        specific treatments before process
        """
        var_name = self.lhs
        if not(var_name in namespace):
            if DEBUG:
                print("> Found new variable " + var_name)

            datatype = self.datatype

            # ...
            def format_entry(s_in):
                rank = 0
                if isinstance(s_in, int):
                    s_out = s_in
                    rank = 1
                elif isinstance(s_in, float):
                    s_out = int(s_in)
                    rank = 1
                elif isinstance(s_in, list):
                    s_out = []
                    for s in s_in:
                        if isinstance(s, (int, float)):
                            s_out.append(int(s))
                        elif isinstance(s, str):
                            if not(s in namespace):
                                raise Exception('Could not find s_out variable.')
                            s_out.append(namespace[s])
    #                    elif isinstance(s,ArgList):
    #                        s_out.append(s.expr)
                        else:
                            print ("> given type: ", type(s))
                            raise TypeError('Expecting a int, float or string')
                    rank = len(s_out)
                else:
                    s_out = str(s_in)
                    if s_out in namespace:
                        s_out = namespace[s_out]
                        # TODO compute rank
                        rank = 1
                    else:
                        raise Exception('Wrong instance for s_out : '.format(type(s_in)))
                return s_out, rank
            # ...

            # ...
            self.shape, r_1 = format_entry(self.shape)
            self.step,  r_2 = format_entry(self.step)
            rank = r_1 + r_2
            # ...

            if datatype is None:
                if DEBUG:
                    print("> No Datatype is specified, int will be used.")
                datatype = 'int'
            elif isinstance(datatype, list):
                datatype = datatype[0] # otherwise, it's not working on LRZ
            # TODO check if var is a return value
            insert_variable(var_name, \
                            datatype=datatype, \
                            rank=rank, \
                            allocatable=True,shape = self.shape)

    @property
    def expr(self):
        """
        Process the Stencil statement,
        by returning the appropriate object from pyccel.types.ast
        """
        self.update()

        shape = self.shape
        step  = self.step

        var_name = self.lhs
        var = Symbol(var_name)

        return Stencil(var, shape, step)

class EvalStmt(BasicStmt):
    """
    Class representing an Eval statement in the grammar
    """
    def __init__(self, **kwargs):
        """
        Constructor for a eval statement.

        lhs: str
            variable name to create
        expression: str
            Expression to be evaluated
        """
        self.lhs        = kwargs.pop('lhs')
        self.expression = kwargs.pop('expression')

        super(EvalStmt, self).__init__(**kwargs)

    @property
    def expr(self):
        """
        Process the Eval statement,
        by returning a list of appropriate objects from pyccel.types.ast
        """
        f_name = str(self.lhs)

        if not(f_name in headers):
            raise Exception('Function header could not be found for {0}.'
                           .format(f_name))

        h = headers[f_name]

        # ... treating function/procedure arguments
        args = []
        for d in h.dtypes:
            var_name = 'arg_%d' % abs(hash(d))
            rank = 0
            for i in d[1]:
                if isinstance(i, Slice):
                    rank += 1
            datatype    = d[0]
            allocatable = False
            shape       = None
            var = Variable(datatype, var_name, \
                           rank=rank, \
                           allocatable=allocatable, \
                           shape=shape)
            args.append(var)
        # ...

        # ... treating function/procedure results
        results = []
        for d in h.results:
            var_name = 'result_%d' % abs(hash(d))
            rank = 0
            for i in d[1]:
                if isinstance(i, Slice):
                    rank += 1
            datatype    = d[0]
            allocatable = False
            shape       = None
            var = Variable(datatype, var_name, \
                           rank=rank, \
                           allocatable=allocatable, \
                           shape=shape)
            results.append(var)
        # ...

        body        = []
        local_vars  = []
        global_vars = []
        hide        = True
        stmt = FunctionDef(f_name, args, results, \
                           body, local_vars, global_vars, \
                           hide=hide, kind=h.kind)
        namespace[f_name] = stmt

        return stmt

class ExecStmt(BasicStmt):
    """
    Class representing an Exec statement in the grammar
    """
    def __init__(self, **kwargs):
        """
        Constructor for a eval statement.

        lhs: str
            variable name to create
        module: str
            module where the function lives
        function: str
            function to call from the module
        args: list
            list of arguments to feed the function call
        """
        self.lhs      = kwargs.pop('lhs')
        self.module   = kwargs.pop('module')
        self.function = kwargs.pop('function')
        self.args     = kwargs.pop('args')

        super(ExecStmt, self).__init__(**kwargs)

    @property
    def stmt_vars(self):
        """returns the statement variables."""
        return self.lhs

    def update(self):
        """
        Pre-process. We check that the lhs is not in the namespace.
        """
        for var_name in self.lhs:
            if not(var_name in namespace):
                raise Exception('Undefined variable {}.'.format(var_name))

    @property
    def expr(self):
        """
        Process the Exec statement,
        by returning a list of appropriate objects from pyccel.types.ast
        """
        # TODO must check compatibility
#        self.update()

        module_name   = self.module
        function_name = self.function

        try:
            import importlib
            module   = importlib.import_module(module_name)
        except:
            raise Exception('Could not import module {}.'.format(module_name))

        try:
            function = getattr(module, "{}".format(function_name))
        except:
            raise Exception('Could not import function {}.'.format(function_name))

        args = self.args.expr
        rs   = function(*args)

        if isinstance(rs, tuple):
            rs = list(rs)

        if not isinstance(rs, list):
            rs = [rs]

        if not(len(rs) == len(self.lhs)):
            raise Exception('Incompatible lhs with function output.')

        ls = []
        for (l,r) in zip(self.lhs, rs):
            if isinstance(r, (int, float, complex)):
                rank        = 0
                shape       = None
                allocatable = False
                # check if numpy variable
                if (type(r).__module__ == np.__name__):
                    t = r.dtype
                else:
                    t = type(r)
                datatype = convert_numpy_type(t)

            elif isinstance(r, ndarray):
                shape       = r.shape
                rank        = len(shape)
                allocatable = True
                datatype    = convert_numpy_type(r.dtype)
            else:
                raise TypeError('Expecting int, float, complex or numpy array.')

            if l in namespace:
                raise Exception('Variable {} already defined, '
                                'cannot be used in eval statement.'.format(l))

            insert_variable(l, \
                            datatype=datatype, \
                            rank=rank, \
                            allocatable=allocatable, \
                            shape=shape)

            var = namespace[l]
#            print type(r)
            if isinstance(r, ndarray):
                stmt = Array(var, r, shape)
            else:
                stmt = Assign(var, r)

            ls.append(stmt)

        return ls

class FunctionHeaderStmt(BasicStmt):
    """Base class representing a function header statement in the grammar."""

    def __init__(self, **kwargs):
        """
        Constructor for a FunctionHeader statement

        name: str
            function name
        kind: str
            function or procedure
        decs: list, tuple
            list of argument types
        results: list, tuple
            list of output types
        """
        self.name    = kwargs.pop('name')
        self.kind    = kwargs.pop('kind', 'function')
        self.decs    = kwargs.pop('decs')
        self.results = kwargs.pop('results', None)

        super(FunctionHeaderStmt, self).__init__(**kwargs)

    @property
    def expr(self):
        dtypes    = [dec.dtype for dec in self.decs]
        attributs = []
        for dec in self.decs:
            if dec.trailer is None:
                attr = ''
            else:
                attr = dec.trailer.expr
            attributs.append(attr)

        self.dtypes = zip(dtypes, attributs)

        if not (self.results is None):
            r_dtypes    = [dec.dtype for dec in self.results.decs]
            attributs = []
            for dec in self.results.decs:
                if dec.trailer is None:
                    attr = ''
                else:
                    attr = dec.trailer.expr
                attributs.append(attr)
            self.results = zip(r_dtypes, attributs)

        kind = str(self.kind)

        h = FunctionHeader(self.name, self.dtypes, self.results, kind=kind)
        headers[self.name] = h
        return h

class ClassHeaderStmt(BasicStmt):
    """Base class representing a class header statement in the grammar."""

    def __init__(self, **kwargs):
        """
        Constructor for a Header statement

        name: str
            class name
        options: list, tuple
            list of class options
        """
        self.name    = kwargs.pop('name')
        self.options = kwargs.pop('options')

        super(ClassHeaderStmt, self).__init__(**kwargs)

    @property
    def expr(self):
        # create a new Datatype for the current class
        custom_types[self.name] = DataTypeFactory(self.name, ("_name"))

        h = ClassHeader(self.name, self.options)
        headers[self.name] = h
        return h

class MethodHeaderStmt(BasicStmt):
    """Base class representing a function header statement in the grammar."""

    def __init__(self, **kwargs):
        """
        Constructor for a MethodHeader statement

        name: str
            function name
        decs: list, tuple
            list of input types
        results: list, tuple
            list of output types
        """
        self.name    = kwargs.pop('name')
        self.decs    = kwargs.pop('decs')
        self.results = kwargs.pop('results', None)

        super(MethodHeaderStmt, self).__init__(**kwargs)

    @property
    def expr(self):
        dtypes    = [dec.dtype for dec in self.decs]
        attributs = []
        for dec in self.decs:
            if dec.trailer is None:
                attr = ''
            else:
                attr = dec.trailer.expr
            attributs.append(attr)
        self.dtypes = zip(dtypes, attributs)

        if not (self.results is None):
            r_dtypes    = [dec.dtype for dec in self.results.decs]
            attributs = []
            for dec in self.results.decs:
                if dec.trailer is None:
                    attr = ''
                else:
                    attr = dec.trailer.expr
                attributs.append(attr)
            self.results = zip(r_dtypes, attributs)

        cls_instance = self.dtypes[0]
        cls_instance = cls_instance[0] # remove the attribut
        dtypes = self.dtypes[1:]
        h = MethodHeader((cls_instance, self.name), dtypes, self.results)
        headers[h.name] = h
        return h
<|MERGE_RESOLUTION|>--- conflicted
+++ resolved
@@ -35,14 +35,9 @@
 from pyccel.types.ast import FunctionCall
 from pyccel.types.ast import DottedVariable
 from pyccel.types.ast import DataType, DataTypeFactory
-<<<<<<< HEAD
 from pyccel.types.ast import NativeBool, NativeFloat, NativeComplex, NativeDouble, NativeInteger
-from pyccel.types.ast import (For, Assign, Declare, Variable, \
-                              FunctionHeader, ClassHeader, MethodHeader, \
-=======
-from pyccel.types.ast import (For, Assign, Declare, Variable,Result,\
+from pyccel.types.ast import (For, Assign, Declare, Variable, Result,\
                               FunctionHeader, ClassHeader, MethodHeader,\
->>>>>>> 38f12355
                               datatype, While, NativeFloat, \
                               EqualityStmt, NotequalStmt, \
                               MultiAssign, \
@@ -1175,7 +1170,7 @@
                 return builtin_function(name.lower(), args, lhs=var_name)
 
         found_var = (var_name in namespace)
-        if not(found_var):  
+        if not(found_var):
             d_var = get_attributs(rhs)
 
 #            print ">>>> AssignStmt : ", var_name, d_var
@@ -1626,7 +1621,7 @@
         ret = self.op[0].expr
         for operand in self.op[1:]:
             ret = Or(ret,operand.expr)
-        
+
         return ret
 
 # TODO improve using sympy And, Or, Not, ...
@@ -1643,7 +1638,7 @@
 
         ret = self.op[0].expr
 
-        
+
         for operand in self.op[1:]:
             ret = And(ret,operand.expr)
         return ret
@@ -1750,7 +1745,7 @@
         for var_var in self.variables:
             var_expr=var_var.expr
             var_name=str(var_expr)
-            
+
             if var_name in namespace:
                 var = namespace[var_name]
 #                print var_name, var
@@ -1821,7 +1816,7 @@
     # TODO scope
     @property
     def expr(self):
-        
+
         """
         Process the Function Definition by returning the appropriate object from
         pyccel.types.ast
@@ -1831,17 +1826,17 @@
         args = self.args
         local_vars  = []
         global_vars = []
-        
+
         cls_instance = None
         if isinstance(self.parent, SuiteStmt):
             if isinstance(self.parent.parent, ClassDefStmt):
                 cls_instance = self.parent.parent.name
-    
+
         if cls_instance:
             name = '{0}.{1}'.format(cls_instance, name)
             # remove self from args
             args = args[1:]
-            
+
             # insert self to namespace
             d_var = {}
             dtype = custom_types[cls_instance]()
@@ -1851,14 +1846,14 @@
             d_var['rank']        = 0
             d_var['intent']      = 'inout'
             insert_variable('self', **d_var)
-        
+
         if not(name in headers):
             raise Exception('Function header could not be found for {0}.'
                            .format(name))
-        
+
         if not(len(args) == len(headers[name].dtypes)):
             raise Exception("Wrong number of arguments in the header.")
-        
+
         # old occurence of args will be stored in scope
         scope_vars = {}
         scope_decs = {}
@@ -1867,10 +1862,10 @@
             if arg_name in namespace:
                 var = namespace.pop(arg_name)
                 dec = declarations.pop(arg_name)
-                    
+
                 scope_vars[arg_name] = var
                 scope_decs[arg_name] = dec
-    
+
             rank = 0
             for i in d[1]:
                 if isinstance(i, Slice):
@@ -1883,48 +1878,48 @@
             d_var['intent']      = 'in'
             insert_variable(arg_name, **d_var)
             var = namespace[arg_name]
-     
+
         body = self.body.expr
-        
+
         args    = [namespace[arg_name] for arg_name in self.args]
         prelude = [declarations[arg_name] for arg_name in self.args]
-    
-        
+
+
         results = []
         for stmt in self.body.stmts:
             if isinstance(stmt, ReturnStmt):
                 results += stmt.results
-                
+
         # ...
-    
+
         # ... cleaning the namespace
         for arg_name in self.args:
             del declarations[arg_name]
             del namespace[arg_name]
-    
+
         ls = self.local_vars + self.stmt_vars
         for var_name in ls:
             if var_name in namespace:
                 prelude.append(declarations[var_name])
-    
+
                 del namespace[var_name]
                 del declarations[var_name]
         # ...
-    
+
         # ...
         for arg_name, var in scope_vars.items():
             var = scope_vars.pop(arg_name)
             namespace[arg_name] = var
-    
+
         for arg_name, dec in scope_decs.items():
             dec = scope_decs.pop(arg_name)
             declarations[arg_name] = dec
         # ...
-    
+
         body = prelude + body
-    
-        
-    
+
+
+
         # rename the method in the class case
         f_name = name
         cls_name = None
@@ -1935,11 +1930,6 @@
                            local_vars, global_vars, \
                            cls_name=cls_name)
         namespace[name] = stmt
-<<<<<<< HEAD
-=======
-        
-#        print namespace
->>>>>>> 38f12355
 #        print "*********** FunctionDefStmt.expr: End"
         return stmt
 
