# coding: utf-8
from sympy import Symbol, sympify, Integer, Float, Add, Mul
from sympy import true, false,pi
from sympy.tensor import Idx, Indexed, IndexedBase
from sympy.core.basic import Basic
from sympy.core.relational import Eq, Ne, Lt, Le, Gt, Ge
from sympy.core.power import Pow
from sympy.core.function import Function
from sympy import preorder_traversal
from sympy import Abs,sqrt,sin,cos,exp,log,sign,csc, cos, \
              sec, tan, cot, asin, acsc, acos, asec, atan, acot, atan2,factorial

from pyccel.types.ast import (For, Assign, Declare, Variable, \
                              datatype, While, NativeFloat, \
                              EqualityStmt, NotequalStmt, \
                              Argument, InArgument, InOutArgument, \
                              MultiAssign, OutArgument, Result, \
                              FunctionDef, Import, Print, \
                              Comment, AnnotatedComment, \
                              IndexedVariable, Slice, If, \
                              ThreadID, ThreadsNumber, \
                              Rational, NumpyZeros, NumpyLinspace, \
                              Stencil, \
                              NumpyOnes, NumpyArray, LEN, Dot, Min, Max,
    IndexedElement)

DEBUG = False
#DEBUG = True

# TODO: 1. check that every stmt is well implementing
#          the local_vars and stmt_vars properties.

__all__ = ["Pyccel", \
           "Expression", "Term", "Operand", \
           "FactorSigned", "FactorUnary", "FactorBinary", \
           # statements
           "AssignStmt", "MultiAssignStmt", "DeclarationStmt", \
           # compound stmts
           "ForStmt", "IfStmt", "SuiteStmt", \
           # Flow statements
           "FlowStmt", "BreakStmt", "ContinueStmt", \
           "RaiseStmt", "YieldStmt", "ReturnStmt", \
           "DelStmt", "PassStmt", "FunctionDefStmt", \
           "ImportFromStmt", \
           "ConstructorStmt", \
           "CommentStmt", \
           # Multi-threading
           "ThreadStmt", \
           "StencilStmt", \
           # python standard library statements
           "PythonPrintStmt", \
           # numpy statments
           "NumpyZerosStmt", "NumpyZerosLikeStmt", \
           "NumpyOnesStmt", "NumpyLinspaceStmt", \
           # Test
           "Test", "OrTest", "AndTest", "NotTest", "Comparison", \
           # Trailers
           "ArgList", \
           "Trailer", "TrailerArgList", "TrailerSubscriptList", \
           "TrailerSlice", "TrailerSliceRight", "TrailerSliceLeft"
           ]


# Global variable namespace
namespace    = {}
stack        = {}
settings     = {}
variables    = {}
declarations = {}

operators = {}

namespace["True"]  = true
namespace["False"] = false
namespace["pi"]=pi

def Check_type(var_name,expr):
    datatype='int'
    rank=0
    allocatable=False
    shape=[]
    s=[]
    def pre(expr):

        if(type(expr)==Indexed) or type(expr)==IndexedElement:
            element=list([expr.args[i] for i in range(0,len(expr.args))])
            s.append(element)
            return


        elif len(expr.args)==0:
            s.append(expr)
        for arg in expr.args:
            pre(arg)

    pre(expr.expr)
    if isinstance(expr,Expression):
        for i in s:
            if isinstance(i,list):
                import numpy as np
                anySlice=[isinstance(i[j],Slice) for j in range(1,len(i))]
                SliceIndex=np.where(anySlice)[0]
                temp1=variables[str(i[0])].shape
                for j in SliceIndex:
                    slice_start=i[j+1].start
                    slice_end=i[j+1].end
                    if i[j+1].start==None:
                        slice_start=0
                    if i[j+1].end==None:
                        if isinstance(temp1,(list,tuple)):
                            slice_end=temp1[j]
                        else:
                            slice_end=temp1
                    i[j+1]=Slice(slice_start,slice_end)     
                
                if isinstance(i[0],IndexedBase)and any(anySlice):
                     if variables[str(i[0])].dtype=='float':
                         datatype='float'
                     if  variables[str(i[0])].allocatable:
                         allocatable=True


                     if not variables[str(i[0])].shape==None:
                            
                            if isinstance(temp1,(tuple,list)):
                                rank=len(temp1)
                                if all(i[k+1].start>=0 and i[k+1].end<=temp1[k] for k in SliceIndex):
                                   shape.append(tuple([i[k+1].end-i[k+1].start for k in SliceIndex]))
                                else:
                                    raise TypeError('dimension mismatch')
                            elif isinstance(temp1,int):
                                if i[1].start>=0 and i[1].end<=temp1:
                                    shape.append(i[1].end-i[1].start)
                                else:
                                    raise TypeError('dimension mismatch')
                            else:
                                raise TypeError('shape must be an int or a tuple of int')
                     else:
                         raise TypeError('variable doesnt have a shape')
                elif isinstance(i[0],IndexedBase)and i[1].is_integer:
                    datatype=variables[str(i[0])].dtype
            elif isinstance(i,Symbol):

                if isinstance(variables[str(i)].dtype,NativeFloat):
                    datatype='float'
                if  variables[str(i)].allocatable:
                    allocatable=True
                if not variables[str(i)].shape==None:
                    shape.append(variables[str(i)].shape)
            elif i.is_real and not i.is_integer:
                    datatype='float'
    name=sympify(var_name)
    if len(shape)>0:
        if all(x==shape[0] for x in shape):
            shape=shape[0]
            print(shape,type(shape))

            if isinstance(shape,(tuple,list)):
                shape=tuple(map(int,shape))
                rank=len(shape)
            elif isinstance(shape,int):
                rank=1
            elif isinstance(shape,Symbol) or isinstance(shape,Integer) :
                if shape.is_integer:
                    rank=1
                    shape=int(shape)
        else:
            raise TypeError('shape are not equal')

    else:
        shape=None

    return {'datatype':datatype,'name':name , 'rank':rank, 'allocatable':allocatable,'shape':shape}

def insert_variable(var_name, \
                    var=None, \
                    datatype=None, \
                    rank=None, \
                    allocatable=None, \
                    shape=None, \
                    is_argument=False):
    if type(var_name) in [int, float]:
        return

    if DEBUG:
        print ">>> trying to insert : ", var_name
        txt = '    datatype={0}, rank={1}, allocatable={2}, shape={3}, is_argument={4}'\
                .format(datatype, rank, allocatable, shape, is_argument)
        print txt

    if var_name in namespace:
        var = variables[var_name]
        if datatype is None:
            datatype = var.dtype
        if rank is None:
            rank = var.rank
        if allocatable is None:
            allocatable = var.allocatable
        if shape is None:
            shape = var.shape
        if isinstance(var, InArgument):
            is_argument = True
    else:
        if datatype is None:
            datatype = 'float'
        if rank is None:
            rank = 0
        if allocatable is None:
            allocatable = False

    is_integer = (datatype == 'int')

    # we first create a sympy symbol
    s = Symbol(var_name, integer=is_integer)

    # we create a variable (for annotation)
    if not is_argument:
        var = Variable(datatype, s, \
                       rank=rank, \
                       allocatable=allocatable, \
                       shape=shape)
    else:
        var = InArgument(datatype, s, \
                         rank=rank, \
                         allocatable=allocatable, \
                         shape=shape)

    # we create a declaration for code generation
    dec = Declare(datatype, var)
    print(dec)

    if var_name in namespace:
        namespace.pop(var_name)
        variables.pop(var_name)
        declarations.pop(var_name)

    namespace[var_name]    = s
    variables[var_name]    = var
    declarations[var_name] = dec

# ...
def do_arg(a):
    if isinstance(a, str):
        arg = Symbol(a, integer=True)
    elif isinstance(a, (Integer, Float)):
        arg = a
    elif isinstance(a, Expression):
        arg = a.expr
        if isinstance(arg, Symbol):
            arg = Symbol(arg.name, integer=True)
        else:
            arg = convert_to_integer_expression(arg)
    else:
        raise Exception('Wrong instance in do_arg')

    return arg
# ...

# ...
def is_integer_expression(expr):
    """determines is an expression is an integer expression.
    We check if there is an integer Symbol."""
    for arg in preorder_traversal(expr):
        if isinstance(arg, Symbol):
            if arg.is_integer:
                return True
    return False
# ...

# ...
def convert_to_integer_expression(expr):
    numbers = []
    for arg in preorder_traversal(expr):
        if isinstance(arg, Float):
            numbers.append(arg)
    e = expr
    for n in numbers:
        e = e.subs(n, int(n))
    return e
# ...

# ...
class Pyccel(object):
    """Class for Pyccel syntax."""
    def __init__(self, **kwargs):
        """
        Constructor for Pyccel.

        """
        self.statements   = kwargs.pop('statements',   [])

        # ... reset global variables
        namespace    = {}
        stack        = {}
        settings     = {}
        variables    = {}
        declarations = {}

        operators = {}

        namespace["True"]  = true
        namespace["False"] = false
        # ...

    @property
    def declarations(self):
        d = {}
        for key,dec in declarations.items():
            if not(isinstance(dec, Argument)):
                d[key] = dec
        return d

class Number(object):
    """Class representing a number."""
    def __init__(self, **kwargs):
        """
        """
        self.name     = kwargs.pop('name')
        self.datatype = kwargs.pop('datatype')

        namespace[self.name] = self

    @property
    def expr(self):
        return Symbol(self.name)

class BasicStmt(object):
    def __init__(self, **kwargs):
        # TODO declarations and statements must be a dictionary
        self.statements   = []

    @property
    def declarations(self):
        return [declarations[v] for v in self.stmt_vars + self.local_vars]

    @property
    def local_declarations(self):
        return [declarations[v] for v in self.local_vars]

    @property
    def local_vars(self):
        """must be defined byt the statement."""
        return []

    @property
    def stmt_vars(self):
        """must be defined byt the statement."""
        return []

    def update(self):
        pass

class ConstructorStmt(BasicStmt):
    """Class representing a ."""
    def __init__(self, **kwargs):
        """
        """
        self.lhs         = kwargs.pop('lhs')
        self.constructor = kwargs.pop('constructor')

        super(ConstructorStmt, self).__init__(**kwargs)

    @property
    def expr(self):
        """
        """
        var_name    = str(self.lhs)
        constructor = str(self.constructor)
        # TODO improve
        if constructor in ["array_1", "array_2", "array_3"]:
            if constructor == "array_2":
                rank = 2
                datatype = 'float'
            elif constructor == "array_3":
                rank = 3
                datatype = 'float'
            else:
                rank = 1
                datatype = 'float'
        else:
            rank     = 0
            datatype = constructor
        insert_variable(var_name, datatype=datatype, rank=rank)
        return Comment("")

class DeclarationStmt(BasicStmt):
    """Class representing a ."""
    def __init__(self, **kwargs):
        """
        """
        self.variables_name = kwargs.pop('variables')
        self.datatype = kwargs.pop('datatype')


        self.variables = []
        # TODO create the appropriate type, not only Number
        for var in self.variables_name:
            self.variables.append(Number(name=var, datatype=self.datatype))

        super(DeclarationStmt, self).__init__(**kwargs)

    @property
    def expr(self):
        """
        """
        datatype = str(self.datatype)
        decs = []
        # TODO depending on additional options from the grammar
        for var in self.variables:
            dec = InArgument(datatype, var.expr)
            decs.append(Declare(datatype, dec))

        self.update()

        return decs

class DelStmt(BasicStmt):
    """Class representing a ."""
    def __init__(self, **kwargs):
        """
        """
        self.variables = kwargs.pop('variables')

        super(DelStmt, self).__init__(**kwargs)

    @property
    def expr(self):
        lines = []
        for var in self.variables:
            if var in namespace:
                namespace.pop(var)
            elif var in stack:
                stack.pop(var)
            else:
                raise Exception('Unknown variable "{}" at position {}'
                                .format(var, self._tx_position))

            line = "del " + str(var)
            lines.append(line)

        self.update()

        return lines

class PassStmt(BasicStmt):
    """Class representing a ."""
    def __init__(self, **kwargs):
        """
        """
        self.label = kwargs.pop('label')

        super(PassStmt, self).__init__(**kwargs)

    @property
    def expr(self):

        self.update()

        return self.label

class IfStmt(BasicStmt):
    """Class representing a ."""
    def __init__(self, **kwargs):
        """
        """
        self.body_true  = kwargs.pop('body_true')
        self.body_false = kwargs.pop('body_false')
        self.test       = kwargs.pop('test')

        super(IfStmt, self).__init__(**kwargs)

    @property
    def stmt_vars(self):
        """."""
        ls = []
        for stmt in self.body_true.stmts:
            ls += stmt.local_vars
            ls += stmt.stmt_vars
        if not self.body_false==None:
            for stmt in self.body_false.stmts:
                ls += stmt.local_vars
                ls += stmt.stmt_vars
        return ls

    @property
    def expr(self):
        self.update()
        test       = self.test.expr
        body_true  = self.body_true .expr
        if not self.body_false==None:
            body_false = self.body_false.expr
            return If((test, body_true), (True, body_false))
        else:
            return If((test, body_true))

class AssignStmt(BasicStmt):
    """Class representing a ."""
    def __init__(self, **kwargs):
        """
        """

        self.lhs = kwargs.pop('lhs')
        self.rhs = kwargs.pop('rhs')
        self.trailer = kwargs.pop('trailer', None)

        super(AssignStmt, self).__init__(**kwargs)

    @property
    def stmt_vars(self):
        """."""
        return [self.lhs]

    def update(self):
        # TODO default type?
        datatype = 'float'
#        datatype = 'int'
        if isinstance(self.rhs, Expression):
            expr = self.rhs
            symbols = set([])
            if isinstance(expr, Basic):
                symbols = expr.free_symbols

            for s in symbols:
                if s.name in namespace:
                    if s.is_integer:
                        datatype = 'int'
                        break
                    elif s.is_Boolean:
                        datatype = 'bool'
                        break

        var_name = self.lhs
        if not(var_name in namespace):
            if DEBUG:
                print("> Found new variable " + var_name)

            # TODO check if var is a return value
            rank = 0
            d_var=Check_type(self.lhs,self.rhs)
            insert_variable(var_name,rank=d_var['rank'],
                            datatype=d_var['datatype'],
                            allocatable=d_var['allocatable'],
                            shape=d_var['shape'])


    @property
    def expr(self):
        if isinstance(self.rhs, Expression):
            rhs = self.rhs.expr

            if isinstance(rhs, Function):
                name = str(type(rhs).__name__)
                F = namespace[name]
                f_expr = F.expr
                results = f_expr.results
                result = results[0]
                insert_variable(self.lhs, \
                                datatype=result.dtype, \
                                allocatable=result.allocatable, \
                                shape=result.shape, \
                                rank=result.rank)
        else:
            rhs = sympify(self.rhs)

        if self.trailer is None:
            l = sympify(self.lhs)
        else:
            args = self.trailer.expr
            l = IndexedVariable(str(self.lhs))[args]

        l = Assign(l, rhs)

        self.update()
        return l

class MultiAssignStmt(BasicStmt):
    """Class representing multiple assignments. In fortran, this correspondans
    to the call of a subroutine"""
    def __init__(self, **kwargs):
        """
        """

        self.lhs     = kwargs.pop('lhs')
        self.name    = kwargs.pop('name')
        self.trailer = kwargs.pop('trailer', None)

        super(MultiAssignStmt, self).__init__(**kwargs)

    @property
    def stmt_vars(self):
        """."""
        return self.lhs

    def update(self):
        datatype = 'float'
        name = str(self.name)
        if not(name in namespace):
            raise Exception('Undefined function/subroutine {}'.format(name))
        else:
            F = namespace[name]
            if not(isinstance(F, FunctionDefStmt)):
                raise Exception('Expecting a {0} for {1}'.format(type(F), name))

        for var_name in self.lhs:
            if not(var_name in namespace):
                if DEBUG:
                    print("> Found new variable " + var_name)

                # TODO get info from FunctionDefStmt
                rank = 0
                insert_variable(var_name, datatype=datatype, rank=rank)

    @property
    def expr(self):
        self.update()
        lhs = self.lhs
        rhs = self.name
        if not(self.trailer is None):
            args = self.trailer.expr
        else:
            raise Exception('Expecting a trailer')

        return MultiAssign(lhs, rhs, args)


class ForStmt(BasicStmt):
    """Class representing a ."""
    def __init__(self, **kwargs):
        """
        """
        self.iterable = kwargs.pop('iterable')
        self.start    = kwargs.pop('start')
        self.end      = kwargs.pop('end')
        self.body     = kwargs.pop('body')
        self.step     = kwargs.pop('step', None)
        self.start
        
        if type(self.start)==str:
            try:
                start_temp=int(self.start)
            except:
                try:
                    start_temp=float(self.start)
                except:
                    pass
            try:
                self.start=start_temp
            except:
                pass

        if type(self.end)==str:
            try:
                end_temp=int(self.end)
            except:
                try:
                    end_temp=float(self.end)
                except:
                    pass
            try:
                self.end=end_temp
            except:
                pass

        super(ForStmt, self).__init__(**kwargs)

    @property
    def local_vars(self):
        """."""
        return [self.iterable]

    @property
    def stmt_vars(self):
        """."""
        ls = []
        for stmt in self.body.stmts:
            ls += stmt.local_vars
            ls += stmt.stmt_vars
        return ls

    def update(self):
        # check that start and end were declared, if they are symbols
        insert_variable(self.iterable, datatype='int')

    @property
    def expr(self):
        i = Symbol(self.iterable, integer=True)

        if self.start in namespace:
            b = namespace[self.start]
        else:
            b = do_arg(self.start)

        if self.end in namespace:
            e = namespace[self.end]
        else:
            e = do_arg(self.end)

        if self.step is None:
            s = 1
        else:
            if self.step in namespace:
                s = namespace[self.step]
            else:
                s = do_arg(self.step)

        self.update()

        body = self.body.expr

        return For(i, (b,e,s), body)

class WhileStmt(BasicStmt):

    def __init__(self, **kwargs):
        """
        """
        self.test     = kwargs.pop('test')
        self.body     = kwargs.pop('body')

        super(WhileStmt, self).__init__(**kwargs)

    @property
    def stmt_vars(self):
        """."""
        ls = []
        for stmt in self.body.stmts:
            ls += stmt.local_vars
            ls += stmt.stmt_vars
        return ls

    @property
    def expr(self):
        test = self.test.expr

        self.update()

        body = self.body.expr

        return While(test, body)

class ExpressionElement(object):
    """Class representing an element of an expression."""
    def __init__(self, **kwargs):

        # textX will pass in parent attribute used for parent-child
        # relationships. We can use it if we want to.
        self.parent = kwargs.get('parent', None)

        # We have 'op' attribute in all grammar rules
        self.op = kwargs['op']


        super(ExpressionElement, self).__init__()

class FactorSigned(ExpressionElement, BasicStmt):
    """Class representing a signed factor."""
    def __init__(self, **kwargs):
        self.sign    = kwargs.pop('sign', '+')
        self.trailer = kwargs.pop('trailer', None)

        super(FactorSigned, self).__init__(**kwargs)

    @property
    def expr(self):
        if DEBUG:
            print "> FactorSigned "
        expr = self.op.expr



        if self.trailer is None:
            return -expr if self.sign == '-' else expr
        else:
            args = self.trailer.expr
            if self.trailer.args:
                expr = Function(str(expr))(*args)
            elif self.trailer.subs:
                expr = IndexedVariable(str(expr))[args]
            return -expr if self.sign == '-' else expr

class FactorUnary(ExpressionElement, BasicStmt):
    """Class representing a unary factor."""
    def __init__(self, **kwargs):
        # name of the unary operator

        self.name = kwargs['name']
        self.trailer = kwargs.pop('trailer', None)


        super(FactorUnary, self).__init__(**kwargs)



    @property
    def expr(self):

        if DEBUG:
            print "> FactorUnary "
        expr = self.op.expr
        rhs=expr

        if self.name=='len':
            import ast
            try:
                rhs=ast.literal_eval(expr)
            except:
                rhs=expr
            return LEN(rhs)
        elif self.name=='abs':
            return Abs(rhs)
        elif self.name=='cos':
            return cos(rhs)
        elif self.name=='sin':
            return sin(rhs)
        elif self.name=='sqrt':
            return sqrt(rhs)
        elif self.name=='exp':
            return exp(rhs)
        elif self.name=='log':
            return log(rhs)
        elif self.name=='sign':
            return sign(rhs)
        elif self.name=='csc':
            return csc(rhs)
        elif self.name=='sec':
            return sec(rhs)
        elif self.name=='tan':
            return tan(rhs)
        elif self.name=='cot':
            return cot(rhs)
        elif self.name=='asin':
            return asin(rhs)
        elif self.name=='acsc':
            return acsc(rhs)
        elif self.name=='acos':
            return acos(rhs)
        elif self.name=='asec':
            return asec(rhs)
        elif self.name=='atan':
            return atan(rhs)
        elif self.name=='acot':
            return acot(rhs)
        elif self.name=='atan2':
            return atan2(rhs)
        elif self.name=='factorial':
            return factorial(rhs)
        else:
            raise Exeption('function note supported')


        if self.trailer is None:
            return expr
        else:
            args = self.trailer.expr
            if self.trailer.args:
                expr = Function(str(expr))(*args)
            elif self.trailer.subs:
                expr = IndexedVariable(str(expr))[args]
            return expr

class FactorBinary(ExpressionElement):
    def __init__(self, **kwargs):
        # name of the unary operator
        self.name = kwargs['name']

        super(FactorBinary, self).__init__(**kwargs)

    @property
    def expr(self):
        if DEBUG:
            print "> FactorBinary "
#        print self.op

        expr_l = self.op[0].expr
        expr_r = self.op[1].expr

        if self.name == "pow":
            return Pow(expr_l, expr_r)
        elif self.name == "rational":
            return Rational(expr_l, expr_r)
        elif self.name == "dot":
            return Dot(expr_l, expr_r)
        elif self.name == "max":
            return Max(expr_l, expr_r)
        elif self.name == "min":
            return Min(expr_l, expr_r)
        else:
            raise Exception('Unknown variable "{}" at position {}'
                            .format(op, self._tx_position))

class Term(ExpressionElement):
    @property
    def expr(self):
        if DEBUG:
            print "> Term "
        ret = self.op[0].expr
        for operation, operand in zip(self.op[1::2], self.op[2::2]):
            if operation == '*':
                ret *= operand.expr
            else:
                ret /= operand.expr
        return ret

class Expression(ExpressionElement):
    @property
    def expr(self):
        if DEBUG:
            print "> Expression "

        ret = self.op[0].expr
        for operation, operand in zip(self.op[1::2], self.op[2::2]):

            if operation == '+':
                ret += operand.expr
            else:
                ret -= operand.expr

        return ret


class Operand(ExpressionElement):
    @property
    def expr(self):
        if DEBUG:
            print "> Operand "
            print "> stack : ", stack
            print self.op
#        op = self.op[0]
        op = self.op
        if type(op)==str:
            try:
                op_temp=int(op)
            except:
                try:
                    op_temp=float(op)
                except:
                    pass
            try:
                op=op_temp
            except:
                pass
                
                
            
        if type(op) == float:
            return Float(op)
        elif type(op)==int:
            return Integer(op)
        elif type(op) == list:
            # op is a list
            for O in op:
                if O in namespace:
                    if isinstance(namespace[O], Number):
                        return namespace[O].expr
                    else:
                        return namespace[O]
                elif O in stack:
                    if DEBUG:
                        print ">>> found local variables: " + O
                    return Symbol(O)
                elif type(O) == int:
                    return Integer(O)
                elif type(O) == float:
                    return Float(O)
                else:
                    raise Exception('Unknown variable "{}" at position {}'
                                    .format(O, self._tx_position))
        elif isinstance(op, ExpressionElement):
            return op.expr
        elif op in stack:
            if DEBUG:
                print ">>> found local variables: " + op
            return Symbol(op)
        elif op in namespace:
            if isinstance(namespace[op], Number):
                return namespace[op].expr
            if isinstance(namespace[op], FunctionDefStmt):
                return Function(op) #(Symbol(args[0]), Symbol(args[1]))
            else:
                return namespace[op]
        elif(type(op)==unicode):
            return op
        else:
            raise Exception('Undefined variable "{}"'.format(op))

class Test(ExpressionElement):
    @property
    def expr(self):
        if DEBUG:
            print "> DEBUG "
        ret = self.op.expr
        return ret

# TODO improve using sympy And, Or, Not, ...
class OrTest(ExpressionElement):
    @property
    def expr(self):
        if DEBUG:
            print "> DEBUG "
        ret = self.op[0].expr
        for operation, operand in zip(self.op[1::2], self.op[2::2]):
            ret = (ret or operand.expr)
        return ret

# TODO improve using sympy And, Or, Not, ...
class AndTest(ExpressionElement):
    @property
    def expr(self):
        if DEBUG:
            print "> DEBUG "
        ret = self.op[0].expr
        for operation, operand in zip(self.op[1::2], self.op[2::2]):
            ret = (ret and operand.expr)
        return ret

# TODO improve using sympy And, Or, Not, ...
class NotTest(ExpressionElement):
    @property
    def expr(self):
        if DEBUG:
            print "> DEBUG "
        ret = self.op.expr
        ret = (not ret)
        return ret

class Comparison(ExpressionElement):
    # TODO ARA finish
    @property
    def expr(self):
        if DEBUG:
            print "> Comparison "
        ret = self.op[0].expr
        for operation, operand in zip(self.op[1::2], self.op[2::2]):
#            print "Comparison : ", ret, operation, operand.expr
            if operation == "==":
                ret = EqualityStmt(ret, operand.expr)
            elif operation == ">":
                ret = Gt(ret, operand.expr)
            elif operation == ">=":
                ret = Ge(ret, operand.expr)
            elif operation == "<":
                ret = Lt(ret, operand.expr)
            elif operation == "<=":
                ret = Le(ret, operand.expr)
            elif operation == "<>":
                ret = NotequalStmt(ret, operand.expr)
            else:
                raise Exception('operation not yet available at position {}'
                                .format(self._tx_position))
        return ret

class FlowStmt(BasicStmt):
    """
    """
    def __init__(self, **kwargs):
        """
        """
        self.label = kwargs.pop('label')

class BreakStmt(FlowStmt):
    """
    """
    def __init__(self, **kwargs):
        """
        """
        super(BreakStmt, self).__init__(**kwargs)

class ContinueStmt(FlowStmt):
    """
    """
    def __init__(self, **kwargs):
        """
        """
        super(ContinueStmt, self).__init__(**kwargs)

class ReturnStmt(FlowStmt):
    """
    """
    def __init__(self, **kwargs):
        """
        """
        self.variables = kwargs.pop('variables')
        self.results   = None

        super(ReturnStmt, self).__init__(**kwargs)

    @property
    def expr(self):
        """
        """
        self.update()

        decs = []
        # TODO depending on additional options from the grammar
        # TODO check that var is in namespace
        for var_name in self.variables:
            if var_name in variables:
                var = variables[var_name]
                if isinstance(var, Variable):
                    res = Result(var.dtype, var_name, \
                           rank=var.rank, \
                           allocatable=var.allocatable, \
                           shape=var.shape)
                else:
                    datatype = var.datatype
                    res = Result(datatype, var_name)
            else:
                datatype = 'float'
                res = Result(datatype, var_name)
                raise()

            decs.append(res)

        self.results = decs
        return decs

class RaiseStmt(FlowStmt):
    """
    """
    def __init__(self, **kwargs):
        """
        """
        super(RaiseStmt, self).__init__(**kwargs)

class YieldStmt(FlowStmt):
    """
    """
    def __init__(self, **kwargs):
        """
        """
        super(YieldStmt, self).__init__(**kwargs)

class FunctionDefStmt(BasicStmt):
    """Class representing a ."""
    def __init__(self, **kwargs):
        """
        """
        self.name = kwargs.pop('name')
        self.args = kwargs.pop('args')
        self.body = kwargs.pop('body')

        # TODO improve
        namespace[str(self.name)] = self

        super(FunctionDefStmt, self).__init__(**kwargs)

    def update(self):
        for arg_name in self.args:
            if not(arg_name in namespace):
                if DEBUG:
                    print("> Found new argument" + arg_name)

                # TODO define datatype, rank
                # TODO check if arg is a return value
                rank = 0
                datatype = 'float'
                insert_variable(arg_name, datatype=datatype, rank=rank,
                                is_argument=True)
            else:
                print("+++ found already declared argument : ", arg_name)

    @property
    def local_vars(self):
        """."""
        return self.body.local_vars

    @property
    def stmt_vars(self):
        """."""
        return self.body.stmt_vars

    @property
    def expr(self):
        self.update()
        body = self.body.expr

        name = str(self.name)

        args    = [variables[arg_name] for arg_name in self.args]
        prelude = [declarations[arg_name] for arg_name in self.args]

        # ...
        results = []
        for stmt in self.body.stmts:
            if isinstance(stmt, ReturnStmt):
                results += stmt.results
        # ...

        # ... cleaning the namespace
        for arg_name in self.args:
            declarations.pop(arg_name)
            variables.pop(arg_name)
            namespace.pop(arg_name)

        ls = self.local_vars + self.stmt_vars
        for var_name in ls:
            if var_name in namespace:
                namespace.pop(var_name, None)
                variables.pop(var_name, None)
                dec = declarations.pop(var_name, None)
                if dec:
                    prelude.append(dec)
        # ...

        body = prelude + body

        local_vars  = []
        global_vars = []

        return FunctionDef(name, args, results, body, local_vars, global_vars)



class NumpyZerosStmt(AssignStmt):
    """Class representing a ."""
    def __init__(self, **kwargs):
        """
        """

        self.lhs        = kwargs.pop('lhs')
        self.parameters = kwargs.pop('parameters')

        labels = [str(p.label) for p in self.parameters]
<<<<<<< HEAD
#        values = [p.value.value for p in self.parameters]
        values = []
        for p in self.parameters:
            try:
                v = p.value.value.args
            except:
                v = p.value.value
            v_temp=''
            if type(v)==str:
                try:
                    v_temp=int(v)
                except:
                    try:
                        v_temp=float(v)
                    except:
                        pass
            if not type(v_temp)==str:
                v=v_temp
                   
                
                        
            elif type(v)==list and type(v[0])==str:
                for i in range(0,len(v)):
                    v_temp=''
                    try:
                        v_temp=int(v[i])
                    except:
                            try:
                                v_temp=float(v[i])
                            except:
                                    pass
                    if not type(v_temp)==str:
                        v[i]=v_temp
                    
                    
            
                
            values.append(v)
=======
        values = [p.value.value for p in self.parameters]
>>>>>>> f92fcc00
        d = {}
        for (label, value) in zip(labels, values):
            d[label] = value
        self.parameters = d

        try:
            self.datatype = self.parameters['dtype']
        except:
            self.datatype = 'float'

        try:
            self.shape = self.parameters['shape']
            # on LRZ, self.shape can be a list of ArgList
            # this is why we do the following check
            # maybe a bug in textX
            if isinstance(self.shape, list):
                if isinstance(self.shape[0], ArgList):
                    self.shape = self.shape[0].args
            elif isinstance(self.shape, ArgList):
                self.shape = self.shape.args
        except:
            raise Exception('Expecting shape at position {}'
                            .format(self._tx_position))

        super(AssignStmt, self).__init__(**kwargs)

    @property
    def stmt_vars(self):
        """."""
        return [self.lhs]

    def update(self):
        var_name = self.lhs
        if not(var_name in namespace):
            if DEBUG:
                print("> Found new variable " + var_name)

            datatype = self.datatype

            rank = 0
            if isinstance(self.shape, int):
                shape = self.shape
                rank = 1
            elif isinstance(self.shape, float):
                shape = int(self.shape)
                rank = 1
            elif isinstance(self.shape, list):
                shape = []
                for s in self.shape:
                    if isinstance(s, (int, float)):
                        shape.append(int(s))
                    elif isinstance(s, str):
                        if not(s in namespace):
                            raise Exception('Could not find shape variable.')
                        shape.append(namespace[s])
                    elif isinstance(s,FactorUnary):
                        shape.append(s.expr)
#                    elif isinstance(s,ArgList):
#                        shape.append(s.expr)
                    else:
                        print ("> given type: ", type(s))
                        raise TypeError('Expecting a int, float or string')
                rank = len(shape)
            elif isinstance(self.shape,FactorUnary):
                 shape=self.shape.expr
                 rank = 1
            else:
                shape = str(self.shape)
                if shape in namespace:
                    shape = namespace[shape]
                    # TODO compute rank
                    rank = 1
                else:
                    raise Exception('Wrong instance for shape : '.format(type(self.shape)))
            self.shape = shape

            if datatype is None:
                if DEBUG:
                    print("> No Datatype is specified, int will be used.")
                datatype = 'int'
            elif isinstance(datatype, list):
                datatype = datatype[0] # otherwise, it's not working on LRZ
            # TODO check if var is a return value
            insert_variable(var_name, \
                            datatype=datatype, \
                            rank=rank, \
                            allocatable=True,shape = self.shape)

    @property
    def expr(self):
        self.update()

        shape = self.shape

        var_name = self.lhs
        var = Symbol(var_name)

        stmt = NumpyZeros(var, shape)

        return stmt

class NumpyZerosLikeStmt(AssignStmt):
    """Class representing a ."""
    def __init__(self, **kwargs):
        """
        """
        self.lhs = kwargs.pop('lhs')
        self.rhs = kwargs.pop('rhs')

        super(AssignStmt, self).__init__(**kwargs)

    @property
    def stmt_vars(self):
        """."""
        return [self.lhs]

    def update(self):
        var_name = self.lhs
        if not(var_name in namespace):
            if DEBUG:
                print("> Found new variable " + var_name)
        v=variables[self.rhs]


        insert_variable(var_name, \
                            datatype=v.dtype, \
                            rank=v.rank, \
                            allocatable=v.allocatable,shape=v.shape)





    @property
    def expr(self):
        self.update()
        v=variables[self.rhs]
        shape = v.shape



        if shape==None:
            shape=1

        var_name = self.lhs
        var = Symbol(var_name)

        stmt = NumpyZeros(var, shape)

        return stmt

class NumpyOnesStmt(AssignStmt):
    """Class representing a ."""
    def __init__(self, **kwargs):
        """
        """

        self.lhs        = kwargs.pop('lhs')
        self.parameters = kwargs.pop('parameters')
       # print(self.parameters[0].value,'####')
        #raise SystemExit()

        labels = [str(p.label) for p in self.parameters]
#        values = [p.value.value for p in self.parameters]
        values = []
        for p in self.parameters:
            try:
                v = p.value.value.args
            except:
                v = p.value.value
            v_temp=''
            if type(v)==str:
                try:
                    v_temp=int(v)
                except:
                    try:
                        v_temp=float(v)
                    except:
                        pass
            if not type(v_temp)==str:
                v=v_temp
                   
                
                        
            elif type(v)==list and type(v[0])==str:
                for i in range(0,len(v)):
                    v_temp=''
                    try:
                        v_temp=int(v[i])
                    except:
                            try:
                                v_temp=float(v[i])
                            except:
                                    pass
                    if not type(v_temp)==str:
                        v[i]=v_temp
                    
                    
            
                
            values.append(v)
        d = {}
        for (label, value) in zip(labels, values):
            d[label] = value
        self.parameters = d

        try:
            self.datatype = self.parameters['dtype']
        except:
            self.datatype = 'float'

        try:
            self.shape = self.parameters['shape']
        except:
            raise Exception('Expecting shape at position {}'
                            .format(self._tx_position))

        super(AssignStmt, self).__init__(**kwargs)

    @property
    def stmt_vars(self):
        """."""
        return [self.lhs]

    def update(self):
        var_name = self.lhs
        if not(var_name in namespace):
            if DEBUG:
                print("> Found new variable " + var_name)

            datatype = self.datatype

            rank = 0
            if isinstance(self.shape, int):
                shape = self.shape
                rank = 1
            elif isinstance(self.shape, float):
                shape = int(self.shape)
                rank = 1
            elif isinstance(self.shape, list):
                shape = []
                for s in self.shape:
                    if isinstance(s, (int, float)):
                        shape.append(int(s))
                    elif isinstance(s, str):
                        if not(s in namespace):
                            raise Exception('Could not find shape variable.')

#                        if not(variables[s].dtype == 'int'):
#                            raise Exception('Shape must be an integer.')

                        shape.append(namespace[s])
                    elif isinstance(s,FactorUnary):
                        shape.append(s.expr)


                    else:
                        raise TypeError('Expecting a int, float or string')
                rank = len(shape)
            elif isinstance(self.shape,FactorUnary):
                 shape=self.shape.expr
            else:
                shape = str(self.shape)
                if shape in namespace:
                    shape = namespace[shape]
                    # TODO compute rank
                    rank = 1
                else:
                    raise Exception('Wrong instance for shape.')
            self.shape = shape

            if datatype is None:
                if DEBUG:
                    print("> No Datatype is specified, int will be used.")
                datatype = 'int'
            # TODO check if var is a return value
            insert_variable(var_name, \
                            datatype=datatype, \
                            rank=rank, \
                            allocatable=True,shape = self.shape)

    @property
    def expr(self):
        self.update()

        shape = self.shape

        var_name = self.lhs
        var = Symbol(var_name)

        stmt = NumpyOnes(var, shape)

        return stmt
    
class NumpyLinspaceStmt(AssignStmt):
    """Class representing a ."""
    def __init__(self, **kwargs):
        """
        """
        self.lhs   = kwargs.pop('lhs')
        self.start = kwargs.pop('start')
        self.end   = kwargs.pop('end')
        self.size  = kwargs.pop('size')

        super(AssignStmt, self).__init__(**kwargs)

    @property
    def stmt_vars(self):
        """."""
        return [self.lhs]

    def update(self):
        var_name = self.lhs
        if not(var_name in namespace):
            if DEBUG:
                print("> Found new variable " + var_name)

            s    = self.start
            e    = self.end
            size = self.size

            ls = [s, e, size]
            for name in ls:
                if isinstance(name, (int, float)):
                    pass
                elif not(name in namespace):
                    raise Exception('Unknown variable "{}" at position {}'
                                    .format(name, self._tx_position))

            var = Symbol(var_name)

            namespace[var_name] = var

            # TODO improve
            datatype = 'float'

            dec = Variable(datatype, var, rank=1)
            self.declarations.append(Declare(datatype, dec))

    @property
    def expr(self):
        self.update()

        var_name = self.lhs
        var = Symbol(var_name)

        start = self.start
        end   = self.end
        size  = self.size

        stmt = NumpyLinspace(var, start, end, size)

        return stmt

class NumpyArrayStmt(AssignStmt):
    def __init__(self, **kwargs):


        self.lhs= kwargs.pop('lhs')
        self.rhs= kwargs.pop('rhs')
        import ast
        self.rhs=ast.literal_eval(self.rhs)
        self.dtype=kwargs.pop('dtype')

        import numpy as n
        self.shape=n.shape(self.rhs)
        super(AssignStmt, self).__init__(**kwargs)


    @property
    def stmt_vars(self):
        """."""
        return [self.lhs]


    @property
    def expr(self):
        self.update()
        var=sympify(self.lhs)
        mylist=self.rhs

        if isinstance(mylist[0],list):
            if self.dtype=='int':
                mylist=[map(int, i) for i in mylist]
            elif self.dtype=='float':
                mylist=[map(float, i) for i in mylist]
        else:
            if self.dtype=='int':
                mylist=map(int,mylist)
            elif self.dtype=='float':
                mylist=map(float,mylist)


        return NumpyArray(var,mylist,self.shape)
    def update(self):
        var_name = self.lhs
        if not(var_name in namespace):
            if DEBUG:
                print("> Found new variable " + var_name)

        rank=len(self.shape)

        datatype=str(self.dtype)
        if self.dtype is None:
            datatype='float'
            #TODO improve later
        var=Symbol(var_name)
        insert_variable(var_name, \
                            datatype=datatype, \
                            rank=rank, \
                            allocatable=True,shape=self.shape)


class ImportFromStmt(BasicStmt):
    """Class representing a ."""
    def __init__(self, **kwargs):
        """
        """
        self.dotted_name     = kwargs.pop('dotted_name')
        self.import_as_names = kwargs.pop('import_as_names')

        super(ImportFromStmt, self).__init__(**kwargs)

    @property
    def expr(self):
        self.update()

        # TODO how to handle dotted packages?
        fil = self.dotted_name.names[0]
        funcs = self.import_as_names.names
        return Import(fil, funcs)

class PythonPrintStmt(BasicStmt):
    """Class representing a ."""
    def __init__(self, **kwargs):
        """
        """
        self.name = kwargs.pop('name')
        self.args = kwargs.pop('args')

        super(PythonPrintStmt, self).__init__(**kwargs)

    @property
    def expr(self):
        self.update()

        func_name   = self.name
        args        = self.args
        expressions=[]

        for arg in args:
            if not isinstance(arg,str):
               expressions.append(arg.expr)
            else:
                expressions.append(arg)
        return Print(expressions)

class CommentStmt(BasicStmt):
    """Class representing a ."""
    def __init__(self, **kwargs):
        """
        """
        self.text = kwargs.pop('text')

        # TODO improve
        #      to remove:  # coding: utf-8
        if ("coding:" in self.text) or ("utf-8" in self.text):
            self.text = ""

        super(CommentStmt, self).__init__(**kwargs)

    @property
    def expr(self):
        self.update()
        return Comment(self.text)

class SuiteStmt(BasicStmt):
    """Class representing a ."""
    def __init__(self, **kwargs):
        """
        """
        self.stmts = kwargs.pop('stmts')

        super(SuiteStmt, self).__init__(**kwargs)

    @property
    def local_vars(self):
        """."""
        ls = []
        for stmt in self.stmts:
            ls += stmt.local_vars
        s = set(ls)
        return list(s)

    @property
    def stmt_vars(self):
        """."""
        ls = []
        for stmt in self.stmts:
            ls += stmt.stmt_vars
        s = set(ls)
        return list(s)

    def update(self):
        pass

    @property
    def expr(self):
        self.update()
        ls = [stmt.expr for stmt in  self.stmts]
        return ls

class BasicTrailer(BasicStmt):
    """Class representing a ."""
    def __init__(self, **kwargs):
        """
        """
        self.args = kwargs.pop('args', None)

        super(BasicTrailer, self).__init__(**kwargs)

    @property
    def expr(self):
        pass

class Trailer(BasicTrailer):
    """Class representing a ."""
    def __init__(self, **kwargs):
        """
        """
        self.subs = kwargs.pop('subs', None)

        super(Trailer, self).__init__(**kwargs)

    @property
    def expr(self):
        self.update()
        if self.args:
            return self.args.expr
        if self.subs:
            return self.subs.expr

class TrailerArgList(BasicTrailer):
    """Class representing arguments of a function call."""
    def __init__(self, **kwargs):
        """
        """
        super(TrailerArgList, self).__init__(**kwargs)

    @property
    def expr(self):
        self.update()
        return [arg.expr for arg in  self.args]

class TrailerSubscriptList(BasicTrailer):
    """Class representing a ."""
    def __init__(self, **kwargs):
        """
        """
        super(TrailerSubscriptList, self).__init__(**kwargs)

    @property
    def expr(self):
        self.update()
        args = []
        for a in self.args:
            if isinstance(a, Expression):
                arg = do_arg(a)

                # TODO treat n correctly
                n = Symbol('n', integer=True)
                i = Idx(arg, n)
                args.append(i)
            elif isinstance(a, BasicSlice):
                arg = a.expr
                args.append(arg)
            else:
                raise Exception('Wrong instance')
        return args

class BasicSlice(BasicStmt):
    """Class representing a ."""
    def __init__(self, **kwargs):
        """
        """
        self.start = kwargs.pop('start', None)
        self.end   = kwargs.pop('end',   None)

        super(BasicSlice, self).__init__(**kwargs)

    def extract_arg(self, name):
        if name is None:
            return None

        var = None
        if isinstance(name, (Integer, Float)):
            var = Integer(name)
        elif isinstance(name, str):
            if name in namespace:
                var = namespace[name]
            else:
                raise Exception("could not find {} in namespace ".format(name))
        elif isinstance(name, Expression):
            var = do_arg(name)
        else:
            raise Exception("Unexpected type {0} for {1}".format(type(name), name))

        return var

    @property
    def expr(self):
        start = self.extract_arg(self.start)
        end   = self.extract_arg(self.end)

        return Slice(start, end)

class TrailerSlice(BasicSlice):
    """Class representing a ."""
    pass

class TrailerSliceRight(BasicSlice):
    """Class representing a ."""
    pass

class TrailerSliceLeft(BasicSlice):
    """Class representing a ."""
    pass

class ThreadStmt(BasicStmt):
    """Class representing a ."""
    def __init__(self, **kwargs):
        """
        """
        self.lhs  = kwargs.pop('lhs')
        self.func = kwargs.pop('func')

        super(ThreadStmt, self).__init__(**kwargs)

    def update(self):
        var_name = str(self.lhs)
        if not(var_name in namespace):
            insert_variable(var_name, datatype='int', rank=0)
        else:
            raise Exception('Already declared variable for thread_id.')

    @property
    def expr(self):
        self.update()

        var_name = str(self.lhs)
        var = Symbol(var_name)

        func = str(self.func)
        if func == 'thread_id':
            return ThreadID(var)
        elif func == 'thread_number':
            return ThreadsNumber(var)
        else:
            raise Exception('Wrong value for func.')

class ArgList(BasicStmt):
    """Class representing a ."""
    def __init__(self, **kwargs):
        """
        """
        self.args = kwargs.pop('args', None)

        super(ArgList, self).__init__(**kwargs)

    @property
    def expr(self):
        ls = []
        for arg in self.args:
            if isinstance(arg, FactorUnary):
                ls.append(arg.expr)
            else:
                if arg in namespace:
                    ls.append(variables[arg])
                else:
                    ls.append(arg)
        return ls

class StencilStmt(AssignStmt):
    """Class representing a ."""
    def __init__(self, **kwargs):
        """
        """
        self.lhs        = kwargs.pop('lhs')
        self.parameters = kwargs.pop('parameters')

        labels = [str(p.label) for p in self.parameters]
        values = [p.value.value for p in self.parameters]
        d = {}
        for (label, value) in zip(labels, values):
            d[label] = value
        self.parameters = d

        try:
            self.datatype = self.parameters['dtype']
        except:
            self.datatype = 'float'

        try:
            self.shape = self.parameters['shape']
            # on LRZ, self.shape can be a list of ArgList
            # this is why we do the following check
            # maybe a bug in textX
            if isinstance(self.shape, list):
                if isinstance(self.shape[0], ArgList):
                    self.shape = self.shape[0].args
            elif isinstance(self.shape, ArgList):
                self.shape = self.shape.args
        except:
            raise Exception('Expecting shape at position {}'
                            .format(self._tx_position))

        try:
            self.step = self.parameters['step']
            # on LRZ, self.step can be a list of ArgList
            # this is why we do the following check
            # maybe a bug in textX
            if isinstance(self.step, list):
                if isinstance(self.step[0], ArgList):
                    self.step = self.step[0].args
            elif isinstance(self.step, ArgList):
                self.step = self.step.args
        except:
            raise Exception('Expecting step at position {}'
                            .format(self._tx_position))

        super(AssignStmt, self).__init__(**kwargs)

    @property
    def stmt_vars(self):
        """."""
        return [self.lhs]

    def update(self):
        var_name = self.lhs
        if not(var_name in namespace):
            if DEBUG:
                print("> Found new variable " + var_name)

            datatype = self.datatype

            # ...
            def format_entry(s_in):
                rank = 0
                if isinstance(s_in, int):
                    s_out = s_in
                    rank = 1
                elif isinstance(s_in, float):
                    s_out = int(s_in)
                    rank = 1
                elif isinstance(s_in, list):
                    s_out = []
                    for s in s_in:
                        if isinstance(s, (int, float)):
                            s_out.append(int(s))
                        elif isinstance(s, str):
                            if not(s in namespace):
                                raise Exception('Could not find s_out variable.')
                            s_out.append(namespace[s])
                        elif isinstance(s,FactorUnary):
                            s_out.append(s.expr)
    #                    elif isinstance(s,ArgList):
    #                        s_out.append(s.expr)
                        else:
                            print ("> given type: ", type(s))
                            raise TypeError('Expecting a int, float or string')
                    rank = len(s_out)
                elif isinstance(s_in,FactorUnary):
                     s_out=s_in.expr
                else:
                    s_out = str(s_in)
                    if s_out in namespace:
                        s_out = namespace[s_out]
                        # TODO compute rank
                        rank = 1
                    else:
                        raise Exception('Wrong instance for s_out : '.format(type(s_in)))
                return s_out, rank
            # ...

            # ...
            self.shape, r_1 = format_entry(self.shape)
            self.step,  r_2 = format_entry(self.step)
            rank = r_1 + r_2
            # ...

            if datatype is None:
                if DEBUG:
                    print("> No Datatype is specified, int will be used.")
                datatype = 'int'
            elif isinstance(datatype, list):
                datatype = datatype[0] # otherwise, it's not working on LRZ
            # TODO check if var is a return value
            insert_variable(var_name, \
                            datatype=datatype, \
                            rank=rank, \
                            allocatable=True,shape = self.shape)

    @property
    def expr(self):
        self.update()

        shape = self.shape
        step  = self.step

        var_name = self.lhs
        var = Symbol(var_name)

        return Stencil(var, shape, step)<|MERGE_RESOLUTION|>--- conflicted
+++ resolved
@@ -111,8 +111,8 @@
                             slice_end=temp1[j]
                         else:
                             slice_end=temp1
-                    i[j+1]=Slice(slice_start,slice_end)     
-                
+                    i[j+1]=Slice(slice_start,slice_end)
+
                 if isinstance(i[0],IndexedBase)and any(anySlice):
                      if variables[str(i[0])].dtype=='float':
                          datatype='float'
@@ -121,7 +121,7 @@
 
 
                      if not variables[str(i[0])].shape==None:
-                            
+
                             if isinstance(temp1,(tuple,list)):
                                 rank=len(temp1)
                                 if all(i[k+1].start>=0 and i[k+1].end<=temp1[k] for k in SliceIndex):
@@ -634,7 +634,7 @@
         self.body     = kwargs.pop('body')
         self.step     = kwargs.pop('step', None)
         self.start
-        
+
         if type(self.start)==str:
             try:
                 start_temp=int(self.start)
@@ -939,9 +939,9 @@
                 op=op_temp
             except:
                 pass
-                
-                
-            
+
+
+
         if type(op) == float:
             return Float(op)
         elif type(op)==int:
@@ -1216,13 +1216,11 @@
     def __init__(self, **kwargs):
         """
         """
-
         self.lhs        = kwargs.pop('lhs')
         self.parameters = kwargs.pop('parameters')
 
         labels = [str(p.label) for p in self.parameters]
-<<<<<<< HEAD
-#        values = [p.value.value for p in self.parameters]
+
         values = []
         for p in self.parameters:
             try:
@@ -1240,9 +1238,7 @@
                         pass
             if not type(v_temp)==str:
                 v=v_temp
-                   
-                
-                        
+
             elif type(v)==list and type(v[0])==str:
                 for i in range(0,len(v)):
                     v_temp=''
@@ -1255,14 +1251,12 @@
                                     pass
                     if not type(v_temp)==str:
                         v[i]=v_temp
-                    
-                    
-            
-                
+
             values.append(v)
-=======
-        values = [p.value.value for p in self.parameters]
->>>>>>> f92fcc00
+
+        # TODO to check, after merging
+#        values = [p.value.value for p in self.parameters]
+
         d = {}
         for (label, value) in zip(labels, values):
             d[label] = value
@@ -1444,9 +1438,9 @@
                         pass
             if not type(v_temp)==str:
                 v=v_temp
-                   
-                
-                        
+
+
+
             elif type(v)==list and type(v[0])==str:
                 for i in range(0,len(v)):
                     v_temp=''
@@ -1459,10 +1453,10 @@
                                     pass
                     if not type(v_temp)==str:
                         v[i]=v_temp
-                    
-                    
-            
-                
+
+
+
+
             values.append(v)
         d = {}
         for (label, value) in zip(labels, values):
@@ -1556,7 +1550,7 @@
         stmt = NumpyOnes(var, shape)
 
         return stmt
-    
+
 class NumpyLinspaceStmt(AssignStmt):
     """Class representing a ."""
     def __init__(self, **kwargs):
