--- conflicted
+++ resolved
@@ -6,13 +6,8 @@
 from sympy.core.relational import Eq, Ne, Lt, Le, Gt, Ge
 from sympy.core.power import Pow
 
-<<<<<<< HEAD
-from pyccel.types.ast import For, Assign, Declare, Variable, datatype,While
-from pyccel.types.ast import Argument, InArgument, InOutArgument, Result
-=======
-from pyccel.types.ast import For, Assign, Declare, Variable
+from pyccel.types.ast import For, Assign, Declare, Variable, datatype, While
 from pyccel.types.ast import Argument, InArgument, InOutArgument, OutArgument, Result
->>>>>>> 9acff558
 from pyccel.types.ast import FunctionDef
 from pyccel.types.ast import Import
 from pyccel.types.ast import Print
@@ -60,12 +55,7 @@
 namespace["True"]  = true
 namespace["False"] = false
 
-<<<<<<< HEAD
-def insert_variable(var_name, var=None, datatype=None, rank=0, allocatable=False,shape=None):
-=======
-def insert_variable(var_name, var=None, datatype=None, rank=0, \
-                    allocatable=False, is_argument=False):
->>>>>>> 9acff558
+def insert_variable(var_name, var=None, datatype=None, rank=0, allocatable=False, shape=None, is_argument=False):
     if type(var_name) in [int, float]:
         return
 
@@ -80,14 +70,11 @@
 
     # we create a variable (for annotation)
     if var is None:
-<<<<<<< HEAD
-        var = Variable(datatype, s, rank=rank, allocatable=allocatable,shape=shape)
-=======
+        var = Variable(datatype, s, rank=rank, allocatable=allocatable, shape=shape)
         if not is_argument:
             var = Variable(datatype, s, rank=rank, allocatable=allocatable)
         else:
             var = InArgument(datatype, s)
->>>>>>> 9acff558
 
     # we create a declaration for code generation
     dec = Declare(datatype, var)
@@ -228,7 +215,7 @@
         """
         self.variables_name = kwargs.pop('variables')
         self.datatype = kwargs.pop('datatype')
-        
+
 
         self.variables = []
         # TODO create the appropriate type, not only Number
@@ -325,7 +312,7 @@
     def __init__(self, **kwargs):
         """
         """
-        
+
         self.lhs = kwargs.pop('lhs')
         self.rhs = kwargs.pop('rhs')
         self.trailer = kwargs.pop('trailer', None)
@@ -481,18 +468,18 @@
         return For(i, (b,e,s), body)
 
 class WhileStmt(BasicStmt):
-    
-    def __init__(self, **kwargs):
-        """
-        """
-        
+
+    def __init__(self, **kwargs):
+        """
+        """
+
         self.test     = kwargs.pop('test')
         self.body     = kwargs.pop('body')
-        
+
 
         super(WhileStmt, self).__init__(**kwargs)
-    def update(self): 
-        
+    def update(self):
+
         body = []
         for stmt in self.body:
             if isinstance(stmt, list):
@@ -514,10 +501,10 @@
             else:
                 body.append(stmt)
         ls = [l.expr for l in self.body]
-        
+
         self.update()
         return While(test,ls)
-    
+
 class ExpressionElement(object):
     """Class representing an element of an expression."""
     def __init__(self, **kwargs):
@@ -962,7 +949,7 @@
         self.rhs = kwargs.pop('rhs')
 
         super(AssignStmt, self).__init__(**kwargs)
-        
+
 
     def update(self):
         var_name = self.lhs
@@ -970,16 +957,16 @@
             if DEBUG:
                 print("> Found new variable " + var_name)
         v=variables[self.rhs]
-        
-        
+
+
         insert_variable(var_name, \
                             datatype=v.dtype, \
                             rank=v.rank, \
                             allocatable=v.allocatable,shape=v.shape)
         self.stmt_vars.append(var_name)
-        
-        
-        
+
+
+
 
 
     @property
@@ -987,9 +974,9 @@
         self.update()
         v=variables[self.rhs]
         shape = v.shape
-        
-        
-        
+
+
+
         if shape==None:
             shape=1
 
@@ -997,11 +984,11 @@
         var = Symbol(var_name)
 
         stmt = NumpyZeros(var, shape)
-        
+
         return stmt
 
 class NumpyOnesStmt(AssignStmt):
-     
+
     def __init__(self, **kwargs):
         """
         """
@@ -1138,26 +1125,26 @@
 
 class NumpyArrayStmt(AssignStmt):
     def __init__(self, **kwargs):
-        
-        
+
+
         self.lhs= kwargs.pop('lhs')
         self.rhs= kwargs.pop('rhs')
         self.dtype=kwargs.pop('dtype')
         super(AssignStmt, self).__init__(**kwargs)
-    
-    @property   
+
+    @property
     def expr(self):
         self.update()
         var_name = self.lhs
-        
+
         var = Symbol(var_name)
         mylist=self.rhs
         if self.dtype=='int':
             mylist=map(int, mylist)
         elif self.dtype=='float':
             mylist=map(float, mylist)
-        
-         
+
+
         return NumpyArray(var,mylist)
     def update(self):
         var_name = self.lhs
@@ -1167,7 +1154,7 @@
 
         rank=1
         #TODO improve later so that the rank would be bigger
-        
+
         datatype=str(self.dtype)
         if self.dtype is None:
             datatype='float'
@@ -1179,11 +1166,11 @@
                             allocatable=True)
         self.stmt_vars.append(var_name)
 
-            
-        
-        
-        
-    
+
+
+
+
+
 class ImportFromStmt(BasicStmt):
     """Class representing a ."""
     def __init__(self, **kwargs):
@@ -1220,10 +1207,10 @@
         func_name   = self.name
         args        = self.args
         expressions=[]
-        
+
         for arg in args:
             if not isinstance(arg,str):
-               expressions.append(arg.expr) 
+               expressions.append(arg.expr)
             else:
                 expressions.append(arg)
         return Print(expressions)
