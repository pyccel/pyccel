# coding: utf-8
from sympy import Symbol, sympify, Integer, Float, Add, Mul
from sympy import true, false
from sympy.tensor import Idx, Indexed, IndexedBase
from sympy.core.basic import Basic
from sympy.core.relational import Eq, Ne, Lt, Le, Gt, Ge
from sympy.core.power import Pow
from sympy.core.function import Function

from pyccel.types.ast import (For, Assign, Declare, Variable, \
                              datatype, While, NativeFloat, \
                              EqualityStmt, NotequalStmt, \
                              Argument, InArgument, InOutArgument, \
                              MultiAssign, OutArgument, Result, \
                              FunctionDef, Import, Print, \
                              Comment, AnnotatedComment, \
                              IndexedVariable, Slice, Piecewise, \
                              Rational, NumpyZeros, NumpyLinspace, \
                              NumpyOnes, NumpyArray, LEN, Dot, Min, Max,
    IndexedElement)

DEBUG = False
#DEBUG = True

__all__ = ["Pyccel", \
           "Expression", "Term", "Operand", \
           "FactorSigned", "FactorUnary", "FactorBinary", \
           # statements
           "AssignStmt", "MultiAssignStmt", "DeclarationStmt", \
           # compound stmts
           "ForStmt", "IfStmt", "SuiteStmt", \
           # Flow statements
           "FlowStmt", "BreakStmt", "ContinueStmt", \
           "RaiseStmt", "YieldStmt", "ReturnStmt", \
           "DelStmt", "PassStmt", "FunctionDefStmt", \
           "ImportFromStmt", \
           "ConstructorStmt", \
           "CommentStmt", "AnnotatedStmt", \
           # python standard library statements
           "PythonPrintStmt", \
           # numpy statments
           "NumpyZerosStmt", "NumpyZerosLikeStmt", \
           "NumpyOnesStmt", "NumpyLinspaceStmt", \
           # Test
           "Test", "OrTest", "AndTest", "NotTest", "Comparison", \
           # Trailers
           "Trailer", "TrailerArgList", "TrailerSubscriptList", \
           "TrailerSlice", "TrailerSliceRight", "TrailerSliceLeft"
           ]


# Global variable namespace
namespace    = {}
stack        = {}
settings     = {}
variables    = {}
declarations = {}

operators = {}

namespace["True"]  = true
namespace["False"] = false

def Check_type(var_name,expr):
    datatype='int'
    rank=0
    allocatable=False
    shape=[]
    s=[]
    def pre(expr):


        if(type(expr)==Indexed) or type(expr)==IndexedElement:
            s.append((expr.args[0],expr.args[1]))
            return


        elif len(expr.args)==0:
            s.append(expr)
        for arg in expr.args:
            pre(arg)

    pre(expr.expr)
<<<<<<< HEAD

=======
>>>>>>> db2929ff

    if isinstance(expr,Expression):
        for i in s:
            if isinstance(i,tuple):
                if isinstance(i[0],IndexedBase)and isinstance(i[1],Slice):
                     if variables[str(i[0])].dtype=='float':
                         datatype='float'
                     if  variables[str(i[0])].allocatable:
                         allocatable=True


                     if not variables[str(i[0])].shape==None:
                            temp1=variables[str(i[0])].shape
                            if(isinstance(temp1,tuple)):
                                rank=len(temp1)
                                if all(i[k].start>=0 and i[k].end<=temp1[k-1] for k in range(1,rank+1)):
                                   shape.append(tuple([i[k].end-i[k].start for k in range(1,rank+1)]))
                                else:
                                    raise TypeError('dimension mismatch')
                            elif isinstance(temp1,int):
                                if i[1].start>=0 and i[1].end<=temp1:
                                    shape.append(i[1].end-i[1].start)
                                else:
                                    raise TypeError('dimension mismatch')
                            else:
                                raise TypeError('shape must be an int or a tuple of int')
                     else:
                         raise TypeError('dimension mismatch')
                elif isinstance(i[0],IndexedBase)and i[1].is_integer:
                    datatype=variables[str(i[0])].dtype
            elif isinstance(i,Symbol):
                
                if isinstance(variables[str(i)].dtype,NativeFloat):
                    datatype='float'
                if  variables[str(i)].allocatable:
                    allocatable=True
                if not variables[str(i)].shape==None:
                    shape.append(variables[str(i)].shape)
            elif i.is_real and not i.is_integer:
                    datatype='float'
    name=sympify(var_name)
    if len(shape)>0:
        if all(x==shape[0] for x in shape):
            shape=shape[0]

            if isinstance(shape,(tuple,list)):
                shape=tuple(map(int,shape))
                rank=len(shape)
            elif isinstance(shape,int):
                rank=1
            elif isinstance(shape,Symbol):
                if shape.is_integer:
                    rank=1
                    shape=int(shape)
        else:
            raise TypeError('shape are not equal')

    else:
        shape=None

    return {'datatype':datatype,'name':name , 'rank':rank, 'allocatable':allocatable,'shape':shape}

def insert_variable(var_name, \
                    var=None, \
                    datatype=None, \
                    rank=None, \
                    allocatable=None, \
                    shape=None, \
                    is_argument=False):
    if type(var_name) in [int, float]:
        return

    if DEBUG:
        print ">>> trying to insert : ", var_name
        txt = '    datatype={0}, rank={1}, allocatable={2}, shape={3}, is_argument={4}'\
                .format(datatype, rank, allocatable, shape, is_argument)
        print txt

    if var_name in namespace:
        var = variables[var_name]
        if datatype is None:
            datatype = var.dtype
        if rank is None:
            rank = var.rank
        if allocatable is None:
            allocatable = var.allocatable
        if shape is None:
            shape = var.shape
        if isinstance(var, InArgument):
            is_argument = True
    else:
        if datatype is None:
            datatype = 'float'
        if rank is None:
            rank = 0
        if allocatable is None:
            allocatable = False

    is_integer = (datatype == 'int')

    # we first create a sympy symbol
    s = Symbol(var_name, integer=is_integer)

    # we create a variable (for annotation)
    if not is_argument:
        var = Variable(datatype, s, \
                       rank=rank, \
                       allocatable=allocatable, \
                       shape=shape)
    else:
        var = InArgument(datatype, s, \
                         rank=rank, \
                         allocatable=allocatable, \
                         shape=shape)

    # we create a declaration for code generation
    dec = Declare(datatype, var)

    if var_name in namespace:
        namespace.pop(var_name)
        variables.pop(var_name)
        declarations.pop(var_name)

    namespace[var_name]    = s
    variables[var_name]    = var
    declarations[var_name] = dec

# ...
def do_arg(a):
    if isinstance(a, str):
        arg = Symbol(a, integer=True)
    elif isinstance(a, (Integer, Float)):
        arg = a
    elif isinstance(a, Expression):
        arg = a.expr
        try:
            if not(isinstance(arg, Symbol)):
                arg = Integer(arg)
            else:
                arg = Symbol(arg.name, integer=True)
        except:
            raise Exception('not available yet')
#            rhs = a.expr
#            # TODO ARA
#            name = 'result_%d' % abs(hash(rhs))
#            arg = Symbol(name, integer=True)
#            var = Variable('int', arg)
#            self.declarations.append(Declare('int', var))
#            self.statements.append(Assign(arg, rhs))
    else:
        raise Exception('Wrong instance in do_arg')

    return arg
# ...

class Pyccel(object):
    """Class for Pyccel syntax."""
    def __init__(self, **kwargs):
        """
        Constructor for Pyccel.

        """
        self.statements   = kwargs.pop('statements',   [])

        # ... reset global variables
        namespace    = {}
        stack        = {}
        settings     = {}
        variables    = {}
        declarations = {}

        operators = {}

        namespace["True"]  = true
        namespace["False"] = false
        # ...

    @property
    def declarations(self):
        d = {}
        for key,dec in declarations.items():
            if not(isinstance(dec, Argument)):
                d[key] = dec
        return d

class Number(object):
    """Class representing a number."""
    def __init__(self, **kwargs):
        """
        """
        self.name     = kwargs.pop('name')
        self.datatype = kwargs.pop('datatype')

        namespace[self.name] = self

    @property
    def expr(self):
        return Symbol(self.name)

class BasicStmt(object):
    def __init__(self, **kwargs):
        # TODO declarations and statements must be a dictionary
        self.statements   = []
        self.stmt_vars    = []
        self.local_vars   = []

    @property
    def declarations(self):
        return [declarations[v] for v in self.stmt_vars + self.local_vars]

    @property
    def local_declarations(self):
        return [declarations[v] for v in self.local_vars]

    def update(self):
        pass

#    # TODO move somewhere else
#    def do_trailer(self, trailer):
##        # only slices of the form a:b are possible
##        # this assumes that inputs.args is of length 2
##        if is_slice:
##            assert(len(inputs.args) == 2)
##
##            start = do_arg(inputs.args[0])
##            end   = do_arg(inputs.args[1])
##
##            args = Slice(start, end)
#
#        if isinstance(trailer, Trailer):
#            inputs = trailer.subs
#            if inputs:
#                args = []
#                for a in inputs.args:
#                    arg = do_arg(a)
#
#                    # TODO treat n correctly
#                    n = Symbol('n', integer=True)
#                    i = Idx(arg, n)
#                    args.append(i)
#                return args
#        else:
#            raise Exception('Wrong Trailer type. given {}'.format(type(trailer)))

class ConstructorStmt(BasicStmt):
    """Class representing a ."""
    def __init__(self, **kwargs):
        """
        """
        self.lhs         = kwargs.pop('lhs')
        self.constructor = kwargs.pop('constructor')

        super(ConstructorStmt, self).__init__(**kwargs)

    @property
    def expr(self):
        """
        """
        var_name    = str(self.lhs)
        constructor = str(self.constructor)
        # TODO improve
        if constructor in ["array_1", "array_2", "array_3"]:
            if constructor == "array_2":
                rank = 2
                datatype = 'float'
            elif constructor == "array_3":
                rank = 3
                datatype = 'float'
            else:
                rank = 1
                datatype = 'float'
        else:
            rank     = 0
            datatype = constructor
        insert_variable(var_name, datatype=datatype, rank=rank)
        return Comment("")

class DeclarationStmt(BasicStmt):
    """Class representing a ."""
    def __init__(self, **kwargs):
        """
        """
        self.variables_name = kwargs.pop('variables')
        self.datatype = kwargs.pop('datatype')


        self.variables = []
        # TODO create the appropriate type, not only Number
        for var in self.variables_name:
            self.variables.append(Number(name=var, datatype=self.datatype))

        super(DeclarationStmt, self).__init__(**kwargs)

    @property
    def expr(self):
        """
        """
        datatype = str(self.datatype)
        decs = []
        # TODO depending on additional options from the grammar
        for var in self.variables:
            dec = InArgument(datatype, var.expr)
            decs.append(Declare(datatype, dec))

        self.update()

        return decs

class DelStmt(BasicStmt):
    """Class representing a ."""
    def __init__(self, **kwargs):
        """
        """
        self.variables = kwargs.pop('variables')

        super(DelStmt, self).__init__(**kwargs)

    @property
    def expr(self):
        lines = []
        for var in self.variables:
            if var in namespace:
                namespace.pop(var)
            elif var in stack:
                stack.pop(var)
            else:
                raise Exception('Unknown variable "{}" at position {}'
                                .format(var, self._tx_position))

            line = "del " + str(var)
            lines.append(line)

        self.update()

        return lines

class PassStmt(BasicStmt):
    """Class representing a ."""
    def __init__(self, **kwargs):
        """
        """
        self.label = kwargs.pop('label')

        super(PassStmt, self).__init__(**kwargs)

    @property
    def expr(self):

        self.update()

        return self.label

class IfStmt(BasicStmt):
    """Class representing a ."""
    def __init__(self, **kwargs):
        """
        """
        self.body_true  = kwargs.pop('body_true')
        self.body_false = kwargs.pop('body_false')
        self.test       = kwargs.pop('test')


        super(IfStmt, self).__init__(**kwargs)

    @property
    def expr(self):

        self.update()
        test       = self.test.expr
        body_true  = self.body_true .expr
        self.local_vars += self.body_true.local_vars
        self.stmt_vars  += self.body_true.stmt_vars
        if not self.body_false==None:
            self.local_vars += self.body_false.local_vars
            body_false = self.body_false.expr
            self.stmt_vars  += self.body_false.stmt_vars
            return Piecewise((test, body_true), (True, body_false))
        else:
            return Piecewise((test, body_true))

class AssignStmt(BasicStmt):
    """Class representing a ."""
    def __init__(self, **kwargs):
        """
        """

        self.lhs = kwargs.pop('lhs')
        self.rhs = kwargs.pop('rhs')
        self.trailer = kwargs.pop('trailer', None)


        super(AssignStmt, self).__init__(**kwargs)

    def update(self):
        # TODO default type?
        datatype = 'float'
#        datatype = 'int'
        if isinstance(self.rhs, Expression):
            expr = self.rhs
            symbols = set([])
            if isinstance(expr, Basic):
                symbols = expr.free_symbols

            for s in symbols:
                if s.name in namespace:
                    if s.is_integer:
                        datatype = 'int'
                        break
                    elif s.is_Boolean:
                        datatype = 'bool'
                        break

        var_name = self.lhs
        if not(var_name in namespace):
            if DEBUG:
                print("> Found new variable " + var_name)

            # TODO check if var is a return value
            rank = 0
            d_var=Check_type(self.lhs,self.rhs)
            insert_variable(var_name,rank=d_var['rank'],
                            datatype=d_var['datatype'],
                            allocatable=d_var['allocatable'],
                            shape=d_var['shape'])
            self.stmt_vars.append(var_name)


    @property
    def expr(self):
        if isinstance(self.rhs, Expression):
            rhs = self.rhs.expr

            if isinstance(rhs, Function):
                name = str(type(rhs).__name__)
                F = namespace[name]
                f_expr = F.expr
                results = f_expr.results
                result = results[0]
                insert_variable(self.lhs, \
                                datatype=result.dtype, \
                                allocatable=result.allocatable, \
                                shape=result.shape, \
                                rank=result.rank)
        else:
            rhs = sympify(self.rhs)

        if self.trailer is None:
            l = sympify(self.lhs)
        else:
            args = self.trailer.expr
            l = IndexedVariable(str(self.lhs))[args]

        l = Assign(l, rhs)

        self.update()
        return l

class MultiAssignStmt(BasicStmt):
    """Class representing multiple assignments. In fortran, this correspondans
    to the call of a subroutine"""
    def __init__(self, **kwargs):
        """
        """

        self.lhs     = kwargs.pop('lhs')
        self.name    = kwargs.pop('name')
        self.trailer = kwargs.pop('trailer', None)

        super(MultiAssignStmt, self).__init__(**kwargs)

    def update(self):
        datatype = 'float'
        name = str(self.name)
        if not(name in namespace):
            raise Exception('Undefined function/subroutine {}'.format(name))
        else:
            F = namespace[name]
            if not(isinstance(F, FunctionDefStmt)):
                raise Exception('Expecting a {0} for {1}'.format(type(F), name))

        for var_name in self.lhs:
            if not(var_name in namespace):
                if DEBUG:
                    print("> Found new variable " + var_name)

                # TODO get info from FunctionDefStmt
                rank = 0
                insert_variable(var_name, datatype=datatype, rank=rank)
                self.stmt_vars.append(var_name)

    @property
    def expr(self):
        self.update()
        lhs = self.lhs
        rhs = self.name
        if not(self.trailer is None):
            args = self.trailer.expr
        else:
            raise Exception('Expecting a trailer')

        return MultiAssign(lhs, rhs, args)


class ForStmt(BasicStmt):
    """Class representing a ."""
    def __init__(self, **kwargs):
        """
        """
        self.iterable = kwargs.pop('iterable')
        self.start    = kwargs.pop('start')
        self.end      = kwargs.pop('end')
        self.body     = kwargs.pop('body')

        # TODO add step
        self.step     = 1

        super(ForStmt, self).__init__(**kwargs)

    def update(self):
        # check that start and end were declared, if they are symbols

        insert_variable(self.start,    datatype='int')
        insert_variable(self.end,      datatype='int')
        insert_variable(self.iterable, datatype='int')

        self.local_vars.append(self.iterable)

        # TODO to keep or remove?
        if not(type(self.start) in [int, float]):
            self.local_vars.append(self.start)
        if not(type(self.end) in [int, float]):
            self.local_vars.append(self.end)

    @property
    def expr(self):
        i = Symbol(self.iterable, integer=True)

        if self.start in namespace:
            b = namespace[self.start]
        else:
            try:
                b = Symbol(self.start, integer=True)
            except:
                b = int(self.start)

        if self.end in namespace:
            e = namespace[self.end]
        else:
            try:
                e = Symbol(self.end, integer=True)
            except:
                e = int(self.end)

        if self.step in namespace:
            s = namespace[self.step]
        else:
            try:
                s = Symbol(self.step, integer=True)
            except:
                s = int(self.step)

        self.update()

        body = self.body.expr

        self.local_vars += self.body.local_vars
        self.stmt_vars  += self.body.stmt_vars

        return For(i, (b,e,s), body)

class WhileStmt(BasicStmt):

    def __init__(self, **kwargs):
        """
        """

        self.test     = kwargs.pop('test')
        self.body     = kwargs.pop('body')

        super(WhileStmt, self).__init__(**kwargs)

    @property
    def expr(self):
        test = self.test.expr

        self.update()

        body = self.body.expr

        self.local_vars += self.body.local_vars
        self.stmt_vars  += self.body.stmt_vars

        return While(test, body)

class ExpressionElement(object):
    """Class representing an element of an expression."""
    def __init__(self, **kwargs):

        # textX will pass in parent attribute used for parent-child
        # relationships. We can use it if we want to.
        self.parent = kwargs.get('parent', None)

        # We have 'op' attribute in all grammar rules
        self.op = kwargs['op']


        super(ExpressionElement, self).__init__()

class FactorSigned(ExpressionElement, BasicStmt):
    """Class representing a signed factor."""
    def __init__(self, **kwargs):
        self.sign    = kwargs.pop('sign', '+')
        self.trailer = kwargs.pop('trailer', None)

        super(FactorSigned, self).__init__(**kwargs)

    @property
    def expr(self):
        if DEBUG:
            print "> FactorSigned "
        expr = self.op.expr



        if self.trailer is None:
            return -expr if self.sign == '-' else expr
        else:
            args = self.trailer.expr
            if self.trailer.args:
                expr = Function(str(expr))(*args)
            elif self.trailer.subs:
                expr = IndexedVariable(str(expr))[args]
            return -expr if self.sign == '-' else expr

class FactorUnary(ExpressionElement, BasicStmt):
    """Class representing a unary factor."""
    def __init__(self, **kwargs):
        # name of the unary operator

        self.name = kwargs['name']
        self.trailer = kwargs.pop('trailer', None)

        super(FactorUnary, self).__init__(**kwargs)

    @property
    def expr(self):
        if DEBUG:
            print "> FactorUnary "

        expr = self.op.expr
        if self.name=='len':
            import ast
            try:
                rhs=ast.literal_eval(expr)
            except:
                rhs=expr
            return LEN(rhs)
        elif self.name=='min':
            return Min(expr)

        elif self.name=='max':
            Max(expr)

        if self.trailer is None:
            return expr
        else:
            args = self.trailer.expr
            if self.trailer.args:
                expr = Function(str(expr))(*args)
            elif self.trailer.subs:
                expr = IndexedVariable(str(expr))[args]
            return expr

class FactorBinary(ExpressionElement):
    def __init__(self, **kwargs):
        # name of the unary operator
        self.name = kwargs['name']

        super(FactorBinary, self).__init__(**kwargs)

    @property
    def expr(self):
        if DEBUG:
            print "> FactorBinary "
#        print self.op

        expr_l = self.op[0].expr
        expr_r = self.op[1].expr

        if self.name == "pow":
            return Pow(expr_l, expr_r)
        elif self.name == "rational":
            return Rational(expr_l, expr_r)
        elif self.name == "dot":
            return Dot(expr_l, expr_r)
        else:
            raise Exception('Unknown variable "{}" at position {}'
                            .format(op, self._tx_position))

class Term(ExpressionElement):
    @property
    def expr(self):
        if DEBUG:
            print "> Term "
        ret = self.op[0].expr
        for operation, operand in zip(self.op[1::2], self.op[2::2]):
            if operation == '*':
                ret *= operand.expr
            else:
                ret /= operand.expr
        return ret

class Expression(ExpressionElement):
    @property
    def expr(self):
        if DEBUG:
            print "> Expression "

        ret = self.op[0].expr
        for operation, operand in zip(self.op[1::2], self.op[2::2]):

            if operation == '+':
                ret += operand.expr
            else:
                ret -= operand.expr

        return ret


class Operand(ExpressionElement):
    @property
    def expr(self):
        if DEBUG:
            print "> Operand "
            print "> stack : ", stack
            print self.op
#        op = self.op[0]
        op = self.op
        if type(op) == float:
            if sympify(op).is_integer:
#                print "> found int ",Integer(op)
                return Integer(op)
            else:
#                print "> found float ",Float(op)
                return Float(op)
        elif type(op) == list:
            # op is a list
            for O in op:
                if O in namespace:
                    if isinstance(namespace[O], Number):
                        return namespace[O].expr
                    else:
                        return namespace[O]
                elif O in stack:
                    if DEBUG:
                        print ">>> found local variables: " + O
                    return Symbol(O)
                else:
                    raise Exception('Unknown variable "{}" at position {}'
                                    .format(O, self._tx_position))
        elif isinstance(op, ExpressionElement):
            return op.expr
        elif op in stack:
            if DEBUG:
                print ">>> found local variables: " + op
            return Symbol(op)
        elif op in namespace:
            if isinstance(namespace[op], Number):
                return namespace[op].expr
            if isinstance(namespace[op], FunctionDefStmt):
                return Function(op) #(Symbol(args[0]), Symbol(args[1]))
            else:
                return namespace[op]
        else:
            raise Exception('Undefined variable "{}"'.format(op))

class Test(ExpressionElement):
    @property
    def expr(self):
        if DEBUG:
            print "> DEBUG "
        ret = self.op.expr
        return ret

# TODO improve using sympy And, Or, Not, ...
class OrTest(ExpressionElement):
    @property
    def expr(self):
        if DEBUG:
            print "> DEBUG "
        ret = self.op[0].expr
        for operation, operand in zip(self.op[1::2], self.op[2::2]):
            ret = (ret or operand.expr)
        return ret

# TODO improve using sympy And, Or, Not, ...
class AndTest(ExpressionElement):
    @property
    def expr(self):
        if DEBUG:
            print "> DEBUG "
        ret = self.op[0].expr
        for operation, operand in zip(self.op[1::2], self.op[2::2]):
            ret = (ret and operand.expr)
        return ret

# TODO improve using sympy And, Or, Not, ...
class NotTest(ExpressionElement):
    @property
    def expr(self):
        if DEBUG:
            print "> DEBUG "
        ret = self.op.expr
        ret = (not ret)
        return ret

class Comparison(ExpressionElement):
    # TODO ARA finish
    @property
    def expr(self):
        if DEBUG:
            print "> Comparison "
        ret = self.op[0].expr
        for operation, operand in zip(self.op[1::2], self.op[2::2]):
#            print "Comparison : ", ret, operation, operand.expr
            if operation == "==":
                ret = EqualityStmt(ret, operand.expr)
            elif operation == ">":
                ret = Gt(ret, operand.expr)
            elif operation == ">=":
                ret = Ge(ret, operand.expr)
            elif operation == "<":
                ret = Lt(ret, operand.expr)
            elif operation == "<=":
                ret = Le(ret, operand.expr)
            elif operation == "<>":
                ret = NotequalStmt(ret, operand.expr)
            else:
                raise Exception('operation not yet available at position {}'
                                .format(self._tx_position))
        return ret

class FlowStmt(BasicStmt):
    """
    """
    def __init__(self, **kwargs):
        """
        """
        self.label = kwargs.pop('label')

class BreakStmt(FlowStmt):
    """
    """
    def __init__(self, **kwargs):
        """
        """
        super(BreakStmt, self).__init__(**kwargs)

class ContinueStmt(FlowStmt):
    """
    """
    def __init__(self, **kwargs):
        """
        """
        super(ContinueStmt, self).__init__(**kwargs)

class ReturnStmt(FlowStmt):
    """
    """
    def __init__(self, **kwargs):
        """
        """
        self.variables = kwargs.pop('variables')
        self.results   = None

        super(ReturnStmt, self).__init__(**kwargs)

    @property
    def expr(self):
        """
        """
        self.update()

        decs = []
        # TODO depending on additional options from the grammar
        # TODO check that var is in namespace
        for var_name in self.variables:
            if var_name in variables:
                var = variables[var_name]
                if isinstance(var, Variable):
                    res = Result(var.dtype, var_name, \
                           rank=var.rank, \
                           allocatable=var.allocatable, \
                           shape=var.shape)
                else:
                    datatype = var.datatype
                    res = Result(datatype, var_name)
            else:
                datatype = 'float'
                res = Result(datatype, var_name)
                raise()

            decs.append(res)

        self.results = decs
        return decs

class RaiseStmt(FlowStmt):
    """
    """
    def __init__(self, **kwargs):
        """
        """
        super(RaiseStmt, self).__init__(**kwargs)

class YieldStmt(FlowStmt):
    """
    """
    def __init__(self, **kwargs):
        """
        """
        super(YieldStmt, self).__init__(**kwargs)

class FunctionDefStmt(BasicStmt):
    """Class representing a ."""
    def __init__(self, **kwargs):
        """
        """
        self.name = kwargs.pop('name')
        self.args = kwargs.pop('args')
        self.body = kwargs.pop('body')

        # TODO improve
        namespace[str(self.name)] = self

        super(FunctionDefStmt, self).__init__(**kwargs)

    def update(self):
        for arg_name in self.args:
            if not(arg_name in namespace):
                if DEBUG:
                    print("> Found new argument" + arg_name)

                # TODO define datatype, rank
                # TODO check if arg is a return value
                rank = 0
                datatype = 'float'
                insert_variable(arg_name, datatype=datatype, rank=rank,
                                is_argument=True)
            else:
                print("+++ found already declared argument : ", arg_name)


    @property
    def expr(self):
        self.update()
        body = self.body.expr

        name = str(self.name)

        args    = [variables[arg_name] for arg_name in self.args]
        prelude = [declarations[arg_name] for arg_name in self.args]

        results = []

#        for stmt in self.body:
#            if isinstance(stmt, list):
#                body += [e.expr for e in stmt]
#            elif not(isinstance(stmt, ReturnStmt)):
#                body.append(stmt.expr)

        # ... cleaning the namespace
        for arg_name in self.args:
            declarations.pop(arg_name)
            variables.pop(arg_name)
            namespace.pop(arg_name)

        for stmt in self.body.stmts:
            if isinstance(stmt, AssignStmt):
                var_name = stmt.lhs
                var = variables.pop(var_name, None)
                dec = declarations.pop(var_name, None)

                prelude.append(dec)
            elif isinstance(stmt, ReturnStmt):
                results += stmt.results
                for var_name in stmt.variables:
                    namespace.pop(var_name)

        # ...

        body = prelude + body

        local_vars  = []
        global_vars = []

        return FunctionDef(name, args, results, body, local_vars, global_vars)



class NumpyZerosStmt(AssignStmt):
    """Class representing a ."""
    def __init__(self, **kwargs):
        """
        """
        self.lhs        = kwargs.pop('lhs')
        self.parameters = kwargs.pop('parameters')

        labels = [str(p.label) for p in self.parameters]
#        values = [p.value.value for p in self.parameters]
        values = []
        for p in self.parameters:
            try:
                v = p.value.value.args
            except:
                v = p.value.value
            values.append(v)
        d = {}
        for (label, value) in zip(labels, values):
            d[label] = value
        self.parameters = d

        try:
            self.datatype = self.parameters['dtype']
        except:
            self.datatype = 'float'

        try:
            self.shape = self.parameters['shape']
        except:
            raise Exception('Expecting shape at position {}'
                            .format(self._tx_position))

        super(AssignStmt, self).__init__(**kwargs)

    def update(self):
        var_name = self.lhs
        if not(var_name in namespace):
            if DEBUG:
                print("> Found new variable " + var_name)

            datatype = self.datatype

            rank = 0
            if isinstance(self.shape, int):
                shape = self.shape
                rank = 1
            elif isinstance(self.shape, float):
                shape = int(self.shape)
                rank = 1
            elif isinstance(self.shape, list):
                shape = []
                for s in self.shape:
                    if isinstance(s, (int, float)):
                        shape.append(int(s))
                    elif isinstance(s, str):
                        if not(s in namespace):
                            raise Exception('Could not find shape variable.')

#                        if not(variables[s].dtype == 'int'):
#                            raise Exception('Shape must be an integer.')

                        shape.append(namespace[s])
                    else:
                        raise TypeError('Expecting a int, float or string')
                rank = len(shape)
            else:
                shape = str(self.shape)
                if shape in namespace:
                    shape = namespace[shape]
                    # TODO compute rank
                    rank = 1
                else:
                    raise Exception('Wrong instance for shape.')
            self.shape = shape

            if datatype is None:
                if DEBUG:
                    print("> No Datatype is specified, int will be used.")
                datatype = 'int'
            # TODO check if var is a return value
            insert_variable(var_name, \
                            datatype=datatype, \
                            rank=rank, \
                            allocatable=True,shape = self.shape)
            self.stmt_vars.append(var_name)

    @property
    def expr(self):
        self.update()

        shape = self.shape

        var_name = self.lhs
        var = Symbol(var_name)

        stmt = NumpyZeros(var, shape)

        return stmt

class NumpyZerosLikeStmt(AssignStmt):
    """Class representing a ."""
    def __init__(self, **kwargs):
        """
        """
        self.lhs = kwargs.pop('lhs')
        self.rhs = kwargs.pop('rhs')

        super(AssignStmt, self).__init__(**kwargs)


    def update(self):
        var_name = self.lhs
        if not(var_name in namespace):
            if DEBUG:
                print("> Found new variable " + var_name)
        v=variables[self.rhs]


        insert_variable(var_name, \
                            datatype=v.dtype, \
                            rank=v.rank, \
                            allocatable=v.allocatable,shape=v.shape)
        self.stmt_vars.append(var_name)





    @property
    def expr(self):
        self.update()
        v=variables[self.rhs]
        shape = v.shape



        if shape==None:
            shape=1

        var_name = self.lhs
        var = Symbol(var_name)

        stmt = NumpyZeros(var, shape)

        return stmt

class NumpyOnesStmt(AssignStmt):

    def __init__(self, **kwargs):
        """
        """
        self.lhs        = kwargs.pop('lhs')
        self.parameters = kwargs.pop('parameters')

        labels = [str(p.label) for p in self.parameters]
#        values = [p.value.value for p in self.parameters]
        values = []
        for p in self.parameters:
            try:
                v = p.value.value.args
            except:
                v = p.value.value
            values.append(v)
        d = {}
        for (label, value) in zip(labels, values):
            d[label] = value
        self.parameters = d

        try:
            self.datatype = self.parameters['dtype']
        except:
            self.datatype = 'float'

        try:
            self.shape = self.parameters['shape']
        except:
            raise Exception('Expecting shape at position {}'
                            .format(self._tx_position))

        super(AssignStmt, self).__init__(**kwargs)

    def update(self):
        var_name = self.lhs
        if not(var_name in namespace):
            if DEBUG:
                print("> Found new variable " + var_name)

            datatype = self.datatype

            rank = 0
            if isinstance(self.shape, int):
                shape = self.shape
                rank = 1
            elif isinstance(self.shape, float):
                shape = int(self.shape)
                rank = 1
            elif isinstance(self.shape, list):
                shape = [int(s) for s in self.shape]
                rank = len(shape)
            else:
                raise Exception('Wrong instance for shape.')
            self.shape = shape

            if datatype is None:
                if DEBUG:
                    print("> No Datatype is specified, int will be used.")
                datatype = 'int'
            # TODO check if var is a return value
            insert_variable(var_name, \
                            datatype=datatype, \
                            rank=rank, \
                            allocatable=True,shape=self.shape)
            self.stmt_vars.append(var_name)

    @property
    def expr(self):
        self.update()

        shape = self.shape

        var_name = self.lhs
        var = Symbol(var_name)

        stmt = NumpyOnes(var, shape)

        return stmt

class NumpyLinspaceStmt(AssignStmt):
    """Class representing a ."""
    def __init__(self, **kwargs):
        """
        """
        self.lhs   = kwargs.pop('lhs')
        self.start = kwargs.pop('start')
        self.end   = kwargs.pop('end')
        self.size  = kwargs.pop('size')

        super(AssignStmt, self).__init__(**kwargs)

    def update(self):
        var_name = self.lhs
        if not(var_name in namespace):
            if DEBUG:
                print("> Found new variable " + var_name)

            s    = self.start
            e    = self.end
            size = self.size

            ls = [s, e, size]
            for name in ls:
                if isinstance(name, (int, float)):
                    pass
                elif not(name in namespace):
                    raise Exception('Unknown variable "{}" at position {}'
                                    .format(name, self._tx_position))

            var = Symbol(var_name)

            namespace[var_name] = var

            # TODO improve
            datatype = 'float'

            dec = Variable(datatype, var, rank=1)
            self.declarations.append(Declare(datatype, dec))

    @property
    def expr(self):
        self.update()

        var_name = self.lhs
        var = Symbol(var_name)

        start = self.start
        end   = self.end
        size  = self.size

        stmt = NumpyLinspace(var, start, end, size)

        return stmt

class NumpyArrayStmt(AssignStmt):
    def __init__(self, **kwargs):


        self.lhs= kwargs.pop('lhs')
        self.rhs= kwargs.pop('rhs')
        self.dtype=kwargs.pop('dtype')
        self.shape=len(self.rhs)
        super(AssignStmt, self).__init__(**kwargs)

    @property
    def expr(self):
        self.update()
        var_name = self.lhs

        var = Symbol(var_name)
        mylist=self.rhs
        if self.dtype=='int':
            mylist=map(int, mylist)
        elif self.dtype=='float':
            mylist=map(float, mylist)


        return NumpyArray(var,mylist)
    def update(self):
        var_name = self.lhs
        if not(var_name in namespace):
            if DEBUG:
                print("> Found new variable " + var_name)

        rank=1
        #TODO improve later so that the rank would be bigger

        datatype=str(self.dtype)
        if self.dtype is None:
            datatype='float'
            #TODO improve later
        var=Symbol(var_name)
        insert_variable(var_name, \
                            datatype=datatype, \
                            rank=rank, \
                            allocatable=True,shape=self.shape)
        self.stmt_vars.append(var_name)


class ImportFromStmt(BasicStmt):
    """Class representing a ."""
    def __init__(self, **kwargs):
        """
        """
        self.dotted_name     = kwargs.pop('dotted_name')
        self.import_as_names = kwargs.pop('import_as_names')

        super(ImportFromStmt, self).__init__(**kwargs)

    @property
    def expr(self):
        self.update()

        # TODO how to handle dotted packages?
        fil = self.dotted_name.names[0]
        funcs = self.import_as_names.names
        return Import(fil, funcs)

class PythonPrintStmt(BasicStmt):
    """Class representing a ."""
    def __init__(self, **kwargs):
        """
        """
        self.name = kwargs.pop('name')
        self.args = kwargs.pop('args')

        super(PythonPrintStmt, self).__init__(**kwargs)

    @property
    def expr(self):
        self.update()

        func_name   = self.name
        args        = self.args
        expressions=[]

        for arg in args:
            if not isinstance(arg,str):
               expressions.append(arg.expr)
            else:
                expressions.append(arg)
        return Print(expressions)

class CommentStmt(BasicStmt):
    """Class representing a ."""
    def __init__(self, **kwargs):
        """
        """
        self.text = kwargs.pop('text')

        # TODO improve
        #      to remove:  # coding: utf-8
        if ("coding:" in self.text) or ("utf-8" in self.text):
            self.text = ""

        super(CommentStmt, self).__init__(**kwargs)

    @property
    def expr(self):
        self.update()
        return Comment(self.text)

class AnnotatedStmt(BasicStmt):
    """Class representing a ."""
    def __init__(self, **kwargs):
        """
        """
        self.accel      = kwargs.pop('accel')
        self.do         = kwargs.pop('do', None)
        self.end        = kwargs.pop('end', None)
        self.parallel   = kwargs.pop('parallel', None)
        self.section    = kwargs.pop('section',  None)
        self.visibility = kwargs.pop('visibility', None)
        self.variables  = kwargs.pop('variables',  None)

        super(AnnotatedStmt, self).__init__(**kwargs)

    @property
    def expr(self):
        self.update()

        return AnnotatedComment(accel=self.accel, \
                                do=self.do, \
                                end=self.end, \
                                parallel=self.parallel, \
                                section=self.section, \
                                visibility=self.visibility, \
                                variables=self.variables)

class SuiteStmt(BasicStmt):
    """Class representing a ."""
    def __init__(self, **kwargs):
        """
        """
        self.stmts = kwargs.pop('stmts')

        super(SuiteStmt, self).__init__(**kwargs)

    def update(self):
        for stmt in self.stmts:
            if not(isinstance(stmt, ReturnStmt)):
                self.local_vars += stmt.local_vars
                self.stmt_vars  += stmt.stmt_vars

    @property
    def expr(self):
        self.update()
        ls = [stmt.expr for stmt in  self.stmts]
        return ls

class BasicTrailer(BasicStmt):
    """Class representing a ."""
    def __init__(self, **kwargs):
        """
        """
        self.args = kwargs.pop('args', None)

        super(BasicTrailer, self).__init__(**kwargs)

    @property
    def expr(self):
        pass

class Trailer(BasicTrailer):
    """Class representing a ."""
    def __init__(self, **kwargs):
        """
        """
        self.subs = kwargs.pop('subs', None)

        super(Trailer, self).__init__(**kwargs)

    @property
    def expr(self):
        self.update()
        if self.args:
            return self.args.expr
        if self.subs:
            return self.subs.expr

class TrailerArgList(BasicTrailer):
    """Class representing arguments of a function call."""
    def __init__(self, **kwargs):
        """
        """
        super(TrailerArgList, self).__init__(**kwargs)

    @property
    def expr(self):
        self.update()
        return [arg.expr for arg in  self.args]

class TrailerSubscriptList(BasicTrailer):
    """Class representing a ."""
    def __init__(self, **kwargs):
        """
        """
        super(TrailerSubscriptList, self).__init__(**kwargs)

    @property
    def expr(self):
        self.update()
        args = []
        for a in self.args:
            if isinstance(a, Expression):
                arg = do_arg(a)

                # TODO treat n correctly
                n = Symbol('n', integer=True)
                i = Idx(arg, n)
                args.append(i)
            elif isinstance(a, BasicSlice):
                arg = a.expr
                args.append(arg)
            else:
                raise Exception('Wrong instance')
        return args

class BasicSlice(BasicStmt):
    """Class representing a ."""
    def __init__(self, **kwargs):
        """
        """
        self.start = kwargs.pop('start', None)
        self.end   = kwargs.pop('end',   None)

        super(BasicSlice, self).__init__(**kwargs)

    def extract_arg(self, name):
        if name is None:
            return None

        name = name.expr
        var = None
        if isinstance(name, (Integer, Float)):
            var = Integer(name)
        else:
            if name in namespace:
                var = namespace[name]
            else:
                print("stop here 2")
                print type(name), name
                import sys; sys.exit(0)

        return var

    @property
    def expr(self):
        start = self.extract_arg(self.start)
        end   = self.extract_arg(self.end)

        return Slice(start, end)

class TrailerSlice(BasicSlice):
    """Class representing a ."""
    pass

class TrailerSliceRight(BasicSlice):
    """Class representing a ."""
    pass

class TrailerSliceLeft(BasicSlice):
    """Class representing a ."""
    pass<|MERGE_RESOLUTION|>--- conflicted
+++ resolved
@@ -81,10 +81,6 @@
             pre(arg)
 
     pre(expr.expr)
-<<<<<<< HEAD
-
-=======
->>>>>>> db2929ff
 
     if isinstance(expr,Expression):
         for i in s:
@@ -116,7 +112,7 @@
                 elif isinstance(i[0],IndexedBase)and i[1].is_integer:
                     datatype=variables[str(i[0])].dtype
             elif isinstance(i,Symbol):
-                
+
                 if isinstance(variables[str(i)].dtype,NativeFloat):
                     datatype='float'
                 if  variables[str(i)].allocatable:
