--- conflicted
+++ resolved
@@ -416,18 +416,19 @@
         lhs = _sympify(lhs)
         rhs = _sympify(rhs)
         return Relational.__new__(cls,lhs,rhs)
+
 class GOrEq(Relational):
     def __new__(cls,lhs,rhs):
         lhs = _sympify(lhs)
         rhs = _sympify(rhs)
         return Relational.__new__(cls,lhs,rhs)
+
 class LOrEq(Relational):
     def __new__(cls,lhs,rhs):
         lhs = _sympify(lhs)
         rhs = _sympify(rhs)
         return Relational.__new__(cls,lhs,rhs)
 
-<<<<<<< HEAD
 class Lthan(Relational):
     def __new__(cls,lhs,rhs):
         lhs = _sympify(lhs)
@@ -440,10 +441,6 @@
         rhs = _sympify(rhs)
         return Relational.__new__(cls,lhs,rhs)
 
-
-
-=======
->>>>>>> 2a8151bc
 class Variable(Basic):
     """Represents a typed variable.
 
@@ -802,17 +799,6 @@
 # TODO: improve by using args
 # TODO: add example
 class Min(Basic):
-<<<<<<< HEAD
-     def __new__(cls, expr_l, expr_r):
-         return Basic.__new__(cls, expr_l, expr_r)
-     @property
-     def expr_l(self):
-         return self.args[0]
-     @property
-     def expr_r(self):
-         return self.args[1]
-     
-=======
     """Represents a 'min' expression in the code."""
     def __new__(cls, expr_l, expr_r):
         return Basic.__new__(cls, expr_l, expr_r)
@@ -827,7 +813,6 @@
 
 # TODO: improve by using args
 # TODO: add example
->>>>>>> 2a8151bc
 class Max(Basic):
     """Represents a 'max' expression in the code."""
     def __new__(cls, expr_l, expr_r):
@@ -843,22 +828,6 @@
 
 # TODO: add example
 class Dot(Basic):
-<<<<<<< HEAD
-     def __new__(cls, expr_l, expr_r):
-         return Basic.__new__(cls, expr_l, expr_r)
-     @property
-     def expr_l(self):
-         return self.args[0]
-     @property
-     def expr_r(self):
-         return self.args[1]
-class SIGN(Basic):
-    def __new__(cls,expr):
-        return Basic.__new__(cls, expr)
-    @property
-    def rhs(self):
-        return self.args[0]
-=======
     """
     Represents a 'dot' expression in the code.
 
@@ -878,7 +847,15 @@
     def expr_r(self):
         return self.args[1]
 
->>>>>>> 2a8151bc
+class SIGN(Basic):
+
+    def __new__(cls,expr):
+        return Basic.__new__(cls, expr)
+
+    @property
+    def rhs(self):
+        return self.args[0]
+
 class NumpyZeros(Basic):
     """Represents variable assignment using numpy.zeros for code generation.
 
