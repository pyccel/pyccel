--- conflicted
+++ resolved
@@ -327,23 +327,6 @@
         try:
             # Generate shared library
             execute_pyccel(pymod_filename,
-<<<<<<< HEAD
-                           verbose       = verbose,
-                           show_timings  = time_execution,
-                           language      = language,
-                           compiler      = compiler,
-                           fflags        = fflags,
-                           wrapper_flags = wrapper_flags,
-                           includes      = includes,
-                           libdirs       = libdirs,
-                           modules       = modules,
-                           libs          = libs,
-                           debug         = debug,
-                           accelerators  = accelerators,
-                           output_name   = module_name,
-                           conda_warnings= conda_warnings,
-                           omp_version = omp_version)
-=======
                            verbose         = verbose,
                            show_timings    = time_execution,
                            language        = language,
@@ -358,8 +341,8 @@
                            accelerators    = accelerators,
                            output_name     = module_name,
                            conda_warnings  = conda_warnings,
-                           context_dict    = context_dict)
->>>>>>> 1500ff98
+                           context_dict    = context_dict,
+                           omp_version     = omp_version)
         finally:
             # Change working directory back to starting point
             os.chdir(base_dirpath)
