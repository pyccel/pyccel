--- conflicted
+++ resolved
@@ -204,24 +204,10 @@
                 openacc         = False,
                 verbose         = 0,
                 time_execution  = False,
-<<<<<<< HEAD
-                debug         = None,
-                includes      = (),
-                libdirs       = (),
-                modules       = (),
-                libs          = (),
-                folder        = None,
-                conda_warnings= 'basic',
-                context_dict  = None,
-                comm          = None,
-                root          = None,
-                bcast         = None,
-                omp_version   = None):
-=======
                 conda_warnings  = 'basic',
-                context_dict    = None
+                context_dict    = None,
+                omp_version = None
     ):
->>>>>>> 690ed4f9
     """
     Accelerate Python function or module using Pyccel in "embedded" mode.
 
@@ -277,25 +263,13 @@
         in the body of the function are made available, as well as any global objects.
         If the argument is provided then these objects will be treated as additional
         to the default arguments.
+    omp_version : float, optional
+        The version of OpenMP to use. Default is None.
 
     Returns
     -------
     object
         Return accelerated Python module and function.
-<<<<<<< HEAD
-
-    Other Parameters
-    ----------------
-    comm : mpi4py.MPI.Comm, optional
-        MPI communicator for calling Pyccel in parallel mode (default: None) (for parallel mode).
-    root : int, optional
-        MPI rank of process in charge of accelerating code (default: 0) (for parallel mode).
-    bcast : {True, False}
-        If False, only root process loads accelerated function/module (default: True) (for parallel mode). 
-    omp_version : float, optional
-        The version of OpenMP to use. Default is None.
-=======
->>>>>>> 690ed4f9
     """
     # Store current directory
     base_dirpath = os.getcwd()
@@ -449,6 +423,7 @@
     comm            = None,
     root            = 0,
     bcast           = True,
+    omp_version     = None,
     ):
     """
     Accelerate Python function or module using Pyccel in "embedded" mode.
@@ -505,6 +480,8 @@
         in the body of the function are made available, as well as any global objects.
         If the argument is provided then these objects will be treated as additional
         to the default arguments.
+    omp_version : float, optional
+        The version of OpenMP to use. Default is None.
 
     Returns
     -------
@@ -518,9 +495,9 @@
     root : int, optional
         MPI rank of process in charge of accelerating code (default: 0) (for parallel mode).
     bcast : {True, False}
-        If False, only root process loads accelerated function/module (default: True) (for parallel mode). 
-
-    See Also 
+        If False, only root process loads accelerated function/module (default: True) (for parallel mode).
+
+    See Also
     -------- 
     epyccel_seq
         The version of this function called in a sequential context.
@@ -574,7 +551,8 @@
                     time_execution  = time_execution,
                     debug           = debug,
                     conda_warnings  = conda_warnings,
-                    context_dict    = context_dict
+                    context_dict    = context_dict,
+                    omp_version     = omp_version
                 )
                 mod_path = os.path.abspath(mod.__file__)
                 mod_name = mod.__name__
