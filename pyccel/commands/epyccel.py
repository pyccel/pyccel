--- conflicted
+++ resolved
@@ -331,10 +331,6 @@
     # Try is necessary to ensure lock is released
     try:
         pymod_filename = f'{module_name}.py'
-<<<<<<< HEAD
-        pymod_filepath = os.path.join(dirpath, pymod_filename)
-=======
->>>>>>> 7338c6e0
         # ...
 
         # Create new directories if not existing
