#!/usr/bin/env python
# coding: utf-8
#------------------------------------------------------------------------------------------#
# This file is part of Pyccel which is released under MIT License. See the LICENSE file or #
# go to https://github.com/pyccel/pyccel/blob/devel/LICENSE for full license details.      #
#------------------------------------------------------------------------------------------#

import sys
import os
import argparse
__all__ = ['MyParser', 'pyccel']

#==============================================================================
class MyParser(argparse.ArgumentParser):
    """
    Custom argument parser for printing help message in case of an error.
    See http://stackoverflow.com/questions/4042452/display-help-message-with-python-argparse-when-script-is-called-without-any-argu
    """
    def error(self, message):
        sys.stderr.write('error: %s\n' % message)
        self.print_help()
        sys.exit(2)

#==============================================================================
# TODO - remove output_dir froms args
#      - remove files from args
#      but quickstart and build are still calling it for the moment
def pyccel(files=None, mpi=None, openmp=None, openacc=None, output_dir=None, compiler=None):
    """
    Pyccel console command.

    The Pyccel console command allows translating Python files using Pyccel in a command-line environment. It provides
    options to specify the files to be translated, enable support for MPI, OpenMP, and OpenACC, specify the output
    directory for the translated files, and choose the compiler to be used for translation. By default, all parameters
    are set to None, and the command will use the default behavior defined by Pyccel.

    Parameters
    ----------
    files : str or list of str, optional
        File(s) to be translated. It can be a single file or a list of files (currently pyccel support single), by default None.
    mpi : bool, optional
        Enable MPI support, by default None.
    openmp : bool, optional
        Enable OpenMP support, by default None.
    openacc : bool, optional
        Enable OpenACC support, by default None.
    output_dir : str, optional
        Directory to store the translated file(s), by default None.
    compiler : str, optional
        Compiler to be used for translation, by default None.
    """
    parser = MyParser(description='pyccel command line')

    parser.add_argument('files', metavar='N', type=str, nargs='*',
                        help='a Pyccel file')

    #... Version
    import pyccel
    version = pyccel.__version__
    libpath = pyccel.__path__[0]
    python  = 'python {}.{}'.format(*sys.version_info)
    message = "pyccel {} from {} ({})".format(version, libpath, python)
    parser.add_argument('-V', '--version', action='version', version=message)
    # ...

    # ... compiler syntax, semantic and codegen
    group = parser.add_argument_group('Pyccel compiling stages')
    group.add_argument('-x', '--syntax-only', action='store_true',
                       help='Using pyccel for Syntax Checking')
    group.add_argument('-e', '--semantic-only', action='store_true',
                       help='Using pyccel for Semantic Checking')
    group.add_argument('-t', '--convert-only', action='store_true',
                       help='Converts pyccel files only without build')
#    group.add_argument('-f', '--f2py-compatible', action='store_true',
#                        help='Converts pyccel files to be compiled by f2py')

    # ...

    # ... backend compiler options
    group = parser.add_argument_group('Backend compiler options')

    group.add_argument('--language', choices=('fortran', 'c', 'python'), help='Generated language')

    group.add_argument('--compiler', help='Compiler family or json file containing a compiler description {GNU,intel,PGI,nvidia}')

    group.add_argument('--omp-version', choices=(4.5, 5.0), type=float, default=4.5, help='openmp version to use')

    group.add_argument('--flags', type=str, \
                       help='Compiler flags.')
    group.add_argument('--wrapper-flags', type=str, \
                       help='Compiler flags for the wrapper.')
    if sys.version_info < (3, 9):
        group.add_argument('--debug', action='store_true', default=None, \
                           help='Compiles the code with debug flags.')
    else:
        group.add_argument('--debug', action=argparse.BooleanOptionalAction, default=None, \
                           help='Compiles the code with debug flags.') # pylint: disable=no-member

    group.add_argument('--include',
                        type=str,
                        nargs='*',
                        dest='includes',
                        default=(),
                        help='list of include directories.')

    group.add_argument('--libdir',
                        type=str,
                        nargs='*',
                        dest='libdirs',
                        default=(),
                        help='list of library directories.')

    group.add_argument('--libs',
                        type=str,
                        nargs='*',
                        dest='libs',
                        default=(),
                        help='list of libraries to link with.')

    group.add_argument('--output', type=str, default = '',\
                       help='folder in which the output is stored.')

    # ...

    # ... Accelerators
    group = parser.add_argument_group('Accelerators options')
    group.add_argument('--mpi', action='store_true', \
                       help='uses mpi')
    group.add_argument('--openmp', action='store_true', \
                       help='uses openmp')
    group.add_argument('--openacc', action='store_true', \
                       help='uses openacc')
    # ...

    # ... Other options
    group = parser.add_argument_group('Other options')
    group.add_argument('--verbose', action='store_true', \
                        help='enables verbose mode.')
    group.add_argument('--time_execution', action='store_true', \
                        help='prints the time spent in each section of the exection.')
    group.add_argument('--developer-mode', action='store_true', \
                        help='shows internal messages')
    group.add_argument('--export-compile-info', type=str, default = None, \
                        help='file to which the compiler json file is exported')
    group.add_argument('--conda-warnings', choices=('off', 'basic', 'verbose'), help='Specify the level of Conda warnings to display (choices: off, basic, verbose), Default is basic.')

    # ...

    # TODO move to another cmd line
    parser.add_argument('--analysis', action='store_true', \
                        help='enables code analysis mode.')
    # ...

    # ...
    args = parser.parse_args()
    # ...

    # Imports
    from pyccel.errors.errors     import Errors, PyccelError
    from pyccel.errors.errors     import ErrorsMode
    from pyccel.errors.messages   import INVALID_FILE_DIRECTORY, INVALID_FILE_EXTENSION
    from pyccel.codegen.pipeline  import execute_pyccel

    # ...
    if not files:
        files = args.files

    if args.compiler:
        compiler = args.compiler

    if not mpi:
        mpi = args.mpi

    if not openmp:
        openmp = args.openmp

    if not openacc:
        openacc = args.openacc

    if not args.conda_warnings:
        args.conda_warnings = 'basic'

    if args.convert_only or args.syntax_only or args.semantic_only:
        compiler = None
    # ...

    # ...

    if len(files) > 1:
        errors = Errors()
        # severity is error to avoid needing to catch exception
        errors.report('Pyccel can currently only handle 1 file at a time',
                      severity='error')
        errors.check()
        sys.exit(1)
    # ...

    compiler_export_file = args.export_compile_info

    if len(files) == 0:
        if compiler_export_file is None:
            parser.error("please specify a file to pyccelise")
        else:
            filename = ''
    else:
        filename = files[0]

        # ... report error
        if os.path.isfile(filename):
            # we don't use is_valid_filename_py since it uses absolute path
            # file extension
            ext = filename.split('.')[-1]
            if not(ext in ['py', 'pyh']):
                errors = Errors()
                # severity is error to avoid needing to catch exception
                errors.report(INVALID_FILE_EXTENSION,
                              symbol=ext,
                              severity='error')
                errors.check()
                sys.exit(1)
        else:
            # we use Pyccel error manager, although we can do it in other ways
            errors = Errors()
            # severity is error to avoid needing to catch exception
            errors.report(INVALID_FILE_DIRECTORY,
                          symbol=filename,
                          severity='error')
            errors.check()
            sys.exit(1)
        # ...

    if compiler_export_file is not None:
        _, ext = os.path.splitext(compiler_export_file)
        if ext == '':
            compiler_export_file = compiler_export_file + '.json'
        elif ext != '.json':
            errors = Errors()
            # severity is error to avoid needing to catch exception
            errors.report('Wrong file extension. Expecting `json`, but found',
                          symbol=ext,
                          severity='error')
            errors.check()
            sys.exit(1)

    accelerators = []
    if mpi:
        accelerators.append("mpi")
    if openmp:
        accelerators.append("openmp")
    if openacc:
        accelerators.append("openacc")

    # ...

    # ...
    # this will initialize the singelton ErrorsMode
    # making this settings available everywhere
    err_mode = ErrorsMode()
    if args.developer_mode:
        err_mode.set_mode('developer')
    else:
        err_mode.set_mode(os.environ.get('PYCCEL_ERROR_MODE', 'user'))
    # ...

    base_dirpath = os.getcwd()

    if args.language == 'python' and args.output == '':
        print("Cannot output python file to same folder as this would overwrite the original file. Please specify --output")
        sys.exit(1)
    try:
        # TODO: prune options
        execute_pyccel(filename,
                       syntax_only     = args.syntax_only,
                       semantic_only   = args.semantic_only,
                       convert_only    = args.convert_only,
                       verbose         = args.verbose,
                       show_timings    = args.time_execution,
                       language        = args.language,
                       compiler_family = compiler,
                       fflags          = args.flags,
                       wrapper_flags   = args.wrapper_flags,
                       includes        = args.includes,
                       libdirs         = args.libdirs,
                       modules         = (),
                       libs            = args.libs,
                       debug           = args.debug,
                       accelerators    = accelerators,
                       folder          = args.output,
                       compiler_export_file = compiler_export_file,
<<<<<<< HEAD
                       conda_warnings = args.conda_warnings,
                       omp_version = args.omp_version)
=======
                       conda_warnings  = args.conda_warnings)
>>>>>>> 1500ff98
    except PyccelError:
        sys.exit(1)
    finally:
        os.chdir(base_dirpath)<|MERGE_RESOLUTION|>--- conflicted
+++ resolved
@@ -8,6 +8,7 @@
 import sys
 import os
 import argparse
+
 __all__ = ['MyParser', 'pyccel']
 
 #==============================================================================
@@ -267,6 +268,7 @@
     if args.language == 'python' and args.output == '':
         print("Cannot output python file to same folder as this would overwrite the original file. Please specify --output")
         sys.exit(1)
+
     try:
         # TODO: prune options
         execute_pyccel(filename,
@@ -287,12 +289,8 @@
                        accelerators    = accelerators,
                        folder          = args.output,
                        compiler_export_file = compiler_export_file,
-<<<<<<< HEAD
                        conda_warnings = args.conda_warnings,
                        omp_version = args.omp_version)
-=======
-                       conda_warnings  = args.conda_warnings)
->>>>>>> 1500ff98
     except PyccelError:
         sys.exit(1)
     finally:
