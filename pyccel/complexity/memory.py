--- conflicted
+++ resolved
@@ -70,13 +70,9 @@
     def _cost_PyccelDiv(self, expr, **settings):
         return sum(self._cost(i, **settings) for i in expr.args)
 
-<<<<<<< HEAD
     def _cost_PyccelFloorDiv(self, expr, **settings):
-        return sum(self._cost(i, **settings) for i in expr.args)
-=======
         atoms = expr.get_attribute_nodes(PyccelSymbol, FunctionDef)
         return READ*len(atoms)
->>>>>>> dec12206
 
     def _cost_PyccelMul(self, expr, **settings):
         return sum(self._cost(i, **settings) for i in expr.args)
